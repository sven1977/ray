--- conflicted
+++ resolved
@@ -35,11 +35,7 @@
 
 class AgentIOTest(unittest.TestCase):
     def setUp(self):
-<<<<<<< HEAD
-        ray.init(ignore_reinit_error=True)
-=======
         ray.init(num_cpus=1, ignore_reinit_error=True)
->>>>>>> f6717b8b
         self.test_dir = tempfile.mkdtemp()
 
     def tearDown(self):
@@ -103,11 +99,6 @@
                 with open(path) as f:
                     for line in f.readlines():
                         data = json.loads(line)
-                        # Data won't contain rewards as these are not included
-                        # in the writeOutputs run (not needed in the
-                        # SampleBatch). Flip out "rewards" for "advantages"
-                        # just for testing.
-                        data["rewards"] = data["advantages"]
                         del data["advantages"]
                         out.append(data)
                 with open(path, "w") as f:
