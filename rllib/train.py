--- conflicted
+++ resolved
@@ -54,10 +54,7 @@
 def load_experiments_from_file(
     config_file: str,
     file_type: SupportedFileType,
-<<<<<<< HEAD
-=======
     stop: Optional[str] = None,
->>>>>>> 87b821cc
     checkpoint_config: Optional[dict] = None,
 ) -> dict:
     """Load experiments from a file. Supports YAML and Python files.
