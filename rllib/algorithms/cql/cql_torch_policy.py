"""
PyTorch policy class used for CQL.
"""
import numpy as np
import gymnasium as gym
import logging
import tree
from typing import Dict, List, Tuple, Type, Union

import ray
import ray.experimental.tf_utils
from ray.rllib.algorithms.sac.sac_tf_policy import (
    postprocess_trajectory,
    validate_spaces,
)
from ray.rllib.algorithms.sac.sac_torch_policy import (
    _get_dist_class,
    stats as sac_stats,
    build_sac_model_and_action_dist,
    optimizer_fn as sac_optimizer_fn,
    ComputeTDErrorMixin,
    setup_late_mixins,
    action_distribution_fn as sac_action_distribution_fn,
)
from ray.rllib.models.torch.torch_action_dist import TorchDistributionWrapper
from ray.rllib.models.modelv2 import ModelV2
from ray.rllib.policy.policy_template import build_policy_class
from ray.rllib.policy.policy import Policy
from ray.rllib.policy.torch_mixins import TargetNetworkMixin
from ray.rllib.policy.sample_batch import SampleBatch
from ray.rllib.utils.framework import try_import_torch
from ray.rllib.utils.typing import LocalOptimizer, TensorType, AlgorithmConfigDict
from ray.rllib.utils.torch_utils import (
    apply_grad_clipping,
    convert_to_torch_tensor,
    concat_multi_gpu_td_errors,
)

torch, nn = try_import_torch()
F = nn.functional

logger = logging.getLogger(__name__)

MEAN_MIN = -9.0
MEAN_MAX = 9.0


def _repeat_tensor(t: TensorType, n: int):
    # Insert new dimension at posotion 1 into tensor t
    t_rep = t.unsqueeze(1)
    # Repeat tensor t_rep along new dimension n times
    t_rep = torch.repeat_interleave(t_rep, n, dim=1)
    # Merge new dimension into batch dimension
    t_rep = t_rep.view(-1, *t.shape[1:])
    return t_rep


# Returns policy tiled actions and log probabilities for CQL Loss
def policy_actions_repeat(model, action_dist, obs, num_repeat=1):
    batch_size = tree.flatten(obs)[0].shape[0]
    obs_temp = tree.map_structure(lambda t: _repeat_tensor(t, num_repeat), obs)
    logits, _ = model.get_action_model_outputs(obs_temp)
    policy_dist = action_dist(logits, model)
    actions, logp_ = policy_dist.sample_logp()
    logp = logp_.unsqueeze(-1)
    return actions, logp.view(batch_size, num_repeat, 1)


def q_values_repeat(model, obs, actions, twin=False):
    action_shape = actions.shape[0]
    obs_shape = tree.flatten(obs)[0].shape[0]
    num_repeat = int(action_shape / obs_shape)
    obs_temp = tree.map_structure(lambda t: _repeat_tensor(t, num_repeat), obs)
    if not twin:
        preds_, _ = model.get_q_values(obs_temp, actions)
    else:
        preds_, _ = model.get_twin_q_values(obs_temp, actions)
    preds = preds_.view(obs_shape, num_repeat, 1)
    return preds


def cql_loss(
    policy: Policy,
    model: ModelV2,
    dist_class: Type[TorchDistributionWrapper],
    train_batch: SampleBatch,
) -> Union[TensorType, List[TensorType]]:
    logger.info(f"Current iteration = {policy.cur_iter}")
    policy.cur_iter += 1

    # Look up the target model (tower) using the model tower.
    target_model = policy.target_models[model]

    # For best performance, turn deterministic off
    deterministic = policy.config["_deterministic_loss"]
    assert not deterministic
    twin_q = policy.config["twin_q"]
    discount = policy.config["gamma"]
    action_low = model.action_space.low[0]
    action_high = model.action_space.high[0]

    # CQL Parameters
    bc_iters = policy.config["bc_iters"]
    cql_temp = policy.config["temperature"]
    num_actions = policy.config["num_actions"]
    min_q_weight = policy.config["min_q_weight"]
    use_lagrange = policy.config["lagrangian"]
    target_action_gap = policy.config["lagrangian_thresh"]

    obs = train_batch[SampleBatch.CUR_OBS]
    actions = train_batch[SampleBatch.ACTIONS]
    rewards = train_batch[SampleBatch.REWARDS].float()
    next_obs = train_batch[SampleBatch.NEXT_OBS]
    terminals = train_batch[SampleBatch.TERMINATEDS]

    model_out_t, _ = model(SampleBatch(obs=obs, _is_training=True), [], None)

    model_out_tp1, _ = model(SampleBatch(obs=next_obs, _is_training=True), [], None)

    target_model_out_tp1, _ = target_model(
        SampleBatch(obs=next_obs, _is_training=True), [], None
    )

    action_dist_class = _get_dist_class(policy, policy.config, policy.action_space)
    action_dist_inputs_t, _ = model.get_action_model_outputs(model_out_t)
    action_dist_t = action_dist_class(action_dist_inputs_t, model)
    policy_t, log_pis_t = action_dist_t.sample_logp()
    log_pis_t = torch.unsqueeze(log_pis_t, -1)

    # Unlike original SAC, Alpha and Actor Loss are computed first.
    # Alpha Loss
    alpha_loss = -(model.log_alpha * (log_pis_t + model.target_entropy).detach()).mean()

    # Policy Loss (Either Behavior Clone Loss or SAC Loss)
    alpha = torch.exp(model.log_alpha)
    if policy.cur_iter >= bc_iters:
        min_q, _ = model.get_q_values(model_out_t, policy_t)
        if twin_q:
            twin_q_, _ = model.get_twin_q_values(model_out_t, policy_t)
            min_q = torch.min(min_q, twin_q_)
        actor_loss = (alpha.detach() * log_pis_t - min_q).mean()
    else:
        bc_logp = action_dist_t.logp(actions)
        actor_loss = (alpha.detach() * log_pis_t - bc_logp).mean()
        # actor_loss = -bc_logp.mean()

    # Critic Loss (Standard SAC Critic L2 Loss + CQL Entropy Loss)
    # SAC Loss:
    # Q-values for the batched actions.
    action_dist_inputs_tp1, _ = model.get_action_model_outputs(model_out_tp1)
    action_dist_tp1 = action_dist_class(action_dist_inputs_tp1, model)
    policy_tp1, _ = action_dist_tp1.sample_logp()

    q_t, _ = model.get_q_values(model_out_t, train_batch[SampleBatch.ACTIONS])
    q_t_selected = torch.squeeze(q_t, dim=-1)
    if twin_q:
        twin_q_t, _ = model.get_twin_q_values(
            model_out_t, train_batch[SampleBatch.ACTIONS]
        )
        twin_q_t_selected = torch.squeeze(twin_q_t, dim=-1)

    # Target q network evaluation.
    q_tp1, _ = target_model.get_q_values(target_model_out_tp1, policy_tp1)
    if twin_q:
        twin_q_tp1, _ = target_model.get_twin_q_values(target_model_out_tp1, policy_tp1)
        # Take min over both twin-NNs.
        q_tp1 = torch.min(q_tp1, twin_q_tp1)

    q_tp1_best = torch.squeeze(input=q_tp1, dim=-1)
    q_tp1_best_masked = (1.0 - terminals.float()) * q_tp1_best

    # compute RHS of bellman equation
    q_t_target = (
        rewards + (discount ** policy.config["n_step"]) * q_tp1_best_masked
    ).detach()

    # Compute the TD-error (potentially clipped), for priority replay buffer
    base_td_error = torch.abs(q_t_selected - q_t_target)
    if twin_q:
        twin_td_error = torch.abs(twin_q_t_selected - q_t_target)
        td_error = 0.5 * (base_td_error + twin_td_error)
    else:
        td_error = base_td_error

    critic_loss_1 = nn.functional.mse_loss(q_t_selected, q_t_target)
    if twin_q:
        critic_loss_2 = nn.functional.mse_loss(twin_q_t_selected, q_t_target)

    # CQL Loss (We are using Entropy version of CQL (the best version))
    rand_actions = convert_to_torch_tensor(
        torch.FloatTensor(actions.shape[0] * num_actions, actions.shape[-1]).uniform_(
            action_low, action_high
        ),
        actions.device,
    )
    curr_actions, curr_logp = policy_actions_repeat(
        model, action_dist_class, model_out_t, num_actions
    )
    next_actions, next_logp = policy_actions_repeat(
        model, action_dist_class, model_out_tp1, num_actions
    )

    q1_rand = q_values_repeat(model, model_out_t, rand_actions)
    q1_curr_actions = q_values_repeat(model, model_out_t, curr_actions)
    q1_next_actions = q_values_repeat(model, model_out_t, next_actions)

    if twin_q:
        q2_rand = q_values_repeat(model, model_out_t, rand_actions, twin=True)
        q2_curr_actions = q_values_repeat(model, model_out_t, curr_actions, twin=True)
        q2_next_actions = q_values_repeat(model, model_out_t, next_actions, twin=True)

    random_density = np.log(0.5 ** curr_actions.shape[-1])
    cat_q1 = torch.cat(
        [
            q1_rand - random_density,
            q1_next_actions - next_logp.detach(),
            q1_curr_actions - curr_logp.detach(),
        ],
        1,
    )
    if twin_q:
        cat_q2 = torch.cat(
            [
                q2_rand - random_density,
                q2_next_actions - next_logp.detach(),
                q2_curr_actions - curr_logp.detach(),
            ],
            1,
        )

    min_qf1_loss_ = (
        torch.logsumexp(cat_q1 / cql_temp, dim=1).mean() * min_q_weight * cql_temp
    )
    min_qf1_loss = min_qf1_loss_ - (q_t.mean() * min_q_weight)
    if twin_q:
        min_qf2_loss_ = (
            torch.logsumexp(cat_q2 / cql_temp, dim=1).mean() * min_q_weight * cql_temp
        )
        min_qf2_loss = min_qf2_loss_ - (twin_q_t.mean() * min_q_weight)

    if use_lagrange:
        alpha_prime = torch.clamp(model.log_alpha_prime.exp(), min=0.0, max=1000000.0)[
            0
        ]
        min_qf1_loss = alpha_prime * (min_qf1_loss - target_action_gap)
        if twin_q:
            min_qf2_loss = alpha_prime * (min_qf2_loss - target_action_gap)
            alpha_prime_loss = 0.5 * (-min_qf1_loss - min_qf2_loss)
        else:
            alpha_prime_loss = -min_qf1_loss

    cql_loss = [min_qf1_loss]
    if twin_q:
        cql_loss.append(min_qf2_loss)
    mean_cql_loss = torch.mean(torch.stack(cql_loss))

    critic_loss = [critic_loss_1 + min_qf1_loss]
    if twin_q:
        critic_loss.append(critic_loss_2 + min_qf2_loss)
    mean_critic_loss = torch.mean(torch.stack(critic_loss))

    # Store values for stats function in model (tower), such that for
    # multi-GPU, we do not override them during the parallel loss phase.
    # SAC stats.
    model.tower_stats["q_t"] = q_t_selected
    model.tower_stats["policy_t"] = policy_t
    model.tower_stats["log_pis_t"] = log_pis_t
    model.tower_stats["actor_loss"] = actor_loss
    model.tower_stats["critic_loss"] = mean_critic_loss
    model.tower_stats["alpha_loss"] = alpha_loss
    model.tower_stats["log_alpha_value"] = model.log_alpha
    model.tower_stats["alpha_value"] = alpha
    model.tower_stats["target_entropy"] = model.target_entropy
    # CQL stats.
    model.tower_stats["cql_loss"] = mean_cql_loss

    # TD-error tensor in final stats
    # will be concatenated and retrieved for each individual batch item.
    model.tower_stats["td_error"] = td_error

    if use_lagrange:
        model.tower_stats["log_alpha_prime_value"] = model.log_alpha_prime[0]
        model.tower_stats["alpha_prime_value"] = alpha_prime
        model.tower_stats["alpha_prime_loss"] = alpha_prime_loss

    # Return all loss terms corresponding to our optimizers.
    return tuple(
        [actor_loss]
        + critic_loss
        + [alpha_loss]
        + ([alpha_prime_loss] if use_lagrange else [])
    )


def cql_stats(policy: Policy, train_batch: SampleBatch) -> Dict[str, TensorType]:
    # Get SAC loss stats.
    stats_dict = sac_stats(policy, train_batch)

    # Add CQL loss stats to the dict.
    stats_dict["cql_loss"] = torch.mean(
<<<<<<< HEAD
        torch.stack(policy.get_tower_stats("cql_loss"))
=======
        torch.stack(tree.flatten(policy.get_tower_stats("cql_loss")))
>>>>>>> f05c5f96
    )

    if policy.config["lagrangian"]:
        stats_dict["log_alpha_prime_value"] = torch.mean(
            torch.stack(policy.get_tower_stats("log_alpha_prime_value"))
        )
        stats_dict["alpha_prime_value"] = torch.mean(
            torch.stack(policy.get_tower_stats("alpha_prime_value"))
        )
        stats_dict["alpha_prime_loss"] = torch.mean(
            torch.stack(policy.get_tower_stats("alpha_prime_loss"))
        )
    return stats_dict


def cql_optimizer_fn(
    policy: Policy, config: AlgorithmConfigDict
) -> Tuple[LocalOptimizer]:
    policy.cur_iter = 0
    opt_list = sac_optimizer_fn(policy, config)
    if config["lagrangian"]:
        log_alpha_prime = nn.Parameter(torch.zeros(1, requires_grad=True).float())
        policy.model.register_parameter("log_alpha_prime", log_alpha_prime)
        policy.alpha_prime_optim = torch.optim.Adam(
            params=[policy.model.log_alpha_prime],
            lr=config["optimization"]["critic_learning_rate"],
            eps=1e-7,  # to match tf.keras.optimizers.Adam's epsilon default
        )
        return tuple(
            [policy.actor_optim]
            + policy.critic_optims
            + [policy.alpha_optim]
            + [policy.alpha_prime_optim]
        )
    return opt_list


def cql_setup_late_mixins(
    policy: Policy,
    obs_space: gym.spaces.Space,
    action_space: gym.spaces.Space,
    config: AlgorithmConfigDict,
) -> None:
    setup_late_mixins(policy, obs_space, action_space, config)
    if config["lagrangian"]:
        policy.model.log_alpha_prime = policy.model.log_alpha_prime.to(policy.device)


# Build a child class of `TorchPolicy`, given the custom functions defined
# above.
CQLTorchPolicy = build_policy_class(
    name="CQLTorchPolicy",
    framework="torch",
    loss_fn=cql_loss,
    get_default_config=lambda: ray.rllib.algorithms.cql.cql.DEFAULT_CONFIG,
    stats_fn=cql_stats,
    postprocess_fn=postprocess_trajectory,
    extra_grad_process_fn=apply_grad_clipping,
    optimizer_fn=cql_optimizer_fn,
    validate_spaces=validate_spaces,
    before_loss_init=cql_setup_late_mixins,
    make_model_and_action_dist=build_sac_model_and_action_dist,
    extra_learn_fetches_fn=concat_multi_gpu_td_errors,
    mixins=[TargetNetworkMixin, ComputeTDErrorMixin],
    action_distribution_fn=sac_action_distribution_fn,
)<|MERGE_RESOLUTION|>--- conflicted
+++ resolved
@@ -298,11 +298,7 @@
 
     # Add CQL loss stats to the dict.
     stats_dict["cql_loss"] = torch.mean(
-<<<<<<< HEAD
         torch.stack(policy.get_tower_stats("cql_loss"))
-=======
-        torch.stack(tree.flatten(policy.get_tower_stats("cql_loss")))
->>>>>>> f05c5f96
     )
 
     if policy.config["lagrangian"]:
