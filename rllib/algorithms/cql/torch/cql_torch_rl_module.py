--- conflicted
+++ resolved
@@ -49,14 +49,7 @@
             self.action_space.high,
             device=fwd_out[QF_PREDS].device,
         )
-<<<<<<< HEAD
-        num_samples = (
-            batch[Columns.ACTIONS].shape[0]
-            * self.model_config["num_actions"]
-        )
-=======
         num_samples = batch[Columns.ACTIONS].shape[0] * self.model_config["num_actions"]
->>>>>>> c3afcc3f
         actions_rand_repeat = low + (high - low) * torch.rand(
             (num_samples, low.shape[0]), device=fwd_out[QF_PREDS].device
         )
