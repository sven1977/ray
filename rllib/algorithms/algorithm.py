from collections import defaultdict
import concurrent
import copy
from datetime import datetime
import functools
import gym
import importlib
import logging
import math
import numpy as np
import os
from packaging import version
import pkg_resources
import tempfile
import time
from typing import (
    Callable,
    Container,
    DefaultDict,
    Dict,
    List,
    Optional,
    Set,
    Tuple,
    Type,
    Union,
)

import ray
from ray._private.usage.usage_lib import TagKey, record_extra_usage_tag
from ray.actor import ActorHandle
import ray.cloudpickle as pickle
from ray.exceptions import GetTimeoutError, RayActorError, RayError
from ray.rllib.algorithms.algorithm_config import AlgorithmConfig
from ray.rllib.algorithms.callbacks import DefaultCallbacks
from ray.rllib.algorithms.registry import ALGORITHMS as ALL_ALGORITHMS
from ray.rllib.env.env_context import EnvContext
from ray.rllib.env.utils import _gym_env_creator
from ray.rllib.evaluation.episode import Episode
from ray.rllib.evaluation.metrics import (
    collect_episodes,
    collect_metrics,
    summarize_episodes,
)
from ray.rllib.evaluation.rollout_worker import RolloutWorker
from ray.rllib.evaluation.worker_set import WorkerSet
from ray.rllib.execution.common import (
    STEPS_TRAINED_THIS_ITER_COUNTER,  # TODO: Backward compatibility.
)
from ray.rllib.execution.parallel_requests import AsyncRequestsManager
from ray.rllib.execution.rollout_ops import synchronous_parallel_sample
from ray.rllib.execution.train_ops import multi_gpu_train_one_step, train_one_step
from ray.rllib.offline import get_offline_io_resource_bundles
from ray.rllib.offline.estimators import (
    OffPolicyEstimator,
    ImportanceSampling,
    WeightedImportanceSampling,
    DirectMethod,
    DoublyRobust,
)
from ray.rllib.policy.policy import Policy
from ray.rllib.policy.sample_batch import DEFAULT_POLICY_ID, SampleBatch, concat_samples
from ray.rllib.utils import deep_update, FilterManager, merge_dicts
from ray.rllib.utils.annotations import (
    DeveloperAPI,
    ExperimentalAPI,
    OverrideToImplementCustomLogic,
    OverrideToImplementCustomLogic_CallToSuperRecommended,
    PublicAPI,
    override,
)
from ray.rllib.utils.debug import update_global_seed_if_necessary
from ray.rllib.utils.deprecation import (
    DEPRECATED_VALUE,
    Deprecated,
    deprecation_warning,
)
from ray.rllib.utils.error import ERR_MSG_INVALID_ENV_DESCRIPTOR, EnvError
from ray.rllib.utils.framework import try_import_tf, try_import_torch
from ray.rllib.utils.from_config import from_config
from ray.rllib.utils.metrics import (
    NUM_AGENT_STEPS_SAMPLED,
    NUM_AGENT_STEPS_SAMPLED_THIS_ITER,
    NUM_AGENT_STEPS_TRAINED,
    NUM_ENV_STEPS_SAMPLED,
    NUM_ENV_STEPS_SAMPLED_THIS_ITER,
    NUM_ENV_STEPS_TRAINED,
    SYNCH_WORKER_WEIGHTS_TIMER,
    TRAINING_ITERATION_TIMER,
)
from ray.rllib.utils.metrics.learner_info import LEARNER_INFO
from ray.rllib.utils.pre_checks.multi_agent import check_multi_agent
from ray.rllib.utils.replay_buffers import MultiAgentReplayBuffer
from ray.rllib.utils.spaces import space_utils
from ray.rllib.utils.typing import (
    AgentID,
    AlgorithmConfigDict,
    EnvCreator,
    EnvInfoDict,
    EnvType,
    EpisodeID,
    PartialAlgorithmConfigDict,
    PolicyID,
    PolicyState,
    ResultDict,
    SampleBatchType,
    TensorStructType,
    TensorType,
)
from ray.tune.logger import Logger, UnifiedLogger
from ray.tune.registry import ENV_CREATOR, _global_registry
from ray.tune.resources import Resources
from ray.tune.result import DEFAULT_RESULTS_DIR
from ray.tune.trainable import Trainable
from ray.tune.experiment.trial import ExportFormat
from ray.tune.execution.placement_groups import PlacementGroupFactory
from ray.util import log_once
from ray.util.timer import _Timer

tf1, tf, tfv = try_import_tf()

logger = logging.getLogger(__name__)


@DeveloperAPI
def with_common_config(extra_config: PartialAlgorithmConfigDict) -> AlgorithmConfigDict:
    """Returns the given config dict merged with common agent confs.

    Args:
        extra_config: A user defined partial config
            which will get merged with a default AlgorithmConfig() object and returned
            as plain python dict.

    Returns:
        AlgorithmConfigDict: The merged config dict resulting from AlgorithmConfig()
            plus `extra_config`.
    """
    return Algorithm.merge_trainer_configs(
        AlgorithmConfig().to_dict(), extra_config, _allow_unknown_configs=True
    )


@PublicAPI
class Algorithm(Trainable):
    """An RLlib algorithm responsible for optimizing one or more Policies.

    Algorithms contain a WorkerSet under `self.workers`. A WorkerSet is
    normally composed of a single local worker
    (self.workers.local_worker()), used to compute and apply learning updates,
    and optionally one or more remote workers (self.workers.remote_workers()),
    used to generate environment samples in parallel.

    Each worker (remotes or local) contains a PolicyMap, which itself
    may contain either one policy for single-agent training or one or more
    policies for multi-agent training. Policies are synchronized
    automatically from time to time using ray.remote calls. The exact
    synchronization logic depends on the specific algorithm used,
    but this usually happens from local worker to all remote workers and
    after each training update.

    You can write your own Algorithm classes by sub-classing from `Algorithm`
    or any of its built-in sub-classes.
    This allows you to override the `execution_plan` method to implement
    your own algorithm logic. You can find the different built-in
    algorithms' execution plans in their respective main py files,
    e.g. rllib.algorithms.dqn.dqn.py or rllib.algorithms.impala.impala.py.

    The most important API methods a Algorithm exposes are `train()`,
    `evaluate()`, `save()` and `restore()`.
    """

    # Whether to allow unknown top-level config keys.
    _allow_unknown_configs = False

    # List of top-level keys with value=dict, for which new sub-keys are
    # allowed to be added to the value dict.
    _allow_unknown_subkeys = [
        "tf_session_args",
        "local_tf_session_args",
        "env_config",
        "model",
        "optimizer",
        "multiagent",
        "custom_resources_per_worker",
        "evaluation_config",
        "exploration_config",
        "replay_buffer_config",
        "extra_python_environs_for_worker",
        "input_config",
        "output_config",
    ]

    # List of top level keys with value=dict, for which we always override the
    # entire value (dict), iff the "type" key in that value dict changes.
    _override_all_subkeys_if_type_changes = [
        "exploration_config",
        "replay_buffer_config",
    ]

    # List of keys that are always fully overridden if present in any dict or sub-dict
    _override_all_key_list = ["off_policy_estimation_methods"]

    _progress_metrics = [
        "episode_reward_mean",
        "evaluation/episode_reward_mean",
        "num_env_steps_sampled",
        "num_env_steps_trained",
    ]

    @PublicAPI
    def __init__(
        self,
        config: Optional[Union[PartialAlgorithmConfigDict, AlgorithmConfig]] = None,
        env: Optional[Union[str, EnvType]] = None,
        logger_creator: Optional[Callable[[], Logger]] = None,
        **kwargs,
    ):
        """Initializes an Algorithm instance.

        Args:
            config: Algorithm-specific configuration dict.
            env: Name of the environment to use (e.g. a gym-registered str),
                a full class path (e.g.
                "ray.rllib.examples.env.random_env.RandomEnv"), or an Env
                class directly. Note that this arg can also be specified via
                the "env" key in `config`.
            logger_creator: Callable that creates a ray.tune.Logger
                object. If unspecified, a default logger is created.
            **kwargs: Arguments passed to the Trainable base class.

        """

        # User provided (partial) config (this may be w/o the default
        # Trainer's Config object). Will get merged with AlgorithmConfig()
        # in self.setup().
        config = config or {}
        # Resolve AlgorithmConfig into a plain dict.
        # TODO: In the future, only support AlgorithmConfig objects here.
        if isinstance(config, AlgorithmConfig):
            config = config.to_dict()

        # Convert `env` provided in config into a concrete env creator callable, which
        # takes an EnvContext (config dict) as arg and returning an RLlib supported Env
        # type (e.g. a gym.Env).
        self._env_id, self.env_creator = self._get_env_id_and_creator(
            env or config.get("env"), config
        )
        env_descr = (
            self._env_id.__name__ if isinstance(self._env_id, type) else self._env_id
        )

        # Placeholder for a local replay buffer instance.
        self.local_replay_buffer = None

        # Create a default logger creator if no logger_creator is specified
        if logger_creator is None:
            # Default logdir prefix containing the agent's name and the
            # env id.
            timestr = datetime.today().strftime("%Y-%m-%d_%H-%M-%S")
            logdir_prefix = "{}_{}_{}".format(str(self), env_descr, timestr)
            if not os.path.exists(DEFAULT_RESULTS_DIR):
                # Possible race condition if dir is created several times on
                # rollout workers
                os.makedirs(DEFAULT_RESULTS_DIR, exist_ok=True)
            logdir = tempfile.mkdtemp(prefix=logdir_prefix, dir=DEFAULT_RESULTS_DIR)

            # Allow users to more precisely configure the created logger
            # via "logger_config.type".
            if config.get("logger_config") and "type" in config["logger_config"]:

                def default_logger_creator(config):
                    """Creates a custom logger with the default prefix."""
                    cfg = config["logger_config"].copy()
                    cls = cfg.pop("type")
                    # Provide default for logdir, in case the user does
                    # not specify this in the "logger_config" dict.
                    logdir_ = cfg.pop("logdir", logdir)
                    return from_config(cls=cls, _args=[cfg], logdir=logdir_)

            # If no `type` given, use tune's UnifiedLogger as last resort.
            else:

                def default_logger_creator(config):
                    """Creates a Unified logger with the default prefix."""
                    return UnifiedLogger(config, logdir, loggers=None)

            logger_creator = default_logger_creator

        # Metrics-related properties.
        self._timers = defaultdict(_Timer)
        self._counters = defaultdict(int)
        self._episode_history = []
        self._episodes_to_be_collected = []
        self._remote_workers_for_metrics = []

        # Evaluation WorkerSet and metrics last returned by `self.evaluate()`.
        self.evaluation_workers: Optional[WorkerSet] = None
        # If evaluation duration is "auto", use a AsyncRequestsManager to be more
        # robust against eval worker failures.
        self._evaluation_async_req_manager: Optional[AsyncRequestsManager] = None
        # Initialize common evaluation_metrics to nan, before they become
        # available. We want to make sure the metrics are always present
        # (although their values may be nan), so that Tune does not complain
        # when we use these as stopping criteria.
        self.evaluation_metrics = {
            "evaluation": {
                "episode_reward_max": np.nan,
                "episode_reward_min": np.nan,
                "episode_reward_mean": np.nan,
            }
        }

        super().__init__(config=config, logger_creator=logger_creator, **kwargs)

        # Check, whether `training_iteration` is still a tune.Trainable property
        # and has not been overridden by the user in the attempt to implement the
        # algos logic (this should be done now inside `training_step`).
        try:
            assert isinstance(self.training_iteration, int)
        except AssertionError:
            raise AssertionError(
                "Your Algorithm's `training_iteration` seems to be overridden by your "
                "custom training logic! To solve this problem, simply rename your "
                "`self.training_iteration()` method into `self.training_step`."
            )

    @OverrideToImplementCustomLogic
    @classmethod
    def get_default_config(cls) -> AlgorithmConfigDict:
        return AlgorithmConfig().to_dict()

    @OverrideToImplementCustomLogic_CallToSuperRecommended
    @override(Trainable)
    def setup(self, config: PartialAlgorithmConfigDict):

        # Setup our config: Merge the user-supplied config (which could
        # be a partial config dict with the class' default).
        self.config = self.merge_trainer_configs(
            self.get_default_config(), config, self._allow_unknown_configs
        )
        self.config["env"] = self._env_id

        # Validate the framework settings in config.
        self.validate_framework(self.config)

        # Set Trainer's seed after we have - if necessary - enabled
        # tf eager-execution.
        update_global_seed_if_necessary(self.config["framework"], self.config["seed"])

        self.validate_config(self.config)
        self._record_usage(self.config)

        self.callbacks = self.config["callbacks"]()
        log_level = self.config.get("log_level")
        if log_level in ["WARN", "ERROR"]:
            logger.info(
                "Current log_level is {}. For more information, "
                "set 'log_level': 'INFO' / 'DEBUG' or use the -v and "
                "-vv flags.".format(log_level)
            )
        if self.config.get("log_level"):
            logging.getLogger("ray.rllib").setLevel(self.config["log_level"])

        # Create local replay buffer if necessary.
        self.local_replay_buffer = self._create_local_replay_buffer_if_necessary(
            self.config
        )

        # Create a dict, mapping ActorHandles to sets of open remote
        # requests (object refs). This way, we keep track, of which actors
        # inside this Trainer (e.g. a remote RolloutWorker) have
        # already been sent how many (e.g. `sample()`) requests.
        self.remote_requests_in_flight: DefaultDict[
            ActorHandle, Set[ray.ObjectRef]
        ] = defaultdict(set)

        self.workers: Optional[WorkerSet] = None
        self.train_exec_impl = None

        # Offline RL settings.
        input_evaluation = self.config.get("input_evaluation")
        if input_evaluation is not None and input_evaluation is not DEPRECATED_VALUE:
            ope_dict = {str(ope): {"type": ope} for ope in input_evaluation}
            deprecation_warning(
                old="config.input_evaluation={}".format(input_evaluation),
                new='config["evaluation_config"]'
                '["off_policy_estimation_methods"]={}'.format(
                    ope_dict,
                ),
                error=False,
                help="Running OPE during training is not recommended.",
            )
            self.config["off_policy_estimation_methods"] = ope_dict

        # Deprecated way of implementing Trainer sub-classes (or "templates"
        # via the `build_trainer` utility function).
        # Instead, sub-classes should override the Trainable's `setup()`
        # method and call super().setup() from within that override at some
        # point.
        # Old design: Override `Trainer._init`.
        _init = False
        try:
            self._init(self.config, self.env_creator)
            _init = True
        # New design: Override `Trainable.setup()` (as indented by tune.Trainable)
        # and do or don't call `super().setup()` from within your override.
        # By default, `super().setup()` will create both worker sets:
        # "rollout workers" for collecting samples for training and - if
        # applicable - "evaluation workers" for evaluation runs in between or
        # parallel to training.
        # TODO: Deprecate `_init()` and remove this try/except block.
        except NotImplementedError:
            pass

        # Only if user did not override `_init()`:
        if _init is False:
            # - Create rollout workers here automatically.
            # - Run the execution plan to create the local iterator to `next()`
            #   in each training iteration.
            # This matches the behavior of using `build_trainer()`, which
            # has been deprecated.
            try:
                self.workers = WorkerSet(
                    env_creator=self.env_creator,
                    validate_env=self.validate_env,
                    policy_class=self.get_default_policy_class(self.config),
                    trainer_config=self.config,
                    num_workers=self.config["num_workers"],
                    local_worker=True,
                    logdir=self.logdir,
                )
            # WorkerSet creation possibly fails, if some (remote) workers cannot
            # be initialized properly (due to some errors in the RolloutWorker's
            # constructor).
            except RayActorError as e:
                # In case of an actor (remote worker) init failure, the remote worker
                # may still exist and will be accessible, however, e.g. calling
                # its `sample.remote()` would result in strange "property not found"
                # errors.
                if e.actor_init_failed:
                    # Raise the original error here that the RolloutWorker raised
                    # during its construction process. This is to enforce transparency
                    # for the user (better to understand the real reason behind the
                    # failure).
                    # - e.args[0]: The RayTaskError (inside the caught RayActorError).
                    # - e.args[0].args[2]: The original Exception (e.g. a ValueError due
                    # to a config mismatch) thrown inside the actor.
                    raise e.args[0].args[2]
                # In any other case, raise the RayActorError as-is.
                else:
                    raise e
            # By default, collect metrics for all remote workers.
            self._remote_workers_for_metrics = self.workers.remote_workers()

            # Function defining one single training iteration's behavior.
            if self.config["_disable_execution_plan_api"]:
                # Ensure remote workers are initially in sync with the local worker.
                self.workers.sync_weights()
            # LocalIterator-creating "execution plan".
            # Only call this once here to create `self.train_exec_impl`,
            # which is a ray.util.iter.LocalIterator that will be `next`'d
            # on each training iteration.
            else:
                self.train_exec_impl = self.execution_plan(
                    self.workers, self.config, **self._kwargs_for_execution_plan()
                )

            # Now that workers have been created, update our policies
            # dict in config[multiagent] (with the correct original/
            # unpreprocessed spaces).
            self.config["multiagent"][
                "policies"
            ] = self.workers.local_worker().policy_dict

        # Evaluation WorkerSet setup.
        # User would like to setup a separate evaluation worker set.

        # Update with evaluation settings:
        user_eval_config = copy.deepcopy(self.config["evaluation_config"])

        # Assert that user has not unset "in_evaluation".
        assert (
            "in_evaluation" not in user_eval_config
            or user_eval_config["in_evaluation"] is True
        )

        # Merge user-provided eval config with the base config. This makes sure
        # the eval config is always complete, no matter whether we have eval
        # workers or perform evaluation on the (non-eval) local worker.
        eval_config = merge_dicts(self.config, user_eval_config)
        self.config["evaluation_config"] = eval_config

        if self.config.get("evaluation_num_workers", 0) > 0 or self.config.get(
            "evaluation_interval"
        ):
            logger.debug(f"Using evaluation_config: {user_eval_config}.")

            # Validate evaluation config.
            self.validate_config(eval_config)

            # Set the `in_evaluation` flag.
            eval_config["in_evaluation"] = True

            # Evaluation duration unit: episodes.
            # Switch on `complete_episode` rollouts. Also, make sure
            # rollout fragments are short so we never have more than one
            # episode in one rollout.
            if eval_config["evaluation_duration_unit"] == "episodes":
                eval_config.update(
                    {
                        "batch_mode": "complete_episodes",
                        "rollout_fragment_length": 1,
                    }
                )
            # Evaluation duration unit: timesteps.
            # - Set `batch_mode=truncate_episodes` so we don't perform rollouts
            #   strictly along episode borders.
            # Set `rollout_fragment_length` such that desired steps are divided
            # equally amongst workers or - in "auto" duration mode - set it
            # to a reasonably small number (10), such that a single `sample()`
            # call doesn't take too much time and we can stop evaluation as soon
            # as possible after the train step is completed.
            else:
                eval_config.update(
                    {
                        "batch_mode": "truncate_episodes",
                        "rollout_fragment_length": 10
                        if self.config["evaluation_duration"] == "auto"
                        else int(
                            math.ceil(
                                self.config["evaluation_duration"]
                                / (self.config["evaluation_num_workers"] or 1)
                            )
                        ),
                    }
                )

            self.config["evaluation_config"] = eval_config

            _, env_creator = self._get_env_id_and_creator(
                eval_config.get("env"), eval_config
            )

            # Create a separate evaluation worker set for evaluation.
            # If evaluation_num_workers=0, use the evaluation set's local
            # worker for evaluation, otherwise, use its remote workers
            # (parallelized evaluation).
            self.evaluation_workers: WorkerSet = WorkerSet(
                env_creator=env_creator,
                validate_env=None,
                policy_class=self.get_default_policy_class(self.config),
                trainer_config=eval_config,
                num_workers=self.config["evaluation_num_workers"],
                # Don't even create a local worker if num_workers > 0.
                local_worker=False,
                logdir=self.logdir,
            )

            if self.config["enable_async_evaluation"]:
                self._evaluation_async_req_manager = AsyncRequestsManager(
                    workers=self.evaluation_workers.remote_workers(),
                    max_remote_requests_in_flight_per_worker=1,
                    return_object_refs=True,
                )
                self._evaluation_weights_seq_number = 0

        self.reward_estimators: Dict[str, OffPolicyEstimator] = {}
        ope_types = {
            "is": ImportanceSampling,
            "wis": WeightedImportanceSampling,
            "dm": DirectMethod,
            "dr": DoublyRobust,
        }
        for name, method_config in self.config["off_policy_estimation_methods"].items():
            method_type = method_config.pop("type")
            if method_type in ope_types:
                deprecation_warning(
                    old=method_type,
                    new=str(ope_types[method_type]),
                    error=False,
                )
                method_type = ope_types[method_type]
            elif isinstance(method_type, str):
                logger.log(0, "Trying to import from string: " + method_type)
                mod, obj = method_type.rsplit(".", 1)
                mod = importlib.import_module(mod)
                method_type = getattr(mod, obj)
            if isinstance(method_type, type) and issubclass(
                method_type, OffPolicyEstimator
            ):
                policy = self.get_policy()
                gamma = self.config["gamma"]
                self.reward_estimators[name] = method_type(
                    policy, gamma, **method_config
                )
            else:
                raise ValueError(
                    f"Unknown off_policy_estimation type: {method_type}! Must be "
                    "either a class path or a sub-class of ray.rllib."
                    "offline.estimators.off_policy_estimator::OffPolicyEstimator"
                )

        # Run `on_algorithm_init` callback after initialization is done.
        self.callbacks.on_algorithm_init(algorithm=self)

    # TODO: Deprecated: In your sub-classes of Trainer, override `setup()`
    #  directly and call super().setup() from within it if you would like the
    #  default setup behavior plus some own setup logic.
    #  If you don't need the env/workers/config/etc.. setup for you by super,
    #  simply do not call super().setup() from your overridden method.
    def _init(self, config: AlgorithmConfigDict, env_creator: EnvCreator) -> None:
        raise NotImplementedError

    @OverrideToImplementCustomLogic
    def get_default_policy_class(self, config: AlgorithmConfigDict) -> Type[Policy]:
        """Returns a default Policy class to use, given a config.

        This class will be used inside RolloutWorkers' PolicyMaps in case
        the policy class is not provided by the user in any single- or
        multi-agent PolicySpec.

        This method is experimental and currently only used, iff the Trainer
        class was not created using the `build_trainer` utility and if
        the Trainer sub-class does not override `_init()` and create it's
        own WorkerSet in `_init()`.
        """
        return getattr(self, "_policy_class", None)

    @override(Trainable)
    def step(self) -> ResultDict:
        """Implements the main `Trainer.train()` logic.

        Takes n attempts to perform a single training step. Thereby
        catches RayErrors resulting from worker failures. After n attempts,
        fails gracefully.

        Override this method in your Trainer sub-classes if you would like to
        handle worker failures yourself.
        Otherwise, override only `training_step()` to implement the core
        algorithm logic.

        Returns:
            The results dict with stats/infos on sampling, training,
            and - if required - evaluation.
        """
        # Do we have to run `self.evaluate()` this iteration?
        # `self.iteration` gets incremented after this function returns,
        # meaning that e. g. the first time this function is called,
        # self.iteration will be 0.
        evaluate_this_iter = (
            self.config["evaluation_interval"] is not None
            and (self.iteration + 1) % self.config["evaluation_interval"] == 0
        )

        # Results dict for training (and if appolicable: evaluation).
        results: ResultDict = {}

        local_worker = (
            self.workers.local_worker()
            if hasattr(self.workers, "local_worker")
            else None
        )

        # Parallel eval + training: Kick off evaluation-loop and parallel train() call.
        if evaluate_this_iter and self.config["evaluation_parallel_to_training"]:
            (
                results,
                train_iter_ctx,
            ) = self._run_one_training_iteration_and_evaluation_in_parallel()
        # - No evaluation necessary, just run the next training iteration.
        # - We have to evaluate in this training iteration, but no parallelism ->
        #   evaluate after the training iteration is entirely done.
        else:
            results, train_iter_ctx = self._run_one_training_iteration()

        # Sequential: Train (already done above), then evaluate.
        if evaluate_this_iter and not self.config["evaluation_parallel_to_training"]:
            results.update(self._run_one_evaluation(train_future=None))

        # Attach latest available evaluation results to train results,
        # if necessary.
        if not evaluate_this_iter and self.config["always_attach_evaluation_results"]:
            assert isinstance(
                self.evaluation_metrics, dict
            ), "Trainer.evaluate() needs to return a dict."
            results.update(self.evaluation_metrics)

        if hasattr(self, "workers") and isinstance(self.workers, WorkerSet):
            # Sync filters on workers.
            self._sync_filters_if_needed(
                from_worker=self.workers.local_worker(),
                workers=self.workers,
                timeout_seconds=self.config[
                    "sync_filters_on_rollout_workers_timeout_s"
                ],
            )
            # Collect worker metrics and add combine them with `results`.
            if self.config["_disable_execution_plan_api"]:
                episodes_this_iter, self._episodes_to_be_collected = collect_episodes(
                    local_worker,
                    self._remote_workers_for_metrics,
                    self._episodes_to_be_collected,
                    timeout_seconds=self.config["metrics_episode_collection_timeout_s"],
                )
                results = self._compile_iteration_results(
                    episodes_this_iter=episodes_this_iter,
                    step_ctx=train_iter_ctx,
                    iteration_results=results,
                )

        # Check `env_task_fn` for possible update of the env's task.
        if self.config["env_task_fn"] is not None:
            if not callable(self.config["env_task_fn"]):
                raise ValueError(
                    "`env_task_fn` must be None or a callable taking "
                    "[train_results, env, env_ctx] as args!"
                )

            def fn(env, env_context, task_fn):
                new_task = task_fn(results, env, env_context)
                cur_task = env.get_task()
                if cur_task != new_task:
                    env.set_task(new_task)

            fn = functools.partial(fn, task_fn=self.config["env_task_fn"])
            self.workers.foreach_env_with_context(fn)

        return results

    @PublicAPI
    def evaluate(
        self,
        duration_fn: Optional[Callable[[int], int]] = None,
    ) -> dict:
        """Evaluates current policy under `evaluation_config` settings.

        Note that this default implementation does not do anything beyond
        merging evaluation_config with the normal trainer config.

        Args:
            duration_fn: An optional callable taking the already run
                num episodes as only arg and returning the number of
                episodes left to run. It's used to find out whether
                evaluation should continue.
        """
        # Call the `_before_evaluate` hook.
        self._before_evaluate()

        # Sync weights to the evaluation WorkerSet.
        if self.evaluation_workers is not None:
            self.evaluation_workers.sync_weights(
                from_worker=self.workers.local_worker()
            )
            self._sync_filters_if_needed(
                from_worker=self.workers.local_worker(),
                workers=self.evaluation_workers,
                timeout_seconds=self.config[
                    "sync_filters_on_rollout_workers_timeout_s"
                ],
            )

        self.callbacks.on_evaluate_start(algorithm=self)

        if self.config["custom_eval_function"]:
            logger.info(
                "Running custom eval function {}".format(
                    self.config["custom_eval_function"]
                )
            )
            metrics = self.config["custom_eval_function"](self, self.evaluation_workers)
            if not metrics or not isinstance(metrics, dict):
                raise ValueError(
                    "Custom eval function must return "
                    "dict of metrics, got {}.".format(metrics)
                )
        else:
            if (
                self.evaluation_workers is None
                and self.workers.local_worker().input_reader is None
            ):
                raise ValueError(
                    "Cannot evaluate w/o an evaluation worker set in "
                    "the Trainer or w/o an env on the local worker!\n"
                    "Try one of the following:\n1) Set "
                    "`evaluation_interval` >= 0 to force creating a "
                    "separate evaluation worker set.\n2) Set "
                    "`create_env_on_driver=True` to force the local "
                    "(non-eval) worker to have an environment to "
                    "evaluate on."
                )

            # How many episodes/timesteps do we need to run?
            # In "auto" mode (only for parallel eval + training): Run as long
            # as training lasts.
            unit = self.config["evaluation_duration_unit"]
            eval_cfg = self.config["evaluation_config"]
            rollout = eval_cfg["rollout_fragment_length"]
            num_envs = eval_cfg["num_envs_per_worker"]
            auto = self.config["evaluation_duration"] == "auto"
            duration = (
                self.config["evaluation_duration"]
                if not auto
                else (self.config["evaluation_num_workers"] or 1)
                * (1 if unit == "episodes" else rollout)
            )
            agent_steps_this_iter = 0
            env_steps_this_iter = 0

            # Default done-function returns True, whenever num episodes
            # have been completed.
            if duration_fn is None:

                def duration_fn(num_units_done):
                    return duration - num_units_done

            logger.info(f"Evaluating current policy for {duration} {unit}.")

            metrics = None
            all_batches = []
            # No evaluation worker set ->
            # Do evaluation using the local worker. Expect error due to the
            # local worker not having an env.
            if self.evaluation_workers is None:
                # If unit=episodes -> Run n times `sample()` (each sample
                # produces exactly 1 episode).
                # If unit=ts -> Run 1 `sample()` b/c the
                # `rollout_fragment_length` is exactly the desired ts.
                iters = duration if unit == "episodes" else 1
                for _ in range(iters):
                    batch = self.workers.local_worker().sample()
                    agent_steps_this_iter += batch.agent_steps()
                    env_steps_this_iter += batch.env_steps()
                    if self.reward_estimators:
                        all_batches.append(batch)
                metrics = collect_metrics(
                    self.workers.local_worker(),
                    keep_custom_metrics=eval_cfg["keep_per_episode_custom_metrics"],
                    timeout_seconds=eval_cfg["metrics_episode_collection_timeout_s"],
                )

            # Evaluation worker set only has local worker.
            elif self.config["evaluation_num_workers"] == 0:
                # If unit=episodes -> Run n times `sample()` (each sample
                # produces exactly 1 episode).
                # If unit=ts -> Run 1 `sample()` b/c the
                # `rollout_fragment_length` is exactly the desired ts.
                iters = duration if unit == "episodes" else 1
                for _ in range(iters):
                    batch = self.evaluation_workers.local_worker().sample()
                    agent_steps_this_iter += batch.agent_steps()
                    env_steps_this_iter += batch.env_steps()
                    if self.reward_estimators:
                        all_batches.append(batch)

            # Evaluation worker set has n remote workers.
            else:
                # How many episodes have we run (across all eval workers)?
                num_units_done = 0
                _round = 0
                while True:
                    units_left_to_do = duration_fn(num_units_done)
                    if units_left_to_do <= 0:
                        break

                    _round += 1
                    try:
                        batches = ray.get(
                            [
                                w.sample.remote()
                                for i, w in enumerate(
                                    self.evaluation_workers.remote_workers()
                                )
                                if i * (1 if unit == "episodes" else rollout * num_envs)
                                < units_left_to_do
                            ],
                            timeout=self.config["evaluation_sample_timeout_s"],
                        )
                    except GetTimeoutError:
                        logger.warning(
                            "Calling `sample()` on your remote evaluation worker(s) "
                            "resulted in a timeout (after the configured "
                            f"{self.config['evaluation_sample_timeout_s']} seconds)! "
                            "Try to set `evaluation_sample_timeout_s` in your config"
                            " to a larger value."
                            + (
                                " If your episodes don't terminate easily, you may "
                                "also want to set `evaluation_duration_unit` to "
                                "'timesteps' (instead of 'episodes')."
                                if unit == "episodes"
                                else ""
                            )
                        )
                        break

                    _agent_steps = sum(b.agent_steps() for b in batches)
                    _env_steps = sum(b.env_steps() for b in batches)
                    # 1 episode per returned batch.
                    if unit == "episodes":
                        num_units_done += len(batches)
                        # Make sure all batches are exactly one episode.
                        for ma_batch in batches:
                            ma_batch = ma_batch.as_multi_agent()
                            for batch in ma_batch.policy_batches.values():
                                assert np.sum(batch[SampleBatch.DONES])
                    # n timesteps per returned batch.
                    else:
                        num_units_done += (
                            _agent_steps if self._by_agent_steps else _env_steps
                        )
                    if self.reward_estimators:
                        all_batches.extend(batches)

                    agent_steps_this_iter += _agent_steps
                    env_steps_this_iter += _env_steps

                    logger.info(
                        f"Ran round {_round} of parallel evaluation "
                        f"({num_units_done}/{duration if not auto else '?'} "
                        f"{unit} done)"
                    )

            if metrics is None:
                metrics = collect_metrics(
                    self.evaluation_workers.local_worker(),
                    self.evaluation_workers.remote_workers(),
                    keep_custom_metrics=self.config["keep_per_episode_custom_metrics"],
                    timeout_seconds=eval_cfg["metrics_episode_collection_timeout_s"],
                )
            metrics[NUM_AGENT_STEPS_SAMPLED_THIS_ITER] = agent_steps_this_iter
            metrics[NUM_ENV_STEPS_SAMPLED_THIS_ITER] = env_steps_this_iter
            # TODO: Remove this key at some point. Here for backward compatibility.
            metrics["timesteps_this_iter"] = env_steps_this_iter

            if self.reward_estimators:
                # Compute off-policy estimates
                metrics["off_policy_estimator"] = {}
                total_batch = concat_samples(all_batches)
                for name, estimator in self.reward_estimators.items():
                    estimates = estimator.estimate(total_batch)
                    metrics["off_policy_estimator"][name] = estimates

        # Evaluation does not run for every step.
        # Save evaluation metrics on trainer, so it can be attached to
        # subsequent step results as latest evaluation result.
        self.evaluation_metrics = {"evaluation": metrics}

        self.callbacks.on_evaluate_end(
            algorithm=self, evaluation_metrics=self.evaluation_metrics
        )

        # Also return the results here for convenience.
        return self.evaluation_metrics

    @ExperimentalAPI
    def _evaluate_async(
        self,
        duration_fn: Optional[Callable[[int], int]] = None,
    ) -> dict:
        """Evaluates current policy under `evaluation_config` settings.

        Uses the AsyncParallelRequests manager to send frequent `sample.remote()`
        requests to the evaluation RolloutWorkers and collect the results of these
        calls. Handles worker failures (or slowdowns) gracefully due to the asynch'ness
        and the fact that other eval RolloutWorkers can thus cover the workload.

        Important Note: This will replace the current `self.evaluate()` method as the
        default in the future.

        Args:
            duration_fn: An optional callable taking the already run
                num episodes as only arg and returning the number of
                episodes left to run. It's used to find out whether
                evaluation should continue.
        """
        # How many episodes/timesteps do we need to run?
        # In "auto" mode (only for parallel eval + training): Run as long
        # as training lasts.
        unit = self.config["evaluation_duration_unit"]
        eval_cfg = self.config["evaluation_config"]
        rollout = eval_cfg["rollout_fragment_length"]
        num_envs = eval_cfg["num_envs_per_worker"]
        auto = self.config["evaluation_duration"] == "auto"
        duration = (
            self.config["evaluation_duration"]
            if not auto
            else (self.config["evaluation_num_workers"] or 1)
            * (1 if unit == "episodes" else rollout)
        )

        # Call the `_before_evaluate` hook.
        self._before_evaluate()

        # Put weights only once into object store and use same object
        # ref to synch to all workers.
        self._evaluation_weights_seq_number += 1
        weights_ref = ray.put(self.workers.local_worker().get_weights())
        # TODO(Jun): Make sure this cannot block for e.g. 1h. Implement solution via
        #  connectors.
        self._sync_filters_if_needed(
            from_worker=self.workers.local_worker(),
            workers=self.evaluation_workers,
            timeout_seconds=eval_cfg.get("sync_filters_on_rollout_workers_timeout_s"),
        )

        if self.config["custom_eval_function"]:
            raise ValueError(
                "`custom_eval_function` not supported in combination "
                "with `enable_async_evaluation=True` config setting!"
            )
        if self.evaluation_workers is None and (
            self.workers.local_worker().input_reader is None
            or self.config["evaluation_num_workers"] == 0
        ):
            raise ValueError(
                "Evaluation w/o eval workers (calling Algorithm.evaluate() w/o "
                "evaluation specifically set up) OR evaluation without input reader "
                "OR evaluation with only a local evaluation worker "
                "(`evaluation_num_workers=0`) not supported in combination "
                "with `enable_async_evaluation=True` config setting!"
            )

        agent_steps_this_iter = 0
        env_steps_this_iter = 0

        logger.info(f"Evaluating current policy for {duration} {unit}.")

        all_batches = []

        # Default done-function returns True, whenever num episodes
        # have been completed.
        if duration_fn is None:

            def duration_fn(num_units_done):
                return duration - num_units_done

        def remote_fn(worker, w_ref, w_seq_no):
            # Pass in seq-no so that eval workers may ignore this call if no update has
            # happened since the last call to `remote_fn` (sample).
            worker.set_weights(weights=w_ref, weights_seq_no=w_seq_no)
            batch = worker.sample()
            metrics = worker.get_metrics()
            return batch, metrics, w_seq_no

        rollout_metrics = []

        # How many episodes have we run (across all eval workers)?
        num_units_done = 0
        _round = 0
        errors = []

        while len(self._evaluation_async_req_manager.workers) > 0:
            units_left_to_do = duration_fn(num_units_done)
            if units_left_to_do <= 0:
                break

            _round += 1
            # Use the AsyncRequestsManager to get ready evaluation results and
            # metrics.
            self._evaluation_async_req_manager.call_on_all_available(
                remote_fn=remote_fn,
                fn_args=[weights_ref, self._evaluation_weights_seq_number],
            )
            ready_requests = self._evaluation_async_req_manager.get_ready()

            batches = []
            i = 0
            for actor, requests in ready_requests.items():
                for req in requests:
                    try:
                        batch, metrics, seq_no = ray.get(req)
                        # Ignore results, if the weights seq-number does not match (is
                        # from a previous evaluation step) OR if we have already reached
                        # the configured duration (e.g. number of episodes to evaluate
                        # for).
                        if seq_no == self._evaluation_weights_seq_number and (
                            i * (1 if unit == "episodes" else rollout * num_envs)
                            < units_left_to_do
                        ):
                            batches.append(batch)
                            rollout_metrics.extend(metrics)
                    except RayError as e:
                        errors.append(e)
                        self._evaluation_async_req_manager.remove_workers(actor)

                    i += 1

            _agent_steps = sum(b.agent_steps() for b in batches)
            _env_steps = sum(b.env_steps() for b in batches)

            # 1 episode per returned batch.
            if unit == "episodes":
                num_units_done += len(batches)
                # Make sure all batches are exactly one episode.
                for ma_batch in batches:
                    ma_batch = ma_batch.as_multi_agent()
                    for batch in ma_batch.policy_batches.values():
                        assert np.sum(batch[SampleBatch.DONES])
            # n timesteps per returned batch.
            else:
                num_units_done += _agent_steps if self._by_agent_steps else _env_steps

            if self.reward_estimators:
                all_batches.extend(batches)

            agent_steps_this_iter += _agent_steps
            env_steps_this_iter += _env_steps

            logger.info(
                f"Ran round {_round} of parallel evaluation "
                f"({num_units_done}/{duration if not auto else '?'} "
                f"{unit} done)"
            )

        num_recreated_workers = 0
        if errors:
            num_recreated_workers = self.try_recover_from_step_attempt(
                error=errors[0],
                worker_set=self.evaluation_workers,
                ignore=eval_cfg.get("ignore_worker_failures"),
                recreate=eval_cfg.get("recreate_failed_workers"),
            )

        metrics = summarize_episodes(
            rollout_metrics,
            keep_custom_metrics=eval_cfg["keep_per_episode_custom_metrics"],
        )

        metrics["num_recreated_workers"] = num_recreated_workers

        metrics[NUM_AGENT_STEPS_SAMPLED_THIS_ITER] = agent_steps_this_iter
        metrics[NUM_ENV_STEPS_SAMPLED_THIS_ITER] = env_steps_this_iter
        # TODO: Remove this key at some point. Here for backward compatibility.
        metrics["timesteps_this_iter"] = env_steps_this_iter

        if self.reward_estimators:
            # Compute off-policy estimates
            metrics["off_policy_estimator"] = {}
            total_batch = concat_samples(all_batches)
            for name, estimator in self.reward_estimators.items():
                estimates = estimator.estimate(total_batch)
                metrics["off_policy_estimator"][name] = estimates

        # Evaluation does not run for every step.
        # Save evaluation metrics on trainer, so it can be attached to
        # subsequent step results as latest evaluation result.
        self.evaluation_metrics = {"evaluation": metrics}

        # Return evaluation results.
        return self.evaluation_metrics

    @OverrideToImplementCustomLogic
    @DeveloperAPI
    def training_step(self) -> ResultDict:
        """Default single iteration logic of an algorithm.

        - Collect on-policy samples (SampleBatches) in parallel using the
          Trainer's RolloutWorkers (@ray.remote).
        - Concatenate collected SampleBatches into one train batch.
        - Note that we may have more than one policy in the multi-agent case:
          Call the different policies' `learn_on_batch` (simple optimizer) OR
          `load_batch_into_buffer` + `learn_on_loaded_batch` (multi-GPU
          optimizer) methods to calculate loss and update the model(s).
        - Return all collected metrics for the iteration.

        Returns:
            The results dict from executing the training iteration.
        """
        # Collect SampleBatches from sample workers until we have a full batch.
        if self._by_agent_steps:
            train_batch = synchronous_parallel_sample(
                worker_set=self.workers, max_agent_steps=self.config["train_batch_size"]
            )
        else:
            train_batch = synchronous_parallel_sample(
                worker_set=self.workers, max_env_steps=self.config["train_batch_size"]
            )
        train_batch = train_batch.as_multi_agent()
        self._counters[NUM_AGENT_STEPS_SAMPLED] += train_batch.agent_steps()
        self._counters[NUM_ENV_STEPS_SAMPLED] += train_batch.env_steps()

        # Use simple optimizer (only for multi-agent or tf-eager; all other
        # cases should use the multi-GPU optimizer, even if only using 1 GPU).
        # TODO: (sven) rename MultiGPUOptimizer into something more
        #  meaningful.
        if self.config.get("simple_optimizer") is True:
            train_results = train_one_step(self, train_batch)
        else:
            train_results = multi_gpu_train_one_step(self, train_batch)

        # Update weights and global_vars - after learning on the local worker - on all
        # remote workers.
        global_vars = {
            "timestep": self._counters[NUM_ENV_STEPS_SAMPLED],
        }
        with self._timers[SYNCH_WORKER_WEIGHTS_TIMER]:
            self.workers.sync_weights(global_vars=global_vars)

        return train_results

    @staticmethod
    def execution_plan(workers, config, **kwargs):
        raise NotImplementedError(
            "It is not longer recommended to use Trainer's `execution_plan` method/API."
            " Set `_disable_execution_plan_api=True` in your config and override the "
            "`Trainer.training_step()` method with your algo's custom "
            "execution logic."
        )

    @PublicAPI
    def compute_single_action(
        self,
        observation: Optional[TensorStructType] = None,
        state: Optional[List[TensorStructType]] = None,
        *,
        prev_action: Optional[TensorStructType] = None,
        prev_reward: Optional[float] = None,
        info: Optional[EnvInfoDict] = None,
        input_dict: Optional[SampleBatch] = None,
        policy_id: PolicyID = DEFAULT_POLICY_ID,
        full_fetch: bool = False,
        explore: Optional[bool] = None,
        timestep: Optional[int] = None,
        episode: Optional[Episode] = None,
        unsquash_action: Optional[bool] = None,
        clip_action: Optional[bool] = None,
        # Deprecated args.
        unsquash_actions=DEPRECATED_VALUE,
        clip_actions=DEPRECATED_VALUE,
        # Kwargs placeholder for future compatibility.
        **kwargs,
    ) -> Union[
        TensorStructType,
        Tuple[TensorStructType, List[TensorType], Dict[str, TensorType]],
    ]:
        """Computes an action for the specified policy on the local worker.

        Note that you can also access the policy object through
        self.get_policy(policy_id) and call compute_single_action() on it
        directly.

        Args:
            observation: Single (unbatched) observation from the
                environment.
            state: List of all RNN hidden (single, unbatched) state tensors.
            prev_action: Single (unbatched) previous action value.
            prev_reward: Single (unbatched) previous reward value.
            info: Env info dict, if any.
            input_dict: An optional SampleBatch that holds all the values
                for: obs, state, prev_action, and prev_reward, plus maybe
                custom defined views of the current env trajectory. Note
                that only one of `obs` or `input_dict` must be non-None.
            policy_id: Policy to query (only applies to multi-agent).
                Default: "default_policy".
            full_fetch: Whether to return extra action fetch results.
                This is always set to True if `state` is specified.
            explore: Whether to apply exploration to the action.
                Default: None -> use self.config["explore"].
            timestep: The current (sampling) time step.
            episode: This provides access to all of the internal episodes'
                state, which may be useful for model-based or multi-agent
                algorithms.
            unsquash_action: Should actions be unsquashed according to the
                env's/Policy's action space? If None, use the value of
                self.config["normalize_actions"].
            clip_action: Should actions be clipped according to the
                env's/Policy's action space? If None, use the value of
                self.config["clip_actions"].

        Keyword Args:
            kwargs: forward compatibility placeholder

        Returns:
            The computed action if full_fetch=False, or a tuple of a) the
            full output of policy.compute_actions() if full_fetch=True
            or we have an RNN-based Policy.

        Raises:
            KeyError: If the `policy_id` cannot be found in this Trainer's
                local worker.
        """
        if clip_actions != DEPRECATED_VALUE:
            deprecation_warning(
                old="Trainer.compute_single_action(`clip_actions`=...)",
                new="Trainer.compute_single_action(`clip_action`=...)",
                error=False,
            )
            clip_action = clip_actions
        if unsquash_actions != DEPRECATED_VALUE:
            deprecation_warning(
                old="Trainer.compute_single_action(`unsquash_actions`=...)",
                new="Trainer.compute_single_action(`unsquash_action`=...)",
                error=False,
            )
            unsquash_action = unsquash_actions

        # `unsquash_action` is None: Use value of config['normalize_actions'].
        if unsquash_action is None:
            unsquash_action = self.config["normalize_actions"]
        # `clip_action` is None: Use value of config['clip_actions'].
        elif clip_action is None:
            clip_action = self.config["clip_actions"]

        # User provided an input-dict: Assert that `obs`, `prev_a|r`, `state`
        # are all None.
        err_msg = (
            "Provide either `input_dict` OR [`observation`, ...] as "
            "args to Trainer.compute_single_action!"
        )
        if input_dict is not None:
            assert (
                observation is None
                and prev_action is None
                and prev_reward is None
                and state is None
            ), err_msg
            observation = input_dict[SampleBatch.OBS]
        else:
            assert observation is not None, err_msg

        # Get the policy to compute the action for (in the multi-agent case,
        # Trainer may hold >1 policies).
        policy = self.get_policy(policy_id)
        if policy is None:
            raise KeyError(
                f"PolicyID '{policy_id}' not found in PolicyMap of the "
                f"Trainer's local worker!"
            )
        local_worker = self.workers.local_worker()

        # Check the preprocessor and preprocess, if necessary.
        pp = local_worker.preprocessors[policy_id]
        if pp and type(pp).__name__ != "NoPreprocessor":
            observation = pp.transform(observation)
        observation = local_worker.filters[policy_id](observation, update=False)

        # Input-dict.
        if input_dict is not None:
            input_dict[SampleBatch.OBS] = observation
            action, state, extra = policy.compute_single_action(
                input_dict=input_dict,
                explore=explore,
                timestep=timestep,
                episode=episode,
            )
        # Individual args.
        else:
            action, state, extra = policy.compute_single_action(
                obs=observation,
                state=state,
                prev_action=prev_action,
                prev_reward=prev_reward,
                info=info,
                explore=explore,
                timestep=timestep,
                episode=episode,
            )

        # If we work in normalized action space (normalize_actions=True),
        # we re-translate here into the env's action space.
        if unsquash_action:
            action = space_utils.unsquash_action(action, policy.action_space_struct)
        # Clip, according to env's action space.
        elif clip_action:
            action = space_utils.clip_action(action, policy.action_space_struct)

        # Return 3-Tuple: Action, states, and extra-action fetches.
        if state or full_fetch:
            return action, state, extra
        # Ensure backward compatibility.
        else:
            return action

    @PublicAPI
    def compute_actions(
        self,
        observations: TensorStructType,
        state: Optional[List[TensorStructType]] = None,
        *,
        prev_action: Optional[TensorStructType] = None,
        prev_reward: Optional[TensorStructType] = None,
        info: Optional[EnvInfoDict] = None,
        policy_id: PolicyID = DEFAULT_POLICY_ID,
        full_fetch: bool = False,
        explore: Optional[bool] = None,
        timestep: Optional[int] = None,
        episodes: Optional[List[Episode]] = None,
        unsquash_actions: Optional[bool] = None,
        clip_actions: Optional[bool] = None,
        # Deprecated.
        normalize_actions=None,
        **kwargs,
    ):
        """Computes an action for the specified policy on the local Worker.

        Note that you can also access the policy object through
        self.get_policy(policy_id) and call compute_actions() on it directly.

        Args:
            observation: Observation from the environment.
            state: RNN hidden state, if any. If state is not None,
                then all of compute_single_action(...) is returned
                (computed action, rnn state(s), logits dictionary).
                Otherwise compute_single_action(...)[0] is returned
                (computed action).
            prev_action: Previous action value, if any.
            prev_reward: Previous reward, if any.
            info: Env info dict, if any.
            policy_id: Policy to query (only applies to multi-agent).
            full_fetch: Whether to return extra action fetch results.
                This is always set to True if RNN state is specified.
            explore: Whether to pick an exploitation or exploration
                action (default: None -> use self.config["explore"]).
            timestep: The current (sampling) time step.
            episodes: This provides access to all of the internal episodes'
                state, which may be useful for model-based or multi-agent
                algorithms.
            unsquash_actions: Should actions be unsquashed according
                to the env's/Policy's action space? If None, use
                self.config["normalize_actions"].
            clip_actions: Should actions be clipped according to the
                env's/Policy's action space? If None, use
                self.config["clip_actions"].

        Keyword Args:
            kwargs: forward compatibility placeholder

        Returns:
            The computed action if full_fetch=False, or a tuple consisting of
            the full output of policy.compute_actions_from_input_dict() if
            full_fetch=True or we have an RNN-based Policy.
        """
        if normalize_actions is not None:
            deprecation_warning(
                old="Trainer.compute_actions(`normalize_actions`=...)",
                new="Trainer.compute_actions(`unsquash_actions`=...)",
                error=False,
            )
            unsquash_actions = normalize_actions

        # `unsquash_actions` is None: Use value of config['normalize_actions'].
        if unsquash_actions is None:
            unsquash_actions = self.config["normalize_actions"]
        # `clip_actions` is None: Use value of config['clip_actions'].
        elif clip_actions is None:
            clip_actions = self.config["clip_actions"]

        # Preprocess obs and states.
        state_defined = state is not None
        policy = self.get_policy(policy_id)
        filtered_obs, filtered_state = [], []
        for agent_id, ob in observations.items():
            worker = self.workers.local_worker()
            preprocessed = worker.preprocessors[policy_id].transform(ob)
            filtered = worker.filters[policy_id](preprocessed, update=False)
            filtered_obs.append(filtered)
            if state is None:
                continue
            elif agent_id in state:
                filtered_state.append(state[agent_id])
            else:
                filtered_state.append(policy.get_initial_state())

        # Batch obs and states
        obs_batch = np.stack(filtered_obs)
        if state is None:
            state = []
        else:
            state = list(zip(*filtered_state))
            state = [np.stack(s) for s in state]

        input_dict = {SampleBatch.OBS: obs_batch}

        # prev_action and prev_reward can be None, np.ndarray, or tensor-like structure.
        # Explicitly check for None here to avoid the error message "The truth value of
        # an array with more than one element is ambiguous.", when np arrays are passed
        # as arguments.
        if prev_action is not None:
            input_dict[SampleBatch.PREV_ACTIONS] = prev_action
        if prev_reward is not None:
            input_dict[SampleBatch.PREV_REWARDS] = prev_reward
        if info:
            input_dict[SampleBatch.INFOS] = info
        for i, s in enumerate(state):
            input_dict[f"state_in_{i}"] = s

        # Batch compute actions
        actions, states, infos = policy.compute_actions_from_input_dict(
            input_dict=input_dict,
            explore=explore,
            timestep=timestep,
            episodes=episodes,
        )

        # Unbatch actions for the environment into a multi-agent dict.
        single_actions = space_utils.unbatch(actions)
        actions = {}
        for key, a in zip(observations, single_actions):
            # If we work in normalized action space (normalize_actions=True),
            # we re-translate here into the env's action space.
            if unsquash_actions:
                a = space_utils.unsquash_action(a, policy.action_space_struct)
            # Clip, according to env's action space.
            elif clip_actions:
                a = space_utils.clip_action(a, policy.action_space_struct)
            actions[key] = a

        # Unbatch states into a multi-agent dict.
        unbatched_states = {}
        for idx, agent_id in enumerate(observations):
            unbatched_states[agent_id] = [s[idx] for s in states]

        # Return only actions or full tuple
        if state_defined or full_fetch:
            return actions, unbatched_states, infos
        else:
            return actions

    @PublicAPI
    def get_policy(self, policy_id: PolicyID = DEFAULT_POLICY_ID) -> Policy:
        """Return policy for the specified id, or None.

        Args:
            policy_id: ID of the policy to return.
        """
        return self.workers.local_worker().get_policy(policy_id)

    @PublicAPI
    def get_weights(self, policies: Optional[List[PolicyID]] = None) -> dict:
        """Return a dictionary of policy ids to weights.

        Args:
            policies: Optional list of policies to return weights for,
                or None for all policies.
        """
        return self.workers.local_worker().get_weights(policies)

    @PublicAPI
    def set_weights(self, weights: Dict[PolicyID, dict]):
        """Set policy weights by policy id.

        Args:
            weights: Map of policy ids to weights to set.
        """
        self.workers.local_worker().set_weights(weights)

    @PublicAPI
    def add_policy(
        self,
        policy_id: PolicyID,
        policy_cls: Type[Policy],
        *,
        observation_space: Optional[gym.spaces.Space] = None,
        action_space: Optional[gym.spaces.Space] = None,
        config: Optional[PartialAlgorithmConfigDict] = None,
        policy_state: Optional[PolicyState] = None,
        policy_mapping_fn: Optional[Callable[[AgentID, EpisodeID], PolicyID]] = None,
        policies_to_train: Optional[
            Union[
                Container[PolicyID],
                Callable[[PolicyID, Optional[SampleBatchType]], bool],
            ]
        ] = None,
        evaluation_workers: bool = True,
        workers: Optional[List[Union[RolloutWorker, ActorHandle]]] = None,
    ) -> Policy:
        """Adds a new policy to this Trainer.

        Args:
            policy_id: ID of the policy to add.
            policy_cls: The Policy class to use for
                constructing the new Policy.
            observation_space: The observation space of the policy to add.
                If None, try to infer this space from the environment.
            action_space: The action space of the policy to add.
                If None, try to infer this space from the environment.
            config: The config overrides for the policy to add.
            policy_state: Optional state dict to apply to the new
                policy instance, right after its construction.
            policy_mapping_fn: An optional (updated) policy mapping function
                to use from here on. Note that already ongoing episodes will
                not change their mapping but will use the old mapping till
                the end of the episode.
            policies_to_train: An optional list of policy IDs to be trained
                or a callable taking PolicyID and SampleBatchType and
                returning a bool (trainable or not?).
                If None, will keep the existing setup in place. Policies,
                whose IDs are not in the list (or for which the callable
                returns False) will not be updated.
            evaluation_workers: Whether to add the new policy also
                to the evaluation WorkerSet.
            workers: A list of RolloutWorker/ActorHandles (remote
                RolloutWorkers) to add this policy to. If defined, will only
                add the given policy to these workers.

        Returns:
            The newly added policy (the copy that got added to the local
            worker).
        """

        kwargs = dict(
            policy_id=policy_id,
            policy_cls=policy_cls,
            observation_space=observation_space,
            action_space=action_space,
            config=config,
            policy_state=policy_state,
            policy_mapping_fn=policy_mapping_fn,
            policies_to_train=list(policies_to_train) if policies_to_train else None,
        )

        def fn(worker: RolloutWorker):
            # `foreach_worker` function: Adds the policy the the worker (and
            # maybe changes its policy_mapping_fn - if provided here).
            worker.add_policy(**kwargs)

        if workers is not None:
            ray_gets = []
            for worker in workers:
                if isinstance(worker, ActorHandle):
                    ray_gets.append(worker.add_policy.remote(**kwargs))
                else:
                    fn(worker)
            ray.get(ray_gets)
        else:
            # Run foreach_worker fn on all workers.
            self.workers.foreach_worker(fn)

        # Update evaluation workers, if necessary.
        if evaluation_workers and self.evaluation_workers is not None:
            self.evaluation_workers.foreach_worker(fn)

        # Return newly added policy (from the local rollout worker).
        return self.get_policy(policy_id)

    @PublicAPI
    def remove_policy(
        self,
        policy_id: PolicyID = DEFAULT_POLICY_ID,
        *,
        policy_mapping_fn: Optional[Callable[[AgentID], PolicyID]] = None,
        policies_to_train: Optional[
            Union[
                Container[PolicyID],
                Callable[[PolicyID, Optional[SampleBatchType]], bool],
            ]
        ] = None,
        evaluation_workers: bool = True,
    ) -> None:
        """Removes a new policy from this Trainer.

        Args:
            policy_id: ID of the policy to be removed.
            policy_mapping_fn: An optional (updated) policy mapping function
                to use from here on. Note that already ongoing episodes will
                not change their mapping but will use the old mapping till
                the end of the episode.
            policies_to_train: An optional list of policy IDs to be trained
                or a callable taking PolicyID and SampleBatchType and
                returning a bool (trainable or not?).
                If None, will keep the existing setup in place. Policies,
                whose IDs are not in the list (or for which the callable
                returns False) will not be updated.
            evaluation_workers: Whether to also remove the policy from the
                evaluation WorkerSet.
        """

        def fn(worker):
            worker.remove_policy(
                policy_id=policy_id,
                policy_mapping_fn=policy_mapping_fn,
                policies_to_train=policies_to_train,
            )

        self.workers.foreach_worker(fn)
        if evaluation_workers and self.evaluation_workers is not None:
            self.evaluation_workers.foreach_worker(fn)

    @DeveloperAPI
    def export_policy_model(
        self,
        export_dir: str,
        policy_id: PolicyID = DEFAULT_POLICY_ID,
        onnx: Optional[int] = None,
    ) -> None:
        """Exports policy model with given policy_id to a local directory.

        Args:
            export_dir: Writable local directory.
            policy_id: Optional policy id to export.
            onnx: If given, will export model in ONNX format. The
                value of this parameter set the ONNX OpSet version to use.
                If None, the output format will be DL framework specific.

        Example:
            >>> from ray.rllib.algorithms.ppo import PPO
            >>> # Use a Trainer from RLlib or define your own.
            >>> trainer = PPO(...) # doctest: +SKIP
            >>> for _ in range(10): # doctest: +SKIP
            >>>     trainer.train() # doctest: +SKIP
            >>> trainer.export_policy_model("/tmp/dir") # doctest: +SKIP
            >>> trainer.export_policy_model("/tmp/dir/onnx", onnx=1) # doctest: +SKIP
        """
        self.get_policy(policy_id).export_model(export_dir, onnx)

    @DeveloperAPI
    def export_policy_checkpoint(
        self,
        export_dir: str,
        filename_prefix: str = "model",
        policy_id: PolicyID = DEFAULT_POLICY_ID,
    ) -> None:
        """Exports policy model checkpoint to a local directory.

        Args:
            export_dir: Writable local directory.
            filename_prefix: file name prefix of checkpoint files.
            policy_id: Optional policy id to export.

        Example:
            >>> from ray.rllib.algorithms.ppo import PPO
            >>> # Use a Trainer from RLlib or define your own.
            >>> trainer = PPO(...) # doctest: +SKIP
            >>> for _ in range(10): # doctest: +SKIP
            >>>     trainer.train() # doctest: +SKIP
            >>> trainer.export_policy_checkpoint("/tmp/export_dir") # doctest: +SKIP
        """
        self.get_policy(policy_id).export_checkpoint(export_dir, filename_prefix)

    @DeveloperAPI
    def import_policy_model_from_h5(
        self,
        import_file: str,
        policy_id: PolicyID = DEFAULT_POLICY_ID,
    ) -> None:
        """Imports a policy's model with given policy_id from a local h5 file.

        Args:
            import_file: The h5 file to import from.
            policy_id: Optional policy id to import into.

        Example:
            >>> from ray.rllib.algorithms.ppo import PPO
            >>> trainer = PPO(...) # doctest: +SKIP
            >>> trainer.import_policy_model_from_h5("/tmp/weights.h5") # doctest: +SKIP
            >>> for _ in range(10): # doctest: +SKIP
            >>>     trainer.train() # doctest: +SKIP
        """
        self.get_policy(policy_id).import_model_from_h5(import_file)
        # Sync new weights to remote workers.
        self._sync_weights_to_workers(worker_set=self.workers)

    @override(Trainable)
    def save_checkpoint(self, checkpoint_dir: str) -> str:
        checkpoint_path = os.path.join(
            checkpoint_dir, "checkpoint-{}".format(self.iteration)
        )
        pickle.dump(self.__getstate__(), open(checkpoint_path, "wb"))

        return checkpoint_path

    @override(Trainable)
    def load_checkpoint(self, checkpoint_path: str) -> None:
        extra_data = pickle.load(open(checkpoint_path, "rb"))
        self.__setstate__(extra_data)

    @override(Trainable)
    def log_result(self, result: ResultDict) -> None:
        # Log after the callback is invoked, so that the user has a chance
        # to mutate the result.
        # TODO: Remove `trainer` arg at some point to fully deprecate the old signature.
        self.callbacks.on_train_result(algorithm=self, result=result, trainer=self)
        # Then log according to Trainable's logging logic.
        Trainable.log_result(self, result)

    @override(Trainable)
    def cleanup(self) -> None:
        # Stop all workers.
        if hasattr(self, "workers") and self.workers is not None:
            self.workers.stop()
        if hasattr(self, "evaluation_workers") and self.evaluation_workers is not None:
            self.evaluation_workers.stop()

    @OverrideToImplementCustomLogic
    @classmethod
    @override(Trainable)
    def default_resource_request(
        cls, config: PartialAlgorithmConfigDict
    ) -> Union[Resources, PlacementGroupFactory]:

        # Default logic for RLlib algorithms (Trainers):
        # Create one bundle per individual worker (local or remote).
        # Use `num_cpus_for_driver` and `num_gpus` for the local worker and
        # `num_cpus_per_worker` and `num_gpus_per_worker` for the remote
        # workers to determine their CPU/GPU resource needs.

        # Convenience config handles.
        cf = dict(cls.get_default_config(), **config)
        eval_cf = cf["evaluation_config"]

        local_worker = {
            "CPU": cf["num_cpus_for_driver"],
            "GPU": 0 if cf["_fake_gpus"] else cf["num_gpus"],
        }
        rollout_workers = [
            {
                "CPU": cf["num_cpus_per_worker"],
                "GPU": cf["num_gpus_per_worker"],
                **cf["custom_resources_per_worker"],
            }
            for _ in range(cf["num_workers"])
        ]

        bundles = [local_worker] + rollout_workers

        if cf["evaluation_interval"]:
            # Evaluation workers.
            # Note: The local eval worker is located on the driver CPU.
            bundles += [
                {
                    "CPU": eval_cf.get(
                        "num_cpus_per_worker", cf["num_cpus_per_worker"]
                    ),
                    "GPU": eval_cf.get(
                        "num_gpus_per_worker", cf["num_gpus_per_worker"]
                    ),
                    **eval_cf.get(
                        "custom_resources_per_worker", cf["custom_resources_per_worker"]
                    ),
                }
                for _ in range(cf["evaluation_num_workers"])
            ]

        # In case our I/O reader/writer requires conmpute resources.
        bundles += get_offline_io_resource_bundles(cf)

        # Return PlacementGroupFactory containing all needed resources
        # (already properly defined as device bundles).
        return PlacementGroupFactory(
            bundles=bundles,
            strategy=config.get("placement_strategy", "PACK"),
        )

    @DeveloperAPI
    def _before_evaluate(self):
        """Pre-evaluation callback."""
        pass

    @staticmethod
    def _get_env_id_and_creator(
        env_specifier: Union[str, EnvType, None], config: PartialAlgorithmConfigDict
    ) -> Tuple[Optional[str], EnvCreator]:
        """Returns env_id and creator callable given original env id from config.

        Args:
            env_specifier: An env class, an already tune registered env ID, a known
                gym env name, or None (if no env is used).
            config: The Trainer's (maybe partial) config dict.

        Returns:
            Tuple consisting of a) env ID string and b) env creator callable.
        """
        # Environment is specified via a string.
        if isinstance(env_specifier, str):
            # An already registered env.
            if _global_registry.contains(ENV_CREATOR, env_specifier):
                return env_specifier, _global_registry.get(ENV_CREATOR, env_specifier)

            # A class path specifier.
            elif "." in env_specifier:

                def env_creator_from_classpath(env_context):
                    try:
                        env_obj = from_config(env_specifier, env_context)
                    except ValueError:
                        raise EnvError(
                            ERR_MSG_INVALID_ENV_DESCRIPTOR.format(env_specifier)
                        )
                    return env_obj

                return env_specifier, env_creator_from_classpath
            # Try gym/PyBullet/Vizdoom.
            else:
                return env_specifier, functools.partial(
                    _gym_env_creator, env_descriptor=env_specifier
                )

        elif isinstance(env_specifier, type):
            env_id = env_specifier  # .__name__

            if config.get("remote_worker_envs"):
                # Check gym version (0.22 or higher?).
                # If > 0.21, can't perform auto-wrapping of the given class as this
                # would lead to a pickle error.
                gym_version = pkg_resources.get_distribution("gym").version
                if version.parse(gym_version) >= version.parse("0.22"):
                    raise ValueError(
                        "Cannot specify a gym.Env class via `config.env` while setting "
                        "`config.remote_worker_env=True` AND your gym version is >= "
                        "0.22! Try installing an older version of gym or set `config."
                        "remote_worker_env=False`."
                    )

                @ray.remote(num_cpus=1)
                class _wrapper(env_specifier):
                    # Add convenience `_get_spaces` and `_is_multi_agent`
                    # methods:
                    def _get_spaces(self):
                        return self.observation_space, self.action_space

                    def _is_multi_agent(self):
                        from ray.rllib.env.multi_agent_env import MultiAgentEnv

                        return isinstance(self, MultiAgentEnv)

                return env_id, lambda cfg: _wrapper.remote(cfg)
            else:
                return env_id, lambda cfg: env_specifier(cfg)

        # No env -> Env creator always returns None.
        elif env_specifier is None:
            return None, lambda env_config: None

        else:
            raise ValueError(
                "{} is an invalid env specifier. ".format(env_specifier)
                + "You can specify a custom env as either a class "
                '(e.g., YourEnvCls) or a registered env id (e.g., "your_env").'
            )

    def _sync_filters_if_needed(
        self,
        from_worker: RolloutWorker,
        workers: WorkerSet,
        timeout_seconds: Optional[float] = None,
    ):
        if (
            from_worker
            and self.config.get("observation_filter", "NoFilter") != "NoFilter"
        ):
            FilterManager.synchronize(
                from_worker.filters,
                workers.remote_workers(),
                update_remote=self.config["synchronize_filters"],
                timeout_seconds=timeout_seconds,
            )
            logger.debug("synchronized filters: {}".format(from_worker.filters))

    @DeveloperAPI
    def _sync_weights_to_workers(
        self,
        *,
        worker_set: Optional[WorkerSet] = None,
        workers: Optional[List[RolloutWorker]] = None,
    ) -> None:
        """Sync "main" weights to given WorkerSet or list of workers."""
        assert worker_set is not None
        # Broadcast the new policy weights to all evaluation workers.
        logger.info("Synchronizing weights to workers.")
        weights = ray.put(self.workers.local_worker().get_state())
        worker_set.foreach_worker(lambda w: w.set_state(ray.get(weights)))

    @classmethod
    @override(Trainable)
    def resource_help(cls, config: AlgorithmConfigDict) -> str:
        return (
            "\n\nYou can adjust the resource requests of RLlib agents by "
            "setting `num_workers`, `num_gpus`, and other configs. See "
            "the DEFAULT_CONFIG defined by each agent for more info.\n\n"
            "The config of this agent is: {}".format(config)
        )

    @classmethod
    def merge_trainer_configs(
        cls,
        config1: AlgorithmConfigDict,
        config2: PartialAlgorithmConfigDict,
        _allow_unknown_configs: Optional[bool] = None,
    ) -> AlgorithmConfigDict:
        """Merges a complete Trainer config with a partial override dict.

        Respects nested structures within the config dicts. The values in the
        partial override dict take priority.

        Args:
            config1: The complete Trainer's dict to be merged (overridden)
                with `config2`.
            config2: The partial override config dict to merge on top of
                `config1`.
            _allow_unknown_configs: If True, keys in `config2` that don't exist
                in `config1` are allowed and will be added to the final config.

        Returns:
            The merged full trainer config dict.
        """
        config1 = copy.deepcopy(config1)
        if "callbacks" in config2 and type(config2["callbacks"]) is dict:
            legacy_callbacks_dict = config2["callbacks"]

            def make_callbacks():
                # Deprecation warning will be logged by DefaultCallbacks.
                return DefaultCallbacks(legacy_callbacks_dict=legacy_callbacks_dict)

            config2["callbacks"] = make_callbacks
        if _allow_unknown_configs is None:
            _allow_unknown_configs = cls._allow_unknown_configs
        return deep_update(
            config1,
            config2,
            _allow_unknown_configs,
            cls._allow_unknown_subkeys,
            cls._override_all_subkeys_if_type_changes,
            cls._override_all_key_list,
        )

    @staticmethod
    def validate_framework(config: PartialAlgorithmConfigDict) -> None:
        """Validates the config dictionary wrt the framework settings.

        Args:
            config: The config dictionary to be validated.

        """
        _tf1, _tf, _tfv = None, None, None
        _torch = None
        framework = config["framework"]
        tf_valid_frameworks = {"tf", "tf2", "tfe"}
        if framework not in tf_valid_frameworks and framework != "torch":
            return
        elif framework in tf_valid_frameworks:
            _tf1, _tf, _tfv = try_import_tf()
        else:
            _torch, _ = try_import_torch()

        def check_if_correct_nn_framework_installed():
            """Check if tf/torch experiment is running and tf/torch installed."""
            if framework in tf_valid_frameworks:
                if not (_tf1 or _tf):
                    raise ImportError(
                        (
                            "TensorFlow was specified as the 'framework' "
                            "inside of your config dictionary. However, there was "
                            "no installation found. You can install TensorFlow "
                            "via `pip install tensorflow`"
                        )
                    )
            elif framework == "torch":
                if not _torch:
                    raise ImportError(
                        (
                            "PyTorch was specified as the 'framework' inside "
                            "of your config dictionary. However, there was no "
                            "installation found. You can install PyTorch via "
                            "`pip install torch`"
                        )
                    )

        def resolve_tf_settings():
            """Check and resolve tf settings."""

            if _tf1 and config["framework"] in ["tf2", "tfe"]:
                if config["framework"] == "tf2" and _tfv < 2:
                    raise ValueError(
                        "You configured `framework`=tf2, but your installed "
                        "pip tf-version is < 2.0! Make sure your TensorFlow "
                        "version is >= 2.x."
                    )
                if not _tf1.executing_eagerly():
                    _tf1.enable_eager_execution()
                # Recommend setting tracing to True for speedups.
                logger.info(
                    f"Executing eagerly (framework='{config['framework']}'),"
                    f" with eager_tracing={config['eager_tracing']}. For "
                    "production workloads, make sure to set eager_tracing=True"
                    "  in order to match the speed of tf-static-graph "
                    "(framework='tf'). For debugging purposes, "
                    "`eager_tracing=False` is the best choice."
                )
            # Tf-static-graph (framework=tf): Recommend upgrading to tf2 and
            # enabling eager tracing for similar speed.
            elif _tf1 and config["framework"] == "tf":
                logger.info(
                    "Your framework setting is 'tf', meaning you are using "
                    "static-graph mode. Set framework='tf2' to enable eager "
                    "execution with tf2.x. You may also then want to set "
                    "eager_tracing=True in order to reach similar execution "
                    "speed as with static-graph mode."
                )

        check_if_correct_nn_framework_installed()
        resolve_tf_settings()

    @OverrideToImplementCustomLogic_CallToSuperRecommended
    @DeveloperAPI
    def validate_config(self, config: AlgorithmConfigDict) -> None:
        """Validates a given config dict for this Trainer.

        Users should override this method to implement custom validation
        behavior. It is recommended to call `super().validate_config()` in
        this override.

        Args:
            config: The given config dict to check.

        Raises:
            ValueError: If there is something wrong with the config.
        """
        model_config = config.get("model")
        if model_config is None:
            config["model"] = model_config = {}

        # Use DefaultCallbacks class, if callbacks is None.
        if config["callbacks"] is None:
            config["callbacks"] = DefaultCallbacks
        # Check, whether given `callbacks` is a callable.
        if not callable(config["callbacks"]):
            raise ValueError(
                "`callbacks` must be a callable method that "
                "returns a subclass of DefaultCallbacks, got "
                f"{config['callbacks']}!"
            )

        # Multi-GPU settings.
        simple_optim_setting = config.get("simple_optimizer", DEPRECATED_VALUE)
        if simple_optim_setting != DEPRECATED_VALUE:
            deprecation_warning(old="simple_optimizer", error=False)

        # Validate "multiagent" sub-dict and convert policy 4-tuples to
        # PolicySpec objects.
        policies, is_multi_agent = check_multi_agent(config)

        framework = config.get("framework")
        # Multi-GPU setting: Must use MultiGPUTrainOneStep.
        if config.get("num_gpus", 0) > 1:
            if framework in ["tfe", "tf2"]:
                raise ValueError(
                    "`num_gpus` > 1 not supported yet for "
                    "framework={}!".format(framework)
                )
            elif simple_optim_setting is True:
                raise ValueError(
                    "Cannot use `simple_optimizer` if `num_gpus` > 1! "
                    "Consider not setting `simple_optimizer` in your config."
                )
            config["simple_optimizer"] = False
        # Auto-setting: Use simple-optimizer for tf-eager or multiagent,
        # otherwise: MultiGPUTrainOneStep (if supported by the algo's execution
        # plan).
        elif simple_optim_setting == DEPRECATED_VALUE:
            # tf-eager: Must use simple optimizer.
            if framework not in ["tf", "torch"]:
                config["simple_optimizer"] = True
            # Multi-agent case: Try using MultiGPU optimizer (only
            # if all policies used are DynamicTFPolicies or TorchPolicies).
            elif is_multi_agent:
                from ray.rllib.policy.dynamic_tf_policy import DynamicTFPolicy
                from ray.rllib.policy.torch_policy import TorchPolicy

                default_policy_cls = self.get_default_policy_class(config)
                if any(
                    (p.policy_class or default_policy_cls) is None
                    or not issubclass(
                        p.policy_class or default_policy_cls,
                        (DynamicTFPolicy, TorchPolicy),
                    )
                    for p in config["multiagent"]["policies"].values()
                ):
                    config["simple_optimizer"] = True
                else:
                    config["simple_optimizer"] = False
            else:
                config["simple_optimizer"] = False

        # User manually set simple-optimizer to False -> Error if tf-eager.
        elif simple_optim_setting is False:
            if framework in ["tfe", "tf2"]:
                raise ValueError(
                    "`simple_optimizer=False` not supported for "
                    "framework={}!".format(framework)
                )

        # Check model config.
        # If no preprocessing, propagate into model's config as well
        # (so model will know, whether inputs are preprocessed or not).
        if config["_disable_preprocessor_api"] is True:
            model_config["_disable_preprocessor_api"] = True
        # If no action flattening, propagate into model's config as well
        # (so model will know, whether action inputs are already flattened or
        # not).
        if config["_disable_action_flattening"] is True:
            model_config["_disable_action_flattening"] = True

        # Prev_a/r settings.
        prev_a_r = model_config.get("lstm_use_prev_action_reward", DEPRECATED_VALUE)
        if prev_a_r != DEPRECATED_VALUE:
            deprecation_warning(
                "model.lstm_use_prev_action_reward",
                "model.lstm_use_prev_action and model.lstm_use_prev_reward",
                error=False,
            )
            model_config["lstm_use_prev_action"] = prev_a_r
            model_config["lstm_use_prev_reward"] = prev_a_r

        # Check batching/sample collection settings.
        if config["batch_mode"] not in ["truncate_episodes", "complete_episodes"]:
            raise ValueError(
                "`batch_mode` must be one of [truncate_episodes|"
                "complete_episodes]! Got {}".format(config["batch_mode"])
            )

        # Store multi-agent batch count mode.
        self._by_agent_steps = (
            self.config["multiagent"].get("count_steps_by") == "agent_steps"
        )

        # Metrics settings.
        if (
            config.get("metrics_smoothing_episodes", DEPRECATED_VALUE)
            != DEPRECATED_VALUE
        ):
            deprecation_warning(
                old="metrics_smoothing_episodes",
                new="metrics_num_episodes_for_smoothing",
                error=False,
            )
            config["metrics_num_episodes_for_smoothing"] = config[
                "metrics_smoothing_episodes"
            ]
        if config.get("min_iter_time_s", DEPRECATED_VALUE) != DEPRECATED_VALUE:
            deprecation_warning(
                old="min_iter_time_s",
                new="min_time_s_per_iteration",
                error=False,
            )
            config["min_time_s_per_iteration"] = config["min_iter_time_s"] or 0

        if config.get("min_time_s_per_reporting", DEPRECATED_VALUE) != DEPRECATED_VALUE:
            deprecation_warning(
                old="min_time_s_per_reporting",
                new="min_time_s_per_iteration",
                error=False,
            )
            config["min_time_s_per_iteration"] = config["min_time_s_per_reporting"] or 0

        if (
            config.get("min_sample_timesteps_per_reporting", DEPRECATED_VALUE)
            != DEPRECATED_VALUE
        ):
            deprecation_warning(
                old="min_sample_timesteps_per_reporting",
                new="min_sample_timesteps_per_iteration",
                error=False,
            )
            config["min_sample_timesteps_per_iteration"] = (
                config["min_sample_timesteps_per_reporting"] or 0
            )

        if (
            config.get("min_train_timesteps_per_reporting", DEPRECATED_VALUE)
            != DEPRECATED_VALUE
        ):
            deprecation_warning(
                old="min_train_timesteps_per_reporting",
                new="min_train_timesteps_per_iteration",
                error=False,
            )
            config["min_train_timesteps_per_iteration"] = (
                config["min_train_timesteps_per_reporting"] or 0
            )

        if config.get("collect_metrics_timeout", DEPRECATED_VALUE) != DEPRECATED_VALUE:
            # TODO: Warn once all algos use the `training_iteration` method.
            # deprecation_warning(
            #     old="collect_metrics_timeout",
            #     new="metrics_episode_collection_timeout_s",
            #     error=False,
            # )
            config["metrics_episode_collection_timeout_s"] = config[
                "collect_metrics_timeout"
            ]

        if config.get("timesteps_per_iteration", DEPRECATED_VALUE) != DEPRECATED_VALUE:
            deprecation_warning(
                old="timesteps_per_iteration",
                new="`min_sample_timesteps_per_iteration` OR "
                "`min_train_timesteps_per_iteration`",
                error=False,
            )
            config["min_sample_timesteps_per_iteration"] = (
                config["timesteps_per_iteration"] or 0
            )
            config["timesteps_per_iteration"] = DEPRECATED_VALUE

        # Evaluation settings.

        # Deprecated setting: `evaluation_num_episodes`.
        if config.get("evaluation_num_episodes", DEPRECATED_VALUE) != DEPRECATED_VALUE:
            deprecation_warning(
                old="evaluation_num_episodes",
                new="`evaluation_duration` and `evaluation_duration_unit=episodes`",
                error=False,
            )
            config["evaluation_duration"] = config["evaluation_num_episodes"]
            config["evaluation_duration_unit"] = "episodes"
            config["evaluation_num_episodes"] = DEPRECATED_VALUE

        # If `evaluation_num_workers` > 0, warn if `evaluation_interval` is
        # None (also set `evaluation_interval` to 1).
        if config["evaluation_num_workers"] > 0 and not config["evaluation_interval"]:
            logger.warning(
                f"You have specified {config['evaluation_num_workers']} "
                "evaluation workers, but your `evaluation_interval` is None! "
                "Therefore, evaluation will not occur automatically with each"
                " call to `Trainer.train()`. Instead, you will have to call "
                "`Trainer.evaluate()` manually in order to trigger an "
                "evaluation run."
            )
        # If `evaluation_num_workers=0` and
        # `evaluation_parallel_to_training=True`, warn that you need
        # at least one remote eval worker for parallel training and
        # evaluation, and set `evaluation_parallel_to_training` to False.
        elif config["evaluation_num_workers"] == 0 and config.get(
            "evaluation_parallel_to_training", False
        ):
            logger.warning(
                "`evaluation_parallel_to_training` can only be done if "
                "`evaluation_num_workers` > 0! Setting "
                "`evaluation_parallel_to_training` to False."
            )
            config["evaluation_parallel_to_training"] = False

        # If `evaluation_duration=auto`, error if
        # `evaluation_parallel_to_training=False`.
        if config["evaluation_duration"] == "auto":
            if not config["evaluation_parallel_to_training"]:
                raise ValueError(
                    "`evaluation_duration=auto` not supported for "
                    "`evaluation_parallel_to_training=False`!"
                )
        # Make sure, it's an int otherwise.
        elif (
            not isinstance(config["evaluation_duration"], int)
            or config["evaluation_duration"] <= 0
        ):
            raise ValueError(
                "`evaluation_duration` ({}) must be an int and "
                ">0!".format(config["evaluation_duration"])
            )

    @staticmethod
    @ExperimentalAPI
    def validate_env(env: EnvType, env_context: EnvContext) -> None:
        """Env validator function for this Trainer class.

        Override this in child classes to define custom validation
        behavior.

        Args:
            env: The (sub-)environment to validate. This is normally a
                single sub-environment (e.g. a gym.Env) within a vectorized
                setup.
            env_context: The EnvContext to configure the environment.

        Raises:
            Exception in case something is wrong with the given environment.
        """
        pass

    def try_recover_from_step_attempt(self, error, worker_set, ignore, recreate) -> int:
        """Try to identify and remove any unhealthy workers (incl. eval workers).

        This method is called after an unexpected remote error is encountered
        from a worker during the call to `self.step()`. It issues check requests to
        all current workers and removes any that respond with error. If no healthy
        workers remain, an error is raised.

        Returns:
            The number of remote workers recreated.
        """
        # @ray.remote RolloutWorker failure.
        if isinstance(error, RayError):
            # Try to recover w/o the failed worker.
            if ignore or recreate:
                logger.exception(
                    "Error in training or evaluation attempt! Trying to recover."
                )
            # Error out.
            else:
                logger.warning(
                    "Worker crashed during training or evaluation! "
                    "To try to continue without failed "
                    "worker(s), set `ignore_worker_failures=True`. "
                    "To try to recover the failed worker(s), set "
                    "`recreate_failed_workers=True`."
                )
                raise error
        # Any other exception.
        else:
            # Allow logs messages to propagate.
            time.sleep(0.5)
            raise error

        removed_workers, new_workers = [], []
        # Search for failed workers and try to recover (restart) them.
        if recreate:
            removed_workers, new_workers = worker_set.recreate_failed_workers(
                local_worker_for_synching=self.workers.local_worker()
            )
        elif ignore:
            removed_workers = worker_set.remove_failed_workers()

        # If `worker_set` is the main training WorkerSet: `self.workers`.
        if worker_set is getattr(self, "workers", None):
            # Call the `on_worker_failures` callback.
            self.on_worker_failures(removed_workers, new_workers)

            # Recreate execution_plan iterator.
            if not self.config.get("_disable_execution_plan_api") and callable(
                self.execution_plan
            ):
                logger.warning("Recreating execution plan after failure")
                self.train_exec_impl = self.execution_plan(
                    worker_set, self.config, **self._kwargs_for_execution_plan()
                )
        elif self._evaluation_async_req_manager is not None and worker_set is getattr(
            self, "evaluation_workers", None
        ):
            self._evaluation_async_req_manager.remove_workers(removed_workers)
            self._evaluation_async_req_manager.add_workers(new_workers)

        return len(new_workers)

    def on_worker_failures(
        self, removed_workers: List[ActorHandle], new_workers: List[ActorHandle]
    ):
        """Called after a worker failure is detected.

        Args:
            removed_workers: List of removed workers.
            new_workers: List of new workers.
        """
        pass

    @override(Trainable)
    def _export_model(
        self, export_formats: List[str], export_dir: str
    ) -> Dict[str, str]:
        ExportFormat.validate(export_formats)
        exported = {}
        if ExportFormat.CHECKPOINT in export_formats:
            path = os.path.join(export_dir, ExportFormat.CHECKPOINT)
            self.export_policy_checkpoint(path)
            exported[ExportFormat.CHECKPOINT] = path
        if ExportFormat.MODEL in export_formats:
            path = os.path.join(export_dir, ExportFormat.MODEL)
            self.export_policy_model(path)
            exported[ExportFormat.MODEL] = path
        if ExportFormat.ONNX in export_formats:
            path = os.path.join(export_dir, ExportFormat.ONNX)
            self.export_policy_model(path, onnx=int(os.getenv("ONNX_OPSET", "11")))
            exported[ExportFormat.ONNX] = path
        return exported

    def import_model(self, import_file: str):
        """Imports a model from import_file.

        Note: Currently, only h5 files are supported.

        Args:
            import_file: The file to import the model from.

        Returns:
            A dict that maps ExportFormats to successfully exported models.
        """
        # Check for existence.
        if not os.path.exists(import_file):
            raise FileNotFoundError(
                "`import_file` '{}' does not exist! Can't import Model.".format(
                    import_file
                )
            )
        # Get the format of the given file.
        import_format = "h5"  # TODO(sven): Support checkpoint loading.

        ExportFormat.validate([import_format])
        if import_format != ExportFormat.H5:
            raise NotImplementedError
        else:
            return self.import_policy_model_from_h5(import_file)

    def __getstate__(self) -> dict:
        state = {}
        if hasattr(self, "workers"):
            state["worker"] = self.workers.local_worker().get_state()
        # TODO: Experimental functionality: Store contents of replay buffer
        #  to checkpoint, only if user has configured this.
        if self.local_replay_buffer is not None and self.config.get(
            "store_buffer_in_checkpoints"
        ):
            state["local_replay_buffer"] = self.local_replay_buffer.get_state()

        # Save state of our counters.
        state["counters"] = self._counters.copy()

        if self.train_exec_impl is not None:
            state["train_exec_impl"] = self.train_exec_impl.shared_metrics.get().save()

        return state

    def __setstate__(self, state: dict):
        # Restore counters.
        global_vars = {}
        if "counters" in state:
            # Don't recreate `self._counters` (it's already a defaultdict),
            # just set its values.
            for key, value in state["counters"].items():
                self._counters[key] = value

            # Set global vars.
            if hasattr(self, "workers"):
                global_vars = {
                    "timestep": self._counters[NUM_AGENT_STEPS_SAMPLED]
                }

        if hasattr(self, "workers") and "worker" in state:
            self.workers.local_worker().set_state(state["worker"])
            remote_state = ray.put(state["worker"])
            for r in self.workers.remote_workers():
                r.set_state.remote(remote_state)
            if self.evaluation_workers:
                # If evaluation workers are used, also restore the policies
                # there in case they are used for evaluation purpose.
                for r in self.evaluation_workers.remote_workers():
<<<<<<< HEAD
                    r.restore.remote(remote_state)

=======
                    r.set_state.remote(remote_state)
>>>>>>> 08275bae
        # If necessary, restore replay data as well.
        if self.local_replay_buffer is not None:
            # TODO: Experimental functionality: Restore contents of replay
            #  buffer from checkpoint, only if user has configured this.
            if self.config.get("store_buffer_in_checkpoints"):
                if "local_replay_buffer" in state:
                    self.local_replay_buffer.set_state(state["local_replay_buffer"])
                else:
                    logger.warning(
                        "`store_buffer_in_checkpoints` is True, but no replay "
                        "data found in state!"
                    )
            elif "local_replay_buffer" in state and log_once(
                "no_store_buffer_in_checkpoints_but_data_found"
            ):
                logger.warning(
                    "`store_buffer_in_checkpoints` is False, but some replay "
                    "data found in state!"
                )

        if self.train_exec_impl is not None:
            self.train_exec_impl.shared_metrics.get().restore(state["train_exec_impl"])

    @DeveloperAPI
    def _create_local_replay_buffer_if_necessary(
        self, config: PartialAlgorithmConfigDict
    ) -> Optional[MultiAgentReplayBuffer]:
        """Create a MultiAgentReplayBuffer instance if necessary.

        Args:
            config: Algorithm-specific configuration data.

        Returns:
            MultiAgentReplayBuffer instance based on trainer config.
            None, if local replay buffer is not needed.
        """
        if not config.get("replay_buffer_config") or config["replay_buffer_config"].get(
            "no_local_replay_buffer" or config.get("no_local_replay_buffer")
        ):
            return

        buffer_type = config["replay_buffer_config"]["type"]
        return from_config(buffer_type, config["replay_buffer_config"])

    @DeveloperAPI
    def _kwargs_for_execution_plan(self):
        kwargs = {}
        if self.local_replay_buffer is not None:
            kwargs["local_replay_buffer"] = self.local_replay_buffer
        return kwargs

    def _run_one_training_iteration(self) -> Tuple[ResultDict, "TrainIterCtx"]:
        """Runs one training iteration (self.iteration will be +1 after this).

        Calls `self.training_step()` repeatedly until the minimum time (sec),
        sample- or training steps have been reached.

        Returns:
            The results dict from the training iteration.
        """
        # In case we are training (in a thread) parallel to evaluation,
        # we may have to re-enable eager mode here (gets disabled in the
        # thread).
        if (
            self.config.get("framework") in ["tf2", "tfe"]
            and not tf.executing_eagerly()
        ):
            tf1.enable_eager_execution()

        results = None
        # Create a step context ...
        with TrainIterCtx(algo=self) as train_iter_ctx:
            # .. so we can query it whether we should stop the iteration loop (e.g.
            # when we have reached `min_time_s_per_iteration`).
            num_recreated = 0
            while not train_iter_ctx.should_stop(results):
                # Try to train one step.
                try:
                    with self._timers[TRAINING_ITERATION_TIMER]:
                        if self.config["_disable_execution_plan_api"]:
                            results = self.training_step()
                        else:
                            results = next(self.train_exec_impl)
                # In case of any failures, try to ignore/recover the failed workers.
                except Exception as e:
                    num_recreated += self.try_recover_from_step_attempt(
                        error=e,
                        worker_set=self.workers,
                        ignore=self.config["ignore_worker_failures"],
                        recreate=self.config["recreate_failed_workers"],
                    )
            results["num_recreated_workers"] = num_recreated

        return results, train_iter_ctx

    def _run_one_evaluation(
        self,
        train_future: Optional[concurrent.futures.ThreadPoolExecutor] = None,
    ) -> ResultDict:
        """Runs evaluation step via `self.evaluate()` and handling worker failures.

        Args:
            train_future: In case, we are training and avaluating in parallel,
                this arg carries the currently running ThreadPoolExecutor
                object that runs the training iteration

        Returns:
            The results dict from the evaluation call.
        """
        eval_results = {
            "evaluation": {
                "episode_reward_max": np.nan,
                "episode_reward_min": np.nan,
                "episode_reward_mean": np.nan,
            }
        }
        eval_results["evaluation"]["num_recreated_workers"] = 0

        eval_func_to_use = (
            self._evaluate_async
            if self.config["enable_async_evaluation"]
            else self.evaluate
        )

        num_recreated = 0

        try:
            if self.config["evaluation_duration"] == "auto":
                assert (
                    train_future is not None
                    and self.config["evaluation_parallel_to_training"]
                )
                unit = self.config["evaluation_duration_unit"]
                eval_results = eval_func_to_use(
                    duration_fn=functools.partial(
                        self._automatic_evaluation_duration_fn,
                        unit,
                        self.config["evaluation_num_workers"],
                        self.config["evaluation_config"],
                        train_future,
                    )
                )
            # Run `self.evaluate()` only once per training iteration.
            else:
                eval_results = eval_func_to_use()

        # In case of any failures, try to ignore/recover the failed evaluation workers.
        except Exception as e:
            num_recreated = self.try_recover_from_step_attempt(
                error=e,
                worker_set=self.evaluation_workers,
                ignore=self.config["evaluation_config"].get("ignore_worker_failures"),
                recreate=self.config["evaluation_config"].get(
                    "recreate_failed_workers"
                ),
            )

        # Add number of healthy evaluation workers after this iteration.
        eval_results["evaluation"]["num_healthy_workers"] = (
            len(self.evaluation_workers.remote_workers())
            if self.evaluation_workers is not None
            else 0
        )
        eval_results["evaluation"]["num_recreated_workers"] = num_recreated

        return eval_results

    def _run_one_training_iteration_and_evaluation_in_parallel(
        self,
    ) -> Tuple[ResultDict, "TrainIterCtx"]:
        """Runs one training iteration and one evaluation step in parallel.

        First starts the training iteration (via `self._run_one_training_iteration()`)
        within a ThreadPoolExecutor, then runs the evaluation step in parallel.
        In auto-duration mode (config.evaluation_duration=auto), makes sure the
        evaluation step takes roughly the same time as the training iteration.

        Returns:
            The accumulated training and evaluation results.
        """
        with concurrent.futures.ThreadPoolExecutor() as executor:
            train_future = executor.submit(lambda: self._run_one_training_iteration())
            # Pass the train_future into `self._run_one_evaluation()` to allow it
            # to run exactly as long as the training iteration takes in case
            # evaluation_duration=auto.
            results = self._run_one_evaluation(train_future)
            # Collect the training results from the future.
            train_results, train_iter_ctx = train_future.result()
            results.update(train_results)

        return results, train_iter_ctx

    @staticmethod
    def _automatic_evaluation_duration_fn(
        unit, num_eval_workers, eval_cfg, train_future, num_units_done
    ):
        # Training is done and we already ran at least one
        # evaluation -> Nothing left to run.
        if num_units_done > 0 and train_future.done():
            return 0
        # Count by episodes. -> Run n more
        # (n=num eval workers).
        elif unit == "episodes":
            return num_eval_workers
        # Count by timesteps. -> Run n*m*p more
        # (n=num eval workers; m=rollout fragment length;
        # p=num-envs-per-worker).
        else:
            return (
                num_eval_workers
                * eval_cfg["rollout_fragment_length"]
                * eval_cfg["num_envs_per_worker"]
            )

    def _compile_iteration_results(
        self, *, episodes_this_iter, step_ctx, iteration_results=None
    ):
        # Return dict.
        results: ResultDict = {}
        iteration_results = iteration_results or {}

        # Evaluation results.
        if "evaluation" in iteration_results:
            results["evaluation"] = iteration_results.pop("evaluation")

        # Custom metrics and episode media.
        results["custom_metrics"] = iteration_results.pop("custom_metrics", {})
        results["episode_media"] = iteration_results.pop("episode_media", {})
        results["num_recreated_workers"] = iteration_results.pop(
            "num_recreated_workers", 0
        )

        # Learner info.
        results["info"] = {LEARNER_INFO: iteration_results}

        # Calculate how many (if any) of older, historical episodes we have to add to
        # `episodes_this_iter` in order to reach the required smoothing window.
        episodes_for_metrics = episodes_this_iter[:]
        missing = self.config["metrics_num_episodes_for_smoothing"] - len(
            episodes_this_iter
        )
        # We have to add some older episodes to reach the smoothing window size.
        if missing > 0:
            episodes_for_metrics = self._episode_history[-missing:] + episodes_this_iter
            assert (
                len(episodes_for_metrics)
                <= self.config["metrics_num_episodes_for_smoothing"]
            )
        # Note that when there are more than `metrics_num_episodes_for_smoothing`
        # episodes in `episodes_for_metrics`, leave them as-is. In this case, we'll
        # compute the stats over that larger number.

        # Add new episodes to our history and make sure it doesn't grow larger than
        # needed.
        self._episode_history.extend(episodes_this_iter)
        self._episode_history = self._episode_history[
            -self.config["metrics_num_episodes_for_smoothing"] :
        ]
        results["sampler_results"] = summarize_episodes(
            episodes_for_metrics,
            episodes_this_iter,
            self.config["keep_per_episode_custom_metrics"],
        )
        # TODO: Don't dump sampler results into top-level.
        results.update(results["sampler_results"])

        results["num_healthy_workers"] = len(self.workers.remote_workers())

        # Train-steps- and env/agent-steps this iteration.
        for c in [
            NUM_AGENT_STEPS_SAMPLED,
            NUM_AGENT_STEPS_TRAINED,
            NUM_ENV_STEPS_SAMPLED,
            NUM_ENV_STEPS_TRAINED,
        ]:
            results[c] = self._counters[c]
        if self._by_agent_steps:
            results[NUM_AGENT_STEPS_SAMPLED + "_this_iter"] = step_ctx.sampled
            results[NUM_AGENT_STEPS_TRAINED + "_this_iter"] = step_ctx.trained
            # TODO: For CQL and other algos, count by trained steps.
            results["timesteps_total"] = self._counters[NUM_AGENT_STEPS_SAMPLED]
            # TODO: Backward compatibility.
            results[STEPS_TRAINED_THIS_ITER_COUNTER] = step_ctx.trained
        else:
            results[NUM_ENV_STEPS_SAMPLED + "_this_iter"] = step_ctx.sampled
            results[NUM_ENV_STEPS_TRAINED + "_this_iter"] = step_ctx.trained
            # TODO: For CQL and other algos, count by trained steps.
            results["timesteps_total"] = self._counters[NUM_ENV_STEPS_SAMPLED]
            # TODO: Backward compatibility.
            results[STEPS_TRAINED_THIS_ITER_COUNTER] = step_ctx.trained
        # TODO: Backward compatibility.
        results["agent_timesteps_total"] = self._counters[NUM_AGENT_STEPS_SAMPLED]

        # Process timer results.
        timers = {}
        for k, timer in self._timers.items():
            timers["{}_time_ms".format(k)] = round(timer.mean * 1000, 3)
            if timer.has_units_processed():
                timers["{}_throughput".format(k)] = round(timer.mean_throughput, 3)
        results["timers"] = timers

        # Process counter results.
        counters = {}
        for k, counter in self._counters.items():
            counters[k] = counter
        results["counters"] = counters
        # TODO: Backward compatibility.
        results["info"].update(counters)

        return results

    def __repr__(self):
        return type(self).__name__

    def _record_usage(self, config):
        """Record the framework and algorithm used.

        Args:
            config: Algorithm config dict.
        """
        record_extra_usage_tag(TagKey.RLLIB_FRAMEWORK, config["framework"])
        record_extra_usage_tag(TagKey.RLLIB_NUM_WORKERS, str(config["num_workers"]))
        alg = self.__class__.__name__
        # We do not want to collect user defined algorithm names.
        if alg not in ALL_ALGORITHMS:
            alg = "USER_DEFINED"
        record_extra_usage_tag(TagKey.RLLIB_ALGORITHM, alg)

    @Deprecated(new="Trainer.compute_single_action()", error=False)
    def compute_action(self, *args, **kwargs):
        return self.compute_single_action(*args, **kwargs)

    @Deprecated(new="logic moved into `self.step()`", error=True)
    def step_attempt(self):
        pass

    @Deprecated(new="construct WorkerSet(...) instance directly", error=False)
    def _make_workers(
        self,
        *,
        env_creator: EnvCreator,
        validate_env: Optional[Callable[[EnvType, EnvContext], None]],
        policy_class: Type[Policy],
        config: AlgorithmConfigDict,
        num_workers: int,
        local_worker: bool = True,
    ) -> WorkerSet:
        return WorkerSet(
            env_creator=env_creator,
            validate_env=validate_env,
            policy_class=policy_class,
            trainer_config=config,
            num_workers=num_workers,
            local_worker=local_worker,
            logdir=self.logdir,
        )

    @staticmethod
    @Deprecated(new="Trainer.validate_config()", error=False)
    def _validate_config(config, trainer_or_none):
        assert trainer_or_none is not None
        return trainer_or_none.validate_config(config)


# TODO: Create a dict that throw a deprecation warning once we have fully moved
#  to AlgorithmConfig() objects (some algos still missing).
COMMON_CONFIG: AlgorithmConfigDict = AlgorithmConfig(Algorithm).to_dict()


class TrainIterCtx:
    def __init__(self, algo: Algorithm):
        self.algo = algo

    def __enter__(self):
        # Before first call to `step()`, `results` is expected to be None ->
        # Start with self.failures=-1 -> set to 0 before the very first call
        # to `self.step()`.
        self.failures = -1

        self.time_start = time.time()
        self.sampled = 0
        self.trained = 0
        self.init_env_steps_sampled = self.algo._counters[NUM_ENV_STEPS_SAMPLED]
        self.init_env_steps_trained = self.algo._counters[NUM_ENV_STEPS_TRAINED]
        self.init_agent_steps_sampled = self.algo._counters[NUM_AGENT_STEPS_SAMPLED]
        self.init_agent_steps_trained = self.algo._counters[NUM_AGENT_STEPS_TRAINED]
        self.failure_tolerance = self.algo.config[
            "num_consecutive_worker_failures_tolerance"
        ]
        return self

    def __exit__(self, *args):
        pass

    def should_stop(self, results):

        # Before first call to `step()`.
        if results is None:
            # Fail after n retries.
            self.failures += 1
            if self.failures > self.failure_tolerance:
                raise RuntimeError(
                    "More than `num_consecutive_worker_failures_tolerance="
                    f"{self.failure_tolerance}` consecutive worker failures! "
                    "Exiting."
                )
            # Continue to very first `step()` call or retry `step()` after
            # a (tolerable) failure.
            return False

        # Stopping criteria: Only when using the `training_iteration`
        # API, b/c for the `exec_plan` API, the logic to stop is
        # already built into the execution plans via the
        # `StandardMetricsReporting` op.
        elif self.algo.config["_disable_execution_plan_api"]:
            if self.algo._by_agent_steps:
                self.sampled = (
                    self.algo._counters[NUM_AGENT_STEPS_SAMPLED]
                    - self.init_agent_steps_sampled
                )
                self.trained = (
                    self.algo._counters[NUM_AGENT_STEPS_TRAINED]
                    - self.init_agent_steps_trained
                )
            else:
                self.sampled = (
                    self.algo._counters[NUM_ENV_STEPS_SAMPLED]
                    - self.init_env_steps_sampled
                )
                self.trained = (
                    self.algo._counters[NUM_ENV_STEPS_TRAINED]
                    - self.init_env_steps_trained
                )

            min_t = self.algo.config["min_time_s_per_iteration"]
            min_sample_ts = self.algo.config["min_sample_timesteps_per_iteration"]
            min_train_ts = self.algo.config["min_train_timesteps_per_iteration"]
            # Repeat if not enough time has passed or if not enough
            # env|train timesteps have been processed (or these min
            # values are not provided by the user).
            if (
                (not min_t or time.time() - self.time_start >= min_t)
                and (not min_sample_ts or self.sampled >= min_sample_ts)
                and (not min_train_ts or self.trained >= min_train_ts)
            ):
                return True
            else:
                return False
        # No errors (we got results != None) -> Return True
        # (meaning: yes, should stop -> no further step attempts).
        else:
            return True<|MERGE_RESOLUTION|>--- conflicted
+++ resolved
@@ -2530,12 +2530,8 @@
                 # If evaluation workers are used, also restore the policies
                 # there in case they are used for evaluation purpose.
                 for r in self.evaluation_workers.remote_workers():
-<<<<<<< HEAD
-                    r.restore.remote(remote_state)
-
-=======
                     r.set_state.remote(remote_state)
->>>>>>> 08275bae
+
         # If necessary, restore replay data as well.
         if self.local_replay_buffer is not None:
             # TODO: Experimental functionality: Restore contents of replay
