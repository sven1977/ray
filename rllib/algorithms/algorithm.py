from collections import defaultdict
import concurrent
import copy
from datetime import datetime
import functools
import gymnasium as gym
import importlib
import importlib.metadata
import json
import logging
import numpy as np
import os
from packaging import version
import pathlib
import pyarrow.fs
import re
import tempfile
import time
from typing import (
    Any,
    Callable,
    Collection,
    DefaultDict,
    Dict,
    List,
    Optional,
    Set,
    Tuple,
    Type,
    TYPE_CHECKING,
    Union,
)

import tree  # pip install dm_tree

import ray
from ray.air.constants import TRAINING_ITERATION
from ray._private.usage.usage_lib import TagKey, record_extra_usage_tag
from ray.actor import ActorHandle
from ray.train import Checkpoint
import ray.cloudpickle as pickle
from ray.rllib.algorithms.algorithm_config import AlgorithmConfig
from ray.rllib.algorithms.registry import ALGORITHMS_CLASS_TO_NAME as ALL_ALGORITHMS
from ray.rllib.connectors.agent.obs_preproc import ObsPreprocessorConnector
from ray.rllib.core import (
    COMPONENT_ENV_RUNNER,
    COMPONENT_EVAL_ENV_RUNNER,
    COMPONENT_LEARNER,
    COMPONENT_LEARNER_GROUP,
    COMPONENT_METRICS_LOGGER,
    COMPONENT_RL_MODULE,
    DEFAULT_MODULE_ID,
)
from ray.rllib.core.columns import Columns
from ray.rllib.core.rl_module.multi_rl_module import (
    MultiRLModule,
    MultiRLModuleSpec,
)
from ray.rllib.core.rl_module import validate_module_id
from ray.rllib.core.rl_module.rl_module import RLModule, RLModuleSpec
from ray.rllib.env.env_context import EnvContext
from ray.rllib.env.env_runner import EnvRunner
from ray.rllib.env.env_runner_group import EnvRunnerGroup
from ray.rllib.env.utils import _gym_env_creator
from ray.rllib.evaluation.metrics import (
    collect_episodes,
    summarize_episodes,
)
from ray.rllib.execution.rollout_ops import synchronous_parallel_sample
from ray.rllib.offline import get_dataset_and_shards
from ray.rllib.offline.estimators import (
    OffPolicyEstimator,
    ImportanceSampling,
    WeightedImportanceSampling,
    DirectMethod,
    DoublyRobust,
)
from ray.rllib.offline.offline_evaluator import OfflineEvaluator
from ray.rllib.policy.policy import Policy, PolicySpec
from ray.rllib.policy.sample_batch import DEFAULT_POLICY_ID, SampleBatch
from ray.rllib.utils import deep_update, FilterManager, force_list
from ray.rllib.utils.annotations import (
    DeveloperAPI,
    ExperimentalAPI,
    OldAPIStack,
    override,
    OverrideToImplementCustomLogic,
    OverrideToImplementCustomLogic_CallToSuperRecommended,
    PublicAPI,
)
from ray.rllib.utils.checkpoints import (
    Checkpointable,
    CHECKPOINT_VERSION,
    CHECKPOINT_VERSION_LEARNER,
    get_checkpoint_info,
    try_import_msgpack,
)
from ray.rllib.utils.debug import update_global_seed_if_necessary
from ray.rllib.utils.deprecation import (
    DEPRECATED_VALUE,
    Deprecated,
    deprecation_warning,
)
from ray.rllib.utils.error import ERR_MSG_INVALID_ENV_DESCRIPTOR, EnvError
from ray.rllib.utils.framework import try_import_tf
from ray.rllib.utils.from_config import from_config
from ray.rllib.utils.metrics import (
    ALL_MODULES,
    ENV_RUNNER_RESULTS,
    ENV_RUNNER_SAMPLING_TIMER,
    EPISODE_LEN_MEAN,
    EPISODE_RETURN_MEAN,
    EVALUATION_ITERATION_TIMER,
    EVALUATION_RESULTS,
    FAULT_TOLERANCE_STATS,
    LEARNER_RESULTS,
    LEARNER_UPDATE_TIMER,
    NUM_AGENT_STEPS_SAMPLED,
    NUM_AGENT_STEPS_SAMPLED_LIFETIME,
    NUM_AGENT_STEPS_SAMPLED_THIS_ITER,
    NUM_AGENT_STEPS_TRAINED,
    NUM_AGENT_STEPS_TRAINED_LIFETIME,
    NUM_ENV_STEPS_SAMPLED,
    NUM_ENV_STEPS_SAMPLED_LIFETIME,
    NUM_ENV_STEPS_SAMPLED_PER_SECOND,
    NUM_ENV_STEPS_SAMPLED_THIS_ITER,
    NUM_ENV_STEPS_SAMPLED_FOR_EVALUATION_THIS_ITER,
    NUM_ENV_STEPS_TRAINED,
    NUM_ENV_STEPS_TRAINED_LIFETIME,
    NUM_EPISODES,
    NUM_EPISODES_LIFETIME,
    NUM_TRAINING_STEP_CALLS_PER_ITERATION,
    RESTORE_WORKERS_TIMER,
    RESTORE_EVAL_WORKERS_TIMER,
    SYNCH_ENV_CONNECTOR_STATES_TIMER,
    SYNCH_EVAL_ENV_CONNECTOR_STATES_TIMER,
    SYNCH_WORKER_WEIGHTS_TIMER,
    TIMERS,
    TRAINING_ITERATION_TIMER,
    TRAINING_STEP_TIMER,
    STEPS_TRAINED_THIS_ITER_COUNTER,
)
from ray.rllib.utils.metrics.learner_info import LEARNER_INFO
from ray.rllib.utils.metrics.metrics_logger import MetricsLogger
from ray.rllib.utils.metrics.stats import Stats
from ray.rllib.utils.replay_buffers import MultiAgentReplayBuffer, ReplayBuffer
from ray.rllib.utils.serialization import deserialize_type, NOT_SERIALIZABLE
from ray.rllib.utils.spaces import space_utils
from ray.rllib.utils.typing import (
    AgentConnectorDataType,
    AgentID,
    AgentToModuleMappingFn,
    AlgorithmConfigDict,
    EnvCreator,
    EnvInfoDict,
    EnvType,
    EpisodeID,
    ModuleID,
    PartialAlgorithmConfigDict,
    PolicyID,
    PolicyState,
    ResultDict,
    SampleBatchType,
    ShouldModuleBeUpdatedFn,
    StateDict,
    TensorStructType,
    TensorType,
)
from ray.train.constants import DEFAULT_STORAGE_PATH
from ray.tune.execution.placement_groups import PlacementGroupFactory
from ray.tune.experiment.trial import ExportFormat
from ray.tune.logger import Logger, UnifiedLogger
from ray.tune.registry import ENV_CREATOR, _global_registry
from ray.tune.resources import Resources
from ray.tune.trainable import Trainable
from ray.util import log_once
from ray.util.timer import _Timer
from ray.tune.registry import get_trainable_cls

if TYPE_CHECKING:
    from ray.rllib.core.learner.learner_group import LearnerGroup

try:
    from ray.rllib.extensions import AlgorithmBase
except ImportError:

    class AlgorithmBase:
        @staticmethod
        def _get_learner_bundles(cf: AlgorithmConfig) -> List[Dict[str, int]]:
            """Selects the right resource bundles for learner workers based off of cf.

            Args:
                cf: The AlgorithmConfig instance to extract bundle-information from.

            Returns:
                A list of resource bundles for the learner workers.
            """
            if cf.num_learners > 0:
                if cf.num_gpus_per_learner:
                    learner_bundles = [
                        {"GPU": cf.num_learners * cf.num_gpus_per_learner}
                    ]
                elif cf.num_cpus_per_learner:
                    learner_bundles = [
                        {
                            "CPU": cf.num_learners * cf.num_cpus_per_learner,
                        }
                    ]
            else:
                learner_bundles = [
                    {
                        # sampling and training is not done concurrently when local is
                        # used, so pick the max.
                        "CPU": max(
                            cf.num_cpus_per_learner, cf.num_cpus_for_main_process
                        ),
                        "GPU": cf.num_gpus_per_learner,
                    }
                ]
            return learner_bundles


tf1, tf, tfv = try_import_tf()

logger = logging.getLogger(__name__)


@PublicAPI
class Algorithm(Checkpointable, Trainable, AlgorithmBase):
    """An RLlib algorithm responsible for optimizing one or more Policies.

    Algorithms contain a EnvRunnerGroup under `self.env_runner_group`. An EnvRunnerGroup
    is composed of a single local EnvRunner (`self.env_runner_group.local_env_runner`),
    serving as the reference copy of the NeuralNetwork(s) to be trained and optionally
    one or more remote EnvRunners used to generate environment samples in parallel.
    EnvRunnerGroup is fault-tolerant and elastic. It tracks health states for all
    the managed remote EnvRunner actors. As a result, Algorithm should never
    access the underlying actor handles directly. Instead, always access them
    via all the foreach APIs with assigned IDs of the underlying EnvRunners.

    Each EnvRunners (remotes or local) contains a PolicyMap, which itself
    may contain either one policy for single-agent training or one or more
    policies for multi-agent training. Policies are synchronized
    automatically from time to time using ray.remote calls. The exact
    synchronization logic depends on the specific algorithm used,
    but this usually happens from local worker to all remote workers and
    after each training update.

    You can write your own Algorithm classes by sub-classing from `Algorithm`
    or any of its built-in sub-classes.
    This allows you to override the `training_step` method to implement
    your own algorithm logic. You can find the different built-in
    algorithms' `training_step()` methods in their respective main .py files,
    e.g. rllib.algorithms.dqn.dqn.py or rllib.algorithms.impala.impala.py.

    The most important API methods a Algorithm exposes are `train()`,
    `evaluate()`, `save_to_path()` and `restore_from_path()`.
    """

    # Whether to allow unknown top-level config keys.
    _allow_unknown_configs = False

    # List of top-level keys with value=dict, for which new sub-keys are
    # allowed to be added to the value dict.
    _allow_unknown_subkeys = [
        "tf_session_args",
        "local_tf_session_args",
        "env_config",
        "model",
        "optimizer",
        "custom_resources_per_env_runner",
        "custom_resources_per_worker",
        "evaluation_config",
        "exploration_config",
        "replay_buffer_config",
        "extra_python_environs_for_worker",
        "input_config",
        "output_config",
    ]

    # List of top level keys with value=dict, for which we always override the
    # entire value (dict), iff the "type" key in that value dict changes.
    _override_all_subkeys_if_type_changes = [
        "exploration_config",
        "replay_buffer_config",
    ]

    # List of keys that are always fully overridden if present in any dict or sub-dict
    _override_all_key_list = ["off_policy_estimation_methods", "policies"]

    _progress_metrics = (
        f"{ENV_RUNNER_RESULTS}/{EPISODE_RETURN_MEAN}",
        f"{EVALUATION_RESULTS}/{ENV_RUNNER_RESULTS}/{EPISODE_RETURN_MEAN}",
        f"{NUM_ENV_STEPS_SAMPLED_LIFETIME}",
        f"{NUM_ENV_STEPS_TRAINED_LIFETIME}",
        f"{NUM_EPISODES_LIFETIME}",
        f"{ENV_RUNNER_RESULTS}/{EPISODE_LEN_MEAN}",
    )

    # Backward compatibility with old checkpoint system (now through the
    # `Checkpointable` API).
    METADATA_FILE_NAME = "rllib_checkpoint.json"
    STATE_FILE_NAME = "algorithm_state.pkl"

    @classmethod
    @override(Checkpointable)
    def from_checkpoint(
        cls,
        path: Optional[Union[str, Checkpoint]] = None,
        filesystem: Optional["pyarrow.fs.FileSystem"] = None,
        *,
        # @OldAPIStack
        policy_ids: Optional[Collection[PolicyID]] = None,
        policy_mapping_fn: Optional[Callable[[AgentID, EpisodeID], PolicyID]] = None,
        policies_to_train: Optional[
            Union[
                Collection[PolicyID],
                Callable[[PolicyID, Optional[SampleBatchType]], bool],
            ]
        ] = None,
        # deprecated args
        checkpoint=DEPRECATED_VALUE,
        **kwargs,
    ) -> "Algorithm":
        """Creates a new algorithm instance from a given checkpoint.

        Args:
            path: The path (str) to the checkpoint directory to use
                or an AIR Checkpoint instance to restore from.
            filesystem: PyArrow FileSystem to use to access data at the `path`. If not
                specified, this is inferred from the URI scheme of `path`.
            policy_ids: Optional list of PolicyIDs to recover. This allows users to
                restore an Algorithm with only a subset of the originally present
                Policies.
            policy_mapping_fn: An optional (updated) policy mapping function
                to use from here on.
            policies_to_train: An optional list of policy IDs to be trained
                or a callable taking PolicyID and SampleBatchType and
                returning a bool (trainable or not?).
                If None, will keep the existing setup in place. Policies,
                whose IDs are not in the list (or for which the callable
                returns False) will not be updated.

        Returns:
            The instantiated Algorithm.
        """
        if checkpoint != DEPRECATED_VALUE:
            deprecation_warning(
                old="Algorithm.from_checkpoint(checkpoint=...)",
                new="Algorithm.from_checkpoint(path=...)",
                error=False,
            )
            path = checkpoint
        if path is None:
            raise ValueError(
                "`path` not provided in call to Algorithm.from_checkpoint()!"
            )

        checkpoint_info = get_checkpoint_info(path)

        # Not possible for (v0.1) (algo class and config information missing
        # or very hard to retrieve).
        if checkpoint_info["checkpoint_version"] == version.Version("0.1"):
            raise ValueError(
                "Cannot restore a v0 checkpoint using `Algorithm.from_checkpoint()`!"
                "In this case, do the following:\n"
                "1) Create a new Algorithm object using your original config.\n"
                "2) Call the `restore()` method of this algo object passing it"
                " your checkpoint dir or AIR Checkpoint object."
            )
        elif checkpoint_info["checkpoint_version"] < version.Version("1.0"):
            raise ValueError(
                "`checkpoint_info['checkpoint_version']` in `Algorithm.from_checkpoint"
                "()` must be 1.0 or later! You are using a checkpoint with "
                f"version v{checkpoint_info['checkpoint_version']}."
            )
        # New API stack -> Use Checkpointable's default implementation.
        elif checkpoint_info["checkpoint_version"] >= version.Version("2.0"):
            return super().from_checkpoint(path, filesystem=filesystem, **kwargs)

        # This is a msgpack checkpoint.
        if checkpoint_info["format"] == "msgpack":
            # User did not provide unserializable function with this call
            # (`policy_mapping_fn`). Note that if `policies_to_train` is None, it
            # defaults to training all policies (so it's ok to not provide this here).
            if policy_mapping_fn is None:
                # Only DEFAULT_POLICY_ID present in this algorithm, provide default
                # implementations of these two functions.
                if checkpoint_info["policy_ids"] == {DEFAULT_POLICY_ID}:
                    policy_mapping_fn = AlgorithmConfig.DEFAULT_POLICY_MAPPING_FN
                # Provide meaningful error message.
                else:
                    raise ValueError(
                        "You are trying to restore a multi-agent algorithm from a "
                        "`msgpack` formatted checkpoint, which do NOT store the "
                        "`policy_mapping_fn` or `policies_to_train` "
                        "functions! Make sure that when using the "
                        "`Algorithm.from_checkpoint()` utility, you also pass the "
                        "args: `policy_mapping_fn` and `policies_to_train` with your "
                        "call. You might leave `policies_to_train=None` in case "
                        "you would like to train all policies anyways."
                    )

        state = Algorithm._checkpoint_info_to_algorithm_state(
            checkpoint_info=checkpoint_info,
            policy_ids=policy_ids,
            policy_mapping_fn=policy_mapping_fn,
            policies_to_train=policies_to_train,
        )

        return Algorithm.from_state(state)

    @OldAPIStack
    @staticmethod
    def from_state(state: Dict) -> "Algorithm":
        """Recovers an Algorithm from a state object.

        The `state` of an instantiated Algorithm can be retrieved by calling its
        `get_state` method. It contains all information necessary
        to create the Algorithm from scratch. No access to the original code (e.g.
        configs, knowledge of the Algorithm's class, etc..) is needed.

        Args:
            state: The state to recover a new Algorithm instance from.

        Returns:
            A new Algorithm instance.
        """
        algorithm_class: Type[Algorithm] = state.get("algorithm_class")
        if algorithm_class is None:
            raise ValueError(
                "No `algorithm_class` key was found in given `state`! "
                "Cannot create new Algorithm."
            )
        # algo_class = get_trainable_cls(algo_class_name)
        # Create the new algo.
        config = state.get("config")
        if not config:
            raise ValueError("No `config` found in given Algorithm state!")
        new_algo = algorithm_class(config=config)
        # Set the new algo's state.
        new_algo.__setstate__(state)

        # Return the new algo.
        return new_algo

    @PublicAPI
    def __init__(
        self,
        config: Optional[AlgorithmConfig] = None,
        env=None,  # deprecated arg
        logger_creator: Optional[Callable[[], Logger]] = None,
        **kwargs,
    ):
        """Initializes an Algorithm instance.

        Args:
            config: Algorithm-specific configuration object.
            logger_creator: Callable that creates a ray.tune.Logger
                object. If unspecified, a default logger is created.
            **kwargs: Arguments passed to the Trainable base class.
        """
        config = config  # or self.get_default_config()

        # Translate possible dict into an AlgorithmConfig object, as well as,
        # resolving generic config objects into specific ones (e.g. passing
        # an `AlgorithmConfig` super-class instance into a PPO constructor,
        # which normally would expect a PPOConfig object).
        if isinstance(config, dict):
            default_config = self.get_default_config()
            # `self.get_default_config()` also returned a dict ->
            # Last resort: Create core AlgorithmConfig from merged dicts.
            if isinstance(default_config, dict):
                if "class" in config:
                    AlgorithmConfig.from_state(config)
                else:
                    config = AlgorithmConfig.from_dict(
                        config_dict=self.merge_algorithm_configs(
                            default_config, config, True
                        )
                    )

            # Default config is an AlgorithmConfig -> update its properties
            # from the given config dict.
            else:
                if isinstance(config, dict) and "class" in config:
                    config = default_config.from_state(config)
                else:
                    config = default_config.update_from_dict(config)
        else:
            default_config = self.get_default_config()
            # Given AlgorithmConfig is not of the same type as the default config:
            # This could be the case e.g. if the user is building an algo from a
            # generic AlgorithmConfig() object.
            if not isinstance(config, type(default_config)):
                config = default_config.update_from_dict(config.to_dict())
            else:
                config = default_config.from_state(config.get_state())

        # In case this algo is using a generic config (with no algo_class set), set it
        # here.
        if config.algo_class is None:
            config.algo_class = type(self)

        if env is not None:
            deprecation_warning(
                old=f"algo = Algorithm(env='{env}', ...)",
                new=f"algo = AlgorithmConfig().environment('{env}').build()",
                error=False,
            )
            config.environment(env)

        # Validate and freeze our AlgorithmConfig object (no more changes possible).
        config.validate()
        config.freeze()

        # Convert `env` provided in config into a concrete env creator callable, which
        # takes an EnvContext (config dict) as arg and returning an RLlib supported Env
        # type (e.g. a gym.Env).
        self._env_id, self.env_creator = self._get_env_id_and_creator(
            config.env, config
        )
        env_descr = (
            self._env_id.__name__ if isinstance(self._env_id, type) else self._env_id
        )

        # Placeholder for a local replay buffer instance.
        self.local_replay_buffer = None

        # Placeholder for our LearnerGroup responsible for updating the RLModule(s).
        self.learner_group: Optional["LearnerGroup"] = None

        # The Algorithm's `MetricsLogger` object to collect stats from all its
        # components (including timers, counters and other stats in its own
        # `training_step()` and other methods) as well as custom callbacks.
        self.metrics = MetricsLogger()

        # Create a default logger creator if no logger_creator is specified
        if logger_creator is None:
            # Default logdir prefix containing the agent's name and the
            # env id.
            timestr = datetime.today().strftime("%Y-%m-%d_%H-%M-%S")
            env_descr_for_dir = re.sub("[/\\\\]", "-", str(env_descr))
            logdir_prefix = f"{type(self).__name__}_{env_descr_for_dir}_{timestr}"
            if not os.path.exists(DEFAULT_STORAGE_PATH):
                # Possible race condition if dir is created several times on
                # rollout workers
                os.makedirs(DEFAULT_STORAGE_PATH, exist_ok=True)
            logdir = tempfile.mkdtemp(prefix=logdir_prefix, dir=DEFAULT_STORAGE_PATH)

            # Allow users to more precisely configure the created logger
            # via "logger_config.type".
            if config.logger_config and "type" in config.logger_config:

                def default_logger_creator(config):
                    """Creates a custom logger with the default prefix."""
                    cfg = config["logger_config"].copy()
                    cls = cfg.pop("type")
                    # Provide default for logdir, in case the user does
                    # not specify this in the "logger_config" dict.
                    logdir_ = cfg.pop("logdir", logdir)
                    return from_config(cls=cls, _args=[cfg], logdir=logdir_)

            # If no `type` given, use tune's UnifiedLogger as last resort.
            else:

                def default_logger_creator(config):
                    """Creates a Unified logger with the default prefix."""
                    return UnifiedLogger(config, logdir, loggers=None)

            logger_creator = default_logger_creator

        # Metrics-related properties.
        self._timers = defaultdict(_Timer)
        self._counters = defaultdict(int)
        self._episode_history = []
        self._episodes_to_be_collected = []

        # The fully qualified AlgorithmConfig used for evaluation
        # (or None if evaluation not setup).
        self.evaluation_config: Optional[AlgorithmConfig] = None
        # Evaluation EnvRunnerGroup and metrics last returned by `self.evaluate()`.
        self.eval_env_runner_group: Optional[EnvRunnerGroup] = None

        super().__init__(
            config=config,
            logger_creator=logger_creator,
            **kwargs,
        )

    @OverrideToImplementCustomLogic
    @classmethod
    def get_default_config(cls) -> AlgorithmConfig:
        return AlgorithmConfig()

    @OverrideToImplementCustomLogic
    def _remote_worker_ids_for_metrics(self) -> List[int]:
        """Returns a list of remote worker IDs to fetch metrics from.

        Specific Algorithm implementations can override this method to
        use a subset of the workers for metrics collection.

        Returns:
            List of remote worker IDs to fetch metrics from.
        """
        return self.env_runner_group.healthy_worker_ids()

    @OverrideToImplementCustomLogic_CallToSuperRecommended
    @override(Trainable)
    def setup(self, config: AlgorithmConfig) -> None:
        # Setup our config: Merge the user-supplied config dict (which could
        # be a partial config dict) with the class' default.
        if not isinstance(config, AlgorithmConfig):
            assert isinstance(config, PartialAlgorithmConfigDict)
            config_obj = self.get_default_config()
            if not isinstance(config_obj, AlgorithmConfig):
                assert isinstance(config, PartialAlgorithmConfigDict)
                config_obj = AlgorithmConfig().from_dict(config_obj)
            config_obj.update_from_dict(config)
            config_obj.env = self._env_id
            self.config = config_obj

        # Set Algorithm's seed after we have - if necessary - enabled
        # tf eager-execution.
        update_global_seed_if_necessary(self.config.framework_str, self.config.seed)

        self._record_usage(self.config)

        # Create the callbacks object.
        self.callbacks = self.config.callbacks_class()

        if self.config.log_level in ["WARN", "ERROR"]:
            logger.info(
                f"Current log_level is {self.config.log_level}. For more information, "
                "set 'log_level': 'INFO' / 'DEBUG' or use the -v and "
                "-vv flags."
            )
        if self.config.log_level:
            logging.getLogger("ray.rllib").setLevel(self.config.log_level)

        # Create local replay buffer if necessary.
        self.local_replay_buffer = self._create_local_replay_buffer_if_necessary(
            self.config
        )

        # Create a dict, mapping ActorHandles to sets of open remote
        # requests (object refs). This way, we keep track, of which actors
        # inside this Algorithm (e.g. a remote EnvRunner) have
        # already been sent how many (e.g. `sample()`) requests.
        self.remote_requests_in_flight: DefaultDict[
            ActorHandle, Set[ray.ObjectRef]
        ] = defaultdict(set)

        self.env_runner_group: Optional[EnvRunnerGroup] = None

        # Offline RL settings.
        input_evaluation = self.config.get("input_evaluation")
        if input_evaluation is not None and input_evaluation is not DEPRECATED_VALUE:
            ope_dict = {str(ope): {"type": ope} for ope in input_evaluation}
            deprecation_warning(
                old="config.input_evaluation={}".format(input_evaluation),
                new="config.evaluation(evaluation_config=config.overrides("
                f"off_policy_estimation_methods={ope_dict}"
                "))",
                error=True,
                help="Running OPE during training is not recommended.",
            )
            self.config.off_policy_estimation_methods = ope_dict

        # Create a set of env runner actors via a EnvRunnerGroup.
        self.env_runner_group = EnvRunnerGroup(
            env_creator=self.env_creator,
            validate_env=self.validate_env,
            default_policy_class=self.get_default_policy_class(self.config),
            config=self.config,
            num_env_runners=(
                0
                if (
                    self.config.input_
                    and (
                        isinstance(self.config.input_, str)
                        or (
                            isinstance(self.config.input_, list)
                            and isinstance(self.config.input_[0], str)
                        )
                    )
                    and self.config.input_ != "sampler"
                    and self.config.enable_rl_module_and_learner
                )
                else self.config.num_env_runners
            ),
            local_env_runner=True,
            logdir=self.logdir,
            tune_trial_id=self.trial_id,
        )

        # If an input path is available and we are on the new API stack generate
        # an `OfflineData` instance.
        if (
            self.config.input_
            and (
                isinstance(self.config.input_, str)
                or (
                    isinstance(self.config.input_, list)
                    and isinstance(self.config.input_[0], str)
                )
            )
            and self.config.input_ != "sampler"
            and self.config.enable_rl_module_and_learner
        ):
            from ray.rllib.offline.offline_data import OfflineData

            self.offline_data = OfflineData(self.config)
        # Otherwise set the attribute to `None`.
        else:
            self.offline_data = None

        # Compile, validate, and freeze an evaluation config.
        self.evaluation_config = self.config.get_evaluation_config_object()
        self.evaluation_config.validate()
        self.evaluation_config.freeze()

        # Evaluation EnvRunnerGroup setup.
        # User would like to setup a separate evaluation worker set.
        # Note: We skip EnvRunnerGroup creation if we need to do offline evaluation.
        if self._should_create_evaluation_env_runners(self.evaluation_config):
            _, env_creator = self._get_env_id_and_creator(
                self.evaluation_config.env, self.evaluation_config
            )

            # Create a separate evaluation worker set for evaluation.
            # If evaluation_num_env_runners=0, use the evaluation set's local
            # worker for evaluation, otherwise, use its remote workers
            # (parallelized evaluation).
            self.eval_env_runner_group: EnvRunnerGroup = EnvRunnerGroup(
                env_creator=env_creator,
                validate_env=None,
                default_policy_class=self.get_default_policy_class(self.config),
                config=self.evaluation_config,
                num_env_runners=self.config.evaluation_num_env_runners,
                logdir=self.logdir,
                tune_trial_id=self.trial_id,
            )

        self.evaluation_dataset = None
        if (
            self.evaluation_config.off_policy_estimation_methods
            and not self.evaluation_config.ope_split_batch_by_episode
        ):
            # the num worker is set to 0 to avoid creating shards. The dataset will not
            # be repartioned to num_workers blocks.
            logger.info("Creating evaluation dataset ...")
            self.evaluation_dataset, _ = get_dataset_and_shards(
                self.evaluation_config, num_workers=0
            )
            logger.info("Evaluation dataset created")

        self.reward_estimators: Dict[str, OffPolicyEstimator] = {}
        ope_types = {
            "is": ImportanceSampling,
            "wis": WeightedImportanceSampling,
            "dm": DirectMethod,
            "dr": DoublyRobust,
        }
        for name, method_config in self.config.off_policy_estimation_methods.items():
            method_type = method_config.pop("type")
            if method_type in ope_types:
                deprecation_warning(
                    old=method_type,
                    new=str(ope_types[method_type]),
                    error=True,
                )
                method_type = ope_types[method_type]
            elif isinstance(method_type, str):
                logger.log(0, "Trying to import from string: " + method_type)
                mod, obj = method_type.rsplit(".", 1)
                mod = importlib.import_module(mod)
                method_type = getattr(mod, obj)
            if isinstance(method_type, type) and issubclass(
                method_type, OfflineEvaluator
            ):
                # TODO(kourosh) : Add an integration test for all these
                # offline evaluators.
                policy = self.get_policy()
                if issubclass(method_type, OffPolicyEstimator):
                    method_config["gamma"] = self.config.gamma
                self.reward_estimators[name] = method_type(policy, **method_config)
            else:
                raise ValueError(
                    f"Unknown off_policy_estimation type: {method_type}! Must be "
                    "either a class path or a sub-class of ray.rllib."
                    "offline.offline_evaluator::OfflineEvaluator"
                )
            # TODO (Rohan138): Refactor this and remove deprecated methods
            # Need to add back method_type in case Algorithm is restored from checkpoint
            method_config["type"] = method_type

        if self.config.enable_rl_module_and_learner:
            module_spec: MultiRLModuleSpec = self.config.get_multi_rl_module_spec(
                spaces=self.env_runner_group.get_spaces(),
                inference_only=False,
            )
            self.learner_group = self.config.build_learner_group(
                rl_module_spec=module_spec
            )

            # Check if there are modules to load from the `module_spec`.
            rl_module_ckpt_dirs = {}
            multi_rl_module_ckpt_dir = module_spec.load_state_path
            modules_to_load = module_spec.modules_to_load
            for module_id, sub_module_spec in module_spec.rl_module_specs.items():
                if sub_module_spec.load_state_path:
                    rl_module_ckpt_dirs[module_id] = sub_module_spec.load_state_path
            if multi_rl_module_ckpt_dir or rl_module_ckpt_dirs:
                self.learner_group.load_module_state(
                    multi_rl_module_ckpt_dir=multi_rl_module_ckpt_dir,
                    modules_to_load=modules_to_load,
                    rl_module_ckpt_dirs=rl_module_ckpt_dirs,
                )

            # Sync the weights from the learner group to the EnvRunners.
            rl_module_state = self.learner_group.get_state(
                components=COMPONENT_LEARNER + "/" + COMPONENT_RL_MODULE,
                inference_only=True,
            )[COMPONENT_LEARNER]
            self.env_runner.set_state(rl_module_state)
            self.env_runner_group.sync_env_runner_states(
                config=self.config,
                env_steps_sampled=self.metrics.peek(
                    (ENV_RUNNER_RESULTS, NUM_ENV_STEPS_SAMPLED_LIFETIME), default=0
                ),
                rl_module_state=rl_module_state,
            )

            if self.offline_data:
                # If the learners are remote we need to provide specific
                # information and the learner's actor handles.
                if self.learner_group.is_remote:
                    # If learners run on different nodes, locality hints help
                    # to use the nearest learner in the workers that do the
                    # data preprocessing.
                    learner_node_ids = self.learner_group.foreach_learner(
                        lambda _: ray.get_runtime_context().get_node_id()
                    )
                    self.offline_data.locality_hints = [
                        node_id.get() for node_id in learner_node_ids
                    ]
                    # Provide the actor handles for the learners for module
                    # updating during preprocessing.
                    self.offline_data.learner_handles = self.learner_group._workers
                    # Provide the module_spec. Note, in the remote case this is needed
                    # because the learner module cannot be copied, but must be built.
                    self.offline_data.module_spec = module_spec
                # Otherwise we can simply pass in the local learner.
                else:
                    self.offline_data.learner_handles = [self.learner_group._learner]

                # Provide the `OfflineData` instance with space information. It might
                # need it for reading recorded experiences.
                self.offline_data.spaces = self.env_runner_group.get_spaces()

        # Run `on_algorithm_init` callback after initialization is done.
        self.callbacks.on_algorithm_init(algorithm=self, metrics_logger=self.metrics)

    @OverrideToImplementCustomLogic
    @classmethod
    def get_default_policy_class(
        cls,
        config: AlgorithmConfig,
    ) -> Optional[Type[Policy]]:
        """Returns a default Policy class to use, given a config.

        This class will be used by an Algorithm in case
        the policy class is not provided by the user in any single- or
        multi-agent PolicySpec.

        Note: This method is ignored when the RLModule API is enabled.
        """
        return None

    @override(Trainable)
    def step(self) -> ResultDict:
        """Implements the main `Algorithm.train()` logic.

        Takes n attempts to perform a single training step. Thereby
        catches RayErrors resulting from worker failures. After n attempts,
        fails gracefully.

        Override this method in your Algorithm sub-classes if you would like to
        handle worker failures yourself.
        Otherwise, override only `training_step()` to implement the core
        algorithm logic.

        Returns:
            The results dict with stats/infos on sampling, training,
            and - if required - evaluation.
        """
        # Do we have to run `self.evaluate()` this iteration?
        # `self.iteration` gets incremented after this function returns,
        # meaning that e.g. the first time this function is called,
        # self.iteration will be 0.
        evaluate_this_iter = (
            self.config.evaluation_interval
            and (self.iteration + 1) % self.config.evaluation_interval == 0
        )
        # Results dict for training (and if appolicable: evaluation).
        train_results: ResultDict = {}
        eval_results: ResultDict = {}

        # Parallel eval + training (BUT w/o using a thread pool):
        if (
            evaluate_this_iter
            and self.config.evaluation_parallel_to_training
            and self.config._evaluation_parallel_to_training_wo_thread
        ):
            (
                train_results,
                eval_results,
                train_iter_ctx,
            ) = self._run_one_training_iteration_and_evaluation_in_parallel_wo_thread()
        # Parallel eval + training: Kick off evaluation-loop and parallel train() call.
        elif self.config._run_training_always_in_thread or (
            evaluate_this_iter and self.config.evaluation_parallel_to_training
        ):
            (
                train_results,
                eval_results,
                train_iter_ctx,
            ) = self._run_one_training_iteration_and_evaluation_in_parallel()

        # - No evaluation necessary, just run the next training iteration.
        # - We have to evaluate in this training iteration, but no parallelism ->
        #   evaluate after the training iteration is entirely done.
        else:
            if self.config.enable_env_runner_and_connector_v2:
                train_results, train_iter_ctx = self._run_one_training_iteration()
            else:
                (
                    train_results,
                    train_iter_ctx,
                ) = self._run_one_training_iteration_old_api_stack()

        # Sequential: Train (already done above), then evaluate.
        if evaluate_this_iter and not self.config.evaluation_parallel_to_training:
            eval_results = self._run_one_evaluation(parallel_train_future=None)

        # Sync EnvRunner workers.
        # TODO (sven): For the new API stack, the common execution pattern for any algo
        #  should be: [sample + get_metrics + get_state] -> send all these in one remote
        #  call down to `training_step` (where episodes are sent as ray object
        #  references). Then distribute the episode refs to the learners, store metrics
        #  in special key in result dict and perform the connector merge/broadcast
        #  inside the `training_step` as well. See the new IMPALA for an example.
        if self.config.enable_env_runner_and_connector_v2:
            if not self.config._dont_auto_sync_env_runner_states:
                # Synchronize EnvToModule and ModuleToEnv connector states and broadcast
                # new states back to all EnvRunners.
                with self.metrics.log_time((TIMERS, SYNCH_ENV_CONNECTOR_STATES_TIMER)):
                    self.env_runner_group.sync_env_runner_states(
                        config=self.config,
                    )
            # Compile final ResultDict from `train_results` and `eval_results`. Note
            # that, as opposed to the old API stack, EnvRunner stats should already be
            # in `train_results` and `eval_results`.
            results = self._compile_iteration_results_new_api_stack(
                train_results=train_results,
                eval_results=eval_results,
            )
        else:
            self._sync_filters_if_needed(
                central_worker=self.env_runner_group.local_env_runner,
                workers=self.env_runner_group,
                config=self.config,
            )
            # Get EnvRunner metrics and compile them into results.
            episodes_this_iter = collect_episodes(
                self.env_runner_group,
                self._remote_worker_ids_for_metrics(),
                timeout_seconds=self.config.metrics_episode_collection_timeout_s,
            )
            results = self._compile_iteration_results_old_api_stack(
                episodes_this_iter=episodes_this_iter,
                step_ctx=train_iter_ctx,
                iteration_results={**train_results, **eval_results},
            )

        # TODO (sven): Deprecate this API, this should be done via a custom Callback.
        #  Provide example script/update existing one.
        if self.config.env_task_fn is not None:
            if not callable(self.config.env_task_fn):
                raise ValueError(
                    "`env_task_fn` must be None or a callable taking"
                    " [train_results, env, env_ctx] as args!"
                )

            def fn(env, env_context, task_fn):
                new_task = task_fn(results, env, env_context)
                cur_task = env.get_task()
                if cur_task != new_task:
                    env.set_task(new_task)

            fn = functools.partial(fn, task_fn=self.config.env_task_fn)
            self.env_runner_group.foreach_env_with_context(fn)

        return results

    @PublicAPI
    def evaluate(
        self,
        parallel_train_future: Optional[concurrent.futures.ThreadPoolExecutor] = None,
    ) -> ResultDict:
        """Evaluates current policy under `evaluation_config` settings.

        Args:
            parallel_train_future: In case, we are training and avaluating in parallel,
                this arg carries the currently running ThreadPoolExecutor object that
                runs the training iteration. Use `parallel_train_future.done()` to
                check, whether the parallel training job has completed and
                `parallel_train_future.result()` to get its return values.

        Returns:
            A ResultDict only containing the evaluation results from the current
            iteration.
        """
        # Call the `_before_evaluate` hook.
        self._before_evaluate()

        if self.evaluation_dataset is not None:
            return self._run_offline_evaluation()

        # Sync weights to the evaluation EnvRunners.
        if self.eval_env_runner_group is not None:
            self.eval_env_runner_group.sync_weights(
                from_worker_or_learner_group=self.env_runner_group.local_env_runner,
                inference_only=True,
            )

            if self.config.enable_env_runner_and_connector_v2:
                # Synchronize EnvToModule and ModuleToEnv connector states and broadcast
                # new states back to all eval EnvRunners.
                with self.metrics.log_time(
                    (TIMERS, SYNCH_EVAL_ENV_CONNECTOR_STATES_TIMER)
                ):
                    self.eval_env_runner_group.sync_env_runner_states(
                        config=self.evaluation_config,
                        from_worker=self.env_runner_group.local_env_runner,
                    )
            else:
                self._sync_filters_if_needed(
                    central_worker=self.env_runner_group.local_env_runner,
                    workers=self.eval_env_runner_group,
                    config=self.evaluation_config,
                )

        self.callbacks.on_evaluate_start(algorithm=self, metrics_logger=self.metrics)

        env_steps = agent_steps = 0
        batches = []

        # We will use a user provided evaluation function.
        if self.config.custom_evaluation_function:
            if self.config.enable_env_runner_and_connector_v2:
                (
                    eval_results,
                    env_steps,
                    agent_steps,
                ) = self._evaluate_with_custom_eval_function()
            else:
                eval_results = self.config.custom_evaluation_function()
        # There is no eval EnvRunnerGroup -> Run on local EnvRunner.
        elif self.eval_env_runner_group is None:
            (
                eval_results,
                env_steps,
                agent_steps,
                batches,
            ) = self._evaluate_on_local_env_runner(
                self.env_runner_group.local_env_runner
            )
        # There is only a local eval EnvRunner -> Run on that.
        elif self.eval_env_runner_group.num_healthy_remote_workers() == 0:
            (
                eval_results,
                env_steps,
                agent_steps,
                batches,
            ) = self._evaluate_on_local_env_runner(self.eval_env_runner)
        # There are healthy remote evaluation workers -> Run on these.
        elif self.eval_env_runner_group.num_healthy_remote_workers() > 0:
            # Running in automatic duration mode (parallel with training step).
            if self.config.evaluation_duration == "auto":
                assert parallel_train_future is not None
                (
                    eval_results,
                    env_steps,
                    agent_steps,
                    batches,
                ) = self._evaluate_with_auto_duration(parallel_train_future)
            # Running with a fixed amount of data to sample.
            else:
                (
                    eval_results,
                    env_steps,
                    agent_steps,
                    batches,
                ) = self._evaluate_with_fixed_duration()
        # Can't find a good way to run this evaluation -> Wait for next iteration.
        else:
            eval_results = {}

        if self.config.enable_env_runner_and_connector_v2:
            eval_results = self.metrics.reduce(
                key=EVALUATION_RESULTS, return_stats_obj=False
            )
        else:
            eval_results = {ENV_RUNNER_RESULTS: eval_results}
            eval_results[NUM_AGENT_STEPS_SAMPLED_THIS_ITER] = agent_steps
            eval_results[NUM_ENV_STEPS_SAMPLED_THIS_ITER] = env_steps
            eval_results["timesteps_this_iter"] = env_steps
            self._counters[NUM_ENV_STEPS_SAMPLED_FOR_EVALUATION_THIS_ITER] = env_steps

        # Compute off-policy estimates
        if not self.config.custom_evaluation_function:
            estimates = defaultdict(list)
            # for each batch run the estimator's fwd pass
            for name, estimator in self.reward_estimators.items():
                for batch in batches:
                    estimate_result = estimator.estimate(
                        batch,
                        split_batch_by_episode=self.config.ope_split_batch_by_episode,
                    )
                    estimates[name].append(estimate_result)

            # collate estimates from all batches
            if estimates:
                eval_results["off_policy_estimator"] = {}
                for name, estimate_list in estimates.items():
                    avg_estimate = tree.map_structure(
                        lambda *x: np.mean(x, axis=0), *estimate_list
                    )
                    eval_results["off_policy_estimator"][name] = avg_estimate

        # Trigger `on_evaluate_end` callback.
        self.callbacks.on_evaluate_end(
            algorithm=self,
            metrics_logger=self.metrics,
            evaluation_metrics=eval_results,
        )

        # Also return the results here for convenience.
        return eval_results

    def _evaluate_with_custom_eval_function(self) -> Tuple[ResultDict, int, int]:
        logger.info(
            f"Evaluating current state of {self} using the custom eval function "
            f"{self.config.custom_evaluation_function}"
        )
        if self.config.enable_env_runner_and_connector_v2:
            (
                eval_results,
                env_steps,
                agent_steps,
            ) = self.config.custom_evaluation_function(self, self.eval_env_runner_group)
            if not env_steps or not agent_steps:
                raise ValueError(
                    "Custom eval function must return "
                    "`Tuple[ResultDict, int, int]` with `int, int` being "
                    f"`env_steps` and `agent_steps`! Got {env_steps}, {agent_steps}."
                )
        else:
            eval_results = self.config.custom_evaluation_function()
        if not eval_results or not isinstance(eval_results, dict):
            raise ValueError(
                "Custom eval function must return "
                f"dict of metrics! Got {eval_results}."
            )

        return eval_results, env_steps, agent_steps

    def _evaluate_on_local_env_runner(self, env_runner):
        if hasattr(env_runner, "input_reader") and env_runner.input_reader is None:
            raise ValueError(
                "Can't evaluate on a local worker if this local worker does not have "
                "an environment!\nTry one of the following:"
                "\n1) Set `evaluation_interval` > 0 to force creating a separate "
                "evaluation EnvRunnerGroup.\n2) Set `create_env_on_driver=True` to "
                "force the local (non-eval) EnvRunner to have an environment to "
                "evaluate on."
            )
        elif self.config.evaluation_parallel_to_training:
            raise ValueError(
                "Cannot run on local evaluation worker parallel to training! Try "
                "setting `evaluation_parallel_to_training=False`."
            )

        # How many episodes/timesteps do we need to run?
        unit = self.config.evaluation_duration_unit
        duration = self.config.evaluation_duration
        eval_cfg = self.evaluation_config

        env_steps = agent_steps = 0

        logger.info(f"Evaluating current state of {self} for {duration} {unit}.")

        all_batches = []
        if self.config.enable_env_runner_and_connector_v2:
            episodes = env_runner.sample(
                num_timesteps=duration if unit == "timesteps" else None,
                num_episodes=duration if unit == "episodes" else None,
            )
            agent_steps += sum(e.agent_steps() for e in episodes)
            env_steps += sum(e.env_steps() for e in episodes)
        elif unit == "episodes":
            for _ in range(duration):
                batch = env_runner.sample()
                agent_steps += batch.agent_steps()
                env_steps += batch.env_steps()
                if self.reward_estimators:
                    all_batches.append(batch)
        else:
            batch = env_runner.sample()
            agent_steps += batch.agent_steps()
            env_steps += batch.env_steps()
            if self.reward_estimators:
                all_batches.append(batch)

        env_runner_results = env_runner.get_metrics()

        if not self.config.enable_env_runner_and_connector_v2:
            env_runner_results = summarize_episodes(
                env_runner_results,
                env_runner_results,
                keep_custom_metrics=eval_cfg.keep_per_episode_custom_metrics,
            )
        else:
            self.metrics.log_dict(
                env_runner_results,
                key=(EVALUATION_RESULTS, ENV_RUNNER_RESULTS),
            )
            env_runner_results = None

        return env_runner_results, env_steps, agent_steps, all_batches

    def _evaluate_with_auto_duration(self, parallel_train_future):
        logger.info(
            f"Evaluating current state of {self} for as long as the parallelly "
            "running training step takes."
        )

        all_metrics = []
        all_batches = []

        # How many episodes have we run (across all eval workers)?
        num_healthy_workers = self.eval_env_runner_group.num_healthy_remote_workers()
        # Do we have to force-reset the EnvRunners before the first round of `sample()`
        # calls.?
        force_reset = self.config.evaluation_force_reset_envs_before_iteration

        # Remote function used on healthy EnvRunners to sample, get metrics, and
        # step counts.
        def _env_runner_remote(worker, num, round, iter):
            # Sample AND get_metrics, but only return metrics (and steps actually taken)
            # to save time.
            episodes = worker.sample(
                num_timesteps=num, force_reset=force_reset and round == 0
            )
            metrics = worker.get_metrics()
            env_steps = sum(e.env_steps() for e in episodes)
            agent_steps = sum(e.agent_steps() for e in episodes)
            return env_steps, agent_steps, metrics, iter

        env_steps = agent_steps = 0
        if self.config.enable_env_runner_and_connector_v2:
            train_mean_time = self.metrics.peek(
                (TIMERS, TRAINING_ITERATION_TIMER), default=0.0
            )
        else:
            train_mean_time = self._timers[TRAINING_ITERATION_TIMER].mean
        t0 = time.time()
        algo_iteration = self.iteration

        _round = -1
        while (
            # In case all the remote evaluation workers die during a round of
            # evaluation, we need to stop.
            num_healthy_workers > 0
            # Run at least for one round AND at least for as long as the parallel
            # training step takes.
            and (_round == -1 or not parallel_train_future.done())
        ):
            _round += 1
            # New API stack -> EnvRunners return Episodes.
            if self.config.enable_env_runner_and_connector_v2:
                # Compute rough number of timesteps it takes for a single EnvRunner
                # to occupy the estimated (parallelly running) train step.
                _num = min(
                    # Cap at 20k to not put too much memory strain on EnvRunners.
                    20000,
                    max(
                        # Low-cap at 100 to avoid possibly negative rollouts or very
                        # short ones.
                        100,
                        (
                            # How much time do we have left?
                            (train_mean_time - (time.time() - t0))
                            # Multiply by our own (eval) throughput to get the timesteps
                            # to do (per worker).
                            * self.metrics.peek(
                                (
                                    EVALUATION_RESULTS,
                                    ENV_RUNNER_RESULTS,
                                    NUM_ENV_STEPS_SAMPLED_PER_SECOND,
                                ),
                                default=0.0,
                            )
                            / num_healthy_workers
                        ),
                    ),
                )

                self.eval_env_runner_group.foreach_worker_async(
                    func=functools.partial(
                        _env_runner_remote, num=_num, round=_round, iter=algo_iteration
                    ),
                )
                results = self.eval_env_runner_group.fetch_ready_async_reqs(
                    return_obj_refs=False, timeout_seconds=0.01
                )
                for wid, (env_s, ag_s, metrics, iter) in results:
                    if iter != self.iteration:
                        continue
                    env_steps += env_s
                    agent_steps += ag_s
                    all_metrics.append(metrics)
            # Old API stack -> RolloutWorkers return batches.
            else:
                self.eval_env_runner_group.foreach_worker_async(
                    func=lambda w: (w.sample(), w.get_metrics(), algo_iteration),
                )
                results = self.eval_env_runner_group.fetch_ready_async_reqs(
                    return_obj_refs=False, timeout_seconds=0.01
                )
                for wid, (batch, metrics, iter) in results:
                    if iter != self.iteration:
                        continue
                    env_steps += batch.env_steps()
                    agent_steps += batch.agent_steps()
                    all_metrics.extend(metrics)
                    if self.reward_estimators:
                        # TODO: (kourosh) This approach will cause an OOM issue when
                        #  the dataset gets huge (should be ok for now).
                        all_batches.append(batch)

            # Update correct number of healthy remote workers.
            num_healthy_workers = (
                self.eval_env_runner_group.num_healthy_remote_workers()
            )

        if num_healthy_workers == 0:
            logger.warning(
                "Calling `sample()` on your remote evaluation worker(s) "
                "resulted in all workers crashing! Make sure a) your environment is not"
                " too unstable, b) you have enough evaluation workers "
                "(`config.evaluation(evaluation_num_env_runners=...)`) to cover for "
                "occasional losses, and c) you use the `config.fault_tolerance("
                "restart_failed_env_runners=True)` setting."
            )

        if not self.config.enable_env_runner_and_connector_v2:
            env_runner_results = summarize_episodes(
                all_metrics,
                all_metrics,
                keep_custom_metrics=(
                    self.evaluation_config.keep_per_episode_custom_metrics
                ),
            )
            num_episodes = env_runner_results[NUM_EPISODES]
        else:
            self.metrics.merge_and_log_n_dicts(
                all_metrics,
                key=(EVALUATION_RESULTS, ENV_RUNNER_RESULTS),
            )
            num_episodes = self.metrics.peek(
                (EVALUATION_RESULTS, ENV_RUNNER_RESULTS, NUM_EPISODES),
                default=0,
            )
            env_runner_results = None

        # Warn if results are empty, it could be that this is because the auto-time is
        # not enough to run through one full episode.
        if (
            self.config.evaluation_force_reset_envs_before_iteration
            and num_episodes == 0
        ):
            logger.warning(
                "This evaluation iteration resulted in an empty set of episode summary "
                "results! It's possible that the auto-duration time (roughly the mean "
                "time it takes for the training step to finish) is not enough to finish"
                " even a single episode. Your current mean training iteration time is "
                f"{train_mean_time}sec. Try setting the min iteration time to a higher "
                "value via the `config.reporting(min_time_s_per_iteration=...)` OR you "
                "can also set `config.evaluation_force_reset_envs_before_iteration` to "
                "False. However, keep in mind that then the evaluation results may "
                "contain some episode stats generated with earlier weights versions."
            )

        return env_runner_results, env_steps, agent_steps, all_batches

    def _evaluate_with_fixed_duration(self):
        # How many episodes/timesteps do we need to run?
        unit = self.config.evaluation_duration_unit
        eval_cfg = self.evaluation_config
        num_workers = self.config.evaluation_num_env_runners
        force_reset = self.config.evaluation_force_reset_envs_before_iteration
        time_out = self.config.evaluation_sample_timeout_s

        # Remote function used on healthy EnvRunners to sample, get metrics, and
        # step counts.
        def _env_runner_remote(worker, num, round, iter):
            # Sample AND get_metrics, but only return metrics (and steps actually taken)
            # to save time. Also return the iteration to check, whether we should
            # discard and outdated result (from a slow worker).
            episodes = worker.sample(
                num_timesteps=(
                    num[worker.worker_index] if unit == "timesteps" else None
                ),
                num_episodes=(num[worker.worker_index] if unit == "episodes" else None),
                force_reset=force_reset and round == 0,
            )
            metrics = worker.get_metrics()
            env_steps = sum(e.env_steps() for e in episodes)
            agent_steps = sum(e.agent_steps() for e in episodes)
            return env_steps, agent_steps, metrics, iter

        all_metrics = []
        all_batches = []

        # How many episodes have we run (across all eval workers)?
        num_units_done = 0
        num_healthy_workers = self.eval_env_runner_group.num_healthy_remote_workers()

        env_steps = agent_steps = 0

        t_last_result = time.time()
        _round = -1
        algo_iteration = self.iteration

        # In case all the remote evaluation workers die during a round of
        # evaluation, we need to stop.
        while num_healthy_workers > 0:
            units_left_to_do = self.config.evaluation_duration - num_units_done
            if units_left_to_do <= 0:
                break

            _round += 1

            # New API stack -> EnvRunners return Episodes.
            if self.config.enable_env_runner_and_connector_v2:
                _num = [None] + [  # [None]: skip idx=0 (local worker)
                    (units_left_to_do // num_healthy_workers)
                    + bool(i <= (units_left_to_do % num_healthy_workers))
                    for i in range(1, num_workers + 1)
                ]
                self.eval_env_runner_group.foreach_worker_async(
                    func=functools.partial(
                        _env_runner_remote, num=_num, round=_round, iter=algo_iteration
                    ),
                )
                results = self.eval_env_runner_group.fetch_ready_async_reqs(
                    return_obj_refs=False, timeout_seconds=0.01
                )
                # Make sure we properly time out if we have not received any results
                # for more than `time_out` seconds.
                time_now = time.time()
                if not results and time_now - t_last_result > time_out:
                    break
                elif results:
                    t_last_result = time_now
                for wid, (env_s, ag_s, met, iter) in results:
                    if iter != self.iteration:
                        continue
                    env_steps += env_s
                    agent_steps += ag_s
                    all_metrics.append(met)
                    num_units_done += (
                        met[NUM_EPISODES].peek()
                        if unit == "episodes"
                        else (
                            env_s if self.config.count_steps_by == "env_steps" else ag_s
                        )
                    )
            # Old API stack -> RolloutWorkers return batches.
            else:
                units_per_healthy_remote_worker = (
                    1
                    if unit == "episodes"
                    else eval_cfg.rollout_fragment_length
                    * eval_cfg.num_envs_per_env_runner
                )
                # Select proper number of evaluation workers for this round.
                selected_eval_worker_ids = [
                    worker_id
                    for i, worker_id in enumerate(
                        self.eval_env_runner_group.healthy_worker_ids()
                    )
                    if i * units_per_healthy_remote_worker < units_left_to_do
                ]
                self.eval_env_runner_group.foreach_worker_async(
                    func=lambda w: (w.sample(), w.get_metrics(), algo_iteration),
                    remote_worker_ids=selected_eval_worker_ids,
                )
                results = self.eval_env_runner_group.fetch_ready_async_reqs(
                    return_obj_refs=False, timeout_seconds=0.01
                )
                # Make sure we properly time out if we have not received any results
                # for more than `time_out` seconds.
                time_now = time.time()
                if not results and time_now - t_last_result > time_out:
                    break
                elif results:
                    t_last_result = time_now
                for wid, (batch, metrics, iter) in results:
                    if iter != self.iteration:
                        continue
                    env_steps += batch.env_steps()
                    agent_steps += batch.agent_steps()
                    all_metrics.extend(metrics)
                    if self.reward_estimators:
                        # TODO: (kourosh) This approach will cause an OOM issue when
                        #  the dataset gets huge (should be ok for now).
                        all_batches.append(batch)

                # 1 episode per returned batch.
                if unit == "episodes":
                    num_units_done += len(results)
                # n timesteps per returned batch.
                else:
                    num_units_done = (
                        env_steps
                        if self.config.count_steps_by == "env_steps"
                        else agent_steps
                    )

            # Update correct number of healthy remote workers.
            num_healthy_workers = (
                self.eval_env_runner_group.num_healthy_remote_workers()
            )

        if num_healthy_workers == 0:
            logger.warning(
                "Calling `sample()` on your remote evaluation worker(s) "
                "resulted in all workers crashing! Make sure a) your environment is not"
                " too unstable, b) you have enough evaluation workers "
                "(`config.evaluation(evaluation_num_env_runners=...)`) to cover for "
                "occasional losses, and c) you use the `config.fault_tolerance("
                "restart_failed_env_runners=True)` setting."
            )

        if not self.config.enable_env_runner_and_connector_v2:
            env_runner_results = summarize_episodes(
                all_metrics,
                all_metrics,
                keep_custom_metrics=(
                    self.evaluation_config.keep_per_episode_custom_metrics
                ),
            )
            num_episodes = env_runner_results[NUM_EPISODES]
        else:
            self.metrics.merge_and_log_n_dicts(
                all_metrics,
                key=(EVALUATION_RESULTS, ENV_RUNNER_RESULTS),
            )
            num_episodes = self.metrics.peek(
                (EVALUATION_RESULTS, ENV_RUNNER_RESULTS, NUM_EPISODES), default=0
            )
            env_runner_results = None

        # Warn if results are empty, it could be that this is because the eval timesteps
        # are not enough to run through one full episode.
        if num_episodes == 0:
            logger.warning(
                "This evaluation iteration resulted in an empty set of episode summary "
                "results! It's possible that your configured duration timesteps are not"
                " enough to finish even a single episode. You have configured "
                f"{self.config.evaluation_duration} "
                f"{self.config.evaluation_duration_unit}. For 'timesteps', try "
                "increasing this value via the `config.evaluation(evaluation_duration="
                "...)` OR change the unit to 'episodes' via `config.evaluation("
                "evaluation_duration_unit='episodes')` OR try increasing the timeout "
                "threshold via `config.evaluation(evaluation_sample_timeout_s=...)` OR "
                "you can also set `config.evaluation_force_reset_envs_before_iteration`"
                " to False. However, keep in mind that in the latter case, the "
                "evaluation results may contain some episode stats generated with "
                "earlier weights versions."
            )

        return env_runner_results, env_steps, agent_steps, all_batches

    @OverrideToImplementCustomLogic
    @DeveloperAPI
    def restore_workers(self, workers: EnvRunnerGroup) -> None:
        """Try bringing back unhealthy EnvRunners and - if successful - sync with local.

        Algorithms that use custom EnvRunners may override this method to
        disable the default, and create custom restoration logics. Note that "restoring"
        does not include the actual restarting process, but merely what should happen
        after such a restart of a (previously failed) worker.

        Args:
            workers: The EnvRunnerGroup to restore. This may be the training or the
                evaluation EnvRunnerGroup.
        """
        # If `workers` is None, or
        # 1. `workers` (EnvRunnerGroup) does not have a local worker, and
        # 2. `self.env_runner_group` (EnvRunnerGroup used for training) does not have a
        # local EnvRunner -> we don't have a local worker to get state from, so we can't
        # recover remote EnvRunners in this case.
        if not workers or (
            not workers.local_env_runner and not self.env_runner_group.local_env_runner
        ):
            return

        # This is really cheap, since probe_unhealthy_workers() is a no-op
        # if there are no unhealthy workers.
        restored = workers.probe_unhealthy_workers()

        if restored:
            # Count the restored workers.
            self._counters["total_num_restored_workers"] += len(restored)

            from_worker = (
                workers.local_env_runner or self.env_runner_group.local_env_runner
            )
            # Get the state of the correct (reference) worker. For example the local
            # worker of an EnvRunnerGroup.
            state = from_worker.get_state()
            # Take out (old) connector states from local worker's state.
            if not self.config.enable_env_runner_and_connector_v2:
                for pol_states in state["policy_states"].values():
                    pol_states.pop("connector_configs", None)
            state_ref = ray.put(state)

            # By default, entire local EnvRunner state is synced after restoration
            # to bring the previously failed EnvRunner up to date.
            workers.foreach_worker(
                func=lambda w: w.set_state(ray.get(state_ref)),
                remote_worker_ids=restored,
                # Don't update the local EnvRunner, b/c it's the one we are synching
                # from.
                local_env_runner=False,
                timeout_seconds=self.config.env_runner_restore_timeout_s,
            )

            # Fire the callback for re-created workers.
            self.callbacks.on_workers_recreated(
                algorithm=self,
                worker_set=workers,
                worker_ids=restored,
                is_evaluation=workers.local_env_runner.config.in_evaluation,
            )

    @OverrideToImplementCustomLogic
    def training_step(self) -> None:
        """Default single iteration logic of an algorithm.

        - Collect on-policy samples (SampleBatches) in parallel using the
          Algorithm's EnvRunners (@ray.remote).
        - Concatenate collected SampleBatches into one train batch.
        - Note that we may have more than one policy in the multi-agent case:
          Call the different policies' `learn_on_batch` (simple optimizer) OR
          `load_batch_into_buffer` + `learn_on_loaded_batch` (multi-GPU
          optimizer) methods to calculate loss and update the model(s).
        - Return all collected metrics for the iteration.

        Returns:
            For the new API stack, returns None. Results are compiled and extracted
            automatically through a single `self.metrics.reduce()` call at the very end
            of an iteration (which might contain more than one call to
            `training_step()`). This way, we make sure that we account for all
            results generated by each individual `training_step()` call.
            For the old API stack, returns the results dict from executing the training
            step.
        """
        if not self.config.enable_env_runner_and_connector_v2:
            raise NotImplementedError(
                "The `Algorithm.training_step()` default implementation no longer "
                "supports the old API stack! If you would like to continue "
                "using these "
                "old APIs with this default `training_step`, simply subclass "
                "`Algorithm` and override its `training_step` method (copy/paste the "
                "code and delete this error message)."
            )

        # Collect a list of Episodes from EnvRunners until we reach the train batch
        # size.
        with self.metrics.log_time((TIMERS, ENV_RUNNER_SAMPLING_TIMER)):
            if self.config.count_steps_by == "agent_steps":
                episodes, env_runner_results = synchronous_parallel_sample(
                    worker_set=self.env_runner_group,
                    max_agent_steps=self.config.total_train_batch_size,
                    sample_timeout_s=self.config.sample_timeout_s,
                    _uses_new_env_runners=True,
                    _return_metrics=True,
                )
            else:
                episodes, env_runner_results = synchronous_parallel_sample(
                    worker_set=self.env_runner_group,
                    max_env_steps=self.config.total_train_batch_size,
                    sample_timeout_s=self.config.sample_timeout_s,
                    _uses_new_env_runners=True,
                    _return_metrics=True,
                )
        # Reduce EnvRunner metrics over the n EnvRunners.
        self.metrics.merge_and_log_n_dicts(env_runner_results, key=ENV_RUNNER_RESULTS)

        with self.metrics.log_time((TIMERS, LEARNER_UPDATE_TIMER)):
            learner_results = self.learner_group.update_from_episodes(
                episodes=episodes,
                timesteps={
                    NUM_ENV_STEPS_SAMPLED_LIFETIME: (
                        self.metrics.peek(NUM_ENV_STEPS_SAMPLED_LIFETIME)
                    ),
                },
            )
            self.metrics.log_dict(learner_results, key=LEARNER_RESULTS)

        # Update weights - after learning on the local worker - on all
        # remote workers (only those RLModules that were actually trained).
        with self.metrics.log_time((TIMERS, SYNCH_WORKER_WEIGHTS_TIMER)):
            self.env_runner_group.sync_weights(
                from_worker_or_learner_group=self.learner_group,
                policies=list(set(learner_results.keys()) - {ALL_MODULES}),
                inference_only=True,
            )

    @PublicAPI
    def get_module(self, module_id: ModuleID = DEFAULT_MODULE_ID) -> RLModule:
        """Returns the (single-agent) RLModule with `model_id` (None if ID not found).

        Args:
            module_id: ID of the (single-agent) RLModule to return from the MARLModule
                used by the local EnvRunner.

        Returns:
            The SingleAgentRLModule sitting under the ModuleID key inside the
            local worker's (EnvRunner's) MARLModule.
        """
        module = self.env_runner.module
        if isinstance(module, MultiRLModule):
            return module[module_id]
        else:
            return module

    @PublicAPI
    def add_module(
        self,
        module_id: ModuleID,
        module_spec: RLModuleSpec,
        *,
        config_overrides: Optional[Dict] = None,
        new_agent_to_module_mapping_fn: Optional[AgentToModuleMappingFn] = None,
        new_should_module_be_updated: Optional[ShouldModuleBeUpdatedFn] = None,
        add_to_learners: bool = True,
        add_to_env_runners: bool = True,
        add_to_eval_env_runners: bool = True,
    ) -> MultiRLModuleSpec:
        """Adds a new (single-agent) RLModule to this Algorithm's MARLModule.

        Note that an Algorithm has up to 3 different components to which to add
        the new module to: The LearnerGroup (with n Learners), the EnvRunnerGroup
        (with m EnvRunners plus a local one) and - if applicable - the eval
        EnvRunnerGroup (with o EnvRunners plus a local one).

        Args:
            module_id: ID of the RLModule to add to the MARLModule.
                IMPORTANT: Must not contain characters that
                are also not allowed in Unix/Win filesystems, such as: `<>:"/|?*`,
                or a dot, space or backslash at the end of the ID.
            module_spec: The SingleAgentRLModuleSpec to use for constructing the new
                RLModule.
            config_overrides: The `AlgorithmConfig` overrides that should apply to
                the new Module, if any.
            new_agent_to_module_mapping_fn: An optional (updated) AgentID to ModuleID
                mapping function to use from here on. Note that already ongoing
                episodes will not change their mapping but will use the old mapping till
                the end of the episode.
            new_should_module_be_updated: An optional sequence of ModuleIDs or a
                callable taking ModuleID and SampleBatchType and returning whether the
                ModuleID should be updated (trained).
                If None, will keep the existing setup in place. RLModules,
                whose IDs are not in the list (or for which the callable
                returns False) will not be updated.
            add_to_learners: Whether to add the new RLModule to the LearnerGroup
                (with its n Learners).
            add_to_env_runners: Whether to add the new RLModule to the EnvRunnerGroup
                (with its m EnvRunners plus the local one).
            add_to_eval_env_runners: Whether to add the new RLModule to the eval
                EnvRunnerGroup (with its o EnvRunners plus the local one).

        Returns:
            The new MultiAgentRLModuleSpec (after the RLModule has been added).
        """
        validate_module_id(module_id, error=True)

        # The to-be-returned new MultiAgentRLModuleSpec.
        multi_rl_module_spec = None

        if not self.config.is_multi_agent():
            raise RuntimeError(
                "Can't add a new RLModule to a single-agent setup! Make sure that your "
                "setup is already initially multi-agent by either defining >1 "
                f"RLModules in your `rl_module_spec` or assigning a ModuleID other "
                f"than {DEFAULT_MODULE_ID} to your (only) RLModule."
            )

        if not any([add_to_learners, add_to_env_runners, add_to_eval_env_runners]):
            raise ValueError(
                "At least one of `add_to_learners`, `add_to_env_runners`, or "
                "`add_to_eval_env_runners` must be set to True!"
            )

        # Add to Learners and sync weights.
        if add_to_learners:
            multi_rl_module_spec = self.learner_group.add_module(
                module_id=module_id,
                module_spec=module_spec,
                config_overrides=config_overrides,
                new_should_module_be_updated=new_should_module_be_updated,
            )

        # Change our config (AlgorithmConfig) to contain the new Module.
        # TODO (sven): This is a hack to manipulate the AlgorithmConfig directly,
        #  but we'll deprecate config.policies soon anyway.
        self.config._is_frozen = False
        self.config.policies[module_id] = PolicySpec()
        if config_overrides is not None:
            self.config.multi_agent(
                algorithm_config_overrides_per_module={module_id: config_overrides}
            )
        if new_agent_to_module_mapping_fn is not None:
            self.config.multi_agent(policy_mapping_fn=new_agent_to_module_mapping_fn)
        self.config.rl_module(rl_module_spec=multi_rl_module_spec)
        if new_should_module_be_updated is not None:
            self.config.multi_agent(policies_to_train=new_should_module_be_updated)
        self.config.freeze()

        def _add(_env_runner, _module_spec=module_spec):
            # Add the RLModule to the existing one on the EnvRunner.
            _env_runner.module.add_module(
                module_id=module_id, module=_module_spec.build()
            )
            # Update the `agent_to_module_mapping_fn` on the EnvRunner.
            if new_agent_to_module_mapping_fn is not None:
                _env_runner.config.multi_agent(
                    policy_mapping_fn=new_agent_to_module_mapping_fn
                )
            return MultiRLModuleSpec.from_module(_env_runner.module)

        # Add to (training) EnvRunners and sync weights.
        if add_to_env_runners:
            if multi_rl_module_spec is None:
                multi_rl_module_spec = self.env_runner_group.foreach_worker(_add)[0]
            else:
                self.env_runner_group.foreach_worker(_add)
            self.env_runner_group.sync_weights(
                from_worker_or_learner_group=self.learner_group,
                inference_only=True,
            )
        # Add to eval EnvRunners and sync weights.
        if add_to_eval_env_runners is True and self.eval_env_runner_group is not None:
            if multi_rl_module_spec is None:
                multi_rl_module_spec = self.eval_env_runner_group.foreach_worker(_add)[
                    0
                ]
            else:
                self.eval_env_runner_group.foreach_worker(_add)
            self.eval_env_runner_group.sync_weights(
                from_worker_or_learner_group=self.learner_group,
                inference_only=True,
            )

        return multi_rl_module_spec

    @PublicAPI
    def remove_module(
        self,
        module_id: ModuleID,
        *,
        new_agent_to_module_mapping_fn: Optional[AgentToModuleMappingFn] = None,
        new_should_module_be_updated: Optional[ShouldModuleBeUpdatedFn] = None,
        remove_from_learners: bool = True,
        remove_from_env_runners: bool = True,
        remove_from_eval_env_runners: bool = True,
    ) -> Optional[Policy]:
        """Removes a new (single-agent) RLModule from this Algorithm's MARLModule.

        Args:
            module_id: ID of the RLModule to remove from the MARLModule.
                IMPORTANT: Must not contain characters that
                are also not allowed in Unix/Win filesystems, such as: `<>:"/|?*`,
                or a dot, space or backslash at the end of the ID.
            new_agent_to_module_mapping_fn: An optional (updated) AgentID to ModuleID
                mapping function to use from here on. Note that already ongoing
                episodes will not change their mapping but will use the old mapping till
                the end of the episode.
            new_should_module_be_updated: An optional sequence of ModuleIDs or a
                callable taking ModuleID and SampleBatchType and returning whether the
                ModuleID should be updated (trained).
                If None, will keep the existing setup in place. RLModules,
                whose IDs are not in the list (or for which the callable
                returns False) will not be updated.
            remove_from_learners: Whether to remove the RLModule from the LearnerGroup
                (with its n Learners).
            remove_from_env_runners: Whether to remove the RLModule from the
                EnvRunnerGroup (with its m EnvRunners plus the local one).
            remove_from_eval_env_runners: Whether to remove the RLModule from the eval
                EnvRunnerGroup (with its o EnvRunners plus the local one).

        Returns:
            The new MultiAgentRLModuleSpec (after the RLModule has been removed).
        """
        # The to-be-returned new MultiAgentRLModuleSpec.
        multi_rl_module_spec = None

        # Remove RLModule from the LearnerGroup.
        if remove_from_learners:
            multi_rl_module_spec = self.learner_group.remove_module(
                module_id=module_id,
                new_should_module_be_updated=new_should_module_be_updated,
            )

        # Change our config (AlgorithmConfig) with the Module removed.
        # TODO (sven): This is a hack to manipulate the AlgorithmConfig directly,
        #  but we'll deprecate config.policies soon anyway.
        self.config._is_frozen = False
        del self.config.policies[module_id]
        self.config.algorithm_config_overrides_per_module.pop(module_id, None)
        if new_agent_to_module_mapping_fn is not None:
            self.config.multi_agent(policy_mapping_fn=new_agent_to_module_mapping_fn)
        self.config.rl_module(rl_module_spec=multi_rl_module_spec)
        if new_should_module_be_updated is not None:
            self.config.multi_agent(policies_to_train=new_should_module_be_updated)
        self.config.freeze()

        def _remove(_env_runner):
            # Remove the RLModule from the existing one on the EnvRunner.
            _env_runner.module.remove_module(module_id=module_id)
            # Update the `agent_to_module_mapping_fn` on the EnvRunner.
            if new_agent_to_module_mapping_fn is not None:
                _env_runner.config.multi_agent(
                    policy_mapping_fn=new_agent_to_module_mapping_fn
                )
            return MultiRLModuleSpec.from_module(_env_runner.module)

        # Remove from (training) EnvRunners and sync weights.
        if remove_from_env_runners:
            if multi_rl_module_spec is None:
                multi_rl_module_spec = self.env_runner_group.foreach_worker(_remove)[0]
            else:
                self.env_runner_group.foreach_worker(_remove)
            self.env_runner_group.sync_weights(
                from_worker_or_learner_group=self.learner_group,
                inference_only=True,
            )

        # Remove from (eval) EnvRunners and sync weights.
        if (
            remove_from_eval_env_runners is True
            and self.eval_env_runner_group is not None
        ):
            if multi_rl_module_spec is None:
                multi_rl_module_spec = self.eval_env_runner_group.foreach_worker(
                    _remove
                )[0]
            else:
                self.eval_env_runner_group.foreach_worker(_remove)
            self.eval_env_runner_group.sync_weights(
                from_worker_or_learner_group=self.learner_group,
                inference_only=True,
            )

        return multi_rl_module_spec

    @OldAPIStack
    def get_policy(self, policy_id: PolicyID = DEFAULT_POLICY_ID) -> Policy:
        """Return policy for the specified id, or None.

        Args:
            policy_id: ID of the policy to return.
        """
        return self.env_runner.get_policy(policy_id)

    @PublicAPI
    def get_weights(self, policies: Optional[List[PolicyID]] = None) -> dict:
        """Return a dict mapping Module/Policy IDs to weights.

        Args:
            policies: Optional list of policies to return weights for,
                or None for all policies.
        """
        # New API stack (get weights from LearnerGroup).
        if self.learner_group is not None:
            return self.learner_group.get_weights(module_ids=policies)
        return self.env_runner.get_weights(policies)

    @PublicAPI
    def set_weights(self, weights: Dict[PolicyID, dict]):
        """Set RLModule/Policy weights by Module/Policy ID.

        Args:
            weights: Dict mapping ModuleID/PolicyID to weights.
        """
        # New API stack -> Use `set_state` API and specify the LearnerGroup state in the
        # call, which will automatically take care of weight synching to all EnvRunners.
        if self.learner_group is not None:
            self.set_state(
                {
                    COMPONENT_LEARNER_GROUP: {
                        COMPONENT_LEARNER: {
                            COMPONENT_RL_MODULE: weights,
                        },
                    },
                },
            )
        self.env_runner_group.local_env_runner.set_weights(weights)

    @OldAPIStack
    def compute_single_action(
        self,
        observation: Optional[TensorStructType] = None,
        state: Optional[List[TensorStructType]] = None,
        *,
        prev_action: Optional[TensorStructType] = None,
        prev_reward: Optional[float] = None,
        info: Optional[EnvInfoDict] = None,
        input_dict: Optional[SampleBatch] = None,
        policy_id: PolicyID = DEFAULT_POLICY_ID,
        full_fetch: bool = False,
        explore: Optional[bool] = None,
        timestep: Optional[int] = None,
        episode=None,
        unsquash_action: Optional[bool] = None,
        clip_action: Optional[bool] = None,
        # Kwargs placeholder for future compatibility.
        **kwargs,
    ) -> Union[
        TensorStructType,
        Tuple[TensorStructType, List[TensorType], Dict[str, TensorType]],
    ]:
        """Computes an action for the specified policy on the local worker.

        Note that you can also access the policy object through
        self.get_policy(policy_id) and call compute_single_action() on it
        directly.

        Args:
            observation: Single (unbatched) observation from the
                environment.
            state: List of all RNN hidden (single, unbatched) state tensors.
            prev_action: Single (unbatched) previous action value.
            prev_reward: Single (unbatched) previous reward value.
            info: Env info dict, if any.
            input_dict: An optional SampleBatch that holds all the values
                for: obs, state, prev_action, and prev_reward, plus maybe
                custom defined views of the current env trajectory. Note
                that only one of `obs` or `input_dict` must be non-None.
            policy_id: Policy to query (only applies to multi-agent).
                Default: "default_policy".
            full_fetch: Whether to return extra action fetch results.
                This is always set to True if `state` is specified.
            explore: Whether to apply exploration to the action.
                Default: None -> use self.config.explore.
            timestep: The current (sampling) time step.
            episode: This provides access to all of the internal episodes'
                state, which may be useful for model-based or multi-agent
                algorithms.
            unsquash_action: Should actions be unsquashed according to the
                env's/Policy's action space? If None, use the value of
                self.config.normalize_actions.
            clip_action: Should actions be clipped according to the
                env's/Policy's action space? If None, use the value of
                self.config.clip_actions.

        Keyword Args:
            kwargs: forward compatibility placeholder

        Returns:
            The computed action if full_fetch=False, or a tuple of a) the
            full output of policy.compute_actions() if full_fetch=True
            or we have an RNN-based Policy.

        Raises:
            KeyError: If the `policy_id` cannot be found in this Algorithm's local
                worker.
        """
        # `unsquash_action` is None: Use value of config['normalize_actions'].
        if unsquash_action is None:
            unsquash_action = self.config.normalize_actions
        # `clip_action` is None: Use value of config['clip_actions'].
        elif clip_action is None:
            clip_action = self.config.clip_actions

        # User provided an input-dict: Assert that `obs`, `prev_a|r`, `state`
        # are all None.
        err_msg = (
            "Provide either `input_dict` OR [`observation`, ...] as "
            "args to `Algorithm.compute_single_action()`!"
        )
        if input_dict is not None:
            assert (
                observation is None
                and prev_action is None
                and prev_reward is None
                and state is None
            ), err_msg
            observation = input_dict[Columns.OBS]
        else:
            assert observation is not None, err_msg

        # Get the policy to compute the action for (in the multi-agent case,
        # Algorithm may hold >1 policies).
        policy = self.get_policy(policy_id)
        if policy is None:
            raise KeyError(
                f"PolicyID '{policy_id}' not found in PolicyMap of the "
                f"Algorithm's local worker!"
            )
        # Just preprocess observations, similar to how it used to be done before.
        pp = policy.agent_connectors[ObsPreprocessorConnector]

        # convert the observation to array if possible
        if not isinstance(observation, (np.ndarray, dict, tuple)):
            try:
                observation = np.asarray(observation)
            except Exception:
                raise ValueError(
                    f"Observation type {type(observation)} cannot be converted to "
                    f"np.ndarray."
                )
        if pp:
            assert len(pp) == 1, "Only one preprocessor should be in the pipeline"
            pp = pp[0]

            if not pp.is_identity():
                # Note(Kourosh): This call will leave the policy's connector
                # in eval mode. would that be a problem?
                pp.in_eval()
                if observation is not None:
                    _input_dict = {Columns.OBS: observation}
                elif input_dict is not None:
                    _input_dict = {Columns.OBS: input_dict[Columns.OBS]}
                else:
                    raise ValueError(
                        "Either observation or input_dict must be provided."
                    )

                # TODO (Kourosh): Create a new util method for algorithm that
                # computes actions based on raw inputs from env and can keep track
                # of its own internal state.
                acd = AgentConnectorDataType("0", "0", _input_dict)
                # make sure the state is reset since we are only applying the
                # preprocessor
                pp.reset(env_id="0")
                ac_o = pp([acd])[0]
                observation = ac_o.data[Columns.OBS]

        # Input-dict.
        if input_dict is not None:
            input_dict[Columns.OBS] = observation
            action, state, extra = policy.compute_single_action(
                input_dict=input_dict,
                explore=explore,
                timestep=timestep,
                episode=episode,
            )
        # Individual args.
        else:
            action, state, extra = policy.compute_single_action(
                obs=observation,
                state=state,
                prev_action=prev_action,
                prev_reward=prev_reward,
                info=info,
                explore=explore,
                timestep=timestep,
                episode=episode,
            )

        # If we work in normalized action space (normalize_actions=True),
        # we re-translate here into the env's action space.
        if unsquash_action:
            action = space_utils.unsquash_action(action, policy.action_space_struct)
        # Clip, according to env's action space.
        elif clip_action:
            action = space_utils.clip_action(action, policy.action_space_struct)

        # Return 3-Tuple: Action, states, and extra-action fetches.
        if state or full_fetch:
            return action, state, extra
        # Ensure backward compatibility.
        else:
            return action

    @OldAPIStack
    def compute_actions(
        self,
        observations: TensorStructType,
        state: Optional[List[TensorStructType]] = None,
        *,
        prev_action: Optional[TensorStructType] = None,
        prev_reward: Optional[TensorStructType] = None,
        info: Optional[EnvInfoDict] = None,
        policy_id: PolicyID = DEFAULT_POLICY_ID,
        full_fetch: bool = False,
        explore: Optional[bool] = None,
        timestep: Optional[int] = None,
        episodes=None,
        unsquash_actions: Optional[bool] = None,
        clip_actions: Optional[bool] = None,
        **kwargs,
    ):
        """Computes an action for the specified policy on the local Worker.

        Note that you can also access the policy object through
        self.get_policy(policy_id) and call compute_actions() on it directly.

        Args:
            observation: Observation from the environment.
            state: RNN hidden state, if any. If state is not None,
                then all of compute_single_action(...) is returned
                (computed action, rnn state(s), logits dictionary).
                Otherwise compute_single_action(...)[0] is returned
                (computed action).
            prev_action: Previous action value, if any.
            prev_reward: Previous reward, if any.
            info: Env info dict, if any.
            policy_id: Policy to query (only applies to multi-agent).
            full_fetch: Whether to return extra action fetch results.
                This is always set to True if RNN state is specified.
            explore: Whether to pick an exploitation or exploration
                action (default: None -> use self.config.explore).
            timestep: The current (sampling) time step.
            episodes: This provides access to all of the internal episodes'
                state, which may be useful for model-based or multi-agent
                algorithms.
            unsquash_actions: Should actions be unsquashed according
                to the env's/Policy's action space? If None, use
                self.config.normalize_actions.
            clip_actions: Should actions be clipped according to the
                env's/Policy's action space? If None, use
                self.config.clip_actions.

        Keyword Args:
            kwargs: forward compatibility placeholder

        Returns:
            The computed action if full_fetch=False, or a tuple consisting of
            the full output of policy.compute_actions_from_input_dict() if
            full_fetch=True or we have an RNN-based Policy.
        """
        # `unsquash_actions` is None: Use value of config['normalize_actions'].
        if unsquash_actions is None:
            unsquash_actions = self.config.normalize_actions
        # `clip_actions` is None: Use value of config['clip_actions'].
        elif clip_actions is None:
            clip_actions = self.config.clip_actions

        # Preprocess obs and states.
        state_defined = state is not None
        policy = self.get_policy(policy_id)
        filtered_obs, filtered_state = [], []
        for agent_id, ob in observations.items():
            worker = self.env_runner_group.local_env_runner
            if worker.preprocessors.get(policy_id) is not None:
                preprocessed = worker.preprocessors[policy_id].transform(ob)
            else:
                preprocessed = ob
            filtered = worker.filters[policy_id](preprocessed, update=False)
            filtered_obs.append(filtered)
            if state is None:
                continue
            elif agent_id in state:
                filtered_state.append(state[agent_id])
            else:
                filtered_state.append(policy.get_initial_state())

        # Batch obs and states
        obs_batch = np.stack(filtered_obs)
        if state is None:
            state = []
        else:
            state = list(zip(*filtered_state))
            state = [np.stack(s) for s in state]

        input_dict = {Columns.OBS: obs_batch}

        # prev_action and prev_reward can be None, np.ndarray, or tensor-like structure.
        # Explicitly check for None here to avoid the error message "The truth value of
        # an array with more than one element is ambiguous.", when np arrays are passed
        # as arguments.
        if prev_action is not None:
            input_dict[SampleBatch.PREV_ACTIONS] = prev_action
        if prev_reward is not None:
            input_dict[SampleBatch.PREV_REWARDS] = prev_reward
        if info:
            input_dict[Columns.INFOS] = info
        for i, s in enumerate(state):
            input_dict[f"state_in_{i}"] = s

        # Batch compute actions
        actions, states, infos = policy.compute_actions_from_input_dict(
            input_dict=input_dict,
            explore=explore,
            timestep=timestep,
            episodes=episodes,
        )

        # Unbatch actions for the environment into a multi-agent dict.
        single_actions = space_utils.unbatch(actions)
        actions = {}
        for key, a in zip(observations, single_actions):
            # If we work in normalized action space (normalize_actions=True),
            # we re-translate here into the env's action space.
            if unsquash_actions:
                a = space_utils.unsquash_action(a, policy.action_space_struct)
            # Clip, according to env's action space.
            elif clip_actions:
                a = space_utils.clip_action(a, policy.action_space_struct)
            actions[key] = a

        # Unbatch states into a multi-agent dict.
        unbatched_states = {}
        for idx, agent_id in enumerate(observations):
            unbatched_states[agent_id] = [s[idx] for s in states]

        # Return only actions or full tuple
        if state_defined or full_fetch:
            return actions, unbatched_states, infos
        else:
            return actions

    @OldAPIStack
    def add_policy(
        self,
        policy_id: PolicyID,
        policy_cls: Optional[Type[Policy]] = None,
        policy: Optional[Policy] = None,
        *,
        observation_space: Optional[gym.spaces.Space] = None,
        action_space: Optional[gym.spaces.Space] = None,
        config: Optional[Union[AlgorithmConfig, PartialAlgorithmConfigDict]] = None,
        policy_state: Optional[PolicyState] = None,
        policy_mapping_fn: Optional[Callable[[AgentID, EpisodeID], PolicyID]] = None,
        policies_to_train: Optional[
            Union[
                Collection[PolicyID],
                Callable[[PolicyID, Optional[SampleBatchType]], bool],
            ]
        ] = None,
        add_to_env_runners: bool = True,
        add_to_eval_env_runners: bool = True,
        module_spec: Optional[RLModuleSpec] = None,
        # Deprecated arg.
        evaluation_workers=DEPRECATED_VALUE,
        add_to_learners=DEPRECATED_VALUE,
    ) -> Optional[Policy]:
        """Adds a new policy to this Algorithm.

        Args:
            policy_id: ID of the policy to add.
                IMPORTANT: Must not contain characters that
                are also not allowed in Unix/Win filesystems, such as: `<>:"/|?*`,
                or a dot, space or backslash at the end of the ID.
            policy_cls: The Policy class to use for constructing the new Policy.
                Note: Only one of `policy_cls` or `policy` must be provided.
            policy: The Policy instance to add to this algorithm. If not None, the
                given Policy object will be directly inserted into the Algorithm's
                local worker and clones of that Policy will be created on all remote
                workers as well as all evaluation workers.
                Note: Only one of `policy_cls` or `policy` must be provided.
            observation_space: The observation space of the policy to add.
                If None, try to infer this space from the environment.
            action_space: The action space of the policy to add.
                If None, try to infer this space from the environment.
            config: The config object or overrides for the policy to add.
            policy_state: Optional state dict to apply to the new
                policy instance, right after its construction.
            policy_mapping_fn: An optional (updated) policy mapping function
                to use from here on. Note that already ongoing episodes will
                not change their mapping but will use the old mapping till
                the end of the episode.
            policies_to_train: An optional list of policy IDs to be trained
                or a callable taking PolicyID and SampleBatchType and
                returning a bool (trainable or not?).
                If None, will keep the existing setup in place. Policies,
                whose IDs are not in the list (or for which the callable
                returns False) will not be updated.
            add_to_env_runners: Whether to add the new RLModule to the EnvRunnerGroup
                (with its m EnvRunners plus the local one).
            add_to_eval_env_runners: Whether to add the new RLModule to the eval
                EnvRunnerGroup (with its o EnvRunners plus the local one).
            module_spec: In the new RLModule API we need to pass in the module_spec for
                the new module that is supposed to be added. Knowing the policy spec is
                not sufficient.

        Returns:
            The newly added policy (the copy that got added to the local
            worker). If `workers` was provided, None is returned.
        """
        if self.config.enable_env_runner_and_connector_v2:
            raise ValueError(
                "`Algorithm.add_policy()` is not supported on the new API stack w/ "
                "EnvRunners! Use `Algorithm.add_module()` instead. Also see "
                "`rllib/examples/self_play_league_based_with_open_spiel.py` for an "
                "example."
            )

        if evaluation_workers != DEPRECATED_VALUE:
            deprecation_warning(
                old="Algorithm.add_policy(evaluation_workers=...)",
                new="Algorithm.add_policy(add_to_eval_env_runners=...)",
                error=True,
            )
        if add_to_learners != DEPRECATED_VALUE:
            deprecation_warning(
                old="Algorithm.add_policy(add_to_learners=..)",
                help="Hybrid API stack no longer supported by RLlib!",
                error=True,
            )

        validate_module_id(policy_id, error=True)

        if add_to_env_runners is True:
            self.env_runner_group.add_policy(
                policy_id,
                policy_cls,
                policy,
                observation_space=observation_space,
                action_space=action_space,
                config=config,
                policy_state=policy_state,
                policy_mapping_fn=policy_mapping_fn,
                policies_to_train=policies_to_train,
                module_spec=module_spec,
            )

        # Add to evaluation workers, if necessary.
        if add_to_eval_env_runners is True and self.eval_env_runner_group is not None:
            self.eval_env_runner_group.add_policy(
                policy_id,
                policy_cls,
                policy,
                observation_space=observation_space,
                action_space=action_space,
                config=config,
                policy_state=policy_state,
                policy_mapping_fn=policy_mapping_fn,
                policies_to_train=policies_to_train,
                module_spec=module_spec,
            )

        # Return newly added policy (from the local EnvRunner).
        if add_to_env_runners:
            return self.get_policy(policy_id)
        elif add_to_eval_env_runners and self.eval_env_runner_group:
            return self.eval_env_runner.policy_map[policy_id]

    @OldAPIStack
    def remove_policy(
        self,
        policy_id: PolicyID = DEFAULT_POLICY_ID,
        *,
        policy_mapping_fn: Optional[Callable[[AgentID], PolicyID]] = None,
        policies_to_train: Optional[
            Union[
                Collection[PolicyID],
                Callable[[PolicyID, Optional[SampleBatchType]], bool],
            ]
        ] = None,
        remove_from_env_runners: bool = True,
        remove_from_eval_env_runners: bool = True,
        # Deprecated args.
        evaluation_workers=DEPRECATED_VALUE,
        remove_from_learners=DEPRECATED_VALUE,
    ) -> None:
        """Removes a policy from this Algorithm.

        Args:
            policy_id: ID of the policy to be removed.
            policy_mapping_fn: An optional (updated) policy mapping function
                to use from here on. Note that already ongoing episodes will
                not change their mapping but will use the old mapping till
                the end of the episode.
            policies_to_train: An optional list of policy IDs to be trained
                or a callable taking PolicyID and SampleBatchType and
                returning a bool (trainable or not?).
                If None, will keep the existing setup in place. Policies,
                whose IDs are not in the list (or for which the callable
                returns False) will not be updated.
            remove_from_env_runners: Whether to remove the Policy from the
                EnvRunnerGroup (with its m EnvRunners plus the local one).
            remove_from_eval_env_runners: Whether to remove the RLModule from the eval
                EnvRunnerGroup (with its o EnvRunners plus the local one).
        """
        if evaluation_workers != DEPRECATED_VALUE:
            deprecation_warning(
                old="Algorithm.remove_policy(evaluation_workers=...)",
                new="Algorithm.remove_policy(remove_from_eval_env_runners=...)",
                error=False,
            )
            remove_from_eval_env_runners = evaluation_workers
        if remove_from_learners != DEPRECATED_VALUE:
            deprecation_warning(
                old="Algorithm.remove_policy(remove_from_learners=..)",
                help="Hybrid API stack no longer supported by RLlib!",
                error=True,
            )

        def fn(worker):
            worker.remove_policy(
                policy_id=policy_id,
                policy_mapping_fn=policy_mapping_fn,
                policies_to_train=policies_to_train,
            )

        # Update all EnvRunner workers.
        if remove_from_env_runners:
            self.env_runner_group.foreach_worker(fn, local_env_runner=True)

        # Update the evaluation worker set's workers, if required.
        if remove_from_eval_env_runners and self.eval_env_runner_group is not None:
            self.eval_env_runner_group.foreach_worker(fn, local_env_runner=True)

    @OldAPIStack
    def export_policy_model(
        self,
        export_dir: str,
        policy_id: PolicyID = DEFAULT_POLICY_ID,
        onnx: Optional[int] = None,
    ) -> None:
        """Exports policy model with given policy_id to a local directory.

        Args:
            export_dir: Writable local directory.
            policy_id: Optional policy id to export.
            onnx: If given, will export model in ONNX format. The
                value of this parameter set the ONNX OpSet version to use.
                If None, the output format will be DL framework specific.
        """
        self.get_policy(policy_id).export_model(export_dir, onnx)

    @OldAPIStack
    def export_policy_checkpoint(
        self,
        export_dir: str,
        policy_id: PolicyID = DEFAULT_POLICY_ID,
    ) -> None:
        """Exports Policy checkpoint to a local directory and returns an AIR Checkpoint.

        Args:
            export_dir: Writable local directory to store the AIR Checkpoint
                information into.
            policy_id: Optional policy ID to export. If not provided, will export
                "default_policy". If `policy_id` does not exist in this Algorithm,
                will raise a KeyError.

        Raises:
            KeyError: if `policy_id` cannot be found in this Algorithm.
        """
        policy = self.get_policy(policy_id)
        if policy is None:
            raise KeyError(f"Policy with ID {policy_id} not found in Algorithm!")
        policy.export_checkpoint(export_dir)

    @override(Trainable)
    def save_checkpoint(self, checkpoint_dir: str) -> None:
        """Exports checkpoint to a local directory.

        The structure of an Algorithm checkpoint dir will be as follows::

            policies/
                pol_1/
                    policy_state.pkl
                pol_2/
                    policy_state.pkl
            learner/
                learner_state.json
                module_state/
                    module_1/
                        ...
                optimizer_state/
                    optimizers_module_1/
                        ...
            rllib_checkpoint.json
            algorithm_state.pkl

        Note: `rllib_checkpoint.json` contains a "version" key (e.g. with value 0.1)
        helping RLlib to remain backward compatible wrt. restoring from checkpoints from
        Ray 2.0 onwards.

        Args:
            checkpoint_dir: The directory where the checkpoint files will be stored.
        """
        # New API stack: Delegate to the `Checkpointable` implementation of
        # `save_to_path()`.
        if self.config.enable_rl_module_and_learner:
            return self.save_to_path(checkpoint_dir)

        checkpoint_dir = pathlib.Path(checkpoint_dir)

        state = self.__getstate__()

        # Extract policy states from worker state (Policies get their own
        # checkpoint sub-dirs).
        policy_states = {}
        if "worker" in state and "policy_states" in state["worker"]:
            policy_states = state["worker"].pop("policy_states", {})

        # Add RLlib checkpoint version.
        if self.config.enable_rl_module_and_learner:
            state["checkpoint_version"] = CHECKPOINT_VERSION_LEARNER
        else:
            state["checkpoint_version"] = CHECKPOINT_VERSION

        # Write state (w/o policies) to disk.
        state_file = checkpoint_dir / "algorithm_state.pkl"
        with open(state_file, "wb") as f:
            pickle.dump(state, f)

        # Write rllib_checkpoint.json.
        with open(checkpoint_dir / "rllib_checkpoint.json", "w") as f:
            json.dump(
                {
                    "type": "Algorithm",
                    "checkpoint_version": str(state["checkpoint_version"]),
                    "format": "cloudpickle",
                    "state_file": str(state_file),
                    "policy_ids": list(policy_states.keys()),
                    "ray_version": ray.__version__,
                    "ray_commit": ray.__commit__,
                },
                f,
            )

        # Old API stack: Write individual policies to disk, each in their own
        # sub-directory.
        for pid, policy_state in policy_states.items():
            # From here on, disallow policyIDs that would not work as directory names.
            validate_module_id(pid, error=True)
            policy_dir = checkpoint_dir / "policies" / pid
            os.makedirs(policy_dir, exist_ok=True)
            policy = self.get_policy(pid)
            policy.export_checkpoint(policy_dir, policy_state=policy_state)

        # If we are using the learner API (hybrid API stack) -> Save the learner group's
        # state inside a "learner" subdir. Note that this is not in line with the
        # new Checkpointable API, but makes this case backward compatible.
        # The new Checkpointable API is only strictly applied anyways to the
        # new API stack.
        if self.config.enable_rl_module_and_learner:
            learner_state_dir = os.path.join(checkpoint_dir, "learner")
            self.learner_group.save_to_path(learner_state_dir)

    @override(Trainable)
    def load_checkpoint(self, checkpoint_dir: str) -> None:
        # New API stack: Delegate to the `Checkpointable` implementation of
        # `restore_from_path()`.
        if self.config.enable_rl_module_and_learner:
            self.restore_from_path(checkpoint_dir)

            # Call the `on_checkpoint_loaded` callback.
            self.callbacks.on_checkpoint_loaded(algorithm=self)
            return

        # Checkpoint is provided as a local directory.
        # Restore from the checkpoint file or dir.
        checkpoint_info = get_checkpoint_info(checkpoint_dir)
        checkpoint_data = Algorithm._checkpoint_info_to_algorithm_state(checkpoint_info)
        self.__setstate__(checkpoint_data)
        # Call the `on_checkpoint_loaded` callback.
        self.callbacks.on_checkpoint_loaded(algorithm=self)

    @override(Checkpointable)
    def get_state(
        self,
        components: Optional[Union[str, Collection[str]]] = None,
        *,
        not_components: Optional[Union[str, Collection[str]]] = None,
        **kwargs,
    ) -> StateDict:
        if not self.config.enable_env_runner_and_connector_v2:
            raise RuntimeError(
                "Algorithm.get_state() not supported on the old API stack! "
                "Use Algorithm.__getstate__() instead."
            )

        state = {}

        # Get (local) EnvRunner state (w/o RLModule).
        if self._check_component(COMPONENT_ENV_RUNNER, components, not_components):
            state[
                COMPONENT_ENV_RUNNER
            ] = self.env_runner_group.local_env_runner.get_state(
                components=self._get_subcomponents(COMPONENT_RL_MODULE, components),
                not_components=force_list(
                    self._get_subcomponents(COMPONENT_RL_MODULE, not_components)
                )
                # We don't want the RLModule state from the EnvRunners (it's
                # `inference_only` anyway and already provided in full by the Learners).
                + [COMPONENT_RL_MODULE],
                **kwargs,
            )

        # Get (local) evaluation EnvRunner state (w/o RLModule).
        if self.eval_env_runner_group and self._check_component(
            COMPONENT_EVAL_ENV_RUNNER, components, not_components
        ):
            state[COMPONENT_EVAL_ENV_RUNNER] = self.eval_env_runner.get_state(
                components=self._get_subcomponents(COMPONENT_RL_MODULE, components),
                not_components=force_list(
                    self._get_subcomponents(COMPONENT_RL_MODULE, not_components)
                )
                # We don't want the RLModule state from the EnvRunners (it's
                # `inference_only` anyway and already provided in full by the Learners).
                + [COMPONENT_RL_MODULE],
                **kwargs,
            )

        # Get LearnerGroup state (w/ RLModule).
        if self._check_component(COMPONENT_LEARNER_GROUP, components, not_components):
            state[COMPONENT_LEARNER_GROUP] = self.learner_group.get_state(
                components=self._get_subcomponents(COMPONENT_LEARNER_GROUP, components),
                not_components=self._get_subcomponents(
                    COMPONENT_LEARNER_GROUP, not_components
                ),
                **kwargs,
            )

        # Get entire MetricsLogger state.
        # TODO (sven): Make `MetricsLogger` a Checkpointable.
        state[COMPONENT_METRICS_LOGGER] = self.metrics.get_state()

        # Save current `training_iteration`.
        state[TRAINING_ITERATION] = self.training_iteration

        return state

    @override(Checkpointable)
    def set_state(self, state: StateDict) -> None:
        # Set the (training) EnvRunners' states.
        if COMPONENT_ENV_RUNNER in state:
            self.env_runner_group.local_env_runner.set_state(
                state[COMPONENT_ENV_RUNNER]
            )
            self.env_runner_group.sync_env_runner_states(config=self.config)

        # Set the (eval) EnvRunners' states.
        if self.eval_env_runner_group and COMPONENT_EVAL_ENV_RUNNER in state:
            self.eval_env_runner.set_state(state[COMPONENT_ENV_RUNNER])
            self.eval_env_runner_group.sync_env_runner_states(
                config=self.evaluation_config
            )

        # Set the LearnerGroup's state.
        if COMPONENT_LEARNER_GROUP in state:
            self.learner_group.set_state(state[COMPONENT_LEARNER_GROUP])
            # Sync new weights to all EnvRunners.
            self.env_runner_group.sync_weights(
                from_worker_or_learner_group=self.learner_group,
                inference_only=True,
            )
            if self.eval_env_runner_group:
                self.eval_env_runner_group.sync_weights(
                    from_worker_or_learner_group=self.learner_group,
                    inference_only=True,
                )

        # TODO (sven): Make `MetricsLogger` a Checkpointable.
        if COMPONENT_METRICS_LOGGER in state:
            self.metrics.set_state(state[COMPONENT_METRICS_LOGGER])

        if TRAINING_ITERATION in state:
            self._iteration = state[TRAINING_ITERATION]

    @override(Checkpointable)
    def get_checkpointable_components(self) -> List[Tuple[str, "Checkpointable"]]:
        components = [
            (COMPONENT_ENV_RUNNER, self.env_runner_group.local_env_runner),
            (COMPONENT_LEARNER_GROUP, self.learner_group),
        ]
        if self.eval_env_runner_group:
            components.append(
                (
                    COMPONENT_EVAL_ENV_RUNNER,
                    self.eval_env_runner,
                )
            )
        return components

    @override(Checkpointable)
    def get_ctor_args_and_kwargs(self) -> Tuple[Tuple, Dict[str, Any]]:
        return (
            (self.config.get_state(),),  # *args,
            {},  # **kwargs
        )

    @override(Checkpointable)
    def restore_from_path(self, path, *args, **kwargs):
        # Override from parent method, b/c we might have to sync the EnvRunner weights
        # after having restored/loaded the LearnerGroup state.
        super().restore_from_path(path, *args, **kwargs)
        # Sync EnvRunners, but only if LearnerGroup's checkpoint can be found in path.
        path = pathlib.Path(path)
        if (path / "learner_group").is_dir():
            # Make also sure, all (training) EnvRunners get the just loaded weights, but
            # only the inference-only ones.
            self.env_runner_group.sync_weights(
                from_worker_or_learner_group=self.learner_group,
                inference_only=True,
            )

    @override(Trainable)
    def log_result(self, result: ResultDict) -> None:
        # Log after the callback is invoked, so that the user has a chance
        # to mutate the result.
        # TODO (sven): It might not make sense to pass in the MetricsLogger at this late
        #  point in time. In here, the result dict has already been "compiled" (reduced)
        #  by the MetricsLogger and there is probably no point in adding more Stats
        #  here.
        self.callbacks.on_train_result(
            algorithm=self, metrics_logger=self.metrics, result=result
        )
        # Then log according to Trainable's logging logic.
        Trainable.log_result(self, result)

    @override(Trainable)
    def cleanup(self) -> None:
        # Stop all workers.
        if hasattr(self, "env_runner_group") and self.env_runner_group is not None:
            self.env_runner_group.stop()
        if (
            hasattr(self, "eval_env_runner_group")
            and self.eval_env_runner_group is not None
        ):
            self.eval_env_runner_group.stop()

    @OverrideToImplementCustomLogic
    @classmethod
    @override(Trainable)
    def default_resource_request(
        cls, config: Union[AlgorithmConfig, PartialAlgorithmConfigDict]
    ) -> Union[Resources, PlacementGroupFactory]:
        # Default logic for RLlib Algorithms:
        # Create one bundle per individual worker (local or remote).
        # Use `num_cpus_for_main_process` and `num_gpus` for the local worker and
        # `num_cpus_per_env_runner` and `num_gpus_per_env_runner` for the remote
        # EnvRunners to determine their CPU/GPU resource needs.

        # Convenience config handles.
        cf = cls.get_default_config().update_from_dict(config)
        cf.validate()
        cf.freeze()

        # get evaluation config
        eval_cf = cf.get_evaluation_config_object()
        eval_cf.validate()
        eval_cf.freeze()

        # resources for the driver of this trainable
        if cf.enable_rl_module_and_learner:
            if cf.num_learners == 0:
                # in this case local_worker only does sampling and training is done on
                # local learner worker
                driver = cls._get_learner_bundles(cf)[0]
            else:
                # in this case local_worker only does sampling and training is done on
                # remote learner workers
                driver = {"CPU": cf.num_cpus_for_main_process, "GPU": 0}
        else:
            driver = {
                "CPU": cf.num_cpus_for_main_process,
                # Ignore `cf.num_gpus` on the new API stack.
                "GPU": (
                    0
                    if cf._fake_gpus
                    else cf.num_gpus
                    if not cf.enable_rl_module_and_learner
                    else 0
                ),
            }

        # resources for remote rollout env samplers
        rollout_bundles = [
            {
                "CPU": cf.num_cpus_per_env_runner,
                "GPU": cf.num_gpus_per_env_runner,
                **cf.custom_resources_per_env_runner,
            }
            for _ in range(cf.num_env_runners)
        ]

        # resources for remote evaluation env samplers or datasets (if any)
        if cls._should_create_evaluation_env_runners(eval_cf):
            # Evaluation workers.
            # Note: The local eval worker is located on the driver CPU.
            evaluation_bundles = [
                {
                    "CPU": eval_cf.num_cpus_per_env_runner,
                    "GPU": eval_cf.num_gpus_per_env_runner,
                    **eval_cf.custom_resources_per_env_runner,
                }
                for _ in range(eval_cf.evaluation_num_env_runners)
            ]
        else:
            # resources for offline dataset readers during evaluation
            # Note (Kourosh): we should not claim extra workers for
            # training on the offline dataset, since rollout workers have already
            # claimed it.
            # Another Note (Kourosh): dataset reader will not use placement groups so
            # whatever we specify here won't matter because dataset won't even use it.
            # Disclaimer: using ray dataset in tune may cause deadlock when multiple
            # tune trials get scheduled on the same node and do not leave any spare
            # resources for dataset operations. The workaround is to limit the
            # max_concurrent trials so that some spare cpus are left for dataset
            # operations. This behavior should get fixed by the dataset team. more info
            # found here:
            # https://docs.ray.io/en/master/data/dataset-internals.html#datasets-tune
            evaluation_bundles = []

        # resources for remote learner workers
        learner_bundles = []
        if cf.enable_rl_module_and_learner and cf.num_learners > 0:
            learner_bundles = cls._get_learner_bundles(cf)

        bundles = [driver] + rollout_bundles + evaluation_bundles + learner_bundles

        # Return PlacementGroupFactory containing all needed resources
        # (already properly defined as device bundles).
        return PlacementGroupFactory(
            bundles=bundles,
            strategy=config.get("placement_strategy", "PACK"),
        )

    @DeveloperAPI
    def _before_evaluate(self):
        """Pre-evaluation callback."""
        pass

    @staticmethod
    def _get_env_id_and_creator(
        env_specifier: Union[str, EnvType, None], config: AlgorithmConfig
    ) -> Tuple[Optional[str], EnvCreator]:
        """Returns env_id and creator callable given original env id from config.

        Args:
            env_specifier: An env class, an already tune registered env ID, a known
                gym env name, or None (if no env is used).
            config: The AlgorithmConfig object.

        Returns:
            Tuple consisting of a) env ID string and b) env creator callable.
        """
        # Environment is specified via a string.
        if isinstance(env_specifier, str):
            # An already registered env.
            if _global_registry.contains(ENV_CREATOR, env_specifier):
                return env_specifier, _global_registry.get(ENV_CREATOR, env_specifier)

            # A class path specifier.
            elif "." in env_specifier:

                def env_creator_from_classpath(env_context):
                    try:
                        env_obj = from_config(env_specifier, env_context)
                    except ValueError:
                        raise EnvError(
                            ERR_MSG_INVALID_ENV_DESCRIPTOR.format(env_specifier)
                        )
                    return env_obj

                return env_specifier, env_creator_from_classpath
            # Try gym/PyBullet.
            else:
                return env_specifier, functools.partial(
                    _gym_env_creator, env_descriptor=env_specifier
                )

        elif isinstance(env_specifier, type):
            env_id = env_specifier  # .__name__

            if config["remote_worker_envs"]:
                # Check gym version (0.22 or higher?).
                # If > 0.21, can't perform auto-wrapping of the given class as this
                # would lead to a pickle error.
                gym_version = importlib.metadata.version("gym")
                if version.parse(gym_version) >= version.parse("0.22"):
                    raise ValueError(
                        "Cannot specify a gym.Env class via `config.env` while setting "
                        "`config.remote_worker_env=True` AND your gym version is >= "
                        "0.22! Try installing an older version of gym or set `config."
                        "remote_worker_env=False`."
                    )

                @ray.remote(num_cpus=1)
                class _wrapper(env_specifier):
                    # Add convenience `_get_spaces` and `_is_multi_agent`
                    # methods:
                    def _get_spaces(self):
                        return self.observation_space, self.action_space

                    def _is_multi_agent(self):
                        from ray.rllib.env.multi_agent_env import MultiAgentEnv

                        return isinstance(self, MultiAgentEnv)

                return env_id, lambda cfg: _wrapper.remote(cfg)
            # gym.Env-subclass: Also go through our RLlib gym-creator.
            elif issubclass(env_specifier, gym.Env):
                return env_id, functools.partial(
                    _gym_env_creator,
                    env_descriptor=env_specifier,
                )
            # All other env classes: Call c'tor directly.
            else:
                return env_id, lambda cfg: env_specifier(cfg)

        # No env -> Env creator always returns None.
        elif env_specifier is None:
            return None, lambda env_config: None

        else:
            raise ValueError(
                "{} is an invalid env specifier. ".format(env_specifier)
                + "You can specify a custom env as either a class "
                '(e.g., YourEnvCls) or a registered env id (e.g., "your_env").'
            )

    def _sync_filters_if_needed(
        self,
        *,
        central_worker: EnvRunner,
        workers: EnvRunnerGroup,
        config: AlgorithmConfig,
    ) -> None:
        """Synchronizes the filter stats from `workers` to `central_worker`.

        .. and broadcasts the central_worker's filter stats back to all `workers`
        (if configured).

        Args:
            central_worker: The worker to sync/aggregate all `workers`' filter stats to
                and from which to (possibly) broadcast the updated filter stats back to
                `workers`.
            workers: The EnvRunnerGroup, whose EnvRunners' filter stats should be used
                for aggregation on `central_worker` and which (possibly) get updated
                from `central_worker` after the sync.
            config: The algorithm config instance. This is used to determine, whether
                syncing from `workers` should happen at all and whether broadcasting
                back to `workers` (after possible syncing) should happen.
        """
        if central_worker and config.observation_filter != "NoFilter":
            FilterManager.synchronize(
                central_worker.filters,
                workers,
                update_remote=config.update_worker_filter_stats,
                timeout_seconds=config.sync_filters_on_rollout_workers_timeout_s,
                use_remote_data_for_update=config.use_worker_filter_stats,
            )

    @classmethod
    @override(Trainable)
    def resource_help(cls, config: Union[AlgorithmConfig, AlgorithmConfigDict]) -> str:
        return (
            "\n\nYou can adjust the resource requests of RLlib Algorithms by calling "
            "`AlgorithmConfig.env_runners("
            "num_env_runners=.., num_cpus_per_env_runner=.., "
            "num_gpus_per_env_runner=.., ..)` and "
            "`AgorithmConfig.learners(num_learners=.., num_gpus_per_learner=..)`. See "
            "the `ray.rllib.algorithms.algorithm_config.AlgorithmConfig` classes "
            "(each Algorithm has its own subclass of this class) for more info.\n\n"
            f"The config of this Algorithm is: {config}"
        )

    @override(Trainable)
    def get_auto_filled_metrics(
        self,
        now: Optional[datetime] = None,
        time_this_iter: Optional[float] = None,
        timestamp: Optional[int] = None,
        debug_metrics_only: bool = False,
    ) -> dict:
        # Override this method to make sure, the `config` key of the returned results
        # contains the proper Tune config dict (instead of an AlgorithmConfig object).
        auto_filled = super().get_auto_filled_metrics(
            now, time_this_iter, timestamp, debug_metrics_only
        )
        if "config" not in auto_filled:
            raise KeyError("`config` key not found in auto-filled results dict!")

        # If `config` key is no dict (but AlgorithmConfig object) ->
        # make sure, it's a dict to not break Tune APIs.
        if not isinstance(auto_filled["config"], dict):
            assert isinstance(auto_filled["config"], AlgorithmConfig)
            auto_filled["config"] = auto_filled["config"].to_dict()
        return auto_filled

    @classmethod
    def merge_algorithm_configs(
        cls,
        config1: AlgorithmConfigDict,
        config2: PartialAlgorithmConfigDict,
        _allow_unknown_configs: Optional[bool] = None,
    ) -> AlgorithmConfigDict:
        """Merges a complete Algorithm config dict with a partial override dict.

        Respects nested structures within the config dicts. The values in the
        partial override dict take priority.

        Args:
            config1: The complete Algorithm's dict to be merged (overridden)
                with `config2`.
            config2: The partial override config dict to merge on top of
                `config1`.
            _allow_unknown_configs: If True, keys in `config2` that don't exist
                in `config1` are allowed and will be added to the final config.

        Returns:
            The merged full algorithm config dict.
        """
        config1 = copy.deepcopy(config1)
        if "callbacks" in config2 and type(config2["callbacks"]) is dict:
            deprecation_warning(
                "callbacks dict interface",
                "a class extending rllib.algorithms.callbacks.DefaultCallbacks; "
                "see `rllib/examples/metrics/custom_metrics_and_callbacks.py` for an "
                "example.",
                error=True,
            )

        if _allow_unknown_configs is None:
            _allow_unknown_configs = cls._allow_unknown_configs
        return deep_update(
            config1,
            config2,
            _allow_unknown_configs,
            cls._allow_unknown_subkeys,
            cls._override_all_subkeys_if_type_changes,
            cls._override_all_key_list,
        )

    @staticmethod
    @ExperimentalAPI
    def validate_env(env: EnvType, env_context: EnvContext) -> None:
        """Env validator function for this Algorithm class.

        Override this in child classes to define custom validation
        behavior.

        Args:
            env: The (sub-)environment to validate. This is normally a
                single sub-environment (e.g. a gym.Env) within a vectorized
                setup.
            env_context: The EnvContext to configure the environment.

        Raises:
            Exception: in case something is wrong with the given environment.
        """
        pass

    def _run_one_training_iteration(self) -> Tuple[ResultDict, "TrainIterCtx"]:
        """Runs one training iteration (`self.iteration` will be +1 after this).

        Calls `self.training_step()` repeatedly until the configured minimum time (sec),
        minimum sample- or minimum training steps have been reached.

        Returns:
            The ResultDict from the last call to `training_step()`. Note that even
            though we only return the last ResultDict, the user still has full control
            over the history and reduce behavior of individual metrics at the time these
            metrics are logged with `self.metrics.log_...()`.
        """
        with self.metrics.log_time((TIMERS, TRAINING_ITERATION_TIMER)):
            # In case we are training (in a thread) parallel to evaluation,
            # we may have to re-enable eager mode here (gets disabled in the
            # thread).
            if self.config.get("framework") == "tf2" and not tf.executing_eagerly():
                tf1.enable_eager_execution()

            has_run_once = False
            # Create a step context ...
            with TrainIterCtx(algo=self) as train_iter_ctx:
                # .. so we can query it whether we should stop the iteration loop (e.g.
                # when we have reached `min_time_s_per_iteration`).
                while not train_iter_ctx.should_stop(has_run_once):
                    # Before training step, try to bring failed workers back.
                    with self.metrics.log_time((TIMERS, RESTORE_WORKERS_TIMER)):
                        self.restore_workers(self.env_runner_group)

                    # Try to train one step.
                    with self.metrics.log_time((TIMERS, TRAINING_STEP_TIMER)):
                        training_step_return_value = self.training_step()
                        has_run_once = True

                    # On the new API stack, results should NOT be returned anymore as
                    # a dict, but purely logged through the `MetricsLogger` API. This
                    # way, we make sure to never miss a single stats/counter/timer
                    # when calling `self.training_step()` more than once within the same
                    # iteration.
                    if training_step_return_value is not None:
                        raise ValueError(
                            "`Algorithm.training_step()` should NOT return a result "
                            "dict anymore on the new API stack! Instead, log all "
                            "results, timers, counters through the `self.metrics` "
                            "(MetricsLogger) instance of the Algorithm and return "
                            "None. The logged results are compiled automatically into "
                            "one single result dict per training iteration."
                        )
<<<<<<< HEAD
                    # TODO (sven): Resolve this metric through log_time's future
                    #  ability to compute throughput.
                    self.metrics.log_value(
                        NUM_TRAINING_STEP_CALLS_PER_ITERATION,
                        1,
                        reduce="sum",
                        clear_on_reduce=True,
                    )

        # Only here (at the end of the iteration), reduce the results into a single
        # result dict.
=======

        # Only here, reduce the results into a single result dict.
>>>>>>> c47bd453
        return self.metrics.reduce(), train_iter_ctx

    def _run_one_evaluation(
        self,
        parallel_train_future: Optional[concurrent.futures.ThreadPoolExecutor] = None,
    ) -> ResultDict:
        """Runs evaluation step via `self.evaluate()` and handling worker failures.

        Args:
            parallel_train_future: In case, we are training and avaluating in parallel,
                this arg carries the currently running ThreadPoolExecutor object that
                runs the training iteration. Use `parallel_train_future.done()` to
                check, whether the parallel training job has completed and
                `parallel_train_future.result()` to get its return values.

        Returns:
            The results dict from the evaluation call.
        """
        if self.eval_env_runner_group is not None:
            if self.config.enable_env_runner_and_connector_v2:
                with self.metrics.log_time((TIMERS, RESTORE_EVAL_WORKERS_TIMER)):
                    self.restore_workers(self.eval_env_runner_group)
            else:
                with self._timers[RESTORE_EVAL_WORKERS_TIMER]:
                    self.restore_workers(self.eval_env_runner_group)
<<<<<<< HEAD

        # Run `self.evaluate()` only once per training iteration.
        if self.config.enable_env_runner_and_connector_v2:
            with self.metrics.log_time((TIMERS, EVALUATION_ITERATION_TIMER)):
                eval_results = self.evaluate(
                    parallel_train_future=parallel_train_future
                )
            # TODO (sven): Properly support throughput/sec measurements within
            #  `self.metrics.log_time()` call.
            self.metrics.log_value(
                key=(
                    EVALUATION_RESULTS,
                    ENV_RUNNER_RESULTS,
                    NUM_ENV_STEPS_SAMPLED_PER_SECOND,
                ),
                value=(
                    eval_results.get(ENV_RUNNER_RESULTS, {}).get(
                        NUM_ENV_STEPS_SAMPLED, 0
                    )
                    / self.metrics.peek((TIMERS, EVALUATION_ITERATION_TIMER))
                ),
            )

        else:
            with self._timers[EVALUATION_ITERATION_TIMER]:
                eval_results = self.evaluate(
                    parallel_train_future=parallel_train_future
=======

        # Run `self.evaluate()` only once per training iteration.
        if self.config.enable_env_runner_and_connector_v2:
            with self.metrics.log_time((TIMERS, EVALUATION_ITERATION_TIMER)):
                eval_results = self.evaluate(
                    parallel_train_future=parallel_train_future
                )
            # TODO (sven): Properly support throughput/sec measurements within
            #  `self.metrics.log_time()` call.
            self.metrics.log_value(
                key=(
                    EVALUATION_RESULTS,
                    ENV_RUNNER_RESULTS,
                    NUM_ENV_STEPS_SAMPLED_PER_SECOND,
                ),
                value=(
                    eval_results.get(ENV_RUNNER_RESULTS, {}).get(
                        NUM_ENV_STEPS_SAMPLED, 0
                    )
                    / self.metrics.peek((TIMERS, EVALUATION_ITERATION_TIMER))
                ),
            )

        else:
            with self._timers[EVALUATION_ITERATION_TIMER]:
                eval_results = self.evaluate(
                    parallel_train_future=parallel_train_future
                )
            self._timers[EVALUATION_ITERATION_TIMER].push_units_processed(
                self._counters[NUM_ENV_STEPS_SAMPLED_FOR_EVALUATION_THIS_ITER]
            )

        # After evaluation, do a round of health check on remote eval workers to see if
        # any of the failed workers are back.
        if self.eval_env_runner_group is not None:
            # Add number of healthy evaluation workers after this iteration.
            eval_results[
                "num_healthy_workers"
            ] = self.eval_env_runner_group.num_healthy_remote_workers()
            eval_results[
                "num_in_flight_async_reqs"
            ] = self.eval_env_runner_group.num_in_flight_async_reqs()
            eval_results[
                "num_remote_worker_restarts"
            ] = self.eval_env_runner_group.num_remote_worker_restarts()

        return {EVALUATION_RESULTS: eval_results}

    def _run_one_training_iteration_and_evaluation_in_parallel(
        self,
    ) -> Tuple[ResultDict, ResultDict, "TrainIterCtx"]:
        """Runs one training iteration and one evaluation step in parallel.

        First starts the training iteration (via `self._run_one_training_iteration()`)
        within a ThreadPoolExecutor, then runs the evaluation step in parallel.
        In auto-duration mode (config.evaluation_duration=auto), makes sure the
        evaluation step takes roughly the same time as the training iteration.

        Returns:
            A tuple containing the training results, the evaluation results, and
            the `TrainIterCtx` object returned by the training call.
        """
        with concurrent.futures.ThreadPoolExecutor() as executor:

            if self.config.enable_env_runner_and_connector_v2:
                parallel_train_future = executor.submit(
                    lambda: self._run_one_training_iteration()
                )
            else:
                parallel_train_future = executor.submit(
                    lambda: self._run_one_training_iteration_old_api_stack()
>>>>>>> c47bd453
                )
            self._timers[EVALUATION_ITERATION_TIMER].push_units_processed(
                self._counters[NUM_ENV_STEPS_SAMPLED_FOR_EVALUATION_THIS_ITER]
            )

<<<<<<< HEAD
        # After evaluation, do a round of health check on remote eval workers to see if
        # any of the failed workers are back.
        if self.eval_env_runner_group is not None:
            # Add number of healthy evaluation workers after this iteration.
            eval_results[
                "num_healthy_workers"
            ] = self.eval_env_runner_group.num_healthy_remote_workers()
            eval_results[
                "num_in_flight_async_reqs"
            ] = self.eval_env_runner_group.num_in_flight_async_reqs()
            eval_results[
                "num_remote_worker_restarts"
            ] = self.eval_env_runner_group.num_remote_worker_restarts()

        return {EVALUATION_RESULTS: eval_results}

    def _run_one_training_iteration_and_evaluation_in_parallel(
        self,
    ) -> Tuple[ResultDict, ResultDict, "TrainIterCtx"]:
        """Runs one training iteration and one evaluation step in parallel.

        First starts the training iteration (via `self._run_one_training_iteration()`)
        within a ThreadPoolExecutor, then runs the evaluation step in parallel.
        In auto-duration mode (config.evaluation_duration=auto), makes sure the
        evaluation step takes roughly the same time as the training iteration.

        Returns:
            A tuple containing the training results, the evaluation results, and
            the `TrainIterCtx` object returned by the training call.
        """
        with concurrent.futures.ThreadPoolExecutor() as executor:

            if self.config.enable_env_runner_and_connector_v2:
                parallel_train_future = executor.submit(
                    lambda: self._run_one_training_iteration()
                )
            else:
                parallel_train_future = executor.submit(
                    lambda: self._run_one_training_iteration_old_api_stack()
                )

            evaluation_results = {}
            # If the debug setting _run_training_always_in_thread is used, do NOT
            # evaluate, no matter what the settings are,
            if not self.config._run_training_always_in_thread:
                # Pass the train_future into `self._run_one_evaluation()` to allow it
                # to run exactly as long as the training iteration takes in case
                # evaluation_duration=auto.
                evaluation_results = self._run_one_evaluation(
                    parallel_train_future=parallel_train_future
=======
            evaluation_results = {}
            # If the debug setting _run_training_always_in_thread is used, do NOT
            # evaluate, no matter what the settings are,
            if not self.config._run_training_always_in_thread:
                # Pass the train_future into `self._run_one_evaluation()` to allow it
                # to run exactly as long as the training iteration takes in case
                # evaluation_duration=auto.
                evaluation_results = self._run_one_evaluation(
                    parallel_train_future=parallel_train_future
                )
            # Collect the training results from the future.
            train_results, train_iter_ctx = parallel_train_future.result()

        return train_results, evaluation_results, train_iter_ctx

    # Experimental method (trying to achieve evaluation and training in parallel w/o
    # using a thread pool).
    def _run_one_training_iteration_and_evaluation_in_parallel_wo_thread(
        self,
    ) -> Tuple[ResultDict, ResultDict, "TrainIterCtx"]:

        assert self.config.evaluation_duration != "auto"
        assert self.config.evaluation_duration_unit == "timesteps"
        assert self.eval_env_runner_group is not None

        with self._timers[RESTORE_EVAL_WORKERS_TIMER]:
            self.restore_workers(self.eval_env_runner_group)

        # Call the `_before_evaluate` hook.
        self._before_evaluate()

        # Sync weights to the evaluation EnvRunners.
        if self.eval_env_runner_group is not None:
            self.eval_env_runner_group.sync_weights(
                from_worker_or_learner_group=self.env_runner_group.local_env_runner
            )
            self._sync_filters_if_needed(
                central_worker=self.env_runner_group.local_env_runner,
                workers=self.eval_env_runner_group,
                config=self.evaluation_config,
            )

        self.callbacks.on_evaluate_start(algorithm=self, metrics_logger=self.metrics)

        env_steps = agent_steps = 0

        # Kick off sampling on all evaluation workers (async).
        # How many timesteps do we need to run?
        eval_cfg = self.evaluation_config
        time_out = self.config.evaluation_sample_timeout_s

        all_metrics = []
        algo_iteration = self.iteration

        # In case all the remote evaluation workers die during a round of
        # evaluation, we need to stop.
        units_per_healthy_remote_worker = (
            eval_cfg.rollout_fragment_length * eval_cfg.num_envs_per_env_runner
        )
        # Select proper number of evaluation workers for this round.
        selected_eval_worker_ids = [
            worker_id
            for i, worker_id in enumerate(
                self.eval_env_runner_group.healthy_worker_ids()
            )
            if i * units_per_healthy_remote_worker < self.config.evaluation_duration
        ]
        self.eval_env_runner_group.foreach_worker_async(
            func=lambda w: (w.sample(), w.get_metrics(), algo_iteration),
            remote_worker_ids=selected_eval_worker_ids,
        )
        # Run training and collect the training results.
        train_results, train_iter_ctx = self._run_one_training_iteration()

        # Collect the evaluation results.
        eval_results = self.eval_env_runner_group.fetch_ready_async_reqs(
            return_obj_refs=False, timeout_seconds=time_out
        )
        for wid, (batch, metrics, iter) in eval_results:
            # Skip results from an older iteration.
            if iter != self.iteration:
                continue
            agent_steps += batch.agent_steps()
            env_steps += batch.env_steps()
            all_metrics.append(metrics)

        if not self.config.enable_env_runner_and_connector_v2:
            eval_results = summarize_episodes(
                all_metrics,
                all_metrics,
                keep_custom_metrics=(
                    self.evaluation_config.keep_per_episode_custom_metrics
                ),
            )
            eval_results[NUM_AGENT_STEPS_SAMPLED_THIS_ITER] = agent_steps
            eval_results[NUM_ENV_STEPS_SAMPLED_THIS_ITER] = env_steps
            # TODO: Remove this key at some point. Here for backward compatibility.
            eval_results["timesteps_this_iter"] = eval_results.get(
                NUM_ENV_STEPS_SAMPLED_THIS_ITER, 0
            )
        else:
            self.metrics.merge_and_log_n_dicts(
                all_metrics,
                key=(EVALUATION_RESULTS, ENV_RUNNER_RESULTS),
            )
            eval_results = self.metrics.reduce((EVALUATION_RESULTS, ENV_RUNNER_RESULTS))

        # Warn if results are empty, it could be that this is because the eval timesteps
        # are not enough to run through one full episode.
        if eval_results[ENV_RUNNER_RESULTS][NUM_EPISODES] == 0:
            logger.warning(
                "This evaluation iteration resulted in an empty set of episode summary "
                "results! It's possible that your configured duration timesteps are not"
                " enough to finish even a single episode. You have configured "
                f"{self.config.evaluation_duration}"
                f"{self.config.evaluation_duration_unit}. For 'timesteps', try "
                "increasing this value via the `config.evaluation(evaluation_duration="
                "...)` OR change the unit to 'episodes' via `config.evaluation("
                "evaluation_duration_unit='episodes')` OR try increasing the timeout "
                "threshold via `config.evaluation(evaluation_sample_timeout_s=...)` OR "
                "you can also set `config.evaluation_force_reset_envs_before_iteration`"
                " to False. However, keep in mind that in the latter case, the "
                "evaluation results may contain some episode stats generated with "
                "earlier weights versions."
            )

        # After evaluation, do a round of health check on remote eval workers to see if
        # any of the failed workers are back.
        # Add number of healthy evaluation workers after this iteration.
        eval_results[
            "num_healthy_workers"
        ] = self.eval_env_runner_group.num_healthy_remote_workers()
        eval_results[
            "num_in_flight_async_reqs"
        ] = self.eval_env_runner_group.num_in_flight_async_reqs()
        eval_results[
            "num_remote_worker_restarts"
        ] = self.eval_env_runner_group.num_remote_worker_restarts()

        return train_results, {"evaluation": eval_results}, train_iter_ctx

    def _run_offline_evaluation(self):
        """Runs offline evaluation via `OfflineEvaluator.estimate_on_dataset()` API.

        This method will be used when `evaluation_dataset` is provided.
        Note: This will only work if the policy is a single agent policy.

        Returns:
            The results dict from the offline evaluation call.
        """
        assert len(self.env_runner_group.local_env_runner.policy_map) == 1

        parallelism = self.evaluation_config.evaluation_num_env_runners or 1
        offline_eval_results = {"off_policy_estimator": {}}
        for evaluator_name, offline_evaluator in self.reward_estimators.items():
            offline_eval_results["off_policy_estimator"][
                evaluator_name
            ] = offline_evaluator.estimate_on_dataset(
                self.evaluation_dataset,
                n_parallelism=parallelism,
            )
        return offline_eval_results

    @classmethod
    def _should_create_evaluation_env_runners(cls, eval_config: "AlgorithmConfig"):
        """Determines whether we need to create evaluation workers.

        Returns False if we need to run offline evaluation
        (with ope.estimate_on_dastaset API) or when local worker is to be used for
        evaluation. Note: We only use estimate_on_dataset API with bandits for now.
        That is when ope_split_batch_by_episode is False.
        TODO: In future we will do the same for episodic RL OPE.
        """
        run_offline_evaluation = (
            eval_config.off_policy_estimation_methods
            and not eval_config.ope_split_batch_by_episode
        )
        return not run_offline_evaluation and (
            eval_config.evaluation_num_env_runners > 0
            or eval_config.evaluation_interval
        )

    def _compile_iteration_results_new_api_stack(self, *, train_results, eval_results):
        # Error if users still use `self._timers`.
        if self._timers:
            raise ValueError(
                "`Algorithm._timers` is no longer supported on the new API stack! "
                "Instead, use `Algorithm.metrics.log_time("
                "[some key (str) or nested key sequence (tuple)])`, e.g. inside your "
                "custom `training_step()` method, do: "
                "`with self.metrics.log_time(('timers', 'my_block_to_be_timed')): ...`"
            )

        # Return dict (shallow copy of `train_results`).
        results: ResultDict = train_results.copy()
        # Backward compatibility `NUM_ENV_STEPS_SAMPLED_LIFETIME` is now:
        # `ENV_RUNNER_RESULTS/NUM_ENV_STEPS_SAMPLED_LIFETIME`.
        results[NUM_ENV_STEPS_SAMPLED_LIFETIME] = results.get(
            ENV_RUNNER_RESULTS, {}
        ).get(NUM_ENV_STEPS_SAMPLED_LIFETIME, 0)

        # Evaluation results.
        if eval_results:
            assert (
                isinstance(eval_results, dict)
                and len(eval_results) == 1
                and EVALUATION_RESULTS in eval_results
            )
            results.update(eval_results)

        # Fault tolerance stats.
        results[FAULT_TOLERANCE_STATS] = {
            "num_healthy_workers": self.env_runner_group.num_healthy_remote_workers(),
            "num_in_flight_async_reqs": (
                self.env_runner_group.num_in_flight_async_reqs()
            ),
            "num_remote_worker_restarts": (
                self.env_runner_group.num_remote_worker_restarts()
            ),
        }
        # Resolve all `Stats` leafs by peeking (get their reduced values).
        return tree.map_structure(
            lambda s: s.peek() if isinstance(s, Stats) else s,
            results,
        )

    def __repr__(self):
        if self.config.enable_rl_module_and_learner:
            return (
                f"{type(self).__name__}("
                f"env={self.config.env}; env-runners={self.config.num_env_runners}; "
                f"learners={self.config.num_learners}; "
                f"multi-agent={self.config.is_multi_agent()}"
                f")"
            )
        else:
            return type(self).__name__

    @property
    def env_runner(self):
        return self.env_runner_group.local_env_runner

    @property
    def eval_env_runner(self):
        return self.eval_env_runner_group.local_env_runner

    def _record_usage(self, config):
        """Record the framework and algorithm used.

        Args:
            config: Algorithm config dict.
        """
        record_extra_usage_tag(TagKey.RLLIB_FRAMEWORK, config["framework"])
        record_extra_usage_tag(TagKey.RLLIB_NUM_WORKERS, str(config["num_env_runners"]))
        alg = self.__class__.__name__
        # We do not want to collect user defined algorithm names.
        if alg not in ALL_ALGORITHMS:
            alg = "USER_DEFINED"
        record_extra_usage_tag(TagKey.RLLIB_ALGORITHM, alg)

    @OldAPIStack
    def _export_model(
        self, export_formats: List[str], export_dir: str
    ) -> Dict[str, str]:
        ExportFormat.validate(export_formats)
        exported = {}
        if ExportFormat.CHECKPOINT in export_formats:
            path = os.path.join(export_dir, ExportFormat.CHECKPOINT)
            self.export_policy_checkpoint(path)
            exported[ExportFormat.CHECKPOINT] = path
        if ExportFormat.MODEL in export_formats:
            path = os.path.join(export_dir, ExportFormat.MODEL)
            self.export_policy_model(path)
            exported[ExportFormat.MODEL] = path
        if ExportFormat.ONNX in export_formats:
            path = os.path.join(export_dir, ExportFormat.ONNX)
            self.export_policy_model(path, onnx=int(os.getenv("ONNX_OPSET", "11")))
            exported[ExportFormat.ONNX] = path
        return exported

    @OldAPIStack
    def __getstate__(self) -> Dict:
        """Returns current state of Algorithm, sufficient to restore it from scratch.

        Returns:
            The current state dict of this Algorithm, which can be used to sufficiently
            restore the algorithm from scratch without any other information.
        """
        if self.config.enable_env_runner_and_connector_v2:
            raise RuntimeError(
                "Algorithm.__getstate__() not supported anymore on the new API stack! "
                "Use Algorithm.get_state() instead."
            )

        # Add config to state so complete Algorithm can be reproduced w/o it.
        state = {
            "algorithm_class": type(self),
            "config": self.config.get_state(),
        }

        if hasattr(self, "env_runner_group"):
            state["worker"] = self.env_runner_group.local_env_runner.get_state()

        # Also store eval `policy_mapping_fn` (in case it's different from main
        # one). Note, the new `EnvRunner API` has no policy mapping function.
        if (
            hasattr(self, "eval_env_runner_group")
            and self.eval_env_runner_group is not None
        ):
            state["eval_policy_mapping_fn"] = self.eval_env_runner.policy_mapping_fn

        # Save counters.
        state["counters"] = self._counters

        # TODO: Experimental functionality: Store contents of replay buffer
        #  to checkpoint, only if user has configured this.
        if self.local_replay_buffer is not None and self.config.get(
            "store_buffer_in_checkpoints"
        ):
            state["local_replay_buffer"] = self.local_replay_buffer.get_state()

        # Save current `training_iteration`.
        state[TRAINING_ITERATION] = self.training_iteration

        return state

    @OldAPIStack
    def __setstate__(self, state) -> None:
        """Sets the algorithm to the provided state.

        Args:
            state: The state dict to restore this Algorithm instance to. `state` may
                have been returned by a call to an Algorithm's `__getstate__()` method.
        """
        if self.config.enable_env_runner_and_connector_v2:
            raise RuntimeError(
                "Algorithm.__setstate__() not supported anymore on the new API stack! "
                "Use Algorithm.set_state() instead."
            )

        # Old API stack: The local worker stores its state (together with all the
        # Module information) in state['worker'].
        if hasattr(self, "env_runner_group") and "worker" in state and state["worker"]:
            self.env_runner.set_state(state["worker"])
            remote_state_ref = ray.put(state["worker"])
            self.env_runner_group.foreach_worker(
                lambda w: w.set_state(ray.get(remote_state_ref)),
                local_env_runner=False,
            )
            if self.eval_env_runner_group:
                # Avoid `state` being pickled into the remote function below.
                _eval_policy_mapping_fn = state.get("eval_policy_mapping_fn")

                def _setup_eval_worker(w):
                    w.set_state(ray.get(remote_state_ref))
                    # Override `policy_mapping_fn` as it might be different for eval
                    # workers.
                    w.set_policy_mapping_fn(_eval_policy_mapping_fn)

                # If evaluation workers are used, also restore the policies
                # there in case they are used for evaluation purpose.
                self.eval_env_runner_group.foreach_worker(_setup_eval_worker)

        # Restore replay buffer data.
        if self.local_replay_buffer is not None:
            # TODO: Experimental functionality: Restore contents of replay
            #  buffer from checkpoint, only if user has configured this.
            if self.config.store_buffer_in_checkpoints:
                if "local_replay_buffer" in state:
                    self.local_replay_buffer.set_state(state["local_replay_buffer"])
                else:
                    logger.warning(
                        "`store_buffer_in_checkpoints` is True, but no replay "
                        "data found in state!"
                    )
            elif "local_replay_buffer" in state and log_once(
                "no_store_buffer_in_checkpoints_but_data_found"
            ):
                logger.warning(
                    "`store_buffer_in_checkpoints` is False, but some replay "
                    "data found in state!"
>>>>>>> c47bd453
                )

        if "counters" in state:
            self._counters = state["counters"]

        if TRAINING_ITERATION in state:
            self._iteration = state[TRAINING_ITERATION]

    @OldAPIStack
    @staticmethod
    def _checkpoint_info_to_algorithm_state(
        checkpoint_info: dict,
        *,
        policy_ids: Optional[Collection[PolicyID]] = None,
        policy_mapping_fn: Optional[Callable[[AgentID, EpisodeID], PolicyID]] = None,
        policies_to_train: Optional[
            Union[
                Collection[PolicyID],
                Callable[[PolicyID, Optional[SampleBatchType]], bool],
            ]
        ] = None,
    ) -> Dict:
        """Converts a checkpoint info or object to a proper Algorithm state dict.

        The returned state dict can be used inside self.__setstate__().

        Args:
            checkpoint_info: A checkpoint info dict as returned by
                `ray.rllib.utils.checkpoints.get_checkpoint_info(
                [checkpoint dir or AIR Checkpoint])`.
            policy_ids: Optional list/set of PolicyIDs. If not None, only those policies
                listed here will be included in the returned state. Note that
                state items such as filters, the `is_policy_to_train` function, as
                well as the multi-agent `policy_ids` dict will be adjusted as well,
                based on this arg.
            policy_mapping_fn: An optional (updated) policy mapping function
                to include in the returned state.
            policies_to_train: An optional list of policy IDs to be trained
                or a callable taking PolicyID and SampleBatchType and
                returning a bool (trainable or not?) to include in the returned state.

        Returns:
             The state dict usable within the `self.__setstate__()` method.
        """
        if checkpoint_info["type"] != "Algorithm":
            raise ValueError(
                "`checkpoint` arg passed to "
                "`Algorithm._checkpoint_info_to_algorithm_state()` must be an "
                f"Algorithm checkpoint (but is {checkpoint_info['type']})!"
            )

        msgpack = None
        if checkpoint_info.get("format") == "msgpack":
            msgpack = try_import_msgpack(error=True)

        with open(checkpoint_info["state_file"], "rb") as f:
            if msgpack is not None:
                data = f.read()
                state = msgpack.unpackb(data, raw=False)
            else:
                state = pickle.load(f)

        # Old API stack: Policies are in separate sub-dirs.
        if (
            checkpoint_info["checkpoint_version"] > version.Version("0.1")
            and state.get("worker") is not None
            and state.get("worker")
        ):
            worker_state = state["worker"]

            # Retrieve the set of all required policy IDs.
            policy_ids = set(
                policy_ids if policy_ids is not None else worker_state["policy_ids"]
            )

<<<<<<< HEAD
        # Collect the evaluation results.
        eval_results = self.eval_env_runner_group.fetch_ready_async_reqs(
            return_obj_refs=False, timeout_seconds=time_out
        )
        for wid, (batch, metrics, iter) in eval_results:
            # Skip results from an older iteration.
            if iter != self.iteration:
                continue
            agent_steps += batch.agent_steps()
            env_steps += batch.env_steps()
            all_metrics.append(metrics)

        if not self.config.enable_env_runner_and_connector_v2:
            eval_results = summarize_episodes(
                all_metrics,
                all_metrics,
                keep_custom_metrics=(
                    self.evaluation_config.keep_per_episode_custom_metrics
                ),
            )
            eval_results[NUM_AGENT_STEPS_SAMPLED_THIS_ITER] = agent_steps
            eval_results[NUM_ENV_STEPS_SAMPLED_THIS_ITER] = env_steps
            # TODO: Remove this key at some point. Here for backward compatibility.
            eval_results["timesteps_this_iter"] = eval_results.get(
                NUM_ENV_STEPS_SAMPLED_THIS_ITER, 0
            )
        else:
            self.metrics.merge_and_log_n_dicts(
                all_metrics,
                key=(EVALUATION_RESULTS, ENV_RUNNER_RESULTS),
            )
            eval_results = self.metrics.reduce((EVALUATION_RESULTS, ENV_RUNNER_RESULTS))

        # Warn if results are empty, it could be that this is because the eval timesteps
        # are not enough to run through one full episode.
        if eval_results[ENV_RUNNER_RESULTS][NUM_EPISODES] == 0:
            logger.warning(
                "This evaluation iteration resulted in an empty set of episode summary "
                "results! It's possible that your configured duration timesteps are not"
                " enough to finish even a single episode. Your have configured "
                f"{self.config.evaluation_duration}"
                f"{self.config.evaluation_duration_unit}. For 'timesteps', try "
                "increasing this value via the `config.evaluation(evaluation_duration="
                "...)` OR change the unit to 'episodes' via `config.evaluation("
                "evaluation_duration_unit='episodes')` OR try increasing the timeout "
                "threshold via `config.evaluation(evaluation_sample_timeout_s=...)` OR "
                "you can also set `config.evaluation_force_reset_envs_before_iteration`"
                " to False. However, keep in mind that in the latter case, the "
                "evaluation results may contain some episode stats generated with "
                "earlier weights versions."
            )

        # After evaluation, do a round of health check on remote eval workers to see if
        # any of the failed workers are back.
        # Add number of healthy evaluation workers after this iteration.
        eval_results[
            "num_healthy_workers"
        ] = self.eval_env_runner_group.num_healthy_remote_workers()
        eval_results[
            "num_in_flight_async_reqs"
        ] = self.eval_env_runner_group.num_in_flight_async_reqs()
        eval_results[
            "num_remote_worker_restarts"
        ] = self.eval_env_runner_group.num_remote_worker_restarts()

        return train_results, {"evaluation": eval_results}, train_iter_ctx

    def _run_offline_evaluation(self):
        """Runs offline evaluation via `OfflineEvaluator.estimate_on_dataset()` API.

        This method will be used when `evaluation_dataset` is provided.
        Note: This will only work if the policy is a single agent policy.

        Returns:
            The results dict from the offline evaluation call.
        """
        assert len(self.env_runner_group.local_env_runner.policy_map) == 1

        parallelism = self.evaluation_config.evaluation_num_env_runners or 1
        offline_eval_results = {"off_policy_estimator": {}}
        for evaluator_name, offline_evaluator in self.reward_estimators.items():
            offline_eval_results["off_policy_estimator"][
                evaluator_name
            ] = offline_evaluator.estimate_on_dataset(
                self.evaluation_dataset,
                n_parallelism=parallelism,
            )
        return offline_eval_results

    @classmethod
    def _should_create_evaluation_env_runners(cls, eval_config: "AlgorithmConfig"):
        """Determines whether we need to create evaluation workers.

        Returns False if we need to run offline evaluation
        (with ope.estimate_on_dastaset API) or when local worker is to be used for
        evaluation. Note: We only use estimate_on_dataset API with bandits for now.
        That is when ope_split_batch_by_episode is False.
        TODO: In future we will do the same for episodic RL OPE.
        """
        run_offline_evaluation = (
            eval_config.off_policy_estimation_methods
            and not eval_config.ope_split_batch_by_episode
        )
        return not run_offline_evaluation and (
            eval_config.evaluation_num_env_runners > 0
            or eval_config.evaluation_interval
        )

    def _compile_iteration_results_new_api_stack(self, *, train_results, eval_results):
        # Error if users still use `self._timers`.
        if self._timers:
            raise ValueError(
                "`Algorithm._timers` is no longer supported on the new API stack! "
                "Instead, use `Algorithm.metrics.log_time("
                "[some key (str) or nested key sequence (tuple)])`, e.g. inside your "
                "custom `training_step()` method, do: "
                "`with self.metrics.log_time(('timers', 'my_block_to_be_timed')): ...`"
            )

        # Return dict (shallow copy of `train_results`).
        results: ResultDict = train_results.copy()
        # Backward compatibility `NUM_ENV_STEPS_SAMPLED_LIFETIME` is now:
        # `ENV_RUNNER_RESULTS/NUM_ENV_STEPS_SAMPLED_LIFETIME`.
        results[NUM_ENV_STEPS_SAMPLED_LIFETIME] = results.get(
            ENV_RUNNER_RESULTS, {}
        ).get(NUM_ENV_STEPS_SAMPLED_LIFETIME, 0)

        # Evaluation results.
        if eval_results:
            assert (
                isinstance(eval_results, dict)
                and len(eval_results) == 1
                and EVALUATION_RESULTS in eval_results
            )
            results.update(eval_results)

        # Fault tolerance stats.
        results[FAULT_TOLERANCE_STATS] = {
            "num_healthy_workers": self.env_runner_group.num_healthy_remote_workers(),
            "num_remote_worker_restarts": (
                self.env_runner_group.num_remote_worker_restarts()
            ),
        }
        results["env_runner_group"] = {
            "actor_manager_num_outstanding_async_reqs": (
                self.env_runner_group.num_in_flight_async_reqs()
            ),
        }

        # Resolve all `Stats` leafs by peeking (get their reduced values).
        return tree.map_structure(
            lambda s: s.peek() if isinstance(s, Stats) else s,
            results,
        )

    def __repr__(self):
        if self.config.enable_rl_module_and_learner:
            return (
                f"{type(self).__name__}("
                f"env={self.config.env}; env-runners={self.config.num_env_runners}; "
                f"learners={self.config.num_learners}; "
                f"multi-agent={self.config.is_multi_agent()}"
                f")"
            )
        else:
            return type(self).__name__

    @property
    def env_runner(self):
        return self.env_runner_group.local_env_runner

    @property
    def eval_env_runner(self):
        return self.eval_env_runner_group.local_env_runner

    def _record_usage(self, config):
        """Record the framework and algorithm used.

        Args:
            config: Algorithm config dict.
        """
        record_extra_usage_tag(TagKey.RLLIB_FRAMEWORK, config["framework"])
        record_extra_usage_tag(TagKey.RLLIB_NUM_WORKERS, str(config["num_env_runners"]))
        alg = self.__class__.__name__
        # We do not want to collect user defined algorithm names.
        if alg not in ALL_ALGORITHMS:
            alg = "USER_DEFINED"
        record_extra_usage_tag(TagKey.RLLIB_ALGORITHM, alg)

    @OldAPIStack
    def _export_model(
        self, export_formats: List[str], export_dir: str
    ) -> Dict[str, str]:
        ExportFormat.validate(export_formats)
        exported = {}
        if ExportFormat.CHECKPOINT in export_formats:
            path = os.path.join(export_dir, ExportFormat.CHECKPOINT)
            self.export_policy_checkpoint(path)
            exported[ExportFormat.CHECKPOINT] = path
        if ExportFormat.MODEL in export_formats:
            path = os.path.join(export_dir, ExportFormat.MODEL)
            self.export_policy_model(path)
            exported[ExportFormat.MODEL] = path
        if ExportFormat.ONNX in export_formats:
            path = os.path.join(export_dir, ExportFormat.ONNX)
            self.export_policy_model(path, onnx=int(os.getenv("ONNX_OPSET", "11")))
            exported[ExportFormat.ONNX] = path
        return exported

    @OldAPIStack
    def __getstate__(self) -> Dict:
        """Returns current state of Algorithm, sufficient to restore it from scratch.

        Returns:
            The current state dict of this Algorithm, which can be used to sufficiently
            restore the algorithm from scratch without any other information.
        """
        if self.config.enable_env_runner_and_connector_v2:
            raise RuntimeError(
                "Algorithm.__getstate__() not supported anymore on the new API stack! "
                "Use Algorithm.get_state() instead."
            )

        # Add config to state so complete Algorithm can be reproduced w/o it.
        state = {
            "algorithm_class": type(self),
            "config": self.config.get_state(),
        }

        if hasattr(self, "env_runner_group"):
            state["worker"] = self.env_runner_group.local_env_runner.get_state()

        # Also store eval `policy_mapping_fn` (in case it's different from main
        # one). Note, the new `EnvRunner API` has no policy mapping function.
        if (
            hasattr(self, "eval_env_runner_group")
            and self.eval_env_runner_group is not None
        ):
            state["eval_policy_mapping_fn"] = self.eval_env_runner.policy_mapping_fn

        # Save counters.
        state["counters"] = self._counters

        # TODO: Experimental functionality: Store contents of replay buffer
        #  to checkpoint, only if user has configured this.
        if self.local_replay_buffer is not None and self.config.get(
            "store_buffer_in_checkpoints"
        ):
            state["local_replay_buffer"] = self.local_replay_buffer.get_state()

        # Save current `training_iteration`.
        state[TRAINING_ITERATION] = self.training_iteration

        return state

    @OldAPIStack
    def __setstate__(self, state) -> None:
        """Sets the algorithm to the provided state.

        Args:
            state: The state dict to restore this Algorithm instance to. `state` may
                have been returned by a call to an Algorithm's `__getstate__()` method.
        """
        if self.config.enable_env_runner_and_connector_v2:
            raise RuntimeError(
                "Algorithm.__setstate__() not supported anymore on the new API stack! "
                "Use Algorithm.set_state() instead."
            )

        # Old API stack: The local worker stores its state (together with all the
        # Module information) in state['worker'].
        if hasattr(self, "env_runner_group") and "worker" in state and state["worker"]:
            self.env_runner.set_state(state["worker"])
            remote_state_ref = ray.put(state["worker"])
            self.env_runner_group.foreach_worker(
                lambda w: w.set_state(ray.get(remote_state_ref)),
                local_env_runner=False,
            )
            if self.eval_env_runner_group:
                # Avoid `state` being pickled into the remote function below.
                _eval_policy_mapping_fn = state.get("eval_policy_mapping_fn")

                def _setup_eval_worker(w):
                    w.set_state(ray.get(remote_state_ref))
                    # Override `policy_mapping_fn` as it might be different for eval
                    # workers.
                    w.set_policy_mapping_fn(_eval_policy_mapping_fn)

                # If evaluation workers are used, also restore the policies
                # there in case they are used for evaluation purpose.
                self.eval_env_runner_group.foreach_worker(_setup_eval_worker)

        # Restore replay buffer data.
        if self.local_replay_buffer is not None:
            # TODO: Experimental functionality: Restore contents of replay
            #  buffer from checkpoint, only if user has configured this.
            if self.config.store_buffer_in_checkpoints:
                if "local_replay_buffer" in state:
                    self.local_replay_buffer.set_state(state["local_replay_buffer"])
                else:
                    logger.warning(
                        "`store_buffer_in_checkpoints` is True, but no replay "
                        "data found in state!"
                    )
            elif "local_replay_buffer" in state and log_once(
                "no_store_buffer_in_checkpoints_but_data_found"
            ):
                logger.warning(
                    "`store_buffer_in_checkpoints` is False, but some replay "
                    "data found in state!"
                )

        if "counters" in state:
            self._counters = state["counters"]

        if TRAINING_ITERATION in state:
            self._iteration = state[TRAINING_ITERATION]

    @OldAPIStack
    @staticmethod
    def _checkpoint_info_to_algorithm_state(
        checkpoint_info: dict,
        *,
        policy_ids: Optional[Collection[PolicyID]] = None,
        policy_mapping_fn: Optional[Callable[[AgentID, EpisodeID], PolicyID]] = None,
        policies_to_train: Optional[
            Union[
                Collection[PolicyID],
                Callable[[PolicyID, Optional[SampleBatchType]], bool],
            ]
        ] = None,
    ) -> Dict:
        """Converts a checkpoint info or object to a proper Algorithm state dict.

        The returned state dict can be used inside self.__setstate__().

        Args:
            checkpoint_info: A checkpoint info dict as returned by
                `ray.rllib.utils.checkpoints.get_checkpoint_info(
                [checkpoint dir or AIR Checkpoint])`.
            policy_ids: Optional list/set of PolicyIDs. If not None, only those policies
                listed here will be included in the returned state. Note that
                state items such as filters, the `is_policy_to_train` function, as
                well as the multi-agent `policy_ids` dict will be adjusted as well,
                based on this arg.
            policy_mapping_fn: An optional (updated) policy mapping function
                to include in the returned state.
            policies_to_train: An optional list of policy IDs to be trained
                or a callable taking PolicyID and SampleBatchType and
                returning a bool (trainable or not?) to include in the returned state.

        Returns:
             The state dict usable within the `self.__setstate__()` method.
        """
        if checkpoint_info["type"] != "Algorithm":
            raise ValueError(
                "`checkpoint` arg passed to "
                "`Algorithm._checkpoint_info_to_algorithm_state()` must be an "
                f"Algorithm checkpoint (but is {checkpoint_info['type']})!"
            )

        msgpack = None
        if checkpoint_info.get("format") == "msgpack":
            msgpack = try_import_msgpack(error=True)

        with open(checkpoint_info["state_file"], "rb") as f:
            if msgpack is not None:
                data = f.read()
                state = msgpack.unpackb(data, raw=False)
            else:
                state = pickle.load(f)

        # Old API stack: Policies are in separate sub-dirs.
        if (
            checkpoint_info["checkpoint_version"] > version.Version("0.1")
            and state.get("worker") is not None
            and state.get("worker")
        ):
            worker_state = state["worker"]

            # Retrieve the set of all required policy IDs.
            policy_ids = set(
                policy_ids if policy_ids is not None else worker_state["policy_ids"]
            )

=======
>>>>>>> c47bd453
            # Remove those policies entirely from filters that are not in
            # `policy_ids`.
            worker_state["filters"] = {
                pid: filter
                for pid, filter in worker_state["filters"].items()
                if pid in policy_ids
            }

            # Get Algorithm class.
            if isinstance(state["algorithm_class"], str):
                # Try deserializing from a full classpath.
                # Or as a last resort: Tune registered algorithm name.
                state["algorithm_class"] = deserialize_type(
                    state["algorithm_class"]
                ) or get_trainable_cls(state["algorithm_class"])
            # Compile actual config object.
            default_config = state["algorithm_class"].get_default_config()
            if isinstance(default_config, AlgorithmConfig):
                new_config = default_config.update_from_dict(state["config"])
            else:
                new_config = Algorithm.merge_algorithm_configs(
                    default_config, state["config"]
                )

            # Remove policies from multiagent dict that are not in `policy_ids`.
            new_policies = new_config.policies
            if isinstance(new_policies, (set, list, tuple)):
                new_policies = {pid for pid in new_policies if pid in policy_ids}
            else:
                new_policies = {
                    pid: spec for pid, spec in new_policies.items() if pid in policy_ids
                }
            new_config.multi_agent(
                policies=new_policies,
                policies_to_train=policies_to_train,
                **(
                    {"policy_mapping_fn": policy_mapping_fn}
                    if policy_mapping_fn is not None
                    else {}
                ),
            )
            state["config"] = new_config

            # Prepare local `worker` state to add policies' states into it,
            # read from separate policy checkpoint files.
            worker_state["policy_states"] = {}
            for pid in policy_ids:
                policy_state_file = os.path.join(
                    checkpoint_info["checkpoint_dir"],
                    "policies",
                    pid,
                    "policy_state."
                    + ("msgpck" if checkpoint_info["format"] == "msgpack" else "pkl"),
                )
                if not os.path.isfile(policy_state_file):
                    raise ValueError(
                        "Given checkpoint does not seem to be valid! No policy "
                        f"state file found for PID={pid}. "
                        f"The file not found is: {policy_state_file}."
                    )

                with open(policy_state_file, "rb") as f:
                    if msgpack is not None:
                        worker_state["policy_states"][pid] = msgpack.load(f)
                    else:
                        worker_state["policy_states"][pid] = pickle.load(f)

            # These two functions are never serialized in a msgpack checkpoint (which
            # does not store code, unlike a cloudpickle checkpoint). Hence the user has
            # to provide them with the `Algorithm.from_checkpoint()` call.
            if policy_mapping_fn is not None:
                worker_state["policy_mapping_fn"] = policy_mapping_fn
            if (
                policies_to_train is not None
                # `policies_to_train` might be left None in case all policies should be
                # trained.
                or worker_state["is_policy_to_train"] == NOT_SERIALIZABLE
            ):
                worker_state["is_policy_to_train"] = policies_to_train

        if state["config"].enable_rl_module_and_learner:
            state["learner_state_dir"] = os.path.join(
                checkpoint_info["checkpoint_dir"], "learner"
            )

        return state

    @OldAPIStack
    def _create_local_replay_buffer_if_necessary(
        self, config: PartialAlgorithmConfigDict
    ) -> Optional[MultiAgentReplayBuffer]:
        """Create a MultiAgentReplayBuffer instance if necessary.

        Args:
            config: Algorithm-specific configuration data.

        Returns:
            MultiAgentReplayBuffer instance based on algorithm config.
            None, if local replay buffer is not needed.
        """
        if not config.get("replay_buffer_config") or config["replay_buffer_config"].get(
            "no_local_replay_buffer"
        ):
            return

        return from_config(ReplayBuffer, config["replay_buffer_config"])

    @OldAPIStack
    def _run_one_training_iteration_old_api_stack(self):
        with self._timers[TRAINING_ITERATION_TIMER]:
            if self.config.get("framework") == "tf2" and not tf.executing_eagerly():
                tf1.enable_eager_execution()

            results = {}
            training_step_results = None
            with TrainIterCtx(algo=self) as train_iter_ctx:
                while not train_iter_ctx.should_stop(training_step_results):
                    with self._timers[RESTORE_WORKERS_TIMER]:
                        self.restore_workers(self.env_runner_group)

                    with self._timers[TRAINING_STEP_TIMER]:
                        training_step_results = self.training_step()

                    if training_step_results:
                        results = training_step_results

        return results, train_iter_ctx

    @OldAPIStack
    def _compile_iteration_results_old_api_stack(
        self, *, episodes_this_iter, step_ctx, iteration_results
    ):
        # Results to be returned.
        results: ResultDict = {}

        # Evaluation results.
        if "evaluation" in iteration_results:
            eval_results = iteration_results.pop("evaluation")
            iteration_results.pop(EVALUATION_RESULTS, None)
            results["evaluation"] = results[EVALUATION_RESULTS] = eval_results

        # Custom metrics and episode media.
        results["custom_metrics"] = iteration_results.pop("custom_metrics", {})
        results["episode_media"] = iteration_results.pop("episode_media", {})

        # Learner info.
        results["info"] = {LEARNER_INFO: iteration_results}

        # Calculate how many (if any) of older, historical episodes we have to add to
        # `episodes_this_iter` in order to reach the required smoothing window.
        episodes_for_metrics = episodes_this_iter[:]
        missing = self.config.metrics_num_episodes_for_smoothing - len(
            episodes_this_iter
        )
        # We have to add some older episodes to reach the smoothing window size.
        if missing > 0:
            episodes_for_metrics = self._episode_history[-missing:] + episodes_this_iter
            assert (
                len(episodes_for_metrics)
                <= self.config.metrics_num_episodes_for_smoothing
            )
        # Note that when there are more than `metrics_num_episodes_for_smoothing`
        # episodes in `episodes_for_metrics`, leave them as-is. In this case, we'll
        # compute the stats over that larger number.

        # Add new episodes to our history and make sure it doesn't grow larger than
        # needed.
        self._episode_history.extend(episodes_this_iter)
        self._episode_history = self._episode_history[
            -self.config.metrics_num_episodes_for_smoothing :
        ]
        results[ENV_RUNNER_RESULTS] = summarize_episodes(
            episodes_for_metrics,
            episodes_this_iter,
            self.config.keep_per_episode_custom_metrics,
        )

        results[
            "num_healthy_workers"
        ] = self.env_runner_group.num_healthy_remote_workers()
        results[
            "num_in_flight_async_sample_reqs"
        ] = self.env_runner_group.num_in_flight_async_reqs()
        results[
            "num_remote_worker_restarts"
        ] = self.env_runner_group.num_remote_worker_restarts()

        # Train-steps- and env/agent-steps this iteration.
        for c in [
            NUM_AGENT_STEPS_SAMPLED,
            NUM_AGENT_STEPS_TRAINED,
            NUM_ENV_STEPS_SAMPLED,
            NUM_ENV_STEPS_TRAINED,
        ]:
            results[c] = self._counters[c]
        time_taken_sec = step_ctx.get_time_taken_sec()
        if self.config.count_steps_by == "agent_steps":
            results[NUM_AGENT_STEPS_SAMPLED + "_this_iter"] = step_ctx.sampled
            results[NUM_AGENT_STEPS_TRAINED + "_this_iter"] = step_ctx.trained
            results[NUM_AGENT_STEPS_SAMPLED + "_throughput_per_sec"] = (
                step_ctx.sampled / time_taken_sec
            )
            results[NUM_AGENT_STEPS_TRAINED + "_throughput_per_sec"] = (
                step_ctx.trained / time_taken_sec
            )
            # TODO: For CQL and other algos, count by trained steps.
            results["timesteps_total"] = self._counters[NUM_AGENT_STEPS_SAMPLED]
        else:
            results[NUM_ENV_STEPS_SAMPLED + "_this_iter"] = step_ctx.sampled
            results[NUM_ENV_STEPS_TRAINED + "_this_iter"] = step_ctx.trained
            results[NUM_ENV_STEPS_SAMPLED + "_throughput_per_sec"] = (
                step_ctx.sampled / time_taken_sec
            )
            results[NUM_ENV_STEPS_TRAINED + "_throughput_per_sec"] = (
                step_ctx.trained / time_taken_sec
            )
            # TODO: For CQL and other algos, count by trained steps.
            results["timesteps_total"] = self._counters[NUM_ENV_STEPS_SAMPLED]

        # Forward compatibility with new API stack.
        results[NUM_ENV_STEPS_SAMPLED_LIFETIME] = results["timesteps_total"]
        results[NUM_AGENT_STEPS_SAMPLED_LIFETIME] = self._counters[
            NUM_AGENT_STEPS_SAMPLED
        ]

        # TODO: Backward compatibility.
        results[STEPS_TRAINED_THIS_ITER_COUNTER] = step_ctx.trained
        results["agent_timesteps_total"] = self._counters[NUM_AGENT_STEPS_SAMPLED]

        # Process timer results.
        timers = {}
        for k, timer in self._timers.items():
            timers["{}_time_ms".format(k)] = round(timer.mean * 1000, 3)
            if timer.has_units_processed():
                timers["{}_throughput".format(k)] = round(timer.mean_throughput, 3)
        results["timers"] = timers

        # Process counter results.
        counters = {}
        for k, counter in self._counters.items():
            counters[k] = counter
        results["counters"] = counters
        # TODO: Backward compatibility.
        results["info"].update(counters)

        return results

    @Deprecated(
        new="Algorithm.env_runner_group",
        error=False,
    )
    @property
    def workers(self):
        return self.env_runner_group

    @Deprecated(
        new="Algorithm.eval_env_runner_group",
        error=False,
    )
    @property
    def evaluation_workers(self):
        return self.eval_env_runner_group


class TrainIterCtx:
    def __init__(self, algo: Algorithm):
        self.algo = algo
        self.time_start = None
        self.time_stop = None

    def __enter__(self):
        # Before first call to `step()`, `results` is expected to be None ->
        # Start with self.failures=-1 -> set to 0 before the very first call
        # to `self.step()`.
        self.failures = -1

        self.time_start = time.time()
        self.sampled = 0
        self.trained = 0
        if self.algo.config.enable_env_runner_and_connector_v2:
            self.init_env_steps_sampled = self.algo.metrics.peek(
                (ENV_RUNNER_RESULTS, NUM_ENV_STEPS_SAMPLED_LIFETIME), default=0
            )
            self.init_env_steps_trained = self.algo.metrics.peek(
<<<<<<< HEAD
                (ENV_RUNNER_RESULTS, NUM_ENV_STEPS_TRAINED_LIFETIME), default=0
=======
                (LEARNER_RESULTS, ALL_MODULES, NUM_ENV_STEPS_TRAINED_LIFETIME),
                default=0,
>>>>>>> c47bd453
            )
            self.init_agent_steps_sampled = sum(
                self.algo.metrics.peek(
                    (ENV_RUNNER_RESULTS, NUM_AGENT_STEPS_SAMPLED_LIFETIME), default={}
                ).values()
            )
            self.init_agent_steps_trained = sum(
                self.algo.metrics.peek(
<<<<<<< HEAD
                    (ENV_RUNNER_RESULTS, NUM_AGENT_STEPS_TRAINED_LIFETIME), default={}
=======
                    (LEARNER_RESULTS, NUM_AGENT_STEPS_TRAINED_LIFETIME), default={}
>>>>>>> c47bd453
                ).values()
            )
        else:
            self.init_env_steps_sampled = self.algo._counters[NUM_ENV_STEPS_SAMPLED]
            self.init_env_steps_trained = self.algo._counters[NUM_ENV_STEPS_TRAINED]
            self.init_agent_steps_sampled = self.algo._counters[NUM_AGENT_STEPS_SAMPLED]
            self.init_agent_steps_trained = self.algo._counters[NUM_AGENT_STEPS_TRAINED]
        self.failure_tolerance = (
            self.algo.config.num_consecutive_env_runner_failures_tolerance
        )
        return self

    def __exit__(self, *args):
        self.time_stop = time.time()

    def get_time_taken_sec(self) -> float:
        """Returns the time we spent in the context in seconds."""
        return self.time_stop - self.time_start

    def should_stop(self, results):
        # Before first call to `step()`.
        if results in [None, False]:
            # Fail after n retries.
            self.failures += 1
            if self.failures > self.failure_tolerance:
                raise RuntimeError(
                    "More than `num_consecutive_env_runner_failures_tolerance="
                    f"{self.failure_tolerance}` consecutive worker failures! "
                    "Exiting."
                )
            # Continue to very first `step()` call or retry `step()` after
            # a (tolerable) failure.
            return False

        # Stopping criteria.
        if self.algo.config.enable_env_runner_and_connector_v2:
            if self.algo.config.count_steps_by == "agent_steps":
                self.sampled = (
                    sum(
                        self.algo.metrics.peek(
                            (ENV_RUNNER_RESULTS, NUM_AGENT_STEPS_SAMPLED_LIFETIME),
                            default={},
                        ).values()
                    )
                    - self.init_agent_steps_sampled
                )
                self.trained = (
                    sum(
                        self.algo.metrics.peek(
<<<<<<< HEAD
                            (ENV_RUNNER_RESULTS, NUM_AGENT_STEPS_TRAINED_LIFETIME),
=======
                            (LEARNER_RESULTS, NUM_AGENT_STEPS_TRAINED_LIFETIME),
>>>>>>> c47bd453
                            default={},
                        ).values()
                    )
                    - self.init_agent_steps_trained
                )
            else:
                self.sampled = (
                    self.algo.metrics.peek(
                        (ENV_RUNNER_RESULTS, NUM_ENV_STEPS_SAMPLED_LIFETIME), default=0
                    )
                    - self.init_env_steps_sampled
                )
                self.trained = (
                    self.algo.metrics.peek(
<<<<<<< HEAD
                        (ENV_RUNNER_RESULTS, NUM_ENV_STEPS_TRAINED_LIFETIME), default=0
=======
                        (LEARNER_RESULTS, ALL_MODULES, NUM_ENV_STEPS_TRAINED_LIFETIME),
                        default=0,
>>>>>>> c47bd453
                    )
                    - self.init_env_steps_trained
                )
        else:
            if self.algo.config.count_steps_by == "agent_steps":
                self.sampled = (
                    self.algo._counters[NUM_AGENT_STEPS_SAMPLED]
                    - self.init_agent_steps_sampled
                )
                self.trained = (
                    self.algo._counters[NUM_AGENT_STEPS_TRAINED]
                    - self.init_agent_steps_trained
                )
            else:
                self.sampled = (
                    self.algo._counters[NUM_ENV_STEPS_SAMPLED]
                    - self.init_env_steps_sampled
                )
                self.trained = (
                    self.algo._counters[NUM_ENV_STEPS_TRAINED]
                    - self.init_env_steps_trained
                )

        min_t = self.algo.config.min_time_s_per_iteration
        min_sample_ts = self.algo.config.min_sample_timesteps_per_iteration
        min_train_ts = self.algo.config.min_train_timesteps_per_iteration
        # Repeat if not enough time has passed or if not enough
        # env|train timesteps have been processed (or these min
        # values are not provided by the user).
        if (
            (not min_t or time.time() - self.time_start >= min_t)
            and (not min_sample_ts or self.sampled >= min_sample_ts)
            and (not min_train_ts or self.trained >= min_train_ts)
        ):
            return True
        else:
            return False<|MERGE_RESOLUTION|>--- conflicted
+++ resolved
@@ -3215,7 +3215,7 @@
                             "None. The logged results are compiled automatically into "
                             "one single result dict per training iteration."
                         )
-<<<<<<< HEAD
+
                     # TODO (sven): Resolve this metric through log_time's future
                     #  ability to compute throughput.
                     self.metrics.log_value(
@@ -3227,11 +3227,6 @@
 
         # Only here (at the end of the iteration), reduce the results into a single
         # result dict.
-=======
-
-        # Only here, reduce the results into a single result dict.
->>>>>>> c47bd453
-        return self.metrics.reduce(), train_iter_ctx
 
     def _run_one_evaluation(
         self,
@@ -3256,7 +3251,6 @@
             else:
                 with self._timers[RESTORE_EVAL_WORKERS_TIMER]:
                     self.restore_workers(self.eval_env_runner_group)
-<<<<<<< HEAD
 
         # Run `self.evaluate()` only once per training iteration.
         if self.config.enable_env_runner_and_connector_v2:
@@ -3284,34 +3278,6 @@
             with self._timers[EVALUATION_ITERATION_TIMER]:
                 eval_results = self.evaluate(
                     parallel_train_future=parallel_train_future
-=======
-
-        # Run `self.evaluate()` only once per training iteration.
-        if self.config.enable_env_runner_and_connector_v2:
-            with self.metrics.log_time((TIMERS, EVALUATION_ITERATION_TIMER)):
-                eval_results = self.evaluate(
-                    parallel_train_future=parallel_train_future
-                )
-            # TODO (sven): Properly support throughput/sec measurements within
-            #  `self.metrics.log_time()` call.
-            self.metrics.log_value(
-                key=(
-                    EVALUATION_RESULTS,
-                    ENV_RUNNER_RESULTS,
-                    NUM_ENV_STEPS_SAMPLED_PER_SECOND,
-                ),
-                value=(
-                    eval_results.get(ENV_RUNNER_RESULTS, {}).get(
-                        NUM_ENV_STEPS_SAMPLED, 0
-                    )
-                    / self.metrics.peek((TIMERS, EVALUATION_ITERATION_TIMER))
-                ),
-            )
-
-        else:
-            with self._timers[EVALUATION_ITERATION_TIMER]:
-                eval_results = self.evaluate(
-                    parallel_train_future=parallel_train_future
                 )
             self._timers[EVALUATION_ITERATION_TIMER].push_units_processed(
                 self._counters[NUM_ENV_STEPS_SAMPLED_FOR_EVALUATION_THIS_ITER]
@@ -3356,64 +3322,8 @@
             else:
                 parallel_train_future = executor.submit(
                     lambda: self._run_one_training_iteration_old_api_stack()
->>>>>>> c47bd453
-                )
-            self._timers[EVALUATION_ITERATION_TIMER].push_units_processed(
-                self._counters[NUM_ENV_STEPS_SAMPLED_FOR_EVALUATION_THIS_ITER]
-            )
-
-<<<<<<< HEAD
-        # After evaluation, do a round of health check on remote eval workers to see if
-        # any of the failed workers are back.
-        if self.eval_env_runner_group is not None:
-            # Add number of healthy evaluation workers after this iteration.
-            eval_results[
-                "num_healthy_workers"
-            ] = self.eval_env_runner_group.num_healthy_remote_workers()
-            eval_results[
-                "num_in_flight_async_reqs"
-            ] = self.eval_env_runner_group.num_in_flight_async_reqs()
-            eval_results[
-                "num_remote_worker_restarts"
-            ] = self.eval_env_runner_group.num_remote_worker_restarts()
-
-        return {EVALUATION_RESULTS: eval_results}
-
-    def _run_one_training_iteration_and_evaluation_in_parallel(
-        self,
-    ) -> Tuple[ResultDict, ResultDict, "TrainIterCtx"]:
-        """Runs one training iteration and one evaluation step in parallel.
-
-        First starts the training iteration (via `self._run_one_training_iteration()`)
-        within a ThreadPoolExecutor, then runs the evaluation step in parallel.
-        In auto-duration mode (config.evaluation_duration=auto), makes sure the
-        evaluation step takes roughly the same time as the training iteration.
-
-        Returns:
-            A tuple containing the training results, the evaluation results, and
-            the `TrainIterCtx` object returned by the training call.
-        """
-        with concurrent.futures.ThreadPoolExecutor() as executor:
-
-            if self.config.enable_env_runner_and_connector_v2:
-                parallel_train_future = executor.submit(
-                    lambda: self._run_one_training_iteration()
-                )
-            else:
-                parallel_train_future = executor.submit(
-                    lambda: self._run_one_training_iteration_old_api_stack()
-                )
-
-            evaluation_results = {}
-            # If the debug setting _run_training_always_in_thread is used, do NOT
-            # evaluate, no matter what the settings are,
-            if not self.config._run_training_always_in_thread:
-                # Pass the train_future into `self._run_one_evaluation()` to allow it
-                # to run exactly as long as the training iteration takes in case
-                # evaluation_duration=auto.
-                evaluation_results = self._run_one_evaluation(
-                    parallel_train_future=parallel_train_future
-=======
+                )
+
             evaluation_results = {}
             # If the debug setting _run_training_always_in_thread is used, do NOT
             # evaluate, no matter what the settings are,
@@ -3627,13 +3537,16 @@
         # Fault tolerance stats.
         results[FAULT_TOLERANCE_STATS] = {
             "num_healthy_workers": self.env_runner_group.num_healthy_remote_workers(),
-            "num_in_flight_async_reqs": (
-                self.env_runner_group.num_in_flight_async_reqs()
-            ),
             "num_remote_worker_restarts": (
                 self.env_runner_group.num_remote_worker_restarts()
             ),
         }
+        results["env_runner_group"] = {
+            "actor_manager_num_outstanding_async_reqs": (
+                self.env_runner_group.num_in_flight_async_reqs()
+            ),
+        }
+
         # Resolve all `Stats` leafs by peeking (get their reduced values).
         return tree.map_structure(
             lambda s: s.peek() if isinstance(s, Stats) else s,
@@ -3795,7 +3708,6 @@
                 logger.warning(
                     "`store_buffer_in_checkpoints` is False, but some replay "
                     "data found in state!"
->>>>>>> c47bd453
                 )
 
         if "counters" in state:
@@ -3871,394 +3783,6 @@
                 policy_ids if policy_ids is not None else worker_state["policy_ids"]
             )
 
-<<<<<<< HEAD
-        # Collect the evaluation results.
-        eval_results = self.eval_env_runner_group.fetch_ready_async_reqs(
-            return_obj_refs=False, timeout_seconds=time_out
-        )
-        for wid, (batch, metrics, iter) in eval_results:
-            # Skip results from an older iteration.
-            if iter != self.iteration:
-                continue
-            agent_steps += batch.agent_steps()
-            env_steps += batch.env_steps()
-            all_metrics.append(metrics)
-
-        if not self.config.enable_env_runner_and_connector_v2:
-            eval_results = summarize_episodes(
-                all_metrics,
-                all_metrics,
-                keep_custom_metrics=(
-                    self.evaluation_config.keep_per_episode_custom_metrics
-                ),
-            )
-            eval_results[NUM_AGENT_STEPS_SAMPLED_THIS_ITER] = agent_steps
-            eval_results[NUM_ENV_STEPS_SAMPLED_THIS_ITER] = env_steps
-            # TODO: Remove this key at some point. Here for backward compatibility.
-            eval_results["timesteps_this_iter"] = eval_results.get(
-                NUM_ENV_STEPS_SAMPLED_THIS_ITER, 0
-            )
-        else:
-            self.metrics.merge_and_log_n_dicts(
-                all_metrics,
-                key=(EVALUATION_RESULTS, ENV_RUNNER_RESULTS),
-            )
-            eval_results = self.metrics.reduce((EVALUATION_RESULTS, ENV_RUNNER_RESULTS))
-
-        # Warn if results are empty, it could be that this is because the eval timesteps
-        # are not enough to run through one full episode.
-        if eval_results[ENV_RUNNER_RESULTS][NUM_EPISODES] == 0:
-            logger.warning(
-                "This evaluation iteration resulted in an empty set of episode summary "
-                "results! It's possible that your configured duration timesteps are not"
-                " enough to finish even a single episode. Your have configured "
-                f"{self.config.evaluation_duration}"
-                f"{self.config.evaluation_duration_unit}. For 'timesteps', try "
-                "increasing this value via the `config.evaluation(evaluation_duration="
-                "...)` OR change the unit to 'episodes' via `config.evaluation("
-                "evaluation_duration_unit='episodes')` OR try increasing the timeout "
-                "threshold via `config.evaluation(evaluation_sample_timeout_s=...)` OR "
-                "you can also set `config.evaluation_force_reset_envs_before_iteration`"
-                " to False. However, keep in mind that in the latter case, the "
-                "evaluation results may contain some episode stats generated with "
-                "earlier weights versions."
-            )
-
-        # After evaluation, do a round of health check on remote eval workers to see if
-        # any of the failed workers are back.
-        # Add number of healthy evaluation workers after this iteration.
-        eval_results[
-            "num_healthy_workers"
-        ] = self.eval_env_runner_group.num_healthy_remote_workers()
-        eval_results[
-            "num_in_flight_async_reqs"
-        ] = self.eval_env_runner_group.num_in_flight_async_reqs()
-        eval_results[
-            "num_remote_worker_restarts"
-        ] = self.eval_env_runner_group.num_remote_worker_restarts()
-
-        return train_results, {"evaluation": eval_results}, train_iter_ctx
-
-    def _run_offline_evaluation(self):
-        """Runs offline evaluation via `OfflineEvaluator.estimate_on_dataset()` API.
-
-        This method will be used when `evaluation_dataset` is provided.
-        Note: This will only work if the policy is a single agent policy.
-
-        Returns:
-            The results dict from the offline evaluation call.
-        """
-        assert len(self.env_runner_group.local_env_runner.policy_map) == 1
-
-        parallelism = self.evaluation_config.evaluation_num_env_runners or 1
-        offline_eval_results = {"off_policy_estimator": {}}
-        for evaluator_name, offline_evaluator in self.reward_estimators.items():
-            offline_eval_results["off_policy_estimator"][
-                evaluator_name
-            ] = offline_evaluator.estimate_on_dataset(
-                self.evaluation_dataset,
-                n_parallelism=parallelism,
-            )
-        return offline_eval_results
-
-    @classmethod
-    def _should_create_evaluation_env_runners(cls, eval_config: "AlgorithmConfig"):
-        """Determines whether we need to create evaluation workers.
-
-        Returns False if we need to run offline evaluation
-        (with ope.estimate_on_dastaset API) or when local worker is to be used for
-        evaluation. Note: We only use estimate_on_dataset API with bandits for now.
-        That is when ope_split_batch_by_episode is False.
-        TODO: In future we will do the same for episodic RL OPE.
-        """
-        run_offline_evaluation = (
-            eval_config.off_policy_estimation_methods
-            and not eval_config.ope_split_batch_by_episode
-        )
-        return not run_offline_evaluation and (
-            eval_config.evaluation_num_env_runners > 0
-            or eval_config.evaluation_interval
-        )
-
-    def _compile_iteration_results_new_api_stack(self, *, train_results, eval_results):
-        # Error if users still use `self._timers`.
-        if self._timers:
-            raise ValueError(
-                "`Algorithm._timers` is no longer supported on the new API stack! "
-                "Instead, use `Algorithm.metrics.log_time("
-                "[some key (str) or nested key sequence (tuple)])`, e.g. inside your "
-                "custom `training_step()` method, do: "
-                "`with self.metrics.log_time(('timers', 'my_block_to_be_timed')): ...`"
-            )
-
-        # Return dict (shallow copy of `train_results`).
-        results: ResultDict = train_results.copy()
-        # Backward compatibility `NUM_ENV_STEPS_SAMPLED_LIFETIME` is now:
-        # `ENV_RUNNER_RESULTS/NUM_ENV_STEPS_SAMPLED_LIFETIME`.
-        results[NUM_ENV_STEPS_SAMPLED_LIFETIME] = results.get(
-            ENV_RUNNER_RESULTS, {}
-        ).get(NUM_ENV_STEPS_SAMPLED_LIFETIME, 0)
-
-        # Evaluation results.
-        if eval_results:
-            assert (
-                isinstance(eval_results, dict)
-                and len(eval_results) == 1
-                and EVALUATION_RESULTS in eval_results
-            )
-            results.update(eval_results)
-
-        # Fault tolerance stats.
-        results[FAULT_TOLERANCE_STATS] = {
-            "num_healthy_workers": self.env_runner_group.num_healthy_remote_workers(),
-            "num_remote_worker_restarts": (
-                self.env_runner_group.num_remote_worker_restarts()
-            ),
-        }
-        results["env_runner_group"] = {
-            "actor_manager_num_outstanding_async_reqs": (
-                self.env_runner_group.num_in_flight_async_reqs()
-            ),
-        }
-
-        # Resolve all `Stats` leafs by peeking (get their reduced values).
-        return tree.map_structure(
-            lambda s: s.peek() if isinstance(s, Stats) else s,
-            results,
-        )
-
-    def __repr__(self):
-        if self.config.enable_rl_module_and_learner:
-            return (
-                f"{type(self).__name__}("
-                f"env={self.config.env}; env-runners={self.config.num_env_runners}; "
-                f"learners={self.config.num_learners}; "
-                f"multi-agent={self.config.is_multi_agent()}"
-                f")"
-            )
-        else:
-            return type(self).__name__
-
-    @property
-    def env_runner(self):
-        return self.env_runner_group.local_env_runner
-
-    @property
-    def eval_env_runner(self):
-        return self.eval_env_runner_group.local_env_runner
-
-    def _record_usage(self, config):
-        """Record the framework and algorithm used.
-
-        Args:
-            config: Algorithm config dict.
-        """
-        record_extra_usage_tag(TagKey.RLLIB_FRAMEWORK, config["framework"])
-        record_extra_usage_tag(TagKey.RLLIB_NUM_WORKERS, str(config["num_env_runners"]))
-        alg = self.__class__.__name__
-        # We do not want to collect user defined algorithm names.
-        if alg not in ALL_ALGORITHMS:
-            alg = "USER_DEFINED"
-        record_extra_usage_tag(TagKey.RLLIB_ALGORITHM, alg)
-
-    @OldAPIStack
-    def _export_model(
-        self, export_formats: List[str], export_dir: str
-    ) -> Dict[str, str]:
-        ExportFormat.validate(export_formats)
-        exported = {}
-        if ExportFormat.CHECKPOINT in export_formats:
-            path = os.path.join(export_dir, ExportFormat.CHECKPOINT)
-            self.export_policy_checkpoint(path)
-            exported[ExportFormat.CHECKPOINT] = path
-        if ExportFormat.MODEL in export_formats:
-            path = os.path.join(export_dir, ExportFormat.MODEL)
-            self.export_policy_model(path)
-            exported[ExportFormat.MODEL] = path
-        if ExportFormat.ONNX in export_formats:
-            path = os.path.join(export_dir, ExportFormat.ONNX)
-            self.export_policy_model(path, onnx=int(os.getenv("ONNX_OPSET", "11")))
-            exported[ExportFormat.ONNX] = path
-        return exported
-
-    @OldAPIStack
-    def __getstate__(self) -> Dict:
-        """Returns current state of Algorithm, sufficient to restore it from scratch.
-
-        Returns:
-            The current state dict of this Algorithm, which can be used to sufficiently
-            restore the algorithm from scratch without any other information.
-        """
-        if self.config.enable_env_runner_and_connector_v2:
-            raise RuntimeError(
-                "Algorithm.__getstate__() not supported anymore on the new API stack! "
-                "Use Algorithm.get_state() instead."
-            )
-
-        # Add config to state so complete Algorithm can be reproduced w/o it.
-        state = {
-            "algorithm_class": type(self),
-            "config": self.config.get_state(),
-        }
-
-        if hasattr(self, "env_runner_group"):
-            state["worker"] = self.env_runner_group.local_env_runner.get_state()
-
-        # Also store eval `policy_mapping_fn` (in case it's different from main
-        # one). Note, the new `EnvRunner API` has no policy mapping function.
-        if (
-            hasattr(self, "eval_env_runner_group")
-            and self.eval_env_runner_group is not None
-        ):
-            state["eval_policy_mapping_fn"] = self.eval_env_runner.policy_mapping_fn
-
-        # Save counters.
-        state["counters"] = self._counters
-
-        # TODO: Experimental functionality: Store contents of replay buffer
-        #  to checkpoint, only if user has configured this.
-        if self.local_replay_buffer is not None and self.config.get(
-            "store_buffer_in_checkpoints"
-        ):
-            state["local_replay_buffer"] = self.local_replay_buffer.get_state()
-
-        # Save current `training_iteration`.
-        state[TRAINING_ITERATION] = self.training_iteration
-
-        return state
-
-    @OldAPIStack
-    def __setstate__(self, state) -> None:
-        """Sets the algorithm to the provided state.
-
-        Args:
-            state: The state dict to restore this Algorithm instance to. `state` may
-                have been returned by a call to an Algorithm's `__getstate__()` method.
-        """
-        if self.config.enable_env_runner_and_connector_v2:
-            raise RuntimeError(
-                "Algorithm.__setstate__() not supported anymore on the new API stack! "
-                "Use Algorithm.set_state() instead."
-            )
-
-        # Old API stack: The local worker stores its state (together with all the
-        # Module information) in state['worker'].
-        if hasattr(self, "env_runner_group") and "worker" in state and state["worker"]:
-            self.env_runner.set_state(state["worker"])
-            remote_state_ref = ray.put(state["worker"])
-            self.env_runner_group.foreach_worker(
-                lambda w: w.set_state(ray.get(remote_state_ref)),
-                local_env_runner=False,
-            )
-            if self.eval_env_runner_group:
-                # Avoid `state` being pickled into the remote function below.
-                _eval_policy_mapping_fn = state.get("eval_policy_mapping_fn")
-
-                def _setup_eval_worker(w):
-                    w.set_state(ray.get(remote_state_ref))
-                    # Override `policy_mapping_fn` as it might be different for eval
-                    # workers.
-                    w.set_policy_mapping_fn(_eval_policy_mapping_fn)
-
-                # If evaluation workers are used, also restore the policies
-                # there in case they are used for evaluation purpose.
-                self.eval_env_runner_group.foreach_worker(_setup_eval_worker)
-
-        # Restore replay buffer data.
-        if self.local_replay_buffer is not None:
-            # TODO: Experimental functionality: Restore contents of replay
-            #  buffer from checkpoint, only if user has configured this.
-            if self.config.store_buffer_in_checkpoints:
-                if "local_replay_buffer" in state:
-                    self.local_replay_buffer.set_state(state["local_replay_buffer"])
-                else:
-                    logger.warning(
-                        "`store_buffer_in_checkpoints` is True, but no replay "
-                        "data found in state!"
-                    )
-            elif "local_replay_buffer" in state and log_once(
-                "no_store_buffer_in_checkpoints_but_data_found"
-            ):
-                logger.warning(
-                    "`store_buffer_in_checkpoints` is False, but some replay "
-                    "data found in state!"
-                )
-
-        if "counters" in state:
-            self._counters = state["counters"]
-
-        if TRAINING_ITERATION in state:
-            self._iteration = state[TRAINING_ITERATION]
-
-    @OldAPIStack
-    @staticmethod
-    def _checkpoint_info_to_algorithm_state(
-        checkpoint_info: dict,
-        *,
-        policy_ids: Optional[Collection[PolicyID]] = None,
-        policy_mapping_fn: Optional[Callable[[AgentID, EpisodeID], PolicyID]] = None,
-        policies_to_train: Optional[
-            Union[
-                Collection[PolicyID],
-                Callable[[PolicyID, Optional[SampleBatchType]], bool],
-            ]
-        ] = None,
-    ) -> Dict:
-        """Converts a checkpoint info or object to a proper Algorithm state dict.
-
-        The returned state dict can be used inside self.__setstate__().
-
-        Args:
-            checkpoint_info: A checkpoint info dict as returned by
-                `ray.rllib.utils.checkpoints.get_checkpoint_info(
-                [checkpoint dir or AIR Checkpoint])`.
-            policy_ids: Optional list/set of PolicyIDs. If not None, only those policies
-                listed here will be included in the returned state. Note that
-                state items such as filters, the `is_policy_to_train` function, as
-                well as the multi-agent `policy_ids` dict will be adjusted as well,
-                based on this arg.
-            policy_mapping_fn: An optional (updated) policy mapping function
-                to include in the returned state.
-            policies_to_train: An optional list of policy IDs to be trained
-                or a callable taking PolicyID and SampleBatchType and
-                returning a bool (trainable or not?) to include in the returned state.
-
-        Returns:
-             The state dict usable within the `self.__setstate__()` method.
-        """
-        if checkpoint_info["type"] != "Algorithm":
-            raise ValueError(
-                "`checkpoint` arg passed to "
-                "`Algorithm._checkpoint_info_to_algorithm_state()` must be an "
-                f"Algorithm checkpoint (but is {checkpoint_info['type']})!"
-            )
-
-        msgpack = None
-        if checkpoint_info.get("format") == "msgpack":
-            msgpack = try_import_msgpack(error=True)
-
-        with open(checkpoint_info["state_file"], "rb") as f:
-            if msgpack is not None:
-                data = f.read()
-                state = msgpack.unpackb(data, raw=False)
-            else:
-                state = pickle.load(f)
-
-        # Old API stack: Policies are in separate sub-dirs.
-        if (
-            checkpoint_info["checkpoint_version"] > version.Version("0.1")
-            and state.get("worker") is not None
-            and state.get("worker")
-        ):
-            worker_state = state["worker"]
-
-            # Retrieve the set of all required policy IDs.
-            policy_ids = set(
-                policy_ids if policy_ids is not None else worker_state["policy_ids"]
-            )
-
-=======
->>>>>>> c47bd453
             # Remove those policies entirely from filters that are not in
             # `policy_ids`.
             worker_state["filters"] = {
@@ -4543,12 +4067,8 @@
                 (ENV_RUNNER_RESULTS, NUM_ENV_STEPS_SAMPLED_LIFETIME), default=0
             )
             self.init_env_steps_trained = self.algo.metrics.peek(
-<<<<<<< HEAD
-                (ENV_RUNNER_RESULTS, NUM_ENV_STEPS_TRAINED_LIFETIME), default=0
-=======
                 (LEARNER_RESULTS, ALL_MODULES, NUM_ENV_STEPS_TRAINED_LIFETIME),
                 default=0,
->>>>>>> c47bd453
             )
             self.init_agent_steps_sampled = sum(
                 self.algo.metrics.peek(
@@ -4557,11 +4077,7 @@
             )
             self.init_agent_steps_trained = sum(
                 self.algo.metrics.peek(
-<<<<<<< HEAD
-                    (ENV_RUNNER_RESULTS, NUM_AGENT_STEPS_TRAINED_LIFETIME), default={}
-=======
                     (LEARNER_RESULTS, NUM_AGENT_STEPS_TRAINED_LIFETIME), default={}
->>>>>>> c47bd453
                 ).values()
             )
         else:
@@ -4611,11 +4127,7 @@
                 self.trained = (
                     sum(
                         self.algo.metrics.peek(
-<<<<<<< HEAD
-                            (ENV_RUNNER_RESULTS, NUM_AGENT_STEPS_TRAINED_LIFETIME),
-=======
                             (LEARNER_RESULTS, NUM_AGENT_STEPS_TRAINED_LIFETIME),
->>>>>>> c47bd453
                             default={},
                         ).values()
                     )
@@ -4630,12 +4142,8 @@
                 )
                 self.trained = (
                     self.algo.metrics.peek(
-<<<<<<< HEAD
-                        (ENV_RUNNER_RESULTS, NUM_ENV_STEPS_TRAINED_LIFETIME), default=0
-=======
                         (LEARNER_RESULTS, ALL_MODULES, NUM_ENV_STEPS_TRAINED_LIFETIME),
                         default=0,
->>>>>>> c47bd453
                     )
                     - self.init_env_steps_trained
                 )
