from collections import defaultdict
import concurrent
import copy
from datetime import datetime
import functools
import gym
import importlib
import logging
import math
import numpy as np
import os
from packaging import version
import pkg_resources
import re
import tempfile
import time
from typing import (
    Callable,
    Container,
    DefaultDict,
    Dict,
    List,
    Optional,
    Set,
    Tuple,
    Type,
    Union,
)

import ray
from ray.actor import ActorHandle
from ray.air.checkpoint import Checkpoint
import ray.cloudpickle as pickle
from ray._private.usage.usage_lib import TagKey, record_extra_usage_tag
from ray.exceptions import GetTimeoutError, RayActorError, RayError
from ray.rllib.algorithms.algorithm_config import AlgorithmConfig
from ray.rllib.algorithms.callbacks import DefaultCallbacks
from ray.rllib.algorithms.registry import (
    ALGORITHMS as ALL_ALGORITHMS,
    get_algorithm_class,
)
from ray.rllib.env.env_context import EnvContext
from ray.rllib.env.utils import _gym_env_creator
from ray.rllib.evaluation.episode import Episode
from ray.rllib.evaluation.metrics import (
    collect_episodes,
    collect_metrics,
    summarize_episodes,
)
from ray.rllib.evaluation.rollout_worker import RolloutWorker
from ray.rllib.evaluation.worker_set import WorkerSet
from ray.rllib.execution.common import (
    STEPS_TRAINED_THIS_ITER_COUNTER,  # TODO: Backward compatibility.
)
from ray.rllib.execution.parallel_requests import AsyncRequestsManager
from ray.rllib.execution.rollout_ops import synchronous_parallel_sample
from ray.rllib.execution.train_ops import multi_gpu_train_one_step, train_one_step
from ray.rllib.offline import get_offline_io_resource_bundles
from ray.rllib.offline.estimators import (
    OffPolicyEstimator,
    ImportanceSampling,
    WeightedImportanceSampling,
    DirectMethod,
    DoublyRobust,
)
from ray.rllib.policy.policy import Policy
from ray.rllib.policy.sample_batch import DEFAULT_POLICY_ID, SampleBatch, concat_samples
from ray.rllib.utils import deep_update, FilterManager, merge_dicts
from ray.rllib.utils.annotations import (
    DeveloperAPI,
    ExperimentalAPI,
    OverrideToImplementCustomLogic,
    OverrideToImplementCustomLogic_CallToSuperRecommended,
    PublicAPI,
    override,
)
from ray.rllib.utils.debug import update_global_seed_if_necessary
from ray.rllib.utils.deprecation import (
    DEPRECATED_VALUE,
    Deprecated,
    deprecation_warning,
)
from ray.rllib.utils.error import ERR_MSG_INVALID_ENV_DESCRIPTOR, EnvError
from ray.rllib.utils.framework import try_import_tf, try_import_torch
from ray.rllib.utils.from_config import from_config
from ray.rllib.utils.metrics import (
    NUM_AGENT_STEPS_SAMPLED,
    NUM_AGENT_STEPS_SAMPLED_THIS_ITER,
    NUM_AGENT_STEPS_TRAINED,
    NUM_ENV_STEPS_SAMPLED,
    NUM_ENV_STEPS_SAMPLED_THIS_ITER,
    NUM_ENV_STEPS_TRAINED,
    SYNCH_WORKER_WEIGHTS_TIMER,
    TRAINING_ITERATION_TIMER,
)
from ray.rllib.utils.metrics.learner_info import LEARNER_INFO
from ray.rllib.utils.pre_checks.multi_agent import check_multi_agent
from ray.rllib.utils.replay_buffers import MultiAgentReplayBuffer
from ray.rllib.utils.spaces import space_utils
from ray.rllib.utils.typing import (
    AgentID,
    AlgorithmConfigDict,
    EnvCreator,
    EnvInfoDict,
    EnvType,
    EpisodeID,
    PartialAlgorithmConfigDict,
    PolicyID,
    PolicyState,
    ResultDict,
    SampleBatchType,
    TensorStructType,
    TensorType,
)
from ray.tune.logger import Logger, UnifiedLogger
from ray.tune.registry import ENV_CREATOR, _global_registry
from ray.tune.resources import Resources
from ray.tune.result import DEFAULT_RESULTS_DIR
from ray.tune.trainable import Trainable
from ray.tune.experiment.trial import ExportFormat
from ray.tune.execution.placement_groups import PlacementGroupFactory
from ray.util import log_once
from ray.util.timer import _Timer

tf1, tf, tfv = try_import_tf()

logger = logging.getLogger(__name__)


@DeveloperAPI
def with_common_config(extra_config: PartialAlgorithmConfigDict) -> AlgorithmConfigDict:
    """Returns the given config dict merged with common agent confs.

    Args:
        extra_config: A user defined partial config
            which will get merged with a default AlgorithmConfig() object and returned
            as plain python dict.

    Returns:
        AlgorithmConfigDict: The merged config dict resulting from AlgorithmConfig()
            plus `extra_config`.
    """
    return Algorithm.merge_trainer_configs(
        AlgorithmConfig().to_dict(), extra_config, _allow_unknown_configs=True
    )


@PublicAPI
class Algorithm(Trainable):
    """An RLlib algorithm responsible for optimizing one or more Policies.

    Algorithms contain a WorkerSet under `self.workers`. A WorkerSet is
    normally composed of a single local worker
    (self.workers.local_worker()), used to compute and apply learning updates,
    and optionally one or more remote workers (self.workers.remote_workers()),
    used to generate environment samples in parallel.

    Each worker (remotes or local) contains a PolicyMap, which itself
    may contain either one policy for single-agent training or one or more
    policies for multi-agent training. Policies are synchronized
    automatically from time to time using ray.remote calls. The exact
    synchronization logic depends on the specific algorithm used,
    but this usually happens from local worker to all remote workers and
    after each training update.

    You can write your own Algorithm classes by sub-classing from `Algorithm`
    or any of its built-in sub-classes.
    This allows you to override the `execution_plan` method to implement
    your own algorithm logic. You can find the different built-in
    algorithms' execution plans in their respective main py files,
    e.g. rllib.algorithms.dqn.dqn.py or rllib.algorithms.impala.impala.py.

    The most important API methods a Algorithm exposes are `train()`,
    `evaluate()`, `save()` and `restore()`.
    """

    # Whether to allow unknown top-level config keys.
    _allow_unknown_configs = False

    # List of top-level keys with value=dict, for which new sub-keys are
    # allowed to be added to the value dict.
    _allow_unknown_subkeys = [
        "tf_session_args",
        "local_tf_session_args",
        "env_config",
        "model",
        "optimizer",
        "multiagent",
        "custom_resources_per_worker",
        "evaluation_config",
        "exploration_config",
        "replay_buffer_config",
        "extra_python_environs_for_worker",
        "input_config",
        "output_config",
    ]

    # List of top level keys with value=dict, for which we always override the
    # entire value (dict), iff the "type" key in that value dict changes.
    _override_all_subkeys_if_type_changes = [
        "exploration_config",
        "replay_buffer_config",
    ]

    # List of keys that are always fully overridden if present in any dict or sub-dict
    _override_all_key_list = ["off_policy_estimation_methods"]

    _progress_metrics = [
        "episode_reward_mean",
        "evaluation/episode_reward_mean",
        "num_env_steps_sampled",
        "num_env_steps_trained",
    ]

    @staticmethod
    def from_checkpoint(
        checkpoint: Union[str, Checkpoint],
        policies: Optional[Container[PolicyID]] = None,
    ) -> "Algorithm":
        """Creates a new algorithm instance from a given checkpoint.

        Note: This method must remain backward compatible from 2.0.0 on.

        Args:
            checkpoint: The path (str) to the checkpoint directory to use
                or an AIR Checkpoint instance to restore from.
            policies: Optional list of PolicyIDs to recover. This allows users to
                restore an Algorithm with only a subset of the originally present
                Policies.

        Returns:
            The instantiated Algorithm.
        """
        state, v0_checkpoint_file = Algorithm._checkpoint_to_state(checkpoint, policies)

        # Old checkpoint version: Create algo first, then call its `restore()` method.
        if v0_checkpoint_file:
            # Worker state used to be pickled ("v0"), now it's just another sub-dict
            # within the state.
            local_worker_state = pickle.loads(state["worker"])
            config = local_worker_state["policy_config"]
            # Hack: Try to infer Algorithm class from Policy class.
            # Only works for single agent (otherwise, gets too complicated as we would
            # be possibly lacking the actual original algo config).
            if DEFAULT_POLICY_ID not in local_worker_state["policy_specs"]:
                raise ValueError(
                    "Cannot restore a v0 multi-agent checkpoint using "
                    "`Algorithm.from_checkpoint()`!"
                    "In this case, do the following:\n"
                    "1) Create a new Algorithm object using the original config.\n"
                    "2) Call the `restore()` method of this algo object passing it"
                    " your checkpoint dir."
                )
            algo_class_name = local_worker_state["policy_specs"][
                DEFAULT_POLICY_ID
            ].policy_class.__name__
            algo_class_name = re.sub(
                "^(\\w+)(TF2|TF1|Torch)Policy$", "\\1", algo_class_name
            )
            algo_class = get_algorithm_class(algo_class_name)
            algo: "Algorithm" = algo_class(config=config)
            algo.restore(v0_checkpoint_file)
            return algo
        else:
            return Algorithm.from_state(state)

    @staticmethod
    def from_state(state: Dict) -> "Algorithm":
        """Recovers an Algorithm from a state object.

        The `state` of an instantiated Algorithm can be retrieved by calling its
        `get_state` method. It contains all information necessary
        to create the Algorithm from scratch. No access to the original code (e.g.
        configs, knowledge of the Algorithm's class, etc..) is needed.

        Args:
            state: The state to recover a new Algorithm instance from.

        Returns:
            A new Algorithm instance.
        """
        algo_class: Type[Algorithm] = state.get("algorithm_class")
        if algo_class is None:
            raise ValueError(
                "No `algorithm_class` key was found in given `state`! Cannot create "
                "new Algorithm."
            )
        # Create the new algo.
        config = state.get("config")
        if not config:
            raise ValueError("No `config` found in given Algorithm state!")
        new_algo = algo_class(config=config)
        # Set the new algo's state.
        new_algo.__setstate__(state)
        # Return the new algo.
        return new_algo

    @PublicAPI
    def __init__(
        self,
        config: Optional[Union[PartialAlgorithmConfigDict, AlgorithmConfig]] = None,
        env: Optional[Union[str, EnvType]] = None,
        logger_creator: Optional[Callable[[], Logger]] = None,
        **kwargs,
    ):
        """Initializes an Algorithm instance.

        Args:
            config: Algorithm-specific configuration dict.
            env: Name of the environment to use (e.g. a gym-registered str),
                a full class path (e.g.
                "ray.rllib.examples.env.random_env.RandomEnv"), or an Env
                class directly. Note that this arg can also be specified via
                the "env" key in `config`.
            logger_creator: Callable that creates a ray.tune.Logger
                object. If unspecified, a default logger is created.
            **kwargs: Arguments passed to the Trainable base class.

        """

        # User provided (partial) config (this may be w/o the default
        # Algorithm's Config object). Will get merged with AlgorithmConfig()
        # in self.setup().
        config = config or {}
        # Resolve AlgorithmConfig into a plain dict.
        # TODO: In the future, only support AlgorithmConfig objects here.
        if isinstance(config, AlgorithmConfig):
            config = config.to_dict()

        # Convert `env` provided in config into a concrete env creator callable, which
        # takes an EnvContext (config dict) as arg and returning an RLlib supported Env
        # type (e.g. a gym.Env).
        self._env_id, self.env_creator = self._get_env_id_and_creator(
            env or config.get("env"), config
        )
        env_descr = (
            self._env_id.__name__ if isinstance(self._env_id, type) else self._env_id
        )

        # Placeholder for a local replay buffer instance.
        self.local_replay_buffer = None

        # Create a default logger creator if no logger_creator is specified
        if logger_creator is None:
            # Default logdir prefix containing the agent's name and the
            # env id.
            timestr = datetime.today().strftime("%Y-%m-%d_%H-%M-%S")
            logdir_prefix = "{}_{}_{}".format(str(self), env_descr, timestr)
            if not os.path.exists(DEFAULT_RESULTS_DIR):
                # Possible race condition if dir is created several times on
                # rollout workers
                os.makedirs(DEFAULT_RESULTS_DIR, exist_ok=True)
            logdir = tempfile.mkdtemp(prefix=logdir_prefix, dir=DEFAULT_RESULTS_DIR)

            # Allow users to more precisely configure the created logger
            # via "logger_config.type".
            if config.get("logger_config") and "type" in config["logger_config"]:

                def default_logger_creator(config):
                    """Creates a custom logger with the default prefix."""
                    cfg = config["logger_config"].copy()
                    cls = cfg.pop("type")
                    # Provide default for logdir, in case the user does
                    # not specify this in the "logger_config" dict.
                    logdir_ = cfg.pop("logdir", logdir)
                    return from_config(cls=cls, _args=[cfg], logdir=logdir_)

            # If no `type` given, use tune's UnifiedLogger as last resort.
            else:

                def default_logger_creator(config):
                    """Creates a Unified logger with the default prefix."""
                    return UnifiedLogger(config, logdir, loggers=None)

            logger_creator = default_logger_creator

        # Metrics-related properties.
        self._timers = defaultdict(_Timer)
        self._counters = defaultdict(int)
        self._episode_history = []
        self._episodes_to_be_collected = []
        self._remote_workers_for_metrics = []

        # Evaluation WorkerSet and metrics last returned by `self.evaluate()`.
        self.evaluation_workers: Optional[WorkerSet] = None
        # If evaluation duration is "auto", use a AsyncRequestsManager to be more
        # robust against eval worker failures.
        self._evaluation_async_req_manager: Optional[AsyncRequestsManager] = None
        # Initialize common evaluation_metrics to nan, before they become
        # available. We want to make sure the metrics are always present
        # (although their values may be nan), so that Tune does not complain
        # when we use these as stopping criteria.
        self.evaluation_metrics = {
            "evaluation": {
                "episode_reward_max": np.nan,
                "episode_reward_min": np.nan,
                "episode_reward_mean": np.nan,
            }
        }

        super().__init__(config=config, logger_creator=logger_creator, **kwargs)

        # Check, whether `training_iteration` is still a tune.Trainable property
        # and has not been overridden by the user in the attempt to implement the
        # algos logic (this should be done now inside `training_step`).
        try:
            assert isinstance(self.training_iteration, int)
        except AssertionError:
            raise AssertionError(
                "Your Algorithm's `training_iteration` seems to be overridden by your "
                "custom training logic! To solve this problem, simply rename your "
                "`self.training_iteration()` method into `self.training_step`."
            )

    @OverrideToImplementCustomLogic
    @classmethod
    def get_default_config(cls) -> AlgorithmConfigDict:
        return AlgorithmConfig().to_dict()

    @OverrideToImplementCustomLogic_CallToSuperRecommended
    @override(Trainable)
    def setup(self, config: PartialAlgorithmConfigDict):

        # Setup our config: Merge the user-supplied config (which could
        # be a partial config dict with the class' default).
        self.config = self.merge_trainer_configs(
            self.get_default_config(), config, self._allow_unknown_configs
        )
        self.config["env"] = self._env_id

        # Validate the framework settings in config.
        self.validate_framework(self.config)

        # Set Algorithm's seed after we have - if necessary - enabled
        # tf eager-execution.
        update_global_seed_if_necessary(self.config["framework"], self.config["seed"])

        self.validate_config(self.config)
        self._record_usage(self.config)

        self.callbacks = self.config["callbacks"]()
        log_level = self.config.get("log_level")
        if log_level in ["WARN", "ERROR"]:
            logger.info(
                "Current log_level is {}. For more information, "
                "set 'log_level': 'INFO' / 'DEBUG' or use the -v and "
                "-vv flags.".format(log_level)
            )
        if self.config.get("log_level"):
            logging.getLogger("ray.rllib").setLevel(self.config["log_level"])

        # Create local replay buffer if necessary.
        self.local_replay_buffer = self._create_local_replay_buffer_if_necessary(
            self.config
        )

        # Create a dict, mapping ActorHandles to sets of open remote
        # requests (object refs). This way, we keep track, of which actors
        # inside this Algorithm (e.g. a remote RolloutWorker) have
        # already been sent how many (e.g. `sample()`) requests.
        self.remote_requests_in_flight: DefaultDict[
            ActorHandle, Set[ray.ObjectRef]
        ] = defaultdict(set)

        self.workers: Optional[WorkerSet] = None
        self.train_exec_impl = None

        # Offline RL settings.
        input_evaluation = self.config.get("input_evaluation")
        if input_evaluation is not None and input_evaluation is not DEPRECATED_VALUE:
            ope_dict = {str(ope): {"type": ope} for ope in input_evaluation}
            deprecation_warning(
                old="config.input_evaluation={}".format(input_evaluation),
                new='config["evaluation_config"]'
                '["off_policy_estimation_methods"]={}'.format(
                    ope_dict,
                ),
                error=False,
                help="Running OPE during training is not recommended.",
            )
            self.config["off_policy_estimation_methods"] = ope_dict

        # Deprecated way of implementing Trainer sub-classes (or "templates"
        # via the `build_trainer` utility function).
        # Instead, sub-classes should override the Trainable's `setup()`
        # method and call super().setup() from within that override at some
        # point.
        # Old design: Override `Trainer._init`.
        _init = False
        try:
            self._init(self.config, self.env_creator)
            _init = True
        # New design: Override `Trainable.setup()` (as indented by tune.Trainable)
        # and do or don't call `super().setup()` from within your override.
        # By default, `super().setup()` will create both worker sets:
        # "rollout workers" for collecting samples for training and - if
        # applicable - "evaluation workers" for evaluation runs in between or
        # parallel to training.
        # TODO: Deprecate `_init()` and remove this try/except block.
        except NotImplementedError:
            pass

        # Only if user did not override `_init()`:
        if _init is False:
            # - Create rollout workers here automatically.
            # - Run the execution plan to create the local iterator to `next()`
            #   in each training iteration.
            # This matches the behavior of using `build_trainer()`, which
            # has been deprecated.
            try:
                self.workers = WorkerSet(
                    env_creator=self.env_creator,
                    validate_env=self.validate_env,
                    policy_class=self.get_default_policy_class(self.config),
                    trainer_config=self.config,
                    num_workers=self.config["num_workers"],
                    local_worker=True,
                    logdir=self.logdir,
                )
            # WorkerSet creation possibly fails, if some (remote) workers cannot
            # be initialized properly (due to some errors in the RolloutWorker's
            # constructor).
            except RayActorError as e:
                # In case of an actor (remote worker) init failure, the remote worker
                # may still exist and will be accessible, however, e.g. calling
                # its `sample.remote()` would result in strange "property not found"
                # errors.
                if e.actor_init_failed:
                    # Raise the original error here that the RolloutWorker raised
                    # during its construction process. This is to enforce transparency
                    # for the user (better to understand the real reason behind the
                    # failure).
                    # - e.args[0]: The RayTaskError (inside the caught RayActorError).
                    # - e.args[0].args[2]: The original Exception (e.g. a ValueError due
                    # to a config mismatch) thrown inside the actor.
                    raise e.args[0].args[2]
                # In any other case, raise the RayActorError as-is.
                else:
                    raise e
            # By default, collect metrics for all remote workers.
            self._remote_workers_for_metrics = self.workers.remote_workers()

            # Function defining one single training iteration's behavior.
            if self.config["_disable_execution_plan_api"]:
                # Ensure remote workers are initially in sync with the local worker.
                self.workers.sync_weights()
            # LocalIterator-creating "execution plan".
            # Only call this once here to create `self.train_exec_impl`,
            # which is a ray.util.iter.LocalIterator that will be `next`'d
            # on each training iteration.
            else:
                self.train_exec_impl = self.execution_plan(
                    self.workers, self.config, **self._kwargs_for_execution_plan()
                )

            # Now that workers have been created, update our policies
            # dict in config[multiagent] (with the correct original/
            # unpreprocessed spaces).
            self.config["multiagent"][
                "policies"
            ] = self.workers.local_worker().policy_dict

        # Evaluation WorkerSet setup.
        # User would like to setup a separate evaluation worker set.

        # Update with evaluation settings:
        user_eval_config = copy.deepcopy(self.config["evaluation_config"])

        # Merge user-provided eval config with the base config. This makes sure
        # the eval config is always complete, no matter whether we have eval
        # workers or perform evaluation on the (non-eval) local worker.
        eval_config = merge_dicts(self.config, user_eval_config)
        self.config["evaluation_config"] = eval_config

        if self.config.get("evaluation_num_workers", 0) > 0 or self.config.get(
            "evaluation_interval"
        ):
            logger.debug(f"Using evaluation_config: {user_eval_config}.")

            # Validate evaluation config.
            self.validate_config(eval_config)

            # Set the `in_evaluation` flag.
            eval_config["in_evaluation"] = True

            # Evaluation duration unit: episodes.
            # Switch on `complete_episode` rollouts. Also, make sure
            # rollout fragments are short so we never have more than one
            # episode in one rollout.
            if eval_config["evaluation_duration_unit"] == "episodes":
                eval_config.update(
                    {
                        "batch_mode": "complete_episodes",
                        "rollout_fragment_length": 1,
                    }
                )
            # Evaluation duration unit: timesteps.
            # - Set `batch_mode=truncate_episodes` so we don't perform rollouts
            #   strictly along episode borders.
            # Set `rollout_fragment_length` such that desired steps are divided
            # equally amongst workers or - in "auto" duration mode - set it
            # to a reasonably small number (10), such that a single `sample()`
            # call doesn't take too much time and we can stop evaluation as soon
            # as possible after the train step is completed.
            else:
                eval_config.update(
                    {
                        "batch_mode": "truncate_episodes",
                        "rollout_fragment_length": 10
                        if self.config["evaluation_duration"] == "auto"
                        else int(
                            math.ceil(
                                self.config["evaluation_duration"]
                                / (self.config["evaluation_num_workers"] or 1)
                            )
                        ),
                    }
                )

            self.config["evaluation_config"] = eval_config

            _, env_creator = self._get_env_id_and_creator(
                eval_config.get("env"), eval_config
            )

            # Create a separate evaluation worker set for evaluation.
            # If evaluation_num_workers=0, use the evaluation set's local
            # worker for evaluation, otherwise, use its remote workers
            # (parallelized evaluation).
            self.evaluation_workers: WorkerSet = WorkerSet(
                env_creator=env_creator,
                validate_env=None,
                policy_class=self.get_default_policy_class(self.config),
                trainer_config=eval_config,
                num_workers=self.config["evaluation_num_workers"],
                # Don't even create a local worker if num_workers > 0.
                local_worker=False,
                logdir=self.logdir,
            )

            if self.config["enable_async_evaluation"]:
                self._evaluation_async_req_manager = AsyncRequestsManager(
                    workers=self.evaluation_workers.remote_workers(),
                    max_remote_requests_in_flight_per_worker=1,
                    return_object_refs=True,
                )
                self._evaluation_weights_seq_number = 0

        self.reward_estimators: Dict[str, OffPolicyEstimator] = {}
        ope_types = {
            "is": ImportanceSampling,
            "wis": WeightedImportanceSampling,
            "dm": DirectMethod,
            "dr": DoublyRobust,
        }
        for name, method_config in self.config["off_policy_estimation_methods"].items():
            method_type = method_config.pop("type")
            if method_type in ope_types:
                deprecation_warning(
                    old=method_type,
                    new=str(ope_types[method_type]),
                    error=False,
                )
                method_type = ope_types[method_type]
            elif isinstance(method_type, str):
                logger.log(0, "Trying to import from string: " + method_type)
                mod, obj = method_type.rsplit(".", 1)
                mod = importlib.import_module(mod)
                method_type = getattr(mod, obj)
            if isinstance(method_type, type) and issubclass(
                method_type, OffPolicyEstimator
            ):
                policy = self.get_policy()
                gamma = self.config["gamma"]
                self.reward_estimators[name] = method_type(
                    policy, gamma, **method_config
                )
            else:
                raise ValueError(
                    f"Unknown off_policy_estimation type: {method_type}! Must be "
                    "either a class path or a sub-class of ray.rllib."
                    "offline.estimators.off_policy_estimator::OffPolicyEstimator"
                )

        # Run `on_algorithm_init` callback after initialization is done.
        self.callbacks.on_algorithm_init(algorithm=self)

    # TODO: Deprecated: In your sub-classes of Trainer, override `setup()`
    #  directly and call super().setup() from within it if you would like the
    #  default setup behavior plus some own setup logic.
    #  If you don't need the env/workers/config/etc.. setup for you by super,
    #  simply do not call super().setup() from your overridden method.
    def _init(self, config: AlgorithmConfigDict, env_creator: EnvCreator) -> None:
        raise NotImplementedError

    @OverrideToImplementCustomLogic
    def get_default_policy_class(self, config: AlgorithmConfigDict) -> Type[Policy]:
        """Returns a default Policy class to use, given a config.

        This class will be used inside RolloutWorkers' PolicyMaps in case
        the policy class is not provided by the user in any single- or
        multi-agent PolicySpec.

        This method is experimental and currently only used, iff the Trainer
        class was not created using the `build_trainer` utility and if
        the Trainer sub-class does not override `_init()` and create it's
        own WorkerSet in `_init()`.
        """
        return getattr(self, "_policy_class", None)

    @override(Trainable)
    def step(self) -> ResultDict:
        """Implements the main `Trainer.train()` logic.

        Takes n attempts to perform a single training step. Thereby
        catches RayErrors resulting from worker failures. After n attempts,
        fails gracefully.

        Override this method in your Trainer sub-classes if you would like to
        handle worker failures yourself.
        Otherwise, override only `training_step()` to implement the core
        algorithm logic.

        Returns:
            The results dict with stats/infos on sampling, training,
            and - if required - evaluation.
        """
        # Do we have to run `self.evaluate()` this iteration?
        # `self.iteration` gets incremented after this function returns,
        # meaning that e. g. the first time this function is called,
        # self.iteration will be 0.
        evaluate_this_iter = (
            self.config["evaluation_interval"] is not None
            and (self.iteration + 1) % self.config["evaluation_interval"] == 0
        )

        # Results dict for training (and if appolicable: evaluation).
        results: ResultDict = {}

        local_worker = (
            self.workers.local_worker()
            if hasattr(self.workers, "local_worker")
            else None
        )

        # Parallel eval + training: Kick off evaluation-loop and parallel train() call.
        if evaluate_this_iter and self.config["evaluation_parallel_to_training"]:
            (
                results,
                train_iter_ctx,
            ) = self._run_one_training_iteration_and_evaluation_in_parallel()
        # - No evaluation necessary, just run the next training iteration.
        # - We have to evaluate in this training iteration, but no parallelism ->
        #   evaluate after the training iteration is entirely done.
        else:
            results, train_iter_ctx = self._run_one_training_iteration()

        # Sequential: Train (already done above), then evaluate.
        if evaluate_this_iter and not self.config["evaluation_parallel_to_training"]:
            results.update(self._run_one_evaluation(train_future=None))

        # Attach latest available evaluation results to train results,
        # if necessary.
        if not evaluate_this_iter and self.config["always_attach_evaluation_results"]:
            assert isinstance(
                self.evaluation_metrics, dict
            ), "Trainer.evaluate() needs to return a dict."
            results.update(self.evaluation_metrics)

        if hasattr(self, "workers") and isinstance(self.workers, WorkerSet):
            # Sync filters on workers.
            self._sync_filters_if_needed(
                from_worker=self.workers.local_worker(),
                workers=self.workers,
                timeout_seconds=self.config[
                    "sync_filters_on_rollout_workers_timeout_s"
                ],
            )
            # Collect worker metrics and add combine them with `results`.
            if self.config["_disable_execution_plan_api"]:
                episodes_this_iter, self._episodes_to_be_collected = collect_episodes(
                    local_worker,
                    self._remote_workers_for_metrics,
                    self._episodes_to_be_collected,
                    timeout_seconds=self.config["metrics_episode_collection_timeout_s"],
                )
                results = self._compile_iteration_results(
                    episodes_this_iter=episodes_this_iter,
                    step_ctx=train_iter_ctx,
                    iteration_results=results,
                )

        # Check `env_task_fn` for possible update of the env's task.
        if self.config["env_task_fn"] is not None:
            if not callable(self.config["env_task_fn"]):
                raise ValueError(
                    "`env_task_fn` must be None or a callable taking "
                    "[train_results, env, env_ctx] as args!"
                )

            def fn(env, env_context, task_fn):
                new_task = task_fn(results, env, env_context)
                cur_task = env.get_task()
                if cur_task != new_task:
                    env.set_task(new_task)

            fn = functools.partial(fn, task_fn=self.config["env_task_fn"])
            self.workers.foreach_env_with_context(fn)

        return results

    @PublicAPI
    def evaluate(
        self,
        duration_fn: Optional[Callable[[int], int]] = None,
    ) -> dict:
        """Evaluates current policy under `evaluation_config` settings.

        Note that this default implementation does not do anything beyond
        merging evaluation_config with the normal trainer config.

        Args:
            duration_fn: An optional callable taking the already run
                num episodes as only arg and returning the number of
                episodes left to run. It's used to find out whether
                evaluation should continue.
        """
        # Call the `_before_evaluate` hook.
        self._before_evaluate()

        # Sync weights to the evaluation WorkerSet.
        if self.evaluation_workers is not None:
            self.evaluation_workers.sync_weights(
                from_worker=self.workers.local_worker()
            )
            self._sync_filters_if_needed(
                from_worker=self.workers.local_worker(),
                workers=self.evaluation_workers,
                timeout_seconds=self.config[
                    "sync_filters_on_rollout_workers_timeout_s"
                ],
            )

        self.callbacks.on_evaluate_start(algorithm=self)

        if self.config["custom_eval_function"]:
            logger.info(
                "Running custom eval function {}".format(
                    self.config["custom_eval_function"]
                )
            )
            metrics = self.config["custom_eval_function"](self, self.evaluation_workers)
            if not metrics or not isinstance(metrics, dict):
                raise ValueError(
                    "Custom eval function must return "
                    "dict of metrics, got {}.".format(metrics)
                )
        else:
            if (
                self.evaluation_workers is None
                and self.workers.local_worker().input_reader is None
            ):
                raise ValueError(
                    "Cannot evaluate w/o an evaluation worker set in "
                    "the Trainer or w/o an env on the local worker!\n"
                    "Try one of the following:\n1) Set "
                    "`evaluation_interval` >= 0 to force creating a "
                    "separate evaluation worker set.\n2) Set "
                    "`create_env_on_driver=True` to force the local "
                    "(non-eval) worker to have an environment to "
                    "evaluate on."
                )

            # How many episodes/timesteps do we need to run?
            # In "auto" mode (only for parallel eval + training): Run as long
            # as training lasts.
            unit = self.config["evaluation_duration_unit"]
            eval_cfg = self.config["evaluation_config"]
            rollout = eval_cfg["rollout_fragment_length"]
            num_envs = eval_cfg["num_envs_per_worker"]
            auto = self.config["evaluation_duration"] == "auto"
            duration = (
                self.config["evaluation_duration"]
                if not auto
                else (self.config["evaluation_num_workers"] or 1)
                * (1 if unit == "episodes" else rollout)
            )
            agent_steps_this_iter = 0
            env_steps_this_iter = 0

            # Default done-function returns True, whenever num episodes
            # have been completed.
            if duration_fn is None:

                def duration_fn(num_units_done):
                    return duration - num_units_done

            logger.info(f"Evaluating current policy for {duration} {unit}.")

            metrics = None
            all_batches = []
            # No evaluation worker set ->
            # Do evaluation using the local worker. Expect error due to the
            # local worker not having an env.
            if self.evaluation_workers is None:
                # If unit=episodes -> Run n times `sample()` (each sample
                # produces exactly 1 episode).
                # If unit=ts -> Run 1 `sample()` b/c the
                # `rollout_fragment_length` is exactly the desired ts.
                iters = duration if unit == "episodes" else 1
                for _ in range(iters):
                    batch = self.workers.local_worker().sample()
                    agent_steps_this_iter += batch.agent_steps()
                    env_steps_this_iter += batch.env_steps()
                    if self.reward_estimators:
                        all_batches.append(batch)
                metrics = collect_metrics(
                    self.workers.local_worker(),
                    keep_custom_metrics=eval_cfg["keep_per_episode_custom_metrics"],
                    timeout_seconds=eval_cfg["metrics_episode_collection_timeout_s"],
                )

            # Evaluation worker set only has local worker.
            elif self.config["evaluation_num_workers"] == 0:
                # If unit=episodes -> Run n times `sample()` (each sample
                # produces exactly 1 episode).
                # If unit=ts -> Run 1 `sample()` b/c the
                # `rollout_fragment_length` is exactly the desired ts.
                iters = duration if unit == "episodes" else 1
                for _ in range(iters):
                    batch = self.evaluation_workers.local_worker().sample()
                    agent_steps_this_iter += batch.agent_steps()
                    env_steps_this_iter += batch.env_steps()
                    if self.reward_estimators:
                        all_batches.append(batch)

            # Evaluation worker set has n remote workers.
            else:
                # How many episodes have we run (across all eval workers)?
                num_units_done = 0
                _round = 0
                while True:
                    units_left_to_do = duration_fn(num_units_done)
                    if units_left_to_do <= 0:
                        break

                    _round += 1
                    try:
                        batches = ray.get(
                            [
                                w.sample.remote()
                                for i, w in enumerate(
                                    self.evaluation_workers.remote_workers()
                                )
                                if i * (1 if unit == "episodes" else rollout * num_envs)
                                < units_left_to_do
                            ],
                            timeout=self.config["evaluation_sample_timeout_s"],
                        )
                    except GetTimeoutError:
                        logger.warning(
                            "Calling `sample()` on your remote evaluation worker(s) "
                            "resulted in a timeout (after the configured "
                            f"{self.config['evaluation_sample_timeout_s']} seconds)! "
                            "Try to set `evaluation_sample_timeout_s` in your config"
                            " to a larger value."
                            + (
                                " If your episodes don't terminate easily, you may "
                                "also want to set `evaluation_duration_unit` to "
                                "'timesteps' (instead of 'episodes')."
                                if unit == "episodes"
                                else ""
                            )
                        )
                        break

                    _agent_steps = sum(b.agent_steps() for b in batches)
                    _env_steps = sum(b.env_steps() for b in batches)
                    # 1 episode per returned batch.
                    if unit == "episodes":
                        num_units_done += len(batches)
                        # Make sure all batches are exactly one episode.
                        for ma_batch in batches:
                            ma_batch = ma_batch.as_multi_agent()
                            for batch in ma_batch.policy_batches.values():
                                assert np.sum(batch[SampleBatch.DONES])
                    # n timesteps per returned batch.
                    else:
                        num_units_done += (
                            _agent_steps if self._by_agent_steps else _env_steps
                        )
                    if self.reward_estimators:
                        all_batches.extend(batches)

                    agent_steps_this_iter += _agent_steps
                    env_steps_this_iter += _env_steps

                    logger.info(
                        f"Ran round {_round} of parallel evaluation "
                        f"({num_units_done}/{duration if not auto else '?'} "
                        f"{unit} done)"
                    )

            if metrics is None:
                metrics = collect_metrics(
                    self.evaluation_workers.local_worker(),
                    self.evaluation_workers.remote_workers(),
                    keep_custom_metrics=self.config["keep_per_episode_custom_metrics"],
                    timeout_seconds=eval_cfg["metrics_episode_collection_timeout_s"],
                )
            metrics[NUM_AGENT_STEPS_SAMPLED_THIS_ITER] = agent_steps_this_iter
            metrics[NUM_ENV_STEPS_SAMPLED_THIS_ITER] = env_steps_this_iter
            # TODO: Remove this key at some point. Here for backward compatibility.
            metrics["timesteps_this_iter"] = env_steps_this_iter

            if self.reward_estimators:
                # Compute off-policy estimates
                metrics["off_policy_estimator"] = {}
                total_batch = concat_samples(all_batches)
                for name, estimator in self.reward_estimators.items():
                    estimates = estimator.estimate(total_batch)
                    metrics["off_policy_estimator"][name] = estimates

        # Evaluation does not run for every step.
        # Save evaluation metrics on trainer, so it can be attached to
        # subsequent step results as latest evaluation result.
        self.evaluation_metrics = {"evaluation": metrics}

        self.callbacks.on_evaluate_end(
            algorithm=self, evaluation_metrics=self.evaluation_metrics
        )

        # Also return the results here for convenience.
        return self.evaluation_metrics

    @ExperimentalAPI
    def _evaluate_async(
        self,
        duration_fn: Optional[Callable[[int], int]] = None,
    ) -> dict:
        """Evaluates current policy under `evaluation_config` settings.

        Uses the AsyncParallelRequests manager to send frequent `sample.remote()`
        requests to the evaluation RolloutWorkers and collect the results of these
        calls. Handles worker failures (or slowdowns) gracefully due to the asynch'ness
        and the fact that other eval RolloutWorkers can thus cover the workload.

        Important Note: This will replace the current `self.evaluate()` method as the
        default in the future.

        Args:
            duration_fn: An optional callable taking the already run
                num episodes as only arg and returning the number of
                episodes left to run. It's used to find out whether
                evaluation should continue.
        """
        # How many episodes/timesteps do we need to run?
        # In "auto" mode (only for parallel eval + training): Run as long
        # as training lasts.
        unit = self.config["evaluation_duration_unit"]
        eval_cfg = self.config["evaluation_config"]
        rollout = eval_cfg["rollout_fragment_length"]
        num_envs = eval_cfg["num_envs_per_worker"]
        auto = self.config["evaluation_duration"] == "auto"
        duration = (
            self.config["evaluation_duration"]
            if not auto
            else (self.config["evaluation_num_workers"] or 1)
            * (1 if unit == "episodes" else rollout)
        )

        # Call the `_before_evaluate` hook.
        self._before_evaluate()

        # Put weights only once into object store and use same object
        # ref to synch to all workers.
        self._evaluation_weights_seq_number += 1
        weights_ref = ray.put(self.workers.local_worker().get_weights())
        # TODO(Jun): Make sure this cannot block for e.g. 1h. Implement solution via
        #  connectors.
        self._sync_filters_if_needed(
            from_worker=self.workers.local_worker(),
            workers=self.evaluation_workers,
            timeout_seconds=eval_cfg.get("sync_filters_on_rollout_workers_timeout_s"),
        )

        if self.config["custom_eval_function"]:
            raise ValueError(
                "`custom_eval_function` not supported in combination "
                "with `enable_async_evaluation=True` config setting!"
            )
        if self.evaluation_workers is None and (
            self.workers.local_worker().input_reader is None
            or self.config["evaluation_num_workers"] == 0
        ):
            raise ValueError(
                "Evaluation w/o eval workers (calling Algorithm.evaluate() w/o "
                "evaluation specifically set up) OR evaluation without input reader "
                "OR evaluation with only a local evaluation worker "
                "(`evaluation_num_workers=0`) not supported in combination "
                "with `enable_async_evaluation=True` config setting!"
            )

        agent_steps_this_iter = 0
        env_steps_this_iter = 0

        logger.info(f"Evaluating current policy for {duration} {unit}.")

        all_batches = []

        # Default done-function returns True, whenever num episodes
        # have been completed.
        if duration_fn is None:

            def duration_fn(num_units_done):
                return duration - num_units_done

        def remote_fn(worker, w_ref, w_seq_no):
            # Pass in seq-no so that eval workers may ignore this call if no update has
            # happened since the last call to `remote_fn` (sample).
            worker.set_weights(weights=w_ref, weights_seq_no=w_seq_no)
            batch = worker.sample()
            metrics = worker.get_metrics()
            return batch, metrics, w_seq_no

        rollout_metrics = []

        # How many episodes have we run (across all eval workers)?
        num_units_done = 0
        _round = 0
        errors = []

        while len(self._evaluation_async_req_manager.workers) > 0:
            units_left_to_do = duration_fn(num_units_done)
            if units_left_to_do <= 0:
                break

            _round += 1
            # Use the AsyncRequestsManager to get ready evaluation results and
            # metrics.
            self._evaluation_async_req_manager.call_on_all_available(
                remote_fn=remote_fn,
                fn_args=[weights_ref, self._evaluation_weights_seq_number],
            )
            ready_requests = self._evaluation_async_req_manager.get_ready()

            batches = []
            i = 0
            for actor, requests in ready_requests.items():
                for req in requests:
                    try:
                        batch, metrics, seq_no = ray.get(req)
                        # Ignore results, if the weights seq-number does not match (is
                        # from a previous evaluation step) OR if we have already reached
                        # the configured duration (e.g. number of episodes to evaluate
                        # for).
                        if seq_no == self._evaluation_weights_seq_number and (
                            i * (1 if unit == "episodes" else rollout * num_envs)
                            < units_left_to_do
                        ):
                            batches.append(batch)
                            rollout_metrics.extend(metrics)
                    except RayError as e:
                        errors.append(e)
                        self._evaluation_async_req_manager.remove_workers(actor)

                    i += 1

            _agent_steps = sum(b.agent_steps() for b in batches)
            _env_steps = sum(b.env_steps() for b in batches)

            # 1 episode per returned batch.
            if unit == "episodes":
                num_units_done += len(batches)
                # Make sure all batches are exactly one episode.
                for ma_batch in batches:
                    ma_batch = ma_batch.as_multi_agent()
                    for batch in ma_batch.policy_batches.values():
                        assert np.sum(batch[SampleBatch.DONES])
            # n timesteps per returned batch.
            else:
                num_units_done += _agent_steps if self._by_agent_steps else _env_steps

            if self.reward_estimators:
                all_batches.extend(batches)

            agent_steps_this_iter += _agent_steps
            env_steps_this_iter += _env_steps

            logger.info(
                f"Ran round {_round} of parallel evaluation "
                f"({num_units_done}/{duration if not auto else '?'} "
                f"{unit} done)"
            )

        num_recreated_workers = 0
        if errors:
            num_recreated_workers = self.try_recover_from_step_attempt(
                error=errors[0],
                worker_set=self.evaluation_workers,
                ignore=eval_cfg.get("ignore_worker_failures"),
                recreate=eval_cfg.get("recreate_failed_workers"),
            )

        metrics = summarize_episodes(
            rollout_metrics,
            keep_custom_metrics=eval_cfg["keep_per_episode_custom_metrics"],
        )

        metrics["num_recreated_workers"] = num_recreated_workers

        metrics[NUM_AGENT_STEPS_SAMPLED_THIS_ITER] = agent_steps_this_iter
        metrics[NUM_ENV_STEPS_SAMPLED_THIS_ITER] = env_steps_this_iter
        # TODO: Remove this key at some point. Here for backward compatibility.
        metrics["timesteps_this_iter"] = env_steps_this_iter

        if self.reward_estimators:
            # Compute off-policy estimates
            metrics["off_policy_estimator"] = {}
            total_batch = concat_samples(all_batches)
            for name, estimator in self.reward_estimators.items():
                estimates = estimator.estimate(total_batch)
                metrics["off_policy_estimator"][name] = estimates

        # Evaluation does not run for every step.
        # Save evaluation metrics on trainer, so it can be attached to
        # subsequent step results as latest evaluation result.
        self.evaluation_metrics = {"evaluation": metrics}

        # Return evaluation results.
        return self.evaluation_metrics

    @OverrideToImplementCustomLogic
    @DeveloperAPI
    def training_step(self) -> ResultDict:
        """Default single iteration logic of an algorithm.

        - Collect on-policy samples (SampleBatches) in parallel using the
          Trainer's RolloutWorkers (@ray.remote).
        - Concatenate collected SampleBatches into one train batch.
        - Note that we may have more than one policy in the multi-agent case:
          Call the different policies' `learn_on_batch` (simple optimizer) OR
          `load_batch_into_buffer` + `learn_on_loaded_batch` (multi-GPU
          optimizer) methods to calculate loss and update the model(s).
        - Return all collected metrics for the iteration.

        Returns:
            The results dict from executing the training iteration.
        """
        # Collect SampleBatches from sample workers until we have a full batch.
        if self._by_agent_steps:
            train_batch = synchronous_parallel_sample(
                worker_set=self.workers, max_agent_steps=self.config["train_batch_size"]
            )
        else:
            train_batch = synchronous_parallel_sample(
                worker_set=self.workers, max_env_steps=self.config["train_batch_size"]
            )
        train_batch = train_batch.as_multi_agent()
        self._counters[NUM_AGENT_STEPS_SAMPLED] += train_batch.agent_steps()
        self._counters[NUM_ENV_STEPS_SAMPLED] += train_batch.env_steps()

        # Use simple optimizer (only for multi-agent or tf-eager; all other
        # cases should use the multi-GPU optimizer, even if only using 1 GPU).
        # TODO: (sven) rename MultiGPUOptimizer into something more
        #  meaningful.
        if self.config.get("simple_optimizer") is True:
            train_results = train_one_step(self, train_batch)
        else:
            train_results = multi_gpu_train_one_step(self, train_batch)

        # Update weights and global_vars - after learning on the local worker - on all
        # remote workers.
        global_vars = {
            "timestep": self._counters[NUM_ENV_STEPS_SAMPLED],
        }
        with self._timers[SYNCH_WORKER_WEIGHTS_TIMER]:
            self.workers.sync_weights(global_vars=global_vars)

        return train_results

    @staticmethod
    def execution_plan(workers, config, **kwargs):
        raise NotImplementedError(
            "It is not longer recommended to use Trainer's `execution_plan` method/API."
            " Set `_disable_execution_plan_api=True` in your config and override the "
            "`Trainer.training_step()` method with your algo's custom "
            "execution logic."
        )

    @PublicAPI
    def compute_single_action(
        self,
        observation: Optional[TensorStructType] = None,
        state: Optional[List[TensorStructType]] = None,
        *,
        prev_action: Optional[TensorStructType] = None,
        prev_reward: Optional[float] = None,
        info: Optional[EnvInfoDict] = None,
        input_dict: Optional[SampleBatch] = None,
        policy_id: PolicyID = DEFAULT_POLICY_ID,
        full_fetch: bool = False,
        explore: Optional[bool] = None,
        timestep: Optional[int] = None,
        episode: Optional[Episode] = None,
        unsquash_action: Optional[bool] = None,
        clip_action: Optional[bool] = None,
        # Deprecated args.
        unsquash_actions=DEPRECATED_VALUE,
        clip_actions=DEPRECATED_VALUE,
        # Kwargs placeholder for future compatibility.
        **kwargs,
    ) -> Union[
        TensorStructType,
        Tuple[TensorStructType, List[TensorType], Dict[str, TensorType]],
    ]:
        """Computes an action for the specified policy on the local worker.

        Note that you can also access the policy object through
        self.get_policy(policy_id) and call compute_single_action() on it
        directly.

        Args:
            observation: Single (unbatched) observation from the
                environment.
            state: List of all RNN hidden (single, unbatched) state tensors.
            prev_action: Single (unbatched) previous action value.
            prev_reward: Single (unbatched) previous reward value.
            info: Env info dict, if any.
            input_dict: An optional SampleBatch that holds all the values
                for: obs, state, prev_action, and prev_reward, plus maybe
                custom defined views of the current env trajectory. Note
                that only one of `obs` or `input_dict` must be non-None.
            policy_id: Policy to query (only applies to multi-agent).
                Default: "default_policy".
            full_fetch: Whether to return extra action fetch results.
                This is always set to True if `state` is specified.
            explore: Whether to apply exploration to the action.
                Default: None -> use self.config["explore"].
            timestep: The current (sampling) time step.
            episode: This provides access to all of the internal episodes'
                state, which may be useful for model-based or multi-agent
                algorithms.
            unsquash_action: Should actions be unsquashed according to the
                env's/Policy's action space? If None, use the value of
                self.config["normalize_actions"].
            clip_action: Should actions be clipped according to the
                env's/Policy's action space? If None, use the value of
                self.config["clip_actions"].

        Keyword Args:
            kwargs: forward compatibility placeholder

        Returns:
            The computed action if full_fetch=False, or a tuple of a) the
            full output of policy.compute_actions() if full_fetch=True
            or we have an RNN-based Policy.

        Raises:
            KeyError: If the `policy_id` cannot be found in this Trainer's
                local worker.
        """
        if clip_actions != DEPRECATED_VALUE:
            deprecation_warning(
                old="Trainer.compute_single_action(`clip_actions`=...)",
                new="Trainer.compute_single_action(`clip_action`=...)",
                error=False,
            )
            clip_action = clip_actions
        if unsquash_actions != DEPRECATED_VALUE:
            deprecation_warning(
                old="Trainer.compute_single_action(`unsquash_actions`=...)",
                new="Trainer.compute_single_action(`unsquash_action`=...)",
                error=False,
            )
            unsquash_action = unsquash_actions

        # `unsquash_action` is None: Use value of config['normalize_actions'].
        if unsquash_action is None:
            unsquash_action = self.config["normalize_actions"]
        # `clip_action` is None: Use value of config['clip_actions'].
        elif clip_action is None:
            clip_action = self.config["clip_actions"]

        # User provided an input-dict: Assert that `obs`, `prev_a|r`, `state`
        # are all None.
        err_msg = (
            "Provide either `input_dict` OR [`observation`, ...] as "
            "args to Trainer.compute_single_action!"
        )
        if input_dict is not None:
            assert (
                observation is None
                and prev_action is None
                and prev_reward is None
                and state is None
            ), err_msg
            observation = input_dict[SampleBatch.OBS]
        else:
            assert observation is not None, err_msg

        # Get the policy to compute the action for (in the multi-agent case,
        # Trainer may hold >1 policies).
        policy = self.get_policy(policy_id)
        if policy is None:
            raise KeyError(
                f"PolicyID '{policy_id}' not found in PolicyMap of the "
                f"Trainer's local worker!"
            )
        local_worker = self.workers.local_worker()

        # Check the preprocessor and preprocess, if necessary.
        pp = local_worker.preprocessors[policy_id]
        if pp and type(pp).__name__ != "NoPreprocessor":
            observation = pp.transform(observation)
        observation = local_worker.filters[policy_id](observation, update=False)

        # Input-dict.
        if input_dict is not None:
            input_dict[SampleBatch.OBS] = observation
            action, state, extra = policy.compute_single_action(
                input_dict=input_dict,
                explore=explore,
                timestep=timestep,
                episode=episode,
            )
        # Individual args.
        else:
            action, state, extra = policy.compute_single_action(
                obs=observation,
                state=state,
                prev_action=prev_action,
                prev_reward=prev_reward,
                info=info,
                explore=explore,
                timestep=timestep,
                episode=episode,
            )

        # If we work in normalized action space (normalize_actions=True),
        # we re-translate here into the env's action space.
        if unsquash_action:
            action = space_utils.unsquash_action(action, policy.action_space_struct)
        # Clip, according to env's action space.
        elif clip_action:
            action = space_utils.clip_action(action, policy.action_space_struct)

        # Return 3-Tuple: Action, states, and extra-action fetches.
        if state or full_fetch:
            return action, state, extra
        # Ensure backward compatibility.
        else:
            return action

    @PublicAPI
    def compute_actions(
        self,
        observations: TensorStructType,
        state: Optional[List[TensorStructType]] = None,
        *,
        prev_action: Optional[TensorStructType] = None,
        prev_reward: Optional[TensorStructType] = None,
        info: Optional[EnvInfoDict] = None,
        policy_id: PolicyID = DEFAULT_POLICY_ID,
        full_fetch: bool = False,
        explore: Optional[bool] = None,
        timestep: Optional[int] = None,
        episodes: Optional[List[Episode]] = None,
        unsquash_actions: Optional[bool] = None,
        clip_actions: Optional[bool] = None,
        # Deprecated.
        normalize_actions=None,
        **kwargs,
    ):
        """Computes an action for the specified policy on the local Worker.

        Note that you can also access the policy object through
        self.get_policy(policy_id) and call compute_actions() on it directly.

        Args:
            observation: Observation from the environment.
            state: RNN hidden state, if any. If state is not None,
                then all of compute_single_action(...) is returned
                (computed action, rnn state(s), logits dictionary).
                Otherwise compute_single_action(...)[0] is returned
                (computed action).
            prev_action: Previous action value, if any.
            prev_reward: Previous reward, if any.
            info: Env info dict, if any.
            policy_id: Policy to query (only applies to multi-agent).
            full_fetch: Whether to return extra action fetch results.
                This is always set to True if RNN state is specified.
            explore: Whether to pick an exploitation or exploration
                action (default: None -> use self.config["explore"]).
            timestep: The current (sampling) time step.
            episodes: This provides access to all of the internal episodes'
                state, which may be useful for model-based or multi-agent
                algorithms.
            unsquash_actions: Should actions be unsquashed according
                to the env's/Policy's action space? If None, use
                self.config["normalize_actions"].
            clip_actions: Should actions be clipped according to the
                env's/Policy's action space? If None, use
                self.config["clip_actions"].

        Keyword Args:
            kwargs: forward compatibility placeholder

        Returns:
            The computed action if full_fetch=False, or a tuple consisting of
            the full output of policy.compute_actions_from_input_dict() if
            full_fetch=True or we have an RNN-based Policy.
        """
        if normalize_actions is not None:
            deprecation_warning(
                old="Trainer.compute_actions(`normalize_actions`=...)",
                new="Trainer.compute_actions(`unsquash_actions`=...)",
                error=False,
            )
            unsquash_actions = normalize_actions

        # `unsquash_actions` is None: Use value of config['normalize_actions'].
        if unsquash_actions is None:
            unsquash_actions = self.config["normalize_actions"]
        # `clip_actions` is None: Use value of config['clip_actions'].
        elif clip_actions is None:
            clip_actions = self.config["clip_actions"]

        # Preprocess obs and states.
        state_defined = state is not None
        policy = self.get_policy(policy_id)
        filtered_obs, filtered_state = [], []
        for agent_id, ob in observations.items():
            worker = self.workers.local_worker()
            preprocessed = worker.preprocessors[policy_id].transform(ob)
            filtered = worker.filters[policy_id](preprocessed, update=False)
            filtered_obs.append(filtered)
            if state is None:
                continue
            elif agent_id in state:
                filtered_state.append(state[agent_id])
            else:
                filtered_state.append(policy.get_initial_state())

        # Batch obs and states
        obs_batch = np.stack(filtered_obs)
        if state is None:
            state = []
        else:
            state = list(zip(*filtered_state))
            state = [np.stack(s) for s in state]

        input_dict = {SampleBatch.OBS: obs_batch}

        # prev_action and prev_reward can be None, np.ndarray, or tensor-like structure.
        # Explicitly check for None here to avoid the error message "The truth value of
        # an array with more than one element is ambiguous.", when np arrays are passed
        # as arguments.
        if prev_action is not None:
            input_dict[SampleBatch.PREV_ACTIONS] = prev_action
        if prev_reward is not None:
            input_dict[SampleBatch.PREV_REWARDS] = prev_reward
        if info:
            input_dict[SampleBatch.INFOS] = info
        for i, s in enumerate(state):
            input_dict[f"state_in_{i}"] = s

        # Batch compute actions
        actions, states, infos = policy.compute_actions_from_input_dict(
            input_dict=input_dict,
            explore=explore,
            timestep=timestep,
            episodes=episodes,
        )

        # Unbatch actions for the environment into a multi-agent dict.
        single_actions = space_utils.unbatch(actions)
        actions = {}
        for key, a in zip(observations, single_actions):
            # If we work in normalized action space (normalize_actions=True),
            # we re-translate here into the env's action space.
            if unsquash_actions:
                a = space_utils.unsquash_action(a, policy.action_space_struct)
            # Clip, according to env's action space.
            elif clip_actions:
                a = space_utils.clip_action(a, policy.action_space_struct)
            actions[key] = a

        # Unbatch states into a multi-agent dict.
        unbatched_states = {}
        for idx, agent_id in enumerate(observations):
            unbatched_states[agent_id] = [s[idx] for s in states]

        # Return only actions or full tuple
        if state_defined or full_fetch:
            return actions, unbatched_states, infos
        else:
            return actions

    @PublicAPI
    def get_policy(self, policy_id: PolicyID = DEFAULT_POLICY_ID) -> Policy:
        """Return policy for the specified id, or None.

        Args:
            policy_id: ID of the policy to return.
        """
        return self.workers.local_worker().get_policy(policy_id)

    @PublicAPI
    def get_weights(self, policies: Optional[List[PolicyID]] = None) -> dict:
        """Return a dictionary of policy ids to weights.

        Args:
            policies: Optional list of policies to return weights for,
                or None for all policies.
        """
        return self.workers.local_worker().get_weights(policies)

    @PublicAPI
    def set_weights(self, weights: Dict[PolicyID, dict]):
        """Set policy weights by policy id.

        Args:
            weights: Map of policy ids to weights to set.
        """
        self.workers.local_worker().set_weights(weights)

    @PublicAPI
    def add_policy(
        self,
        policy_id: PolicyID,
        policy_cls: Optional[Type[Policy]] = None,
        policy: Optional[Policy] = None,
        *,
        observation_space: Optional[gym.spaces.Space] = None,
        action_space: Optional[gym.spaces.Space] = None,
        config: Optional[PartialAlgorithmConfigDict] = None,
        policy_state: Optional[PolicyState] = None,
        policy_mapping_fn: Optional[Callable[[AgentID, EpisodeID], PolicyID]] = None,
        policies_to_train: Optional[
            Union[
                Container[PolicyID],
                Callable[[PolicyID, Optional[SampleBatchType]], bool],
            ]
        ] = None,
        evaluation_workers: bool = True,
<<<<<<< HEAD
        worker_list: Optional[List[Union[RolloutWorker, ActorHandle]]] = None,
        # Deprecated args:
        workers=None,
=======
        workers: Optional[List[Union[RolloutWorker, ActorHandle]]] = None,
>>>>>>> 03c7bca1
    ) -> Optional[Policy]:
        """Adds a new policy to this Algorithm.

        Args:
            policy_id: ID of the policy to add.
            policy_cls: The Policy class to use for constructing the new Policy.
                Note: Only one of `policy_cls` or `policy` must be provided.
            policy: The Policy instance to add to this algorithm. If not None, the
                given Policy object will be directly inserted into the Algorithm's
                local worker and clones of that Policy will be created on all remote
                workers as well as all evaluation workers.
                Note: Only one of `policy_cls` or `policy` must be provided.
            observation_space: The observation space of the policy to add.
                If None, try to infer this space from the environment.
            action_space: The action space of the policy to add.
                If None, try to infer this space from the environment.
            config: The config overrides for the policy to add.
            policy_state: Optional state dict to apply to the new
                policy instance, right after its construction.
            policy_mapping_fn: An optional (updated) policy mapping function
                to use from here on. Note that already ongoing episodes will
                not change their mapping but will use the old mapping till
                the end of the episode.
            policies_to_train: An optional list of policy IDs to be trained
                or a callable taking PolicyID and SampleBatchType and
                returning a bool (trainable or not?).
                If None, will keep the existing setup in place. Policies,
                whose IDs are not in the list (or for which the callable
                returns False) will not be updated.
            evaluation_workers: Whether to add the new policy also
                to the evaluation WorkerSet.
            worker_list: A list of RolloutWorker/ActorHandles (remote
                RolloutWorkers) to add this policy to. If defined, will only
                add the given policy to these workers.

        Returns:
            The newly added policy (the copy that got added to the local
<<<<<<< HEAD
            worker). If `worker_list` was provided, None is returned.
=======
            worker). If `workers` was provided, None is returned.
>>>>>>> 03c7bca1

        Raises:
            ValueError: If both `policy_cls` AND `policy` are provided.
            KeyError: If the given `policy_id` already exists in this Algorithm.
        """
<<<<<<< HEAD
        # Deprecated args.
        if workers is not None:
            deprecation_warning(
                old="Algorithm.add_policy(.., workers=...)",
                new="Algorithm.add_policy(.., worker_list=...)",
                error=False,
            )
            worker_list = workers

        # Worker list is explicitly provided -> Use only those workers (local or remote)
        # specified.
        if worker_list is not None:
            RolloutWorker.add_policy_to_workers(
                worker_list,
=======
        # Worker list is explicitly provided -> Use only those workers (local or remote)
        # specified.
        if workers is not None:
            # Call static utility method.
            WorkerSet.add_policy_to_workers(
                workers,
>>>>>>> 03c7bca1
                policy_id,
                policy_cls,
                policy,
                observation_space=observation_space,
                action_space=action_space,
                config=config,
                policy_state=policy_state,
                policy_mapping_fn=policy_mapping_fn,
                policies_to_train=policies_to_train,
            )
        # Add to all our regular RolloutWorkers and maybe also all evaluation workers.
        else:
            self.workers.add_policy(
                policy_id,
                policy_cls,
                policy,
                observation_space=observation_space,
                action_space=action_space,
                config=config,
                policy_state=policy_state,
                policy_mapping_fn=policy_mapping_fn,
                policies_to_train=policies_to_train,
            )

            # Add to evaluation workers, if necessary.
<<<<<<< HEAD
            if evaluation_workers and self.evaluation_workers is not None:
=======
            if evaluation_workers is True and self.evaluation_workers is not None:
>>>>>>> 03c7bca1
                self.evaluation_workers.add_policy(
                    policy_id,
                    policy_cls,
                    policy,
                    observation_space=observation_space,
                    action_space=action_space,
                    config=config,
                    policy_state=policy_state,
                    policy_mapping_fn=policy_mapping_fn,
                    policies_to_train=policies_to_train,
                )

        # Return newly added policy (from the local rollout worker).
        return self.get_policy(policy_id)

    @PublicAPI
    def remove_policy(
        self,
        policy_id: PolicyID = DEFAULT_POLICY_ID,
        *,
        policy_mapping_fn: Optional[Callable[[AgentID], PolicyID]] = None,
        policies_to_train: Optional[
            Union[
                Container[PolicyID],
                Callable[[PolicyID, Optional[SampleBatchType]], bool],
            ]
        ] = None,
        evaluation_workers: bool = True,
    ) -> None:
        """Removes a new policy from this Algorithm.

        Args:
            policy_id: ID of the policy to be removed.
            policy_mapping_fn: An optional (updated) policy mapping function
                to use from here on. Note that already ongoing episodes will
                not change their mapping but will use the old mapping till
                the end of the episode.
            policies_to_train: An optional list of policy IDs to be trained
                or a callable taking PolicyID and SampleBatchType and
                returning a bool (trainable or not?).
                If None, will keep the existing setup in place. Policies,
                whose IDs are not in the list (or for which the callable
                returns False) will not be updated.
            evaluation_workers: Whether to also remove the policy from the
                evaluation WorkerSet.
        """

        def fn(worker):
            worker.remove_policy(
                policy_id=policy_id,
                policy_mapping_fn=policy_mapping_fn,
                policies_to_train=policies_to_train,
            )

        self.workers.foreach_worker(fn)
        if evaluation_workers and self.evaluation_workers is not None:
            self.evaluation_workers.foreach_worker(fn)

    @DeveloperAPI
    def export_policy_model(
        self,
        export_dir: str,
        policy_id: PolicyID = DEFAULT_POLICY_ID,
        onnx: Optional[int] = None,
    ) -> None:
        """Exports policy model with given policy_id to a local directory.

        Args:
            export_dir: Writable local directory.
            policy_id: Optional policy id to export.
            onnx: If given, will export model in ONNX format. The
                value of this parameter set the ONNX OpSet version to use.
                If None, the output format will be DL framework specific.

        Example:
            >>> from ray.rllib.algorithms.ppo import PPO
            >>> # Use an Algorithm from RLlib or define your own.
            >>> algo = PPO(...) # doctest: +SKIP
            >>> for _ in range(10): # doctest: +SKIP
            >>>     algo.train() # doctest: +SKIP
            >>> algo.export_policy_model("/tmp/dir") # doctest: +SKIP
            >>> algo.export_policy_model("/tmp/dir/onnx", onnx=1) # doctest: +SKIP
        """
        self.get_policy(policy_id).export_model(export_dir, onnx)

    @DeveloperAPI
    def export_policy_checkpoint(
        self,
        export_dir: str,
        filename_prefix: str = "model",
        policy_id: PolicyID = DEFAULT_POLICY_ID,
    ) -> Checkpoint:
        """Exports policy model checkpoint to a local directory.

        Args:
            export_dir: Writable local directory.
            filename_prefix: file name prefix of checkpoint files.
            policy_id: Optional policy id to export.

        Example:
            >>> from ray.rllib.algorithms.ppo import PPO
            >>> # Use an Algorithm from RLlib or define your own.
            >>> algo = PPO(...) # doctest: +SKIP
            >>> for _ in range(10): # doctest: +SKIP
            >>>     algo.train() # doctest: +SKIP
            >>> algo.export_policy_checkpoint("/tmp/export_dir") # doctest: +SKIP
        """
        policy = self.get_policy(policy_id)
        return policy.export_checkpoint(export_dir, filename_prefix)

    @DeveloperAPI
    def import_policy_model_from_h5(
        self,
        import_file: str,
        policy_id: PolicyID = DEFAULT_POLICY_ID,
    ) -> None:
        """Imports a policy's model with given policy_id from a local h5 file.

        Args:
            import_file: The h5 file to import from.
            policy_id: Optional policy id to import into.

        Example:
            >>> from ray.rllib.algorithms.ppo import PPO
            >>> algo = PPO(...) # doctest: +SKIP
            >>> algo.import_policy_model_from_h5("/tmp/weights.h5") # doctest: +SKIP
            >>> for _ in range(10): # doctest: +SKIP
            >>>     algo.train() # doctest: +SKIP
        """
        self.get_policy(policy_id).import_model_from_h5(import_file)
        # Sync new weights to remote workers.
        self._sync_weights_to_workers(worker_set=self.workers)

    @override(Trainable)
    def save_checkpoint(self, checkpoint_dir: str) -> Optional[Union[str, Dict]]:
        """Returns a dict with all checkpoint information in it.

        Args:
            checkpoint_dir: The directory where the checkpoint
                file must be stored. This is handled entirely by Tune and not used here
                b/c we return a dict instead.

        Returns:
            A dict that will be automatically serialized by Tune and
            passed to ``Trainable.load_checkpoint()``.
        """
        state = self.__getstate__()

        # Extract policy states from worker state (Policies get their own
        # checkpoint sub-dirs).
        # TODO: "state" key inside "worker" should be renamed to "policy_states".
        policies = {}
        if hasattr(self, "workers") and isinstance(self.workers, WorkerSet):
            policies = state["worker"].pop("state", {})

        # Add RLlib checkpoint version.
        state["__version__"] = "v1"

        # Write state (w/o policies) to disk.
        state_file = os.path.join(checkpoint_dir, "state.pkl")
        pickle.dump(state, open(state_file, "wb"))
        # Write checkpoint version separately. This file will NOT be used
        # by RLlib anywhere, it is solely for the user's convenience.
        with open(os.path.join(checkpoint_dir, "checkpoint_version.txt"), "w") as f:
            f.write(state["__version__"])

        # Write individual policies to disk.
        if hasattr(self, "workers") and isinstance(self.workers, WorkerSet):
            for pid, policy in self.workers.local_worker().policy_map.items():
                policy_dir = os.path.join(checkpoint_dir, "policies", pid)
                os.makedirs(policy_dir, exist_ok=True)
                # Write policy state.
                policy_state_file = os.path.join(policy_dir, "policy_state.pkl")
                pickle.dump(policies[pid], open(policy_state_file, "wb"))
                # Write model files, if required.
                if self.config["checkpoints_contain_native_model_files"]:
                    model_dir = os.path.join(policy_dir, "model")
                    os.makedirs(model_dir, exist_ok=True)
                    policy.export_model(export_dir=model_dir)

        return checkpoint_dir

    @override(Trainable)
    def load_checkpoint(self, checkpoint: Union[Dict, str]) -> None:
        # Checkpoint is provided as a directory name.
        # Restore from the checkpoint file or dir.
        if isinstance(checkpoint, str):
            checkpoint_data, _ = Algorithm._checkpoint_to_state(checkpoint)
        else:
            checkpoint_data = checkpoint
        self.__setstate__(checkpoint_data)

    @override(Trainable)
    def log_result(self, result: ResultDict) -> None:
        # Log after the callback is invoked, so that the user has a chance
        # to mutate the result.
        # TODO: Remove `trainer` arg at some point to fully deprecate the old signature.
        self.callbacks.on_train_result(algorithm=self, result=result)
        # Then log according to Trainable's logging logic.
        Trainable.log_result(self, result)

    @override(Trainable)
    def cleanup(self) -> None:
        # Stop all workers.
        if hasattr(self, "workers") and self.workers is not None:
            self.workers.stop()
        if hasattr(self, "evaluation_workers") and self.evaluation_workers is not None:
            self.evaluation_workers.stop()

    @OverrideToImplementCustomLogic
    @classmethod
    @override(Trainable)
    def default_resource_request(
        cls, config: PartialAlgorithmConfigDict
    ) -> Union[Resources, PlacementGroupFactory]:

        # Default logic for RLlib Algorithms:
        # Create one bundle per individual worker (local or remote).
        # Use `num_cpus_for_driver` and `num_gpus` for the local worker and
        # `num_cpus_per_worker` and `num_gpus_per_worker` for the remote
        # workers to determine their CPU/GPU resource needs.

        # Convenience config handles.
        cf = dict(cls.get_default_config(), **config)
        eval_cf = cf["evaluation_config"]

        local_worker = {
            "CPU": cf["num_cpus_for_driver"],
            "GPU": 0 if cf["_fake_gpus"] else cf["num_gpus"],
        }
        rollout_workers = [
            {
                "CPU": cf["num_cpus_per_worker"],
                "GPU": cf["num_gpus_per_worker"],
                **cf["custom_resources_per_worker"],
            }
            for _ in range(cf["num_workers"])
        ]

        bundles = [local_worker] + rollout_workers

        if cf["evaluation_interval"]:
            # Evaluation workers.
            # Note: The local eval worker is located on the driver CPU.
            bundles += [
                {
                    "CPU": eval_cf.get(
                        "num_cpus_per_worker", cf["num_cpus_per_worker"]
                    ),
                    "GPU": eval_cf.get(
                        "num_gpus_per_worker", cf["num_gpus_per_worker"]
                    ),
                    **eval_cf.get(
                        "custom_resources_per_worker", cf["custom_resources_per_worker"]
                    ),
                }
                for _ in range(cf["evaluation_num_workers"])
            ]

        # In case our I/O reader/writer requires conmpute resources.
        bundles += get_offline_io_resource_bundles(cf)

        # Return PlacementGroupFactory containing all needed resources
        # (already properly defined as device bundles).
        return PlacementGroupFactory(
            bundles=bundles,
            strategy=config.get("placement_strategy", "PACK"),
        )

    @DeveloperAPI
    def _before_evaluate(self):
        """Pre-evaluation callback."""
        pass

    @staticmethod
    def _get_env_id_and_creator(
        env_specifier: Union[str, EnvType, None], config: PartialAlgorithmConfigDict
    ) -> Tuple[Optional[str], EnvCreator]:
        """Returns env_id and creator callable given original env id from config.

        Args:
            env_specifier: An env class, an already tune registered env ID, a known
                gym env name, or None (if no env is used).
            config: The Algorithm's (maybe partial) config dict.

        Returns:
            Tuple consisting of a) env ID string and b) env creator callable.
        """
        # Environment is specified via a string.
        if isinstance(env_specifier, str):
            # An already registered env.
            if _global_registry.contains(ENV_CREATOR, env_specifier):
                return env_specifier, _global_registry.get(ENV_CREATOR, env_specifier)

            # A class path specifier.
            elif "." in env_specifier:

                def env_creator_from_classpath(env_context):
                    try:
                        env_obj = from_config(env_specifier, env_context)
                    except ValueError:
                        raise EnvError(
                            ERR_MSG_INVALID_ENV_DESCRIPTOR.format(env_specifier)
                        )
                    return env_obj

                return env_specifier, env_creator_from_classpath
            # Try gym/PyBullet/Vizdoom.
            else:
                return env_specifier, functools.partial(
                    _gym_env_creator, env_descriptor=env_specifier
                )

        elif isinstance(env_specifier, type):
            env_id = env_specifier  # .__name__

            if config.get("remote_worker_envs"):
                # Check gym version (0.22 or higher?).
                # If > 0.21, can't perform auto-wrapping of the given class as this
                # would lead to a pickle error.
                gym_version = pkg_resources.get_distribution("gym").version
                if version.parse(gym_version) >= version.parse("0.22"):
                    raise ValueError(
                        "Cannot specify a gym.Env class via `config.env` while setting "
                        "`config.remote_worker_env=True` AND your gym version is >= "
                        "0.22! Try installing an older version of gym or set `config."
                        "remote_worker_env=False`."
                    )

                @ray.remote(num_cpus=1)
                class _wrapper(env_specifier):
                    # Add convenience `_get_spaces` and `_is_multi_agent`
                    # methods:
                    def _get_spaces(self):
                        return self.observation_space, self.action_space

                    def _is_multi_agent(self):
                        from ray.rllib.env.multi_agent_env import MultiAgentEnv

                        return isinstance(self, MultiAgentEnv)

                return env_id, lambda cfg: _wrapper.remote(cfg)
            else:
                return env_id, lambda cfg: env_specifier(cfg)

        # No env -> Env creator always returns None.
        elif env_specifier is None:
            return None, lambda env_config: None

        else:
            raise ValueError(
                "{} is an invalid env specifier. ".format(env_specifier)
                + "You can specify a custom env as either a class "
                '(e.g., YourEnvCls) or a registered env id (e.g., "your_env").'
            )

    def _sync_filters_if_needed(
        self,
        from_worker: RolloutWorker,
        workers: WorkerSet,
        timeout_seconds: Optional[float] = None,
    ):
        if (
            from_worker
            and self.config.get("observation_filter", "NoFilter") != "NoFilter"
        ):
            FilterManager.synchronize(
                from_worker.filters,
                workers.remote_workers(),
                update_remote=self.config["synchronize_filters"],
                timeout_seconds=timeout_seconds,
            )
            logger.debug("synchronized filters: {}".format(from_worker.filters))

    @DeveloperAPI
    def _sync_weights_to_workers(
        self,
        *,
        worker_set: Optional[WorkerSet] = None,
        workers: Optional[List[RolloutWorker]] = None,
    ) -> None:
        """Sync "main" weights to given WorkerSet or list of workers."""
        assert worker_set is not None
        # Broadcast the new policy weights to all evaluation workers.
        logger.info("Synchronizing weights to workers.")
        weights = ray.put(self.workers.local_worker().get_state())
        worker_set.foreach_worker(lambda w: w.set_state(ray.get(weights)))

    @classmethod
    @override(Trainable)
    def resource_help(cls, config: AlgorithmConfigDict) -> str:
        return (
            "\n\nYou can adjust the resource requests of RLlib agents by "
            "setting `num_workers`, `num_gpus`, and other configs. See "
            "the DEFAULT_CONFIG defined by each agent for more info.\n\n"
            "The config of this agent is: {}".format(config)
        )

    @classmethod
    def merge_trainer_configs(
        cls,
        config1: AlgorithmConfigDict,
        config2: PartialAlgorithmConfigDict,
        _allow_unknown_configs: Optional[bool] = None,
    ) -> AlgorithmConfigDict:
        """Merges a complete Algorithm config dict with a partial override dict.

        Respects nested structures within the config dicts. The values in the
        partial override dict take priority.

        Args:
            config1: The complete Algorithm's dict to be merged (overridden)
                with `config2`.
            config2: The partial override config dict to merge on top of
                `config1`.
            _allow_unknown_configs: If True, keys in `config2` that don't exist
                in `config1` are allowed and will be added to the final config.

        Returns:
            The merged full algorithm config dict.
        """
        config1 = copy.deepcopy(config1)
        if "callbacks" in config2 and type(config2["callbacks"]) is dict:
            deprecation_warning(
                "callbacks dict interface",
                "a class extending rllib.algorithms.callbacks.DefaultCallbacks; "
                "see `rllib/examples/custom_metrics_and_callbacks.py` for an example.",
                error=True,
            )

        if _allow_unknown_configs is None:
            _allow_unknown_configs = cls._allow_unknown_configs
        return deep_update(
            config1,
            config2,
            _allow_unknown_configs,
            cls._allow_unknown_subkeys,
            cls._override_all_subkeys_if_type_changes,
            cls._override_all_key_list,
        )

    @staticmethod
    def validate_framework(config: PartialAlgorithmConfigDict) -> None:
        """Validates the config dictionary wrt the framework settings.

        Args:
            config: The config dictionary to be validated.

        """
        _tf1, _tf, _tfv = None, None, None
        _torch = None
        framework = config["framework"]
        tf_valid_frameworks = {"tf", "tf2", "tfe"}
        if framework not in tf_valid_frameworks and framework != "torch":
            return
        elif framework in tf_valid_frameworks:
            _tf1, _tf, _tfv = try_import_tf()
        else:
            _torch, _ = try_import_torch()

        def check_if_correct_nn_framework_installed():
            """Check if tf/torch experiment is running and tf/torch installed."""
            if framework in tf_valid_frameworks:
                if not (_tf1 or _tf):
                    raise ImportError(
                        (
                            "TensorFlow was specified as the 'framework' "
                            "inside of your config dictionary. However, there was "
                            "no installation found. You can install TensorFlow "
                            "via `pip install tensorflow`"
                        )
                    )
            elif framework == "torch":
                if not _torch:
                    raise ImportError(
                        (
                            "PyTorch was specified as the 'framework' inside "
                            "of your config dictionary. However, there was no "
                            "installation found. You can install PyTorch via "
                            "`pip install torch`"
                        )
                    )

        def resolve_tf_settings():
            """Check and resolve tf settings."""

            if _tf1 and config["framework"] in ["tf2", "tfe"]:
                if config["framework"] == "tf2" and _tfv < 2:
                    raise ValueError(
                        "You configured `framework`=tf2, but your installed "
                        "pip tf-version is < 2.0! Make sure your TensorFlow "
                        "version is >= 2.x."
                    )
                if not _tf1.executing_eagerly():
                    _tf1.enable_eager_execution()
                # Recommend setting tracing to True for speedups.
                logger.info(
                    f"Executing eagerly (framework='{config['framework']}'),"
                    f" with eager_tracing={config['eager_tracing']}. For "
                    "production workloads, make sure to set eager_tracing=True"
                    "  in order to match the speed of tf-static-graph "
                    "(framework='tf'). For debugging purposes, "
                    "`eager_tracing=False` is the best choice."
                )
            # Tf-static-graph (framework=tf): Recommend upgrading to tf2 and
            # enabling eager tracing for similar speed.
            elif _tf1 and config["framework"] == "tf":
                logger.info(
                    "Your framework setting is 'tf', meaning you are using "
                    "static-graph mode. Set framework='tf2' to enable eager "
                    "execution with tf2.x. You may also then want to set "
                    "eager_tracing=True in order to reach similar execution "
                    "speed as with static-graph mode."
                )

        check_if_correct_nn_framework_installed()
        resolve_tf_settings()

    @OverrideToImplementCustomLogic_CallToSuperRecommended
    @DeveloperAPI
    def validate_config(self, config: AlgorithmConfigDict) -> None:
        """Validates a given config dict for this Algorithm.

        Users should override this method to implement custom validation
        behavior. It is recommended to call `super().validate_config()` in
        this override.

        Args:
            config: The given config dict to check.

        Raises:
            ValueError: If there is something wrong with the config.
        """
        model_config = config.get("model")
        if model_config is None:
            config["model"] = model_config = {}

        # Use DefaultCallbacks class, if callbacks is None.
        if config["callbacks"] is None:
            config["callbacks"] = DefaultCallbacks
        # Check, whether given `callbacks` is a callable.
        if not callable(config["callbacks"]):
            raise ValueError(
                "`callbacks` must be a callable method that "
                "returns a subclass of DefaultCallbacks, got "
                f"{config['callbacks']}!"
            )

        # Multi-GPU settings.
        simple_optim_setting = config.get("simple_optimizer", DEPRECATED_VALUE)
        if simple_optim_setting != DEPRECATED_VALUE:
            deprecation_warning(old="simple_optimizer", error=False)

        # Validate "multiagent" sub-dict and convert policy 4-tuples to
        # PolicySpec objects.
        policies, is_multi_agent = check_multi_agent(config)

        framework = config.get("framework")
        # Multi-GPU setting: Must use MultiGPUTrainOneStep.
        if config.get("num_gpus", 0) > 1:
            if framework in ["tfe", "tf2"]:
                raise ValueError(
                    "`num_gpus` > 1 not supported yet for "
                    "framework={}!".format(framework)
                )
            elif simple_optim_setting is True:
                raise ValueError(
                    "Cannot use `simple_optimizer` if `num_gpus` > 1! "
                    "Consider not setting `simple_optimizer` in your config."
                )
            config["simple_optimizer"] = False
        # Auto-setting: Use simple-optimizer for tf-eager or multiagent,
        # otherwise: MultiGPUTrainOneStep (if supported by the algo's execution
        # plan).
        elif simple_optim_setting == DEPRECATED_VALUE:
            # tf-eager: Must use simple optimizer.
            if framework not in ["tf", "torch"]:
                config["simple_optimizer"] = True
            # Multi-agent case: Try using MultiGPU optimizer (only
            # if all policies used are DynamicTFPolicies or TorchPolicies).
            elif is_multi_agent:
                from ray.rllib.policy.dynamic_tf_policy import DynamicTFPolicy
                from ray.rllib.policy.torch_policy import TorchPolicy

                default_policy_cls = self.get_default_policy_class(config)
                if any(
                    (p.policy_class or default_policy_cls) is None
                    or not issubclass(
                        p.policy_class or default_policy_cls,
                        (DynamicTFPolicy, TorchPolicy),
                    )
                    for p in config["multiagent"]["policies"].values()
                ):
                    config["simple_optimizer"] = True
                else:
                    config["simple_optimizer"] = False
            else:
                config["simple_optimizer"] = False

        # User manually set simple-optimizer to False -> Error if tf-eager.
        elif simple_optim_setting is False:
            if framework in ["tfe", "tf2"]:
                raise ValueError(
                    "`simple_optimizer=False` not supported for "
                    "framework={}!".format(framework)
                )

        # Check model config.
        # If no preprocessing, propagate into model's config as well
        # (so model will know, whether inputs are preprocessed or not).
        if config["_disable_preprocessor_api"] is True:
            model_config["_disable_preprocessor_api"] = True
        # If no action flattening, propagate into model's config as well
        # (so model will know, whether action inputs are already flattened or
        # not).
        if config["_disable_action_flattening"] is True:
            model_config["_disable_action_flattening"] = True

        # Prev_a/r settings.
        prev_a_r = model_config.get("lstm_use_prev_action_reward", DEPRECATED_VALUE)
        if prev_a_r != DEPRECATED_VALUE:
            deprecation_warning(
                "model.lstm_use_prev_action_reward",
                "model.lstm_use_prev_action and model.lstm_use_prev_reward",
                error=False,
            )
            model_config["lstm_use_prev_action"] = prev_a_r
            model_config["lstm_use_prev_reward"] = prev_a_r

        # Check batching/sample collection settings.
        if config["batch_mode"] not in ["truncate_episodes", "complete_episodes"]:
            raise ValueError(
                "`batch_mode` must be one of [truncate_episodes|"
                "complete_episodes]! Got {}".format(config["batch_mode"])
            )

        # Store multi-agent batch count mode.
        self._by_agent_steps = (
            self.config["multiagent"].get("count_steps_by") == "agent_steps"
        )

        # Metrics settings.
        if (
            config.get("metrics_smoothing_episodes", DEPRECATED_VALUE)
            != DEPRECATED_VALUE
        ):
            deprecation_warning(
                old="metrics_smoothing_episodes",
                new="metrics_num_episodes_for_smoothing",
                error=False,
            )
            config["metrics_num_episodes_for_smoothing"] = config[
                "metrics_smoothing_episodes"
            ]
        if config.get("min_iter_time_s", DEPRECATED_VALUE) != DEPRECATED_VALUE:
            deprecation_warning(
                old="min_iter_time_s",
                new="min_time_s_per_iteration",
                error=False,
            )
            config["min_time_s_per_iteration"] = config["min_iter_time_s"] or 0

        if config.get("min_time_s_per_reporting", DEPRECATED_VALUE) != DEPRECATED_VALUE:
            deprecation_warning(
                old="min_time_s_per_reporting",
                new="min_time_s_per_iteration",
                error=False,
            )
            config["min_time_s_per_iteration"] = config["min_time_s_per_reporting"] or 0

        if (
            config.get("min_sample_timesteps_per_reporting", DEPRECATED_VALUE)
            != DEPRECATED_VALUE
        ):
            deprecation_warning(
                old="min_sample_timesteps_per_reporting",
                new="min_sample_timesteps_per_iteration",
                error=False,
            )
            config["min_sample_timesteps_per_iteration"] = (
                config["min_sample_timesteps_per_reporting"] or 0
            )

        if (
            config.get("min_train_timesteps_per_reporting", DEPRECATED_VALUE)
            != DEPRECATED_VALUE
        ):
            deprecation_warning(
                old="min_train_timesteps_per_reporting",
                new="min_train_timesteps_per_iteration",
                error=False,
            )
            config["min_train_timesteps_per_iteration"] = (
                config["min_train_timesteps_per_reporting"] or 0
            )

        if config.get("collect_metrics_timeout", DEPRECATED_VALUE) != DEPRECATED_VALUE:
            # TODO: Warn once all algos use the `training_iteration` method.
            # deprecation_warning(
            #     old="collect_metrics_timeout",
            #     new="metrics_episode_collection_timeout_s",
            #     error=False,
            # )
            config["metrics_episode_collection_timeout_s"] = config[
                "collect_metrics_timeout"
            ]

        if config.get("timesteps_per_iteration", DEPRECATED_VALUE) != DEPRECATED_VALUE:
            deprecation_warning(
                old="timesteps_per_iteration",
                new="`min_sample_timesteps_per_iteration` OR "
                "`min_train_timesteps_per_iteration`",
                error=False,
            )
            config["min_sample_timesteps_per_iteration"] = (
                config["timesteps_per_iteration"] or 0
            )
            config["timesteps_per_iteration"] = DEPRECATED_VALUE

        # Evaluation settings.

        # Deprecated setting: `evaluation_num_episodes`.
        if config.get("evaluation_num_episodes", DEPRECATED_VALUE) != DEPRECATED_VALUE:
            deprecation_warning(
                old="evaluation_num_episodes",
                new="`evaluation_duration` and `evaluation_duration_unit=episodes`",
                error=False,
            )
            config["evaluation_duration"] = config["evaluation_num_episodes"]
            config["evaluation_duration_unit"] = "episodes"
            config["evaluation_num_episodes"] = DEPRECATED_VALUE

        # If `evaluation_num_workers` > 0, warn if `evaluation_interval` is
        # None (also set `evaluation_interval` to 1).
        if config["evaluation_num_workers"] > 0 and not config["evaluation_interval"]:
            logger.warning(
                f"You have specified {config['evaluation_num_workers']} "
                "evaluation workers, but your `evaluation_interval` is None! "
                "Therefore, evaluation will not occur automatically with each"
                " call to `Algorithm.train()`. Instead, you will have to call "
                "`Algorithm.evaluate()` manually in order to trigger an "
                "evaluation run."
            )
        # If `evaluation_num_workers=0` and
        # `evaluation_parallel_to_training=True`, warn that you need
        # at least one remote eval worker for parallel training and
        # evaluation, and set `evaluation_parallel_to_training` to False.
        elif config["evaluation_num_workers"] == 0 and config.get(
            "evaluation_parallel_to_training", False
        ):
            logger.warning(
                "`evaluation_parallel_to_training` can only be done if "
                "`evaluation_num_workers` > 0! Setting "
                "`evaluation_parallel_to_training` to False."
            )
            config["evaluation_parallel_to_training"] = False

        # If `evaluation_duration=auto`, error if
        # `evaluation_parallel_to_training=False`.
        if config["evaluation_duration"] == "auto":
            if not config["evaluation_parallel_to_training"]:
                raise ValueError(
                    "`evaluation_duration=auto` not supported for "
                    "`evaluation_parallel_to_training=False`!"
                )
        # Make sure, it's an int otherwise.
        elif (
            not isinstance(config["evaluation_duration"], int)
            or config["evaluation_duration"] <= 0
        ):
            raise ValueError(
                "`evaluation_duration` ({}) must be an int and "
                ">0!".format(config["evaluation_duration"])
            )

    @staticmethod
    @ExperimentalAPI
    def validate_env(env: EnvType, env_context: EnvContext) -> None:
        """Env validator function for this Algorithm class.

        Override this in child classes to define custom validation
        behavior.

        Args:
            env: The (sub-)environment to validate. This is normally a
                single sub-environment (e.g. a gym.Env) within a vectorized
                setup.
            env_context: The EnvContext to configure the environment.

        Raises:
            Exception in case something is wrong with the given environment.
        """
        pass

    def try_recover_from_step_attempt(self, error, worker_set, ignore, recreate) -> int:
        """Try to identify and remove any unhealthy workers (incl. eval workers).

        This method is called after an unexpected remote error is encountered
        from a worker during the call to `self.step()`. It issues check requests to
        all current workers and removes any that respond with error. If no healthy
        workers remain, an error is raised.

        Returns:
            The number of remote workers recreated.
        """
        # @ray.remote RolloutWorker failure.
        if isinstance(error, RayError):
            # Try to recover w/o the failed worker.
            if ignore or recreate:
                logger.exception(
                    "Error in training or evaluation attempt! Trying to recover."
                )
            # Error out.
            else:
                logger.warning(
                    "Worker crashed during training or evaluation! "
                    "To try to continue without failed "
                    "worker(s), set `ignore_worker_failures=True`. "
                    "To try to recover the failed worker(s), set "
                    "`recreate_failed_workers=True`."
                )
                raise error
        # Any other exception.
        else:
            # Allow logs messages to propagate.
            time.sleep(0.5)
            raise error

        removed_workers, new_workers = [], []
        # Search for failed workers and try to recover (restart) them.
        if recreate:
            removed_workers, new_workers = worker_set.recreate_failed_workers(
                local_worker_for_synching=self.workers.local_worker()
            )
        elif ignore:
            removed_workers = worker_set.remove_failed_workers()

        # If `worker_set` is the main training WorkerSet: `self.workers`.
        if worker_set is getattr(self, "workers", None):
            # Call the `on_worker_failures` callback.
            self.on_worker_failures(removed_workers, new_workers)

            # Recreate execution_plan iterator.
            if not self.config.get("_disable_execution_plan_api") and callable(
                self.execution_plan
            ):
                logger.warning("Recreating execution plan after failure")
                self.train_exec_impl = self.execution_plan(
                    worker_set, self.config, **self._kwargs_for_execution_plan()
                )
        elif self._evaluation_async_req_manager is not None and worker_set is getattr(
            self, "evaluation_workers", None
        ):
            self._evaluation_async_req_manager.remove_workers(removed_workers)
            self._evaluation_async_req_manager.add_workers(new_workers)

        return len(new_workers)

    def on_worker_failures(
        self, removed_workers: List[ActorHandle], new_workers: List[ActorHandle]
    ):
        """Called after a worker failure is detected.

        Args:
            removed_workers: List of removed workers.
            new_workers: List of new workers.
        """
        pass

    @override(Trainable)
    def _export_model(
        self, export_formats: List[str], export_dir: str
    ) -> Dict[str, str]:
        ExportFormat.validate(export_formats)
        exported = {}
        if ExportFormat.CHECKPOINT in export_formats:
            path = os.path.join(export_dir, ExportFormat.CHECKPOINT)
            self.export_policy_checkpoint(path)
            exported[ExportFormat.CHECKPOINT] = path
        if ExportFormat.MODEL in export_formats:
            path = os.path.join(export_dir, ExportFormat.MODEL)
            self.export_policy_model(path)
            exported[ExportFormat.MODEL] = path
        if ExportFormat.ONNX in export_formats:
            path = os.path.join(export_dir, ExportFormat.ONNX)
            self.export_policy_model(path, onnx=int(os.getenv("ONNX_OPSET", "11")))
            exported[ExportFormat.ONNX] = path
        return exported

    def import_model(self, import_file: str):
        """Imports a model from import_file.

        Note: Currently, only h5 files are supported.

        Args:
            import_file: The file to import the model from.

        Returns:
            A dict that maps ExportFormats to successfully exported models.
        """
        # Check for existence.
        if not os.path.exists(import_file):
            raise FileNotFoundError(
                "`import_file` '{}' does not exist! Can't import Model.".format(
                    import_file
                )
            )
        # Get the format of the given file.
        import_format = "h5"  # TODO(sven): Support checkpoint loading.

        ExportFormat.validate([import_format])
        if import_format != ExportFormat.H5:
            raise NotImplementedError
        else:
            return self.import_policy_model_from_h5(import_file)

    @PublicAPI
    def __getstate__(self) -> Dict:
        """Returns current state of Algorithm, sufficient to restore it from scratch.

        Returns:
            The current state dict of this Algorithm, which can be used to sufficiently
            restore the algorithm from scratch without any other information.
        """
        # Add config to state so complete Algorithm can be reproduced w/o.
        state = {
            "algorithm_class": type(self),
            "config": self.config,
        }

        if hasattr(self, "workers"):
            state["worker"] = self.workers.local_worker().get_state()

        # TODO: Experimental functionality: Store contents of replay buffer
        #  to checkpoint, only if user has configured this.
        if self.local_replay_buffer is not None and self.config.get(
            "store_buffer_in_checkpoints"
        ):
            state["local_replay_buffer"] = self.local_replay_buffer.get_state()

        if self.train_exec_impl is not None:
            state["train_exec_impl"] = self.train_exec_impl.shared_metrics.get().save()

        return state

    @PublicAPI
    def __setstate__(self, state) -> None:
        """Sets the algorithm to the provided state.

        Args:
            state: The state dict to restore this Algorithm instance to. `state` may
                have been returned by a call to an Algorithm's `get_state()` method.
        """

        # TODO (sven): Validate that our config and the config in state are compatible.
        #  For example, the model architectures may differ.

        if hasattr(self, "workers") and "worker" in state:
            self.workers.local_worker().set_state(state["worker"])
            remote_state = ray.put(state["worker"])
            for r in self.workers.remote_workers():
                r.set_state.remote(remote_state)
            if self.evaluation_workers:
                # If evaluation workers are used, also restore the policies
                # there in case they are used for evaluation purpose.
                for r in self.evaluation_workers.remote_workers():
                    r.set_state.remote(remote_state)
        # If necessary, restore replay data as well.
        if self.local_replay_buffer is not None:
            # TODO: Experimental functionality: Restore contents of replay
            #  buffer from checkpoint, only if user has configured this.
            if self.config.get("store_buffer_in_checkpoints"):
                if "local_replay_buffer" in state:
                    self.local_replay_buffer.set_state(state["local_replay_buffer"])
                else:
                    logger.warning(
                        "`store_buffer_in_checkpoints` is True, but no replay "
                        "data found in state!"
                    )
            elif "local_replay_buffer" in state and log_once(
                "no_store_buffer_in_checkpoints_but_data_found"
            ):
                logger.warning(
                    "`store_buffer_in_checkpoints` is False, but some replay "
                    "data found in state!"
                )

        if self.train_exec_impl is not None:
            self.train_exec_impl.shared_metrics.get().restore(state["train_exec_impl"])

    @staticmethod
    def _checkpoint_to_state(
        checkpoint: Union[str, Checkpoint],
        policies: Optional[Container[PolicyID]] = None,
    ) -> Tuple[Dict, str]:
        """Converts a checkpoint directory or object to a proper Algorithm state dict.

        The returned state dict can be used inside self.__setstate__().

        Args:
            checkpoint: Either the checkpoint directory or AIR Checkpoint object to
                translate into a proper Algorithm state dict.
            policies: Optional list/set of PolicyIDs. If not None, only those policies
                listed here will be included in the returned state. Note that
                state items such as filters, the `is_policy_to_train` function, as
                well as the multi-agent `policies` dict will be adjusted as well,
                based on this arg.

        Returns:
             A state dict usable within the `self.__setstate__()` method.
        """
        # Do we have an old ("v0") single checkpoint file?
        v0_checkpoint_file = None

        # `checkpoint` is a str: Could be checkpoint file (older checkpoint versions)
        # or a directory.
        if isinstance(checkpoint, str):
            # Checkpoint is dir: Figure out whether this is an older checkpoint format
            # (with a `checkpoint-\d+` file in it).
            if os.path.isdir(checkpoint):
                for file in os.listdir(checkpoint):
                    path_file = os.path.join(checkpoint, file)
                    if os.path.isfile(path_file) and re.match("checkpoint-\\d+", file):
                        v0_checkpoint_file = path_file
                        break
                checkpoint = Checkpoint.from_directory(checkpoint)
            # Checkpoint is a file: Use as-is (interpreting it as old checkpoint
            # version).
            elif os.path.isfile(checkpoint):
                v0_checkpoint_file = checkpoint
                checkpoint = Checkpoint.from_directory(os.path.dirname(checkpoint))
            else:
                raise ValueError(
                    f"Given checkpoint ({checkpoint}) not found! Must be a "
                    "checkpoint directory (or a file for older checkpoint versions)."
                )

        # Open main state file of checkpoint (or v0_checkpoint_file itself).
        with tempfile.TemporaryDirectory() as tmp_dir:
            checkpoint.to_directory(tmp_dir)
            state_file = v0_checkpoint_file or os.path.join(tmp_dir, "state.pkl")

            if not os.path.isfile(state_file):
                raise ValueError(
                    "Given checkpoint does not seem to be valid! No file "
                    "with the name `state.pkl` (or `checkpoint-[0-9]+`) found. "
                    "It's possible that you have passed an older checkpoint version. "
                    "In this case, do the following:\n"
                    "1) Create a new Algorithm object using the original config.\n"
                    "2) Call the `restore()` method of this algo object passing it"
                    " your older checkpoint dir."
                )

            state = pickle.load(open(state_file, "rb"))

            # New checkpoint format: Policies are in separate sub-dirs.
            # Note: Algorithms like ES/ARS don't have a WorkerSet, so we just return
            # the plain state here.
            if not v0_checkpoint_file and state.get("worker") is not None:
                worker_state = state["worker"]

                # TODO: Remove filters once they are part of policies (via connectors).
                policies = set(
                    policies if policies is not None else worker_state["filters"].keys()
                )

                # Remove policies entirely from filters that are not in `policies`.
                worker_state["filters"] = {
                    pid: filter
                    for pid, filter in worker_state["filters"].items()
                    if pid in policies
                }
                # Remove policies from multiagent dict that are not in `policies`.
                policies_dict = state["config"]["multiagent"]["policies"]
                policies_dict = {
                    pid: spec for pid, spec in policies_dict.items() if pid in policies
                }
                state["config"]["multiagent"]["policies"] = policies_dict

                # Prepare local `worker` state to add policies' states into it,
                # read from separate policy checkpoint files.
                state["worker"]["state"] = {}
                for pid in policies:
                    policy_state_file = os.path.join(
                        tmp_dir, "policies", pid, "policy_state.pkl"
                    )
                    if not os.path.isfile(policy_state_file):
                        raise ValueError(
                            "Given checkpoint does not seem to be valid! No policy "
                            f"state file found for PID={pid}. "
                            f"The file not found is: {policy_state_file}."
                        )

                    state["worker"]["state"][pid] = pickle.load(
                        open(policy_state_file, "rb")
                    )

            return state, v0_checkpoint_file

    @DeveloperAPI
    def _create_local_replay_buffer_if_necessary(
        self, config: PartialAlgorithmConfigDict
    ) -> Optional[MultiAgentReplayBuffer]:
        """Create a MultiAgentReplayBuffer instance if necessary.

        Args:
            config: Algorithm-specific configuration data.

        Returns:
            MultiAgentReplayBuffer instance based on algorithm config.
            None, if local replay buffer is not needed.
        """
        if not config.get("replay_buffer_config") or config["replay_buffer_config"].get(
            "no_local_replay_buffer" or config.get("no_local_replay_buffer")
        ):
            return

        buffer_type = config["replay_buffer_config"]["type"]
        return from_config(buffer_type, config["replay_buffer_config"])

    @DeveloperAPI
    def _kwargs_for_execution_plan(self):
        kwargs = {}
        if self.local_replay_buffer is not None:
            kwargs["local_replay_buffer"] = self.local_replay_buffer
        return kwargs

    def _run_one_training_iteration(self) -> Tuple[ResultDict, "TrainIterCtx"]:
        """Runs one training iteration (self.iteration will be +1 after this).

        Calls `self.training_step()` repeatedly until the minimum time (sec),
        sample- or training steps have been reached.

        Returns:
            The results dict from the training iteration.
        """
        # In case we are training (in a thread) parallel to evaluation,
        # we may have to re-enable eager mode here (gets disabled in the
        # thread).
        if (
            self.config.get("framework") in ["tf2", "tfe"]
            and not tf.executing_eagerly()
        ):
            tf1.enable_eager_execution()

        results = None
        # Create a step context ...
        with TrainIterCtx(algo=self) as train_iter_ctx:
            # .. so we can query it whether we should stop the iteration loop (e.g.
            # when we have reached `min_time_s_per_iteration`).
            num_recreated = 0
            while not train_iter_ctx.should_stop(results):
                # Try to train one step.
                try:
                    with self._timers[TRAINING_ITERATION_TIMER]:
                        if self.config["_disable_execution_plan_api"]:
                            results = self.training_step()
                        else:
                            results = next(self.train_exec_impl)
                # In case of any failures, try to ignore/recover the failed workers.
                except Exception as e:
                    num_recreated += self.try_recover_from_step_attempt(
                        error=e,
                        worker_set=self.workers,
                        ignore=self.config["ignore_worker_failures"],
                        recreate=self.config["recreate_failed_workers"],
                    )
            results["num_recreated_workers"] = num_recreated

        return results, train_iter_ctx

    def _run_one_evaluation(
        self,
        train_future: Optional[concurrent.futures.ThreadPoolExecutor] = None,
    ) -> ResultDict:
        """Runs evaluation step via `self.evaluate()` and handling worker failures.

        Args:
            train_future: In case, we are training and avaluating in parallel,
                this arg carries the currently running ThreadPoolExecutor
                object that runs the training iteration

        Returns:
            The results dict from the evaluation call.
        """
        eval_results = {
            "evaluation": {
                "episode_reward_max": np.nan,
                "episode_reward_min": np.nan,
                "episode_reward_mean": np.nan,
            }
        }
        eval_results["evaluation"]["num_recreated_workers"] = 0

        eval_func_to_use = (
            self._evaluate_async
            if self.config["enable_async_evaluation"]
            else self.evaluate
        )

        num_recreated = 0

        try:
            if self.config["evaluation_duration"] == "auto":
                assert (
                    train_future is not None
                    and self.config["evaluation_parallel_to_training"]
                )
                unit = self.config["evaluation_duration_unit"]
                eval_results = eval_func_to_use(
                    duration_fn=functools.partial(
                        self._automatic_evaluation_duration_fn,
                        unit,
                        self.config["evaluation_num_workers"],
                        self.config["evaluation_config"],
                        train_future,
                    )
                )
            # Run `self.evaluate()` only once per training iteration.
            else:
                eval_results = eval_func_to_use()

        # In case of any failures, try to ignore/recover the failed evaluation workers.
        except Exception as e:
            num_recreated = self.try_recover_from_step_attempt(
                error=e,
                worker_set=self.evaluation_workers,
                ignore=self.config["evaluation_config"].get("ignore_worker_failures"),
                recreate=self.config["evaluation_config"].get(
                    "recreate_failed_workers"
                ),
            )

        # Add number of healthy evaluation workers after this iteration.
        eval_results["evaluation"]["num_healthy_workers"] = (
            len(self.evaluation_workers.remote_workers())
            if self.evaluation_workers is not None
            else 0
        )
        eval_results["evaluation"]["num_recreated_workers"] = num_recreated

        return eval_results

    def _run_one_training_iteration_and_evaluation_in_parallel(
        self,
    ) -> Tuple[ResultDict, "TrainIterCtx"]:
        """Runs one training iteration and one evaluation step in parallel.

        First starts the training iteration (via `self._run_one_training_iteration()`)
        within a ThreadPoolExecutor, then runs the evaluation step in parallel.
        In auto-duration mode (config.evaluation_duration=auto), makes sure the
        evaluation step takes roughly the same time as the training iteration.

        Returns:
            The accumulated training and evaluation results.
        """
        with concurrent.futures.ThreadPoolExecutor() as executor:
            train_future = executor.submit(lambda: self._run_one_training_iteration())
            # Pass the train_future into `self._run_one_evaluation()` to allow it
            # to run exactly as long as the training iteration takes in case
            # evaluation_duration=auto.
            results = self._run_one_evaluation(train_future)
            # Collect the training results from the future.
            train_results, train_iter_ctx = train_future.result()
            results.update(train_results)

        return results, train_iter_ctx

    @staticmethod
    def _automatic_evaluation_duration_fn(
        unit, num_eval_workers, eval_cfg, train_future, num_units_done
    ):
        # Training is done and we already ran at least one
        # evaluation -> Nothing left to run.
        if num_units_done > 0 and train_future.done():
            return 0
        # Count by episodes. -> Run n more
        # (n=num eval workers).
        elif unit == "episodes":
            return num_eval_workers
        # Count by timesteps. -> Run n*m*p more
        # (n=num eval workers; m=rollout fragment length;
        # p=num-envs-per-worker).
        else:
            return (
                num_eval_workers
                * eval_cfg["rollout_fragment_length"]
                * eval_cfg["num_envs_per_worker"]
            )

    def _compile_iteration_results(
        self, *, episodes_this_iter, step_ctx, iteration_results=None
    ):
        # Return dict.
        results: ResultDict = {}
        iteration_results = iteration_results or {}

        # Evaluation results.
        if "evaluation" in iteration_results:
            results["evaluation"] = iteration_results.pop("evaluation")

        # Custom metrics and episode media.
        results["custom_metrics"] = iteration_results.pop("custom_metrics", {})
        results["episode_media"] = iteration_results.pop("episode_media", {})
        results["num_recreated_workers"] = iteration_results.pop(
            "num_recreated_workers", 0
        )

        # Learner info.
        results["info"] = {LEARNER_INFO: iteration_results}

        # Calculate how many (if any) of older, historical episodes we have to add to
        # `episodes_this_iter` in order to reach the required smoothing window.
        episodes_for_metrics = episodes_this_iter[:]
        missing = self.config["metrics_num_episodes_for_smoothing"] - len(
            episodes_this_iter
        )
        # We have to add some older episodes to reach the smoothing window size.
        if missing > 0:
            episodes_for_metrics = self._episode_history[-missing:] + episodes_this_iter
            assert (
                len(episodes_for_metrics)
                <= self.config["metrics_num_episodes_for_smoothing"]
            )
        # Note that when there are more than `metrics_num_episodes_for_smoothing`
        # episodes in `episodes_for_metrics`, leave them as-is. In this case, we'll
        # compute the stats over that larger number.

        # Add new episodes to our history and make sure it doesn't grow larger than
        # needed.
        self._episode_history.extend(episodes_this_iter)
        self._episode_history = self._episode_history[
            -self.config["metrics_num_episodes_for_smoothing"] :
        ]
        results["sampler_results"] = summarize_episodes(
            episodes_for_metrics,
            episodes_this_iter,
            self.config["keep_per_episode_custom_metrics"],
        )
        # TODO: Don't dump sampler results into top-level.
        results.update(results["sampler_results"])

        results["num_healthy_workers"] = len(self.workers.remote_workers())

        # Train-steps- and env/agent-steps this iteration.
        for c in [
            NUM_AGENT_STEPS_SAMPLED,
            NUM_AGENT_STEPS_TRAINED,
            NUM_ENV_STEPS_SAMPLED,
            NUM_ENV_STEPS_TRAINED,
        ]:
            results[c] = self._counters[c]
        if self._by_agent_steps:
            results[NUM_AGENT_STEPS_SAMPLED + "_this_iter"] = step_ctx.sampled
            results[NUM_AGENT_STEPS_TRAINED + "_this_iter"] = step_ctx.trained
            # TODO: For CQL and other algos, count by trained steps.
            results["timesteps_total"] = self._counters[NUM_AGENT_STEPS_SAMPLED]
            # TODO: Backward compatibility.
            results[STEPS_TRAINED_THIS_ITER_COUNTER] = step_ctx.trained
        else:
            results[NUM_ENV_STEPS_SAMPLED + "_this_iter"] = step_ctx.sampled
            results[NUM_ENV_STEPS_TRAINED + "_this_iter"] = step_ctx.trained
            # TODO: For CQL and other algos, count by trained steps.
            results["timesteps_total"] = self._counters[NUM_ENV_STEPS_SAMPLED]
            # TODO: Backward compatibility.
            results[STEPS_TRAINED_THIS_ITER_COUNTER] = step_ctx.trained
        # TODO: Backward compatibility.
        results["agent_timesteps_total"] = self._counters[NUM_AGENT_STEPS_SAMPLED]

        # Process timer results.
        timers = {}
        for k, timer in self._timers.items():
            timers["{}_time_ms".format(k)] = round(timer.mean * 1000, 3)
            if timer.has_units_processed():
                timers["{}_throughput".format(k)] = round(timer.mean_throughput, 3)
        results["timers"] = timers

        # Process counter results.
        counters = {}
        for k, counter in self._counters.items():
            counters[k] = counter
        results["counters"] = counters
        # TODO: Backward compatibility.
        results["info"].update(counters)

        return results

    def __repr__(self):
        return type(self).__name__

    def _record_usage(self, config):
        """Record the framework and algorithm used.

        Args:
            config: Algorithm config dict.
        """
        record_extra_usage_tag(TagKey.RLLIB_FRAMEWORK, config["framework"])
        record_extra_usage_tag(TagKey.RLLIB_NUM_WORKERS, str(config["num_workers"]))
        alg = self.__class__.__name__
        # We do not want to collect user defined algorithm names.
        if alg not in ALL_ALGORITHMS:
            alg = "USER_DEFINED"
        record_extra_usage_tag(TagKey.RLLIB_ALGORITHM, alg)

    @Deprecated(new="Algorithm.compute_single_action()", error=False)
    def compute_action(self, *args, **kwargs):
        return self.compute_single_action(*args, **kwargs)

    @Deprecated(new="logic moved into `self.step()`", error=True)
    def step_attempt(self):
        pass

    @Deprecated(new="construct WorkerSet(...) instance directly", error=False)
    def _make_workers(
        self,
        *,
        env_creator: EnvCreator,
        validate_env: Optional[Callable[[EnvType, EnvContext], None]],
        policy_class: Type[Policy],
        config: AlgorithmConfigDict,
        num_workers: int,
        local_worker: bool = True,
    ) -> WorkerSet:
        return WorkerSet(
            env_creator=env_creator,
            validate_env=validate_env,
            policy_class=policy_class,
            trainer_config=config,
            num_workers=num_workers,
            local_worker=local_worker,
            logdir=self.logdir,
        )

    @staticmethod
    @Deprecated(new="Algorithm.validate_config()", error=False)
    def _validate_config(config, trainer_or_none):
        assert trainer_or_none is not None
        return trainer_or_none.validate_config(config)


# TODO: Create a dict that throw a deprecation warning once we have fully moved
#  to AlgorithmConfig() objects (some algos still missing).
COMMON_CONFIG: AlgorithmConfigDict = AlgorithmConfig(Algorithm).to_dict()


class TrainIterCtx:
    def __init__(self, algo: Algorithm):
        self.algo = algo

    def __enter__(self):
        # Before first call to `step()`, `results` is expected to be None ->
        # Start with self.failures=-1 -> set to 0 before the very first call
        # to `self.step()`.
        self.failures = -1

        self.time_start = time.time()
        self.sampled = 0
        self.trained = 0
        self.init_env_steps_sampled = self.algo._counters[NUM_ENV_STEPS_SAMPLED]
        self.init_env_steps_trained = self.algo._counters[NUM_ENV_STEPS_TRAINED]
        self.init_agent_steps_sampled = self.algo._counters[NUM_AGENT_STEPS_SAMPLED]
        self.init_agent_steps_trained = self.algo._counters[NUM_AGENT_STEPS_TRAINED]
        self.failure_tolerance = self.algo.config[
            "num_consecutive_worker_failures_tolerance"
        ]
        return self

    def __exit__(self, *args):
        pass

    def should_stop(self, results):

        # Before first call to `step()`.
        if results is None:
            # Fail after n retries.
            self.failures += 1
            if self.failures > self.failure_tolerance:
                raise RuntimeError(
                    "More than `num_consecutive_worker_failures_tolerance="
                    f"{self.failure_tolerance}` consecutive worker failures! "
                    "Exiting."
                )
            # Continue to very first `step()` call or retry `step()` after
            # a (tolerable) failure.
            return False

        # Stopping criteria: Only when using the `training_iteration`
        # API, b/c for the `exec_plan` API, the logic to stop is
        # already built into the execution plans via the
        # `StandardMetricsReporting` op.
        elif self.algo.config["_disable_execution_plan_api"]:
            if self.algo._by_agent_steps:
                self.sampled = (
                    self.algo._counters[NUM_AGENT_STEPS_SAMPLED]
                    - self.init_agent_steps_sampled
                )
                self.trained = (
                    self.algo._counters[NUM_AGENT_STEPS_TRAINED]
                    - self.init_agent_steps_trained
                )
            else:
                self.sampled = (
                    self.algo._counters[NUM_ENV_STEPS_SAMPLED]
                    - self.init_env_steps_sampled
                )
                self.trained = (
                    self.algo._counters[NUM_ENV_STEPS_TRAINED]
                    - self.init_env_steps_trained
                )

            min_t = self.algo.config["min_time_s_per_iteration"]
            min_sample_ts = self.algo.config["min_sample_timesteps_per_iteration"]
            min_train_ts = self.algo.config["min_train_timesteps_per_iteration"]
            # Repeat if not enough time has passed or if not enough
            # env|train timesteps have been processed (or these min
            # values are not provided by the user).
            if (
                (not min_t or time.time() - self.time_start >= min_t)
                and (not min_sample_ts or self.sampled >= min_sample_ts)
                and (not min_train_ts or self.trained >= min_train_ts)
            ):
                return True
            else:
                return False
        # No errors (we got results != None) -> Return True
        # (meaning: yes, should stop -> no further step attempts).
        else:
            return True<|MERGE_RESOLUTION|>--- conflicted
+++ resolved
@@ -1644,13 +1644,7 @@
             ]
         ] = None,
         evaluation_workers: bool = True,
-<<<<<<< HEAD
-        worker_list: Optional[List[Union[RolloutWorker, ActorHandle]]] = None,
-        # Deprecated args:
-        workers=None,
-=======
         workers: Optional[List[Union[RolloutWorker, ActorHandle]]] = None,
->>>>>>> 03c7bca1
     ) -> Optional[Policy]:
         """Adds a new policy to this Algorithm.
 
@@ -1688,39 +1682,14 @@
 
         Returns:
             The newly added policy (the copy that got added to the local
-<<<<<<< HEAD
-            worker). If `worker_list` was provided, None is returned.
-=======
             worker). If `workers` was provided, None is returned.
->>>>>>> 03c7bca1
-
-        Raises:
-            ValueError: If both `policy_cls` AND `policy` are provided.
-            KeyError: If the given `policy_id` already exists in this Algorithm.
-        """
-<<<<<<< HEAD
-        # Deprecated args.
-        if workers is not None:
-            deprecation_warning(
-                old="Algorithm.add_policy(.., workers=...)",
-                new="Algorithm.add_policy(.., worker_list=...)",
-                error=False,
-            )
-            worker_list = workers
-
-        # Worker list is explicitly provided -> Use only those workers (local or remote)
-        # specified.
-        if worker_list is not None:
-            RolloutWorker.add_policy_to_workers(
-                worker_list,
-=======
+        """
         # Worker list is explicitly provided -> Use only those workers (local or remote)
         # specified.
         if workers is not None:
             # Call static utility method.
             WorkerSet.add_policy_to_workers(
                 workers,
->>>>>>> 03c7bca1
                 policy_id,
                 policy_cls,
                 policy,
@@ -1746,11 +1715,7 @@
             )
 
             # Add to evaluation workers, if necessary.
-<<<<<<< HEAD
-            if evaluation_workers and self.evaluation_workers is not None:
-=======
             if evaluation_workers is True and self.evaluation_workers is not None:
->>>>>>> 03c7bca1
                 self.evaluation_workers.add_policy(
                     policy_id,
                     policy_cls,
