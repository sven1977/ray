--- conflicted
+++ resolved
@@ -68,17 +68,11 @@
         self.use_gae = True
         self.lambda_ = 1.0
 
-<<<<<<< HEAD
-        # TODO (sven): Deprecate grad_clip setting once all-in on new Learner API.
-        self.grad_clip = 40.0
-        self.grad_clip_by_global_norm = 40.0
-=======
         self.grad_clip = 40.0
         # Note: Only when using _enable_learner_api=True can the clipping mode be
         # configured by the user. On the old API stack, RLlib will always clip by
         # global_norm, no matter the value of `grad_clip_by`.
         self.grad_clip_by = "global_norm"
->>>>>>> 86fe469b
 
         self.lr_schedule = None
         self.vf_loss_coeff = 0.5
