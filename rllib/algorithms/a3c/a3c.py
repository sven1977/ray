import logging
from typing import Any, Dict, List, Optional, Type, Union

from ray.rllib.algorithms.algorithm import Algorithm
from ray.rllib.algorithms.algorithm_config import AlgorithmConfig, NotProvided
from ray.rllib.evaluation.rollout_worker import RolloutWorker
from ray.rllib.policy.policy import Policy
from ray.rllib.utils.annotations import override
from ray.rllib.utils.deprecation import Deprecated
from ray.rllib.utils.metrics import (
    APPLY_GRADS_TIMER,
    GRAD_WAIT_TIMER,
    NUM_AGENT_STEPS_SAMPLED,
    NUM_AGENT_STEPS_TRAINED,
    NUM_ENV_STEPS_SAMPLED,
    NUM_ENV_STEPS_TRAINED,
    SYNCH_WORKER_WEIGHTS_TIMER,
)
from ray.rllib.utils.metrics.learner_info import LearnerInfoBuilder
<<<<<<< HEAD
from ray.rllib.utils.typing import (
    ResultDict,
)
=======
from ray.rllib.utils.typing import ResultDict
>>>>>>> 289394e2

logger = logging.getLogger(__name__)


class A3CConfig(AlgorithmConfig):
    """Defines a configuration class from which a A3C Algorithm can be built.

    Example:
        >>> from ray import tune
        >>> from ray.rllib.algorithms.a3c import A3CConfig
        >>> config = A3CConfig() # doctest: +SKIP
        >>> config = config.training(lr=0.01, grad_clip=30.0) # doctest: +SKIP
        >>> config = config.resources(num_gpus=0) # doctest: +SKIP
        >>> config = config.rollouts(num_rollout_workers=4) # doctest: +SKIP
        >>> config = config.environment("CartPole-v1") # doctest: +SKIP
        >>> print(config.to_dict())  # doctest: +SKIP
        >>> # Build a Algorithm object from the config and run 1 training iteration.
        >>> algo = config.build()  # doctest: +SKIP
        >>> algo.train()  # doctest: +SKIP

    Example:
        >>> from ray.rllib.algorithms.a3c import A3CConfig
        >>> config = A3CConfig()
        >>> # Print out some default values.
        >>> print(config.sample_async)  # doctest: +SKIP
        >>> # Update the config object.
        >>> config = config.training( # doctest: +SKIP
        ...     lr=tune.grid_search([0.001, 0.0001]), use_critic=False)
        >>> # Set the config object's env.
        >>> config = config.environment(env="CartPole-v1") # doctest: +SKIP
        >>> # Use to_dict() to get the old-style python config dict
        >>> # when running with tune.
        >>> tune.Tuner(  # doctest: +SKIP
        ...     "A3C",
        ...     stop={"episode_reward_mean": 200},
        ...     param_space=config.to_dict(),
        ... ).fit()
    """

    def __init__(self, algo_class=None):
        """Initializes a A3CConfig instance."""
        super().__init__(algo_class=algo_class or A3C)

        # fmt: off
        # __sphinx_doc_begin__
        #
        # A3C specific settings.
        self.use_critic = True
        self.use_gae = True
        self.lambda_ = 1.0
        self.grad_clip = 40.0
        self.lr_schedule = None
        self.vf_loss_coeff = 0.5
        self.entropy_coeff = 0.01
        self.entropy_coeff_schedule = None
        self.sample_async = True

        # Override some of AlgorithmConfig's default values with PPO-specific values.
        self.num_rollout_workers = 2
        self.rollout_fragment_length = 10
        self.lr = 0.0001
        # Min time (in seconds) per reporting.
        # This causes not every call to `training_iteration` to be reported,
        # but to wait until n seconds have passed and then to summarize the
        # thus far collected results.
        self.min_time_s_per_iteration = 5
        # __sphinx_doc_end__
        # fmt: on

    @override(AlgorithmConfig)
    def training(
        self,
        *,
        lr_schedule: Optional[List[List[Union[int, float]]]] = NotProvided,
        use_critic: Optional[bool] = NotProvided,
        use_gae: Optional[bool] = NotProvided,
        lambda_: Optional[float] = NotProvided,
        grad_clip: Optional[float] = NotProvided,
        vf_loss_coeff: Optional[float] = NotProvided,
        entropy_coeff: Optional[float] = NotProvided,
        entropy_coeff_schedule: Optional[List[List[Union[int, float]]]] = NotProvided,
        sample_async: Optional[bool] = NotProvided,
        **kwargs,
    ) -> "A3CConfig":
        """Sets the training related configuration.

        Args:
            lr_schedule: Learning rate schedule. In the format of
                [[timestep, lr-value], [timestep, lr-value], ...]
                Intermediary timesteps will be assigned to interpolated learning rate
                values. A schedule should normally start from timestep 0.
            use_critic: Should use a critic as a baseline (otherwise don't use value
                baseline; required for using GAE).
            use_gae: If true, use the Generalized Advantage Estimator (GAE)
                with a value function, see https://arxiv.org/pdf/1506.02438.pdf.
            lambda_: GAE(gamma) parameter.
            grad_clip: Max global norm for each gradient calculated by worker.
            vf_loss_coeff: Value Function Loss coefficient.
            entropy_coeff: Coefficient of the entropy regularizer.
            entropy_coeff_schedule: Decay schedule for the entropy regularizer.
            sample_async: Whether workers should sample async. Note that this
                increases the effective rollout_fragment_length by up to 5x due
                to async buffering of batches.

        Returns:
            This updated AlgorithmConfig object.
        """
        # Pass kwargs onto super's `training()` method.
        super().training(**kwargs)

        if lr_schedule is not NotProvided:
            self.lr_schedule = lr_schedule
        if use_critic is not NotProvided:
            self.lr_schedule = use_critic
        if use_gae is not NotProvided:
            self.use_gae = use_gae
        if lambda_ is not NotProvided:
            self.lambda_ = lambda_
        if grad_clip is not NotProvided:
            self.grad_clip = grad_clip
        if vf_loss_coeff is not NotProvided:
            self.vf_loss_coeff = vf_loss_coeff
        if entropy_coeff is not NotProvided:
            self.entropy_coeff = entropy_coeff
        if entropy_coeff_schedule is not NotProvided:
            self.entropy_coeff_schedule = entropy_coeff_schedule
        if sample_async is not NotProvided:
            self.sample_async = sample_async

        return self

    @override(AlgorithmConfig)
    def validate(self) -> None:
        # Call super's validation method.
        super().validate()

        if self.entropy_coeff < 0:
            raise ValueError("`entropy_coeff` must be >= 0.0!")
        if self.num_rollout_workers <= 0 and self.sample_async:
            raise ValueError("`num_workers` for A3C must be >= 1!")


class A3C(Algorithm):
    @classmethod
    @override(Algorithm)
    def get_default_config(cls) -> AlgorithmConfig:
        return A3CConfig()

<<<<<<< HEAD
    @override(Algorithm)
    def setup(self, config: AlgorithmConfig):
        super().setup(config)
        self._worker_manager = AsyncRequestsManager(
            self.workers.remote_workers(), max_remote_requests_in_flight_per_worker=1
        )

=======
>>>>>>> 289394e2
    @classmethod
    @override(Algorithm)
    def get_default_policy_class(
        cls, config: AlgorithmConfig
    ) -> Optional[Type[Policy]]:
        if config["framework"] == "torch":
            from ray.rllib.algorithms.a3c.a3c_torch_policy import A3CTorchPolicy

            return A3CTorchPolicy
        elif config["framework"] == "tf":
            from ray.rllib.algorithms.a3c.a3c_tf_policy import A3CTF1Policy

            return A3CTF1Policy
        else:
            from ray.rllib.algorithms.a3c.a3c_tf_policy import A3CTF2Policy

            return A3CTF2Policy

    def training_step(self) -> ResultDict:
        # Shortcut.
        local_worker = self.workers.local_worker()

        # Define the function executed in parallel by all RolloutWorkers to collect
        # samples + compute and return gradients (and other information).

        def sample_and_compute_grads(worker: RolloutWorker) -> Dict[str, Any]:
            """Call sample() and compute_gradients() remotely on workers."""
            samples = worker.sample()
            grads, infos = worker.compute_gradients(samples)
            return {
                "grads": grads,
                "infos": infos,
                "agent_steps": samples.agent_steps(),
                "env_steps": samples.env_steps(),
            }

        # Perform rollouts and gradient calculations asynchronously.
        with self._timers[GRAD_WAIT_TIMER]:
            # Results are a mapping from ActorHandle (RolloutWorker) to their
            # returned gradient calculation results.
            self.workers.foreach_worker_async(
                func=sample_and_compute_grads,
                healthy_only=True,
            )
            async_results = self.workers.fetch_ready_async_reqs()

        # Loop through all fetched worker-computed gradients (if any)
        # and apply them - one by one - to the local worker's model.
        # After each apply step (one step per worker that returned some gradients),
        # update that particular worker's weights.
        global_vars = None
        learner_info_builder = LearnerInfoBuilder(num_devices=1)
        for worker_id, result in async_results:
            # Apply gradients to local worker.
            with self._timers[APPLY_GRADS_TIMER]:
                local_worker.apply_gradients(result["grads"])
            self._timers[APPLY_GRADS_TIMER].push_units_processed(result["agent_steps"])

            # Update all step counters.
            self._counters[NUM_AGENT_STEPS_SAMPLED] += result["agent_steps"]
            self._counters[NUM_ENV_STEPS_SAMPLED] += result["env_steps"]
            self._counters[NUM_AGENT_STEPS_TRAINED] += result["agent_steps"]
            self._counters[NUM_ENV_STEPS_TRAINED] += result["env_steps"]

            learner_info_builder.add_learn_on_batch_results_multi_agent(result["infos"])

            # Create current global vars.
            global_vars = {
                "timestep": self._counters[NUM_AGENT_STEPS_SAMPLED],
            }

            # Synch updated weights back to the particular worker
            # (only those policies that are trainable).
            with self._timers[SYNCH_WORKER_WEIGHTS_TIMER]:
                self.workers.sync_weights(
                    policies=local_worker.get_policies_to_train(),
                    to_worker_indices=[worker_id],
                    global_vars=global_vars,
                )

        # Update global vars of the local worker.
        if global_vars:
            local_worker.set_global_vars(global_vars)

        return learner_info_builder.finalize()


# Deprecated: Use ray.rllib.algorithms.a3c.A3CConfig instead!
class _deprecated_default_config(dict):
    def __init__(self):
        super().__init__(A3CConfig().to_dict())

    @Deprecated(
        old="ray.rllib.agents.a3c.a3c.DEFAULT_CONFIG",
        new="ray.rllib.algorithms.a3c.a3c.A3CConfig(...)",
        error=True,
    )
    def __getitem__(self, item):
        return super().__getitem__(item)


DEFAULT_CONFIG = _deprecated_default_config()<|MERGE_RESOLUTION|>--- conflicted
+++ resolved
@@ -17,13 +17,7 @@
     SYNCH_WORKER_WEIGHTS_TIMER,
 )
 from ray.rllib.utils.metrics.learner_info import LearnerInfoBuilder
-<<<<<<< HEAD
-from ray.rllib.utils.typing import (
-    ResultDict,
-)
-=======
 from ray.rllib.utils.typing import ResultDict
->>>>>>> 289394e2
 
 logger = logging.getLogger(__name__)
 
@@ -172,16 +166,6 @@
     def get_default_config(cls) -> AlgorithmConfig:
         return A3CConfig()
 
-<<<<<<< HEAD
-    @override(Algorithm)
-    def setup(self, config: AlgorithmConfig):
-        super().setup(config)
-        self._worker_manager = AsyncRequestsManager(
-            self.workers.remote_workers(), max_remote_requests_in_flight_per_worker=1
-        )
-
-=======
->>>>>>> 289394e2
     @classmethod
     @override(Algorithm)
     def get_default_policy_class(
