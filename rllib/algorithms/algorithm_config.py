--- conflicted
+++ resolved
@@ -373,15 +373,11 @@
         self.prioritized_replay_alpha = DEPRECATED_VALUE
         self.prioritized_replay_beta = DEPRECATED_VALUE
         self.prioritized_replay_eps = DEPRECATED_VALUE
-<<<<<<< HEAD
-=======
         self.min_time_s_per_reporting = DEPRECATED_VALUE
         self.min_train_timesteps_per_reporting = DEPRECATED_VALUE
         self.min_sample_timesteps_per_reporting = DEPRECATED_VALUE
-        self.input_evaluation = DEPRECATED_VALUE
         self.horizon = DEPRECATED_VALUE
         self.soft_horizon = DEPRECATED_VALUE
->>>>>>> bf209cd2
 
     def to_dict(self) -> AlgorithmConfigDict:
         """Converts all settings into a legacy config dict for backward compatibility.
