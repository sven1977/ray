--- conflicted
+++ resolved
@@ -625,7 +625,6 @@
                     policies_dict[policy_id] = policy_spec
             config["policies"] = policies_dict
 
-<<<<<<< HEAD
         # Handle deprecated settings gracefully.
         for deprecated_key, deprecation_rules in self.DEPRECATED_KEYS.items():
             if deprecated_key not in config:
@@ -635,24 +634,6 @@
             if deprecation_rules is None:
                 if config[deprecated_key] == DEPRECATED_VALUE:
                     del config[deprecated_key]
-=======
-        # Switch out deprecated vs new config keys.
-        config["callbacks"] = config.pop("callbacks_class", DefaultCallbacks)
-        config["create_env_on_driver"] = config.pop("create_env_on_local_worker", 1)
-        config["custom_eval_function"] = config.pop("custom_evaluation_function", None)
-        config["framework"] = config.pop("framework_str", None)
-        config["num_cpus_for_driver"] = config.pop(
-            "num_cpus_for_local_worker", config.pop("num_cpus_for_main_process", 1)
-        )
-        config["num_workers"] = config.pop(
-            "num_env_runners", config.pop("num_rollout_workers", 0)
-        )
-        config["num_cpus_per_worker"] = config.pop("num_cpus_per_env_runner", 1)
-        config["num_gpus_per_worker"] = config.pop("num_gpus_per_env_runner", 0)
-        config["num_learner_workers"] = config.pop("num_learners", 0)
-        config["num_cpus_per_learner_worker"] = config.pop("num_cpus_per_learner", 1)
-        config["num_gpus_per_learner_worker"] = config.pop("num_gpus_per_learner", 0)
->>>>>>> faab1ac0
 
             # Switch out deprecated vs new config keys.
             elif isinstance(deprecation_rules, str):
