--- conflicted
+++ resolved
@@ -3137,12 +3137,8 @@
         # Algorithm is currently setup as a single-agent one.
         if isinstance(current_rl_module_spec, SingleAgentRLModuleSpec):
             # Use either the provided `single_agent_rl_module_spec` (a
-<<<<<<< HEAD
-            # SingleAgentRLModuleSpec), the currently setup one, or the default.
-=======
             # SingleAgentRLModuleSpec), the currently configured one of this
             # AlgorithmConfig object, or the default one.
->>>>>>> 0b190ee1
             single_agent_rl_module_spec = (
                 single_agent_rl_module_spec or current_rl_module_spec
             )
@@ -3153,25 +3149,6 @@
                     for k in policy_dict.keys()
                 },
             )
-<<<<<<< HEAD
-        # Algorithm is currently setup as a multi-agent one.
-        else:
-            assert isinstance(current_rl_module_spec, MultiAgentRLModuleSpec)
-
-            if isinstance(default_rl_module_spec, SingleAgentRLModuleSpec):
-                # Default is single-agent but the user has provided a multi-agent spec
-                # so the use-case is multi-agent. We need to inherit the multi-agent
-                # class from `current_rl_module_spec` and fill in the module_specs dict.
-                # If the user provided a multi-agent spec, we use that for the values,
-                # otherwise we see if they have provided a multi-agent spec that
-                # specifies the SingleAgentRLModuleSpec to use instead of the default,
-                # in that case, we use that spec for the values. otherwise we use
-                # the default spec for the values.
-                if isinstance(
-                    current_rl_module_spec.module_specs, SingleAgentRLModuleSpec
-                ):
-                    # The individual module specs are defined by the user
-=======
 
         # Algorithm is currently setup as a multi-agent one.
         else:
@@ -3188,7 +3165,6 @@
                 if isinstance(
                     current_rl_module_spec.module_specs, SingleAgentRLModuleSpec
                 ):
->>>>>>> 0b190ee1
                     single_agent_spec = single_agent_rl_module_spec or (
                         current_rl_module_spec.module_specs
                     )
@@ -3201,11 +3177,6 @@
                 # the the default spec (which is also a SingleAgentRLModuleSpec in this
                 # case).
                 else:
-<<<<<<< HEAD
-                    # The individual module specs are not defined by the user,
-                    # so we use the default
-=======
->>>>>>> 0b190ee1
                     single_agent_spec = (
                         single_agent_rl_module_spec or default_rl_module_spec
                     )
@@ -3218,12 +3189,9 @@
                         for k in policy_dict.keys()
                     }
 
-<<<<<<< HEAD
-=======
                 # Now construct the proper MultiAgentRLModuleSpec.
                 # We need to infer the multi-agent class from `current_rl_module_spec`
                 # and fill in the module_specs dict.
->>>>>>> 0b190ee1
                 marl_module_spec = current_rl_module_spec.__class__(
                     marl_module_class=current_rl_module_spec.marl_module_class,
                     module_specs=module_specs,
@@ -3234,14 +3202,6 @@
             # Default is multi-agent and user wants to override it -> Don't use the
             # default.
             else:
-<<<<<<< HEAD
-                # Default is multi-agent and user wants to override it. In this case,
-                # we have two options: 1) the user provided a multi-agent spec, in
-                # which case we use that for the values, 2) self.rl_module_spec is a
-                # spec that defines SingleAgentRLModuleSpecs to be used for everything.
-                # In this case, we need to use that spec for the values.
-                if single_agent_rl_module_spec is None:
-=======
                 # Use has given an override SingleAgentRLModuleSpec -> Use this to
                 # construct the individual RLModules within the MultiAgentRLModuleSpec.
                 if single_agent_rl_module_spec is not None:
@@ -3251,7 +3211,6 @@
                     # But the currently setup multi-agent spec has a SingleAgentRLModule
                     # spec defined -> Use that to construct the individual RLModules
                     # within the MultiAgentRLModuleSpec.
->>>>>>> 0b190ee1
                     if isinstance(
                         current_rl_module_spec.module_specs, SingleAgentRLModuleSpec
                     ):
@@ -3260,12 +3219,9 @@
                         single_agent_rl_module_spec = (
                             current_rl_module_spec.module_specs
                         )
-<<<<<<< HEAD
-=======
                     # The currently setup multi-agent spec has NO
                     # SingleAgentRLModuleSpec in it -> Error (there is no way we can
                     # infer this information from anywhere at this point).
->>>>>>> 0b190ee1
                     else:
                         raise ValueError(
                             "We have a MultiAgentRLModuleSpec "
@@ -3276,10 +3232,7 @@
                             "policy_dict=.., single_agent_rl_module_spec=..)`."
                         )
 
-<<<<<<< HEAD
-=======
                 # Now construct the proper MultiAgentRLModuleSpec.
->>>>>>> 0b190ee1
                 marl_module_spec = current_rl_module_spec.__class__(
                     marl_module_class=current_rl_module_spec.marl_module_class,
                     module_specs={
