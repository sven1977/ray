import copy
import gym
from gym.spaces import Space
import logging
import math
from typing import (
    Any,
    Callable,
    Container,
    Dict,
    Optional,
    Tuple,
    Type,
    TYPE_CHECKING,
    Union,
)

import ray
from ray.rllib.evaluation.rollout_worker import RolloutWorker
from ray.rllib.algorithms.callbacks import DefaultCallbacks
from ray.rllib.env.env_context import EnvContext
from ray.rllib.env.multi_agent_env import MultiAgentEnv
from ray.rllib.evaluation.collectors.sample_collector import SampleCollector
from ray.rllib.evaluation.collectors.simple_list_collector import SimpleListCollector
from ray.rllib.evaluation.episode import Episode
from ray.rllib.models import MODEL_DEFAULTS
from ray.rllib.policy.policy import Policy, PolicySpec
from ray.rllib.policy.sample_batch import DEFAULT_POLICY_ID
from ray.rllib.utils import deep_update, merge_dicts
from ray.rllib.utils.annotations import (
    OverrideToImplementCustomLogic_CallToSuperRecommended,
)
from ray.rllib.utils.deprecation import (
    Deprecated,
    DEPRECATED_VALUE,
    deprecation_warning,
)
from ray.rllib.utils.framework import try_import_tf, try_import_torch
from ray.rllib.utils.from_config import from_config
from ray.rllib.utils.policy import validate_policy_id
from ray.rllib.utils.typing import (
    AgentID,
    AlgorithmConfigDict,
    EnvConfigDict,
    EnvType,
    MultiAgentPolicyConfigDict,
    PartialAlgorithmConfigDict,
    PolicyID,
    ResultDict,
    SampleBatchType,
)
from ray.tune.logger import Logger
from ray.tune.registry import get_trainable_cls
from ray.tune.result import TRIAL_INFO
from ray.util import log_once

"""TODO(jungong, sven): in "offline_data" we can potentially unify all input types
under input and input_config keys. E.g.
input: sample
input_config {
env: CartPole-v1
}
or:
input: json_reader
input_config {
path: /tmp/
}
or:
input: dataset
input_config {
format: parquet
path: /tmp/
}
"""


if TYPE_CHECKING:
    from ray.rllib.algorithms.algorithm import Algorithm

logger = logging.getLogger(__name__)


class _NotProvided:
    """Singleton class to provide a "not provided" value for AlgorithmConfig signatures.

    Using the only instance of this class indicates that the user does NOT wish to
    change the value of some property.

    Examples:
        >>> from ray.rllib.algorithms.algorithm_config import AlgorithmConfig
        >>> config = AlgorithmConfig()
        >>> # Print out the default learning rate.
        >>> print(config.lr)
        ... 0.001
        >>> # Print out the default `preprocessor_pref`.
        >>> print(config.preprocessor_pref)
        ... "deepmind"
        >>> # Will only set the `preprocessor_pref` property (to None) and leave
        >>> # all other properties at their default values.
        >>> config.training(preprocessor_pref=None)
        >>> config.preprocessor_pref is None
        ... True
        >>> # Still the same value (didn't touch it in the call to `.training()`.
        >>> print(config.lr)
        ... 0.001
    """

    class __NotProvided:
        pass

    instance = None

    def __init__(self):
        if _NotProvided.instance is None:
            _NotProvided.instance = _NotProvided.__NotProvided()


# Use this object as default values in all method signatures of
# AlgorithmConfig, indicating that the respective property should NOT be touched
# in the call.
NotProvided = _NotProvided()


class AlgorithmConfig:
    """A RLlib AlgorithmConfig builds an RLlib Algorithm from a given configuration.

    Example:
        >>> from ray.rllib.algorithms.algorithm_config import AlgorithmConfig
        >>> from ray.rllib.algorithms.callbacks import MemoryTrackingCallbacks
        >>> # Construct a generic config object, specifying values within different
        >>> # sub-categories, e.g. "training".
        >>> config = AlgorithmConfig().training(gamma=0.9, lr=0.01)  # doctest: +SKIP
        ...     .environment(env="CartPole-v1")
        ...     .resources(num_gpus=0)
        ...     .rollouts(num_rollout_workers=4)
        ...     .callbacks(MemoryTrackingCallbacks)
        >>> # A config object can be used to construct the respective Trainer.
        >>> rllib_algo = config.build()  # doctest: +SKIP

    Example:
        >>> from ray.rllib.algorithms.algorithm_config import AlgorithmConfig
        >>> from ray import tune
        >>> # In combination with a tune.grid_search:
        >>> config = AlgorithmConfig()
        >>> config.training(lr=tune.grid_search([0.01, 0.001])) # doctest: +SKIP
        >>> # Use `to_dict()` method to get the legacy plain python config dict
        >>> # for usage with `tune.Tuner().fit()`.
        >>> tune.Tuner(  # doctest: +SKIP
        ...     "[registered trainer class]", param_space=config.to_dict()
        ...     ).fit()
    """

    @classmethod
    def from_dict(cls, config_dict: dict) -> "AlgorithmConfig":
        """Creates an AlgorithmConfig from a legacy python config dict.

        Examples:
            >>> from ray.rllib.algorithms.ppo.ppo import DEFAULT_CONFIG, PPOConfig
            >>> ppo_config = PPOConfig.from_dict(DEFAULT_CONFIG)
            >>> ppo = ppo_config.build(env="Pendulum-v1")

        Args:
            config_dict: The legacy formatted python config dict for some algorithm.

        Returns:
             A new AlgorithmConfig object that matches the given python config dict.
        """
        # Create a default config object of this class.
        config_obj = cls()
        # Remove `_is_frozen` flag from config dict in case the AlgorithmConfig that
        # the dict was derived from was already frozen (we don't want to copy the
        # frozenness).
        config_dict.pop("_is_frozen", None)
        config_obj.update_from_dict(config_dict)
        return config_obj

    def __init__(self, algo_class=None):
        # Define all settings and their default values.

        # Define the default RLlib Trainer class that this AlgorithmConfig will be
        # applied to.
        self.algo_class = algo_class

        # `self.python_environment()`
        self.extra_python_environs_for_driver = {}
        self.extra_python_environs_for_worker = {}

        # `self.resources()`
        self.num_gpus = 0
        self.num_cpus_per_worker = 1
        self.num_gpus_per_worker = 0
        self._fake_gpus = False
        self.num_cpus_for_local_worker = 1
        self.custom_resources_per_worker = {}
        self.placement_strategy = "PACK"

        # `self.framework()`
        self.framework_str = "tf"
        self.eager_tracing = False
        self.eager_max_retraces = 20
        self.tf_session_args = {
            # note: overridden by `local_tf_session_args`
            "intra_op_parallelism_threads": 2,
            "inter_op_parallelism_threads": 2,
            "gpu_options": {
                "allow_growth": True,
            },
            "log_device_placement": False,
            "device_count": {"CPU": 1},
            # Required by multi-GPU (num_gpus > 1).
            "allow_soft_placement": True,
        }
        self.local_tf_session_args = {
            # Allow a higher level of parallelism by default, but not unlimited
            # since that can cause crashes with many concurrent drivers.
            "intra_op_parallelism_threads": 8,
            "inter_op_parallelism_threads": 8,
        }

        # `self.environment()`
        self.env = None
        self.env_config = {}
        self.observation_space = None
        self.action_space = None
        self.env_task_fn = None
        self.render_env = False
        self.clip_rewards = None
        self.normalize_actions = True
        self.clip_actions = False
        self.disable_env_checking = False

        # `self.rollouts()`
        self.num_rollout_workers = 0
        self.num_envs_per_worker = 1
        self.sample_collector = SimpleListCollector
        self.create_env_on_local_worker = False
        self.sample_async = False
        self.enable_connectors = False
        self.rollout_fragment_length = 200
        self.batch_mode = "truncate_episodes"
        self.remote_worker_envs = False
        self.remote_env_batch_wait_ms = 0
        self.validate_workers_after_construction = True
        self.ignore_worker_failures = False
        self.recreate_failed_workers = False
        self.restart_failed_sub_environments = False
        self.num_consecutive_worker_failures_tolerance = 100
        self.horizon = None
        self.soft_horizon = False
        self.no_done_at_end = False
        self.preprocessor_pref = "deepmind"
        self.observation_filter = "NoFilter"
        self.synchronize_filters = True
        self.compress_observations = False
        self.enable_tf1_exec_eagerly = False
        self.sampler_perf_stats_ema_coef = None

        # `self.training()`
        self.gamma = 0.99
        self.lr = 0.001
        self.train_batch_size = 32
        self.model = copy.deepcopy(MODEL_DEFAULTS)
        self.optimizer = {}
        self.max_requests_in_flight_per_sampler_worker = 2

        # `self.callbacks()`
        self.callbacks_class = DefaultCallbacks

        # `self.explore()`
        self.explore = True
        self.exploration_config = {
            # The Exploration class to use. In the simplest case, this is the name
            # (str) of any class present in the `rllib.utils.exploration` package.
            # You can also provide the python class directly or the full location
            # of your class (e.g. "ray.rllib.utils.exploration.epsilon_greedy.
            # EpsilonGreedy").
            "type": "StochasticSampling",
            # Add constructor kwargs here (if any).
        }

        # `self.multi_agent()`
        self._is_multi_agent = False
        self.policies = {DEFAULT_POLICY_ID: PolicySpec()}
        self.policy_map_capacity = 100
        self.policy_mapping_fn = (
            lambda aid, episode, worker, **kwargs: DEFAULT_POLICY_ID
        )
        self.policies_to_train = None
        self.policies_swappable = False
        self.observation_fn = None
        self.count_steps_by = "env_steps"

        # `self.offline_data()`
        self.input_ = "sampler"
        self.input_config = {}
        self.actions_in_input_normalized = False
        self.postprocess_inputs = False
        self.shuffle_buffer_size = 0
        self.output = None
        self.output_config = {}
        self.output_compress_columns = ["obs", "new_obs"]
        self.output_max_file_size = 64 * 1024 * 1024
        self.offline_sampling = False

        # `self.evaluation()`
        self.evaluation_interval = None
        self.evaluation_duration = 10
        self.evaluation_duration_unit = "episodes"
        self.evaluation_sample_timeout_s = 180.0
        self.evaluation_parallel_to_training = False
        self.evaluation_config = None
        self.off_policy_estimation_methods = {}
        self.ope_split_batch_by_episode = True
        self.evaluation_num_workers = 0
        self.custom_evaluation_function = None
        self.always_attach_evaluation_results = False
        self.enable_async_evaluation = False
        # TODO: Set this flag still in the config or - much better - in the
        #  RolloutWorker as a property.
        self.in_evaluation = False
        self.sync_filters_on_rollout_workers_timeout_s = 60.0

        # `self.reporting()`
        self.keep_per_episode_custom_metrics = False
        self.metrics_episode_collection_timeout_s = 60.0
        self.metrics_num_episodes_for_smoothing = 100
        self.min_time_s_per_iteration = None
        self.min_train_timesteps_per_iteration = 0
        self.min_sample_timesteps_per_iteration = 0

        # `self.checkpointing()`
        self.export_native_model_files = False

        # `self.debugging()`
        self.logger_creator = None
        self.logger_config = None
        self.log_level = "WARN"
        self.log_sys_usage = True
        self.fake_sampler = False
        self.seed = None
        self.worker_cls = None

        # `self.experimental()`
        self._tf_policy_handles_more_than_one_loss = False
        self._disable_preprocessor_api = False
        self._disable_action_flattening = False
        self._disable_execution_plan_api = True

        # Has this config object been frozen (cannot alter its attributes anymore).
        self._is_frozen = False

        # TODO: Remove, once all deprecation_warning calls upon using these keys
        #  have been removed.
        # === Deprecated keys ===
        self.simple_optimizer = DEPRECATED_VALUE
        self.monitor = DEPRECATED_VALUE
        self.evaluation_num_episodes = DEPRECATED_VALUE
        self.metrics_smoothing_episodes = DEPRECATED_VALUE
        self.timesteps_per_iteration = DEPRECATED_VALUE
        self.min_iter_time_s = DEPRECATED_VALUE
        self.collect_metrics_timeout = DEPRECATED_VALUE
        self.min_time_s_per_reporting = DEPRECATED_VALUE
        self.min_train_timesteps_per_reporting = DEPRECATED_VALUE
        self.min_sample_timesteps_per_reporting = DEPRECATED_VALUE
        self.input_evaluation = DEPRECATED_VALUE
        self.policy_map_cache = DEPRECATED_VALUE

        # The following values have moved because of the new ReplayBuffer API
        self.buffer_size = DEPRECATED_VALUE
        self.prioritized_replay = DEPRECATED_VALUE
        self.learning_starts = DEPRECATED_VALUE
        self.replay_batch_size = DEPRECATED_VALUE
        # -1 = DEPRECATED_VALUE is a valid value for replay_sequence_length
        self.replay_sequence_length = None
        self.replay_mode = DEPRECATED_VALUE
        self.prioritized_replay_alpha = DEPRECATED_VALUE
        self.prioritized_replay_beta = DEPRECATED_VALUE
        self.prioritized_replay_eps = DEPRECATED_VALUE

    def to_dict(self) -> AlgorithmConfigDict:
        """Converts all settings into a legacy config dict for backward compatibility.

        Returns:
            A complete AlgorithmConfigDict, usable in backward-compatible Tune/RLlib
            use cases, e.g. w/ `tune.Tuner().fit()`.
        """
        config = copy.deepcopy(vars(self))
        config.pop("algo_class")
        config.pop("_is_frozen")

        # Worst naming convention ever: NEVER EVER use reserved key-words...
        if "lambda_" in config:
            assert hasattr(self, "lambda_")
            config["lambda"] = getattr(self, "lambda_")
            config.pop("lambda_")
        if "input_" in config:
            assert hasattr(self, "input_")
            config["input"] = getattr(self, "input_")
            config.pop("input_")

        # Setup legacy multi-agent sub-dict:
        config["multiagent"] = {}
        for k in self.multiagent.keys():
            config["multiagent"][k] = config.pop(k)

        # Switch out deprecated vs new config keys.
        config["callbacks"] = config.pop("callbacks_class", DefaultCallbacks)
        config["create_env_on_driver"] = config.pop("create_env_on_local_worker", 1)
        config["custom_eval_function"] = config.pop("custom_evaluation_function", None)
        config["framework"] = config.pop("framework_str", None)
        config["num_cpus_for_driver"] = config.pop("num_cpus_for_local_worker", 1)
        config["num_workers"] = config.pop("num_rollout_workers", 0)

        for dep_k in [
            "monitor",
            "evaluation_num_episodes",
            "metrics_smoothing_episodes",
            "timesteps_per_iteration",
            "min_iter_time_s",
            "collect_metrics_timeout",
            "buffer_size",
            "prioritized_replay",
            "learning_starts",
            "replay_batch_size",
            "replay_mode",
            "prioritized_replay_alpha",
            "prioritized_replay_beta",
            "prioritized_replay_eps",
            "min_time_s_per_reporting",
            "min_train_timesteps_per_reporting",
            "min_sample_timesteps_per_reporting",
            "input_evaluation",
        ]:
            if config.get(dep_k) == DEPRECATED_VALUE:
                config.pop(dep_k, None)

        return config

    def update_from_dict(
        self,
        config_dict: PartialAlgorithmConfigDict,
    ) -> "AlgorithmConfig":
        """Modifies this AlgorithmConfig via the provided python config dict.

        Warns if `config_dict` contains deprecated keys.
        Silently sets even properties of `self` that do NOT exist. This way, this method
        may be used to configure custom Policies which do not have their own specific
        AlgorithmConfig classes, e.g.
        `ray.rllib.examples.policy.random_policy::RandomPolicy`.

        Args:
            config_dict: The old-style python config dict (PartialAlgorithmConfigDict)
                to use for overriding some properties defined in there.

        Returns:
            This updated AlgorithmConfig object.
        """
        eval_call = {}

        # Modify our properties one by one.
        for key, value in config_dict.items():
            key = self._translate_special_keys(key, warn_deprecated=False)

            # Ray Tune saves additional data under this magic keyword.
            # This should not get treated as AlgorithmConfig field.
            if key == TRIAL_INFO:
                continue

            # Set our multi-agent settings.
            if key == "multiagent":
                kwargs = {
                    k: value[k]
                    for k in [
                        "policies",
                        "policy_map_capacity",
                        "policy_mapping_fn",
                        "policies_to_train",
                        "policies_swappable",
                        "observation_fn",
                        "count_steps_by",
                    ]
                    if k in value
                }
                self.multi_agent(**kwargs)
            # Some keys specify config sub-dicts and therefore should go through the
            # correct methods to properly `.update()` those from given config dict
            # (to not lose any sub-keys).
            elif key == "callbacks_class":
                self.callbacks(callbacks_class=value)
            elif key == "env_config":
                self.environment(env_config=value)
            elif key.startswith("evaluation_"):
                eval_call[key] = value
            elif key == "exploration_config":
                self.exploration(exploration_config=value)
            elif key in ["model", "optimizer", "replay_buffer_config"]:
                self.training(**{key: value})
            # If config key matches a property, just set it, otherwise, warn and set.
            else:
                if not hasattr(self, key) and log_once(
                    "unknown_property_in_algo_config"
                ):
                    logger.warning(
                        f"Cannot create {type(self).__name__} from given "
                        f"`config_dict`! Property {key} not supported."
                    )
                setattr(self, key, value)

        self.evaluation(**eval_call)

        return self

    def copy(self, copy_frozen: Optional[bool] = None) -> "AlgorithmConfig":
        """Creates a deep copy of this config and (un)freezes if necessary.

        Args:
            copy_frozen: Whether the created deep copy will be frozen or not. If None,
                keep the same frozen status that `self` currently has.

        Returns:
            A deep copy of `self` that is (un)frozen.
        """
        cp = copy.deepcopy(self)
        if copy_frozen is True:
            cp.freeze()
        elif copy_frozen is False:
            cp._is_frozen = False
            if isinstance(cp.evaluation_config, AlgorithmConfig):
                cp.evaluation_config._is_frozen = False
        return cp

    def freeze(self) -> None:
        """Freezes this config object, such that no attributes can be set anymore.

        Algorithms should use this method to make sure that their config objects
        remain read-only after this.
        """
        if self._is_frozen:
            return
        self._is_frozen = True

        # Also freeze underlying eval config, if applicable.
        if isinstance(self.evaluation_config, AlgorithmConfig):
            self.evaluation_config.freeze()

        # TODO: Flip out all set/dict/list values into frozen versions
        #  of themselves? This way, users won't even be able to alter those values
        #  directly anymore.

    @OverrideToImplementCustomLogic_CallToSuperRecommended
    def validate(self) -> None:
        """Validates all values in this config.

        Note: This should NOT include immediate checks on single value
        correctness, e.g. "batch_mode" = [complete_episodes|truncate_episodes].
        Those simgular, independent checks should instead go directly into their
        respective methods.
        """
        # Check correct framework settings, and whether configured framework is
        # installed.
        _tf1, _tf, _tfv = None, None, None
        _torch = None
        if self.framework_str not in {"tf", "tf2"} and self.framework_str != "torch":
            return
        elif self.framework_str in {"tf", "tf2"}:
            _tf1, _tf, _tfv = try_import_tf()
        else:
            _torch, _ = try_import_torch()

        self._check_if_correct_nn_framework_installed(_tf1, _tf, _torch)
        self._resolve_tf_settings(_tf1, _tfv)

        # Check `policies_to_train` for invalid entries.
        if isinstance(self.policies_to_train, (list, set, tuple)):
            for pid in self.policies_to_train:
                if pid not in self.policies:
                    raise ValueError(
                        "`config.multi_agent(policies_to_train=..)` contains "
                        f"policy ID ({pid}) that was not defined in "
                        f"`config.multi_agent(policies=..)`!"
                    )

        # If `evaluation_num_workers` > 0, warn if `evaluation_interval` is
        # None.
        if self.evaluation_num_workers > 0 and not self.evaluation_interval:
            logger.warning(
                f"You have specified {self.evaluation_num_workers} "
                "evaluation workers, but your `evaluation_interval` is None! "
                "Therefore, evaluation will not occur automatically with each"
                " call to `Algorithm.train()`. Instead, you will have to call "
                "`Algorithm.evaluate()` manually in order to trigger an "
                "evaluation run."
            )
        # If `evaluation_num_workers=0` and
        # `evaluation_parallel_to_training=True`, warn that you need
        # at least one remote eval worker for parallel training and
        # evaluation, and set `evaluation_parallel_to_training` to False.
        elif self.evaluation_num_workers == 0 and self.evaluation_parallel_to_training:
            raise ValueError(
                "`evaluation_parallel_to_training` can only be done if "
                "`evaluation_num_workers` > 0! Try setting "
                "`config.evaluation_parallel_to_training` to False."
            )

        # If `evaluation_duration=auto`, error if
        # `evaluation_parallel_to_training=False`.
        if self.evaluation_duration == "auto":
            if not self.evaluation_parallel_to_training:
                raise ValueError(
                    "`evaluation_duration=auto` not supported for "
                    "`evaluation_parallel_to_training=False`!"
                )
        # Make sure, it's an int otherwise.
        elif (
            not isinstance(self.evaluation_duration, int)
            or self.evaluation_duration <= 0
        ):
            raise ValueError(
                f"`evaluation_duration` ({self.evaluation_duration}) must be an "
                f"int and >0!"
            )

        # Check model config.
        # If no preprocessing, propagate into model's config as well
        # (so model will know, whether inputs are preprocessed or not).
        if self._disable_preprocessor_api is True:
            self.model["_disable_preprocessor_api"] = True
        # If no action flattening, propagate into model's config as well
        # (so model will know, whether action inputs are already flattened or
        # not).
        if self._disable_action_flattening is True:
            self.model["_disable_action_flattening"] = True

        # TODO: Deprecate self.simple_optimizer!
        # Multi-GPU settings.
        if self.simple_optimizer is True:
            pass
        # Multi-GPU setting: Must use MultiGPUTrainOneStep.
        elif self.num_gpus > 1:
            # TODO: AlphaStar uses >1 GPUs differently (1 per policy actor), so this is
            #  ok for tf2 here.
            #  Remove this hacky check, once we have fully moved to the RLTrainer API.
            if self.framework_str == "tf2" and type(self).__name__ != "AlphaStar":
                raise ValueError(
                    "`num_gpus` > 1 not supported yet for "
                    f"framework={self.framework_str}!"
                )
            elif self.simple_optimizer is True:
                raise ValueError(
                    "Cannot use `simple_optimizer` if `num_gpus` > 1! "
                    "Consider not setting `simple_optimizer` in your config."
                )
            self.simple_optimizer = False
        # Auto-setting: Use simple-optimizer for tf-eager or multiagent,
        # otherwise: MultiGPUTrainOneStep (if supported by the algo's execution
        # plan).
        elif self.simple_optimizer == DEPRECATED_VALUE:
            # tf-eager: Must use simple optimizer.
            if self.framework_str not in ["tf", "torch"]:
                self.simple_optimizer = True
            # Multi-agent case: Try using MultiGPU optimizer (only
            # if all policies used are DynamicTFPolicies or TorchPolicies).
            elif self.is_multi_agent():
                from ray.rllib.policy.dynamic_tf_policy import DynamicTFPolicy
                from ray.rllib.policy.torch_policy import TorchPolicy

                default_policy_cls = None
                if self.algo_class:
                    default_policy_cls = self.algo_class.get_default_policy_class(self)

                policies = self.policies
                policy_specs = (
                    [
                        PolicySpec(*spec) if isinstance(spec, (tuple, list)) else spec
                        for spec in policies.values()
                    ]
                    if isinstance(policies, dict)
                    else [PolicySpec() for _ in policies]
                )

                if any(
                    (spec.policy_class or default_policy_cls) is None
                    or not issubclass(
                        spec.policy_class or default_policy_cls,
                        (DynamicTFPolicy, TorchPolicy),
                    )
                    for spec in policy_specs
                ):
                    self.simple_optimizer = True
                else:
                    self.simple_optimizer = False
            else:
                self.simple_optimizer = False

        # User manually set simple-optimizer to False -> Error if tf-eager.
        elif self.simple_optimizer is False:
            if self.framework_str == "tf2":
                raise ValueError(
                    "`simple_optimizer=False` not supported for "
                    f"config.framework({self.framework_str})!"
                )

        if self.input_ == "sampler" and self.off_policy_estimation_methods:
            raise ValueError(
                "Off-policy estimation methods can only be used if the input is a "
                "dataset. We currently do not support applying off_policy_esitmation "
                "method on a sampler input."
            )

        if self.input_ == "dataset":
            # if we need to read a ray dataset set the parallelism and
            # num_cpus_per_read_task from rollout worker settings
            self.input_config["num_cpus_per_read_task"] = self.num_cpus_per_worker
            if self.in_evaluation:
                # If using dataset for evaluation, the parallelism gets set to
                # evaluation_num_workers for backward compatibility and num_cpus gets
                # set to num_cpus_per_worker from rollout worker. User only needs to
                # set evaluation_num_workers.
                self.input_config["parallelism"] = self.evaluation_num_workers or 1
            else:
                # If using dataset for training, the parallelism and num_cpus gets set
                # based on rollout worker parameters. This is for backwards
                # compatibility for now. User only needs to set num_rollout_workers.
                self.input_config["parallelism"] = self.num_rollout_workers or 1

    def build(
        self,
        env: Optional[Union[str, EnvType]] = None,
        logger_creator: Optional[Callable[[], Logger]] = None,
        use_copy: bool = True,
    ) -> "Algorithm":
        """Builds an Algorithm from this AlgorithmConfig (or a copy thereof).

        Args:
            env: Name of the environment to use (e.g. a gym-registered str),
                a full class path (e.g.
                "ray.rllib.examples.env.random_env.RandomEnv"), or an Env
                class directly. Note that this arg can also be specified via
                the "env" key in `config`.
            logger_creator: Callable that creates a ray.tune.Logger
                object. If unspecified, a default logger is created.
            use_copy: Whether to deepcopy `self` and pass the copy to the Algorithm
                (instead of `self`) as config. This is useful in case you would like to
                recycle the same AlgorithmConfig over and over, e.g. in a test case, in
                which we loop over different DL-frameworks.

        Returns:
            A ray.rllib.algorithms.algorithm.Algorithm object.
        """
        if env is not None:
            self.env = env
            if self.evaluation_config is not None:
                self.evaluation_config["env"] = env
        if logger_creator is not None:
            self.logger_creator = logger_creator

        algo_class = self.algo_class
        if isinstance(self.algo_class, str):
            algo_class = get_trainable_cls(self.algo_class)

        return algo_class(
            config=self if not use_copy else copy.deepcopy(self),
            logger_creator=self.logger_creator,
        )

    def python_environment(
        self,
        *,
        extra_python_environs_for_driver: Optional[dict] = NotProvided,
        extra_python_environs_for_worker: Optional[dict] = NotProvided,
    ) -> "AlgorithmConfig":
        """Sets the config's python environment settings.

        Args:
            extra_python_environs_for_driver: Any extra python env vars to set in the
                algorithm's process, e.g., {"OMP_NUM_THREADS": "16"}.
            extra_python_environs_for_worker: The extra python environments need to set
                for worker processes.

        Returns:
            This updated AlgorithmConfig object.
        """
        if extra_python_environs_for_driver is not NotProvided:
            self.extra_python_environs_for_driver = extra_python_environs_for_driver
        if extra_python_environs_for_worker is not NotProvided:
            self.extra_python_environs_for_worker = extra_python_environs_for_worker
        return self

    def resources(
        self,
        *,
        num_gpus: Optional[Union[float, int]] = NotProvided,
        _fake_gpus: Optional[bool] = NotProvided,
        num_cpus_per_worker: Optional[Union[float, int]] = NotProvided,
        num_gpus_per_worker: Optional[Union[float, int]] = NotProvided,
        num_cpus_for_local_worker: Optional[int] = NotProvided,
        custom_resources_per_worker: Optional[dict] = NotProvided,
        placement_strategy: Optional[str] = NotProvided,
    ) -> "AlgorithmConfig":
        """Specifies resources allocated for an Algorithm and its ray actors/workers.

        Args:
            num_gpus: Number of GPUs to allocate to the algorithm process.
                Note that not all algorithms can take advantage of GPUs.
                Support for multi-GPU is currently only available for
                tf-[PPO/IMPALA/DQN/PG]. This can be fractional (e.g., 0.3 GPUs).
            _fake_gpus: Set to True for debugging (multi-)?GPU funcitonality on a
                CPU machine. GPU towers will be simulated by graphs located on
                CPUs in this case. Use `num_gpus` to test for different numbers of
                fake GPUs.
            num_cpus_per_worker: Number of CPUs to allocate per worker.
            num_gpus_per_worker: Number of GPUs to allocate per worker. This can be
                fractional. This is usually needed only if your env itself requires a
                GPU (i.e., it is a GPU-intensive video game), or model inference is
                unusually expensive.
            custom_resources_per_worker: Any custom Ray resources to allocate per
                worker.
            num_cpus_for_local_worker: Number of CPUs to allocate for the algorithm.
                Note: this only takes effect when running in Tune. Otherwise,
                the algorithm runs in the main program (driver).
            custom_resources_per_worker: Any custom Ray resources to allocate per
                worker.
            placement_strategy: The strategy for the placement group factory returned by
                `Algorithm.default_resource_request()`. A PlacementGroup defines, which
                devices (resources) should always be co-located on the same node.
                For example, an Algorithm with 2 rollout workers, running with
                num_gpus=1 will request a placement group with the bundles:
                [{"gpu": 1, "cpu": 1}, {"cpu": 1}, {"cpu": 1}], where the first bundle
                is for the driver and the other 2 bundles are for the two workers.
                These bundles can now be "placed" on the same or different
                nodes depending on the value of `placement_strategy`:
                "PACK": Packs bundles into as few nodes as possible.
                "SPREAD": Places bundles across distinct nodes as even as possible.
                "STRICT_PACK": Packs bundles into one node. The group is not allowed
                to span multiple nodes.
                "STRICT_SPREAD": Packs bundles across distinct nodes.

        Returns:
            This updated AlgorithmConfig object.
        """
        if num_gpus is not NotProvided:
            self.num_gpus = num_gpus
        if _fake_gpus is not NotProvided:
            self._fake_gpus = _fake_gpus
        if num_cpus_per_worker is not NotProvided:
            self.num_cpus_per_worker = num_cpus_per_worker
        if num_gpus_per_worker is not NotProvided:
            self.num_gpus_per_worker = num_gpus_per_worker
        if num_cpus_for_local_worker is not NotProvided:
            self.num_cpus_for_local_worker = num_cpus_for_local_worker
        if custom_resources_per_worker is not NotProvided:
            self.custom_resources_per_worker = custom_resources_per_worker
        if placement_strategy is not NotProvided:
            self.placement_strategy = placement_strategy

        return self

    def framework(
        self,
        framework: Optional[str] = NotProvided,
        *,
        eager_tracing: Optional[bool] = NotProvided,
        eager_max_retraces: Optional[int] = NotProvided,
        tf_session_args: Optional[Dict[str, Any]] = NotProvided,
        local_tf_session_args: Optional[Dict[str, Any]] = NotProvided,
    ) -> "AlgorithmConfig":
        """Sets the config's DL framework settings.

        Args:
            framework: tf: TensorFlow (static-graph); tf2: TensorFlow 2.x
                (eager or traced, if eager_tracing=True); torch: PyTorch
            eager_tracing: Enable tracing in eager mode. This greatly improves
                performance (speedup ~2x), but makes it slightly harder to debug
                since Python code won't be evaluated after the initial eager pass.
                Only possible if framework=tf2.
            eager_max_retraces: Maximum number of tf.function re-traces before a
                runtime error is raised. This is to prevent unnoticed retraces of
                methods inside the `..._eager_traced` Policy, which could slow down
                execution by a factor of 4, without the user noticing what the root
                cause for this slowdown could be.
                Only necessary for framework=tf2.
                Set to None to ignore the re-trace count and never throw an error.
            tf_session_args: Configures TF for single-process operation by default.
            local_tf_session_args: Override the following tf session args on the local
                worker

        Returns:
            This updated AlgorithmConfig object.
        """
        if framework is not NotProvided:
            if framework == "tfe":
                deprecation_warning(
                    old="AlgorithmConfig.framework('tfe')",
                    new="AlgorithmConfig.framework('tf2')",
                    error=True,
                )
            self.framework_str = framework
        if eager_tracing is not NotProvided:
            self.eager_tracing = eager_tracing
        if eager_max_retraces is not NotProvided:
            self.eager_max_retraces = eager_max_retraces
        if tf_session_args is not NotProvided:
            self.tf_session_args = tf_session_args
        if local_tf_session_args is not NotProvided:
            self.local_tf_session_args = local_tf_session_args

        return self

    def environment(
        self,
        env: Optional[Union[str, EnvType]] = NotProvided,
        *,
        env_config: Optional[EnvConfigDict] = NotProvided,
        observation_space: Optional[gym.spaces.Space] = NotProvided,
        action_space: Optional[gym.spaces.Space] = NotProvided,
        env_task_fn: Optional[
            Callable[[ResultDict, EnvType, EnvContext], Any]
        ] = NotProvided,
        render_env: Optional[bool] = NotProvided,
        clip_rewards: Optional[Union[bool, float]] = NotProvided,
        normalize_actions: Optional[bool] = NotProvided,
        clip_actions: Optional[bool] = NotProvided,
        disable_env_checking: Optional[bool] = NotProvided,
    ) -> "AlgorithmConfig":
        """Sets the config's RL-environment settings.

        Args:
            env: The environment specifier. This can either be a tune-registered env,
                via `tune.register_env([name], lambda env_ctx: [env object])`,
                or a string specifier of an RLlib supported type. In the latter case,
                RLlib will try to interpret the specifier as either an openAI gym env,
                a PyBullet env, a ViZDoomGym env, or a fully qualified classpath to an
                Env class, e.g. "ray.rllib.examples.env.random_env.RandomEnv".
            env_config: Arguments dict passed to the env creator as an EnvContext
                object (which is a dict plus the properties: num_rollout_workers,
                worker_index, vector_index, and remote).
            observation_space: The observation space for the Policies of this Algorithm.
            action_space: The action space for the Policies of this Algorithm.
            env_task_fn: A callable taking the last train results, the base env and the
                env context as args and returning a new task to set the env to.
                The env must be a `TaskSettableEnv` sub-class for this to work.
                See `examples/curriculum_learning.py` for an example.
            render_env: If True, try to render the environment on the local worker or on
                worker 1 (if num_rollout_workers > 0). For vectorized envs, this usually
                means that only the first sub-environment will be rendered.
                In order for this to work, your env will have to implement the
                `render()` method which either:
                a) handles window generation and rendering itself (returning True) or
                b) returns a numpy uint8 image of shape [height x width x 3 (RGB)].
            clip_rewards: Whether to clip rewards during Policy's postprocessing.
                None (default): Clip for Atari only (r=sign(r)).
                True: r=sign(r): Fixed rewards -1.0, 1.0, or 0.0.
                False: Never clip.
                [float value]: Clip at -value and + value.
                Tuple[value1, value2]: Clip at value1 and value2.
            normalize_actions: If True, RLlib will learn entirely inside a normalized
                action space (0.0 centered with small stddev; only affecting Box
                components). We will unsquash actions (and clip, just in case) to the
                bounds of the env's action space before sending actions back to the env.
            clip_actions: If True, RLlib will clip actions according to the env's bounds
                before sending them back to the env.
                TODO: (sven) This option should be deprecated and always be False.
            disable_env_checking: If True, disable the environment pre-checking module.

        Returns:
            This updated AlgorithmConfig object.
        """
        if env is not NotProvided:
            self.env = env
        if env_config is not NotProvided:
            deep_update(
                self.env_config,
                env_config,
                True,
            )
        if observation_space is not NotProvided:
            self.observation_space = observation_space
        if action_space is not NotProvided:
            self.action_space = action_space
        if env_task_fn is not NotProvided:
            self.env_task_fn = env_task_fn
        if render_env is not NotProvided:
            self.render_env = render_env
        if clip_rewards is not NotProvided:
            self.clip_rewards = clip_rewards
        if normalize_actions is not NotProvided:
            self.normalize_actions = normalize_actions
        if clip_actions is not NotProvided:
            self.clip_actions = clip_actions
        if disable_env_checking is not NotProvided:
            self.disable_env_checking = disable_env_checking

        return self

    def rollouts(
        self,
        *,
        num_rollout_workers: Optional[int] = NotProvided,
        num_envs_per_worker: Optional[int] = NotProvided,
        create_env_on_local_worker: Optional[bool] = NotProvided,
        sample_collector: Optional[Type[SampleCollector]] = NotProvided,
        sample_async: Optional[bool] = NotProvided,
        enable_connectors: Optional[bool] = NotProvided,
        rollout_fragment_length: Optional[Union[int, str]] = NotProvided,
        batch_mode: Optional[str] = NotProvided,
        remote_worker_envs: Optional[bool] = NotProvided,
        remote_env_batch_wait_ms: Optional[float] = NotProvided,
        validate_workers_after_construction: Optional[bool] = NotProvided,
        ignore_worker_failures: Optional[bool] = NotProvided,
        recreate_failed_workers: Optional[bool] = NotProvided,
        restart_failed_sub_environments: Optional[bool] = NotProvided,
        num_consecutive_worker_failures_tolerance: Optional[int] = NotProvided,
        horizon: Optional[int] = NotProvided,
        soft_horizon: Optional[bool] = NotProvided,
        no_done_at_end: Optional[bool] = NotProvided,
        preprocessor_pref: Optional[str] = NotProvided,
        observation_filter: Optional[str] = NotProvided,
        synchronize_filter: Optional[bool] = NotProvided,
        compress_observations: Optional[bool] = NotProvided,
        enable_tf1_exec_eagerly: Optional[bool] = NotProvided,
        sampler_perf_stats_ema_coef: Optional[float] = NotProvided,
    ) -> "AlgorithmConfig":
        """Sets the rollout worker configuration.

        Args:
            num_rollout_workers: Number of rollout worker actors to create for
                parallel sampling. Setting this to 0 will force rollouts to be done in
                the local worker (driver process or the Algorithm's actor when using
                Tune).
            num_envs_per_worker: Number of environments to evaluate vector-wise per
                worker. This enables model inference batching, which can improve
                performance for inference bottlenecked workloads.
            sample_collector: The SampleCollector class to be used to collect and
                retrieve environment-, model-, and sampler data. Override the
                SampleCollector base class to implement your own
                collection/buffering/retrieval logic.
            create_env_on_local_worker: When `num_rollout_workers` > 0, the driver
                (local_worker; worker-idx=0) does not need an environment. This is
                because it doesn't have to sample (done by remote_workers;
                worker_indices > 0) nor evaluate (done by evaluation workers;
                see below).
            sample_async: Use a background thread for sampling (slightly off-policy,
                usually not advisable to turn on unless your env specifically requires
                it).
            enable_connectors: Use connector based environment runner, so that all
                preprocessing of obs and postprocessing of actions are done in agent
                and action connectors.
            rollout_fragment_length: Divide episodes into fragments of this many steps
                each during rollouts. Trajectories of this size are collected from
                rollout workers and combined into a larger batch of `train_batch_size`
                for learning.
                For example, given rollout_fragment_length=100 and
                train_batch_size=1000:
                1. RLlib collects 10 fragments of 100 steps each from rollout workers.
                2. These fragments are concatenated and we perform an epoch of SGD.
                When using multiple envs per worker, the fragment size is multiplied by
                `num_envs_per_worker`. This is since we are collecting steps from
                multiple envs in parallel. For example, if num_envs_per_worker=5, then
                rollout workers will return experiences in chunks of 5*100 = 500 steps.
                The dataflow here can vary per algorithm. For example, PPO further
                divides the train batch into minibatches for multi-epoch SGD.
                Set to "auto" to have RLlib compute an exact `rollout_fragment_length`
                to match the given batch size.
            batch_mode: How to build per-Sampler (RolloutWorker) batches, which are then
                usually concat'd to form the train batch. Note that "steps" below can
                mean different things (either env- or agent-steps) and depends on the
                `count_steps_by` setting, adjustable via
                `AlgorithmConfig.multi_agent(count_steps_by=..)`:
                1) "truncate_episodes": Each call to sample() will return a
                batch of at most `rollout_fragment_length * num_envs_per_worker` in
                size. The batch will be exactly `rollout_fragment_length * num_envs`
                in size if postprocessing does not change batch sizes. Episodes
                may be truncated in order to meet this size requirement.
                This mode guarantees evenly sized batches, but increases
                variance as the future return must now be estimated at truncation
                boundaries.
                2) "complete_episodes": Each call to sample() will return a
                batch of at least `rollout_fragment_length * num_envs_per_worker` in
                size. Episodes will not be truncated, but multiple episodes
                may be packed within one batch to meet the (minimum) batch size.
                Note that when `num_envs_per_worker > 1`, episode steps will be buffered
                until the episode completes, and hence batches may contain
                significant amounts of off-policy data.
            remote_worker_envs: If using num_envs_per_worker > 1, whether to create
                those new envs in remote processes instead of in the same worker.
                This adds overheads, but can make sense if your envs can take much
                time to step / reset (e.g., for StarCraft). Use this cautiously;
                overheads are significant.
            remote_env_batch_wait_ms: Timeout that remote workers are waiting when
                polling environments. 0 (continue when at least one env is ready) is
                a reasonable default, but optimal value could be obtained by measuring
                your environment step / reset and model inference perf.
            validate_workers_after_construction: Whether to validate that each created
                remote worker is healthy after its construction process.
            ignore_worker_failures: Whether to attempt to continue training if a worker
                crashes. The number of currently healthy workers is reported as the
                "num_healthy_workers" metric.
            recreate_failed_workers: Whether - upon a worker failure - RLlib will try to
                recreate the lost worker as an identical copy of the failed one. The new
                worker will only differ from the failed one in its
                `self.recreated_worker=True` property value. It will have the same
                `worker_index` as the original one. If True, the
                `ignore_worker_failures` setting will be ignored.
            restart_failed_sub_environments: If True and any sub-environment (within
                a vectorized env) throws any error during env stepping, the
                Sampler will try to restart the faulty sub-environment. This is done
                without disturbing the other (still intact) sub-environment and without
                the RolloutWorker crashing.
            num_consecutive_worker_failures_tolerance: The number of consecutive times
                a rollout worker (or evaluation worker) failure is tolerated before
                finally crashing the Algorithm. Only useful if either
                `ignore_worker_failures` or `recreate_failed_workers` is True.
                Note that for `restart_failed_sub_environments` and sub-environment
                failures, the worker itself is NOT affected and won't throw any errors
                as the flawed sub-environment is silently restarted under the hood.
            horizon: Number of steps after which the episode is forced to terminate.
                Defaults to `env.spec.max_episode_steps` (if present) for Gym envs.
            soft_horizon: Calculate rewards but don't reset the environment when the
                horizon is hit. This allows value estimation and RNN state to span
                across logical episodes denoted by horizon. This only has an effect
                if horizon != inf.
            no_done_at_end: Don't set 'done' at the end of the episode.
                In combination with `soft_horizon`, this works as follows:
                - no_done_at_end=False soft_horizon=False:
                Reset env and add `done=True` at end of each episode.
                - no_done_at_end=True soft_horizon=False:
                Reset env, but do NOT add `done=True` at end of the episode.
                - no_done_at_end=False soft_horizon=True:
                Do NOT reset env at horizon, but add `done=True` at the horizon
                (pretending the episode has terminated).
                - no_done_at_end=True soft_horizon=True:
                Do NOT reset env at horizon and do NOT add `done=True` at the horizon.
            preprocessor_pref: Whether to use "rllib" or "deepmind" preprocessors by
                default. Set to None for using no preprocessor. In this case, the
                model will have to handle possibly complex observations from the
                environment.
            observation_filter: Element-wise observation filter, either "NoFilter"
                or "MeanStdFilter".
            synchronize_filter: Whether to synchronize the statistics of remote filters.
            compress_observations: Whether to LZ4 compress individual observations
                in the SampleBatches collected during rollouts.
            enable_tf1_exec_eagerly: Explicitly tells the rollout worker to enable
                TF eager execution. This is useful for example when framework is
                "torch", but a TF2 policy needs to be restored for evaluation or
                league-based purposes.
            sampler_perf_stats_ema_coef: If specified, perf stats are in EMAs. This
                is the coeff of how much new data points contribute to the averages.
                Default is None, which uses simple global average instead.
                The EMA update rule is: updated = (1 - ema_coef) * old + ema_coef * new

        Returns:
            This updated AlgorithmConfig object.
        """
        if num_rollout_workers is not NotProvided:
            self.num_rollout_workers = num_rollout_workers
        if num_envs_per_worker is not NotProvided:
            if num_envs_per_worker <= 0:
                raise ValueError(
                    f"`num_envs_per_worker` ({num_envs_per_worker}) must be "
                    f"larger than 0!"
                )
            self.num_envs_per_worker = num_envs_per_worker
        if sample_collector is not NotProvided:
            self.sample_collector = sample_collector
        if create_env_on_local_worker is not NotProvided:
            self.create_env_on_local_worker = create_env_on_local_worker
        if sample_async is not NotProvided:
            self.sample_async = sample_async
        if enable_connectors is not NotProvided:
            self.enable_connectors = enable_connectors
        if rollout_fragment_length is not NotProvided:
            if not (
                (
                    isinstance(rollout_fragment_length, int)
                    and rollout_fragment_length > 0
                )
                or rollout_fragment_length == "auto"
            ):
                raise ValueError("`rollout_fragment_length` must be int >0 or 'auto'!")
            self.rollout_fragment_length = rollout_fragment_length

        # Check batching/sample collection settings.
        if batch_mode is not NotProvided:
            if batch_mode not in ["truncate_episodes", "complete_episodes"]:
                raise ValueError(
                    "`config.batch_mode` must be one of [truncate_episodes|"
                    "complete_episodes]! Got {}".format(batch_mode)
                )
            self.batch_mode = batch_mode

        if remote_worker_envs is not NotProvided:
            self.remote_worker_envs = remote_worker_envs
        if remote_env_batch_wait_ms is not NotProvided:
            self.remote_env_batch_wait_ms = remote_env_batch_wait_ms
        if validate_workers_after_construction is not NotProvided:
            self.validate_workers_after_construction = (
                validate_workers_after_construction
            )
        if ignore_worker_failures is not NotProvided:
            self.ignore_worker_failures = ignore_worker_failures
        if recreate_failed_workers is not NotProvided:
            self.recreate_failed_workers = recreate_failed_workers
        if restart_failed_sub_environments is not NotProvided:
            self.restart_failed_sub_environments = restart_failed_sub_environments
        if num_consecutive_worker_failures_tolerance is not NotProvided:
            self.num_consecutive_worker_failures_tolerance = (
                num_consecutive_worker_failures_tolerance
            )
        if horizon is not NotProvided:
            self.horizon = horizon
        if soft_horizon is not NotProvided:
            self.soft_horizon = soft_horizon
        if no_done_at_end is not NotProvided:
            self.no_done_at_end = no_done_at_end
        if preprocessor_pref is not NotProvided:
            assert preprocessor_pref in ("rllib", "deepmind", None)
            self.preprocessor_pref = preprocessor_pref
        if observation_filter is not NotProvided:
            self.observation_filter = observation_filter
        if synchronize_filter is not NotProvided:
            self.synchronize_filters = synchronize_filter
        if compress_observations is not NotProvided:
            self.compress_observations = compress_observations
        if enable_tf1_exec_eagerly is not NotProvided:
            self.enable_tf1_exec_eagerly = enable_tf1_exec_eagerly
        if sampler_perf_stats_ema_coef is not NotProvided:
            self.sampler_perf_stats_ema_coef = sampler_perf_stats_ema_coef

        return self

    def training(
        self,
        gamma: Optional[float] = NotProvided,
        lr: Optional[float] = NotProvided,
        train_batch_size: Optional[int] = NotProvided,
        model: Optional[dict] = NotProvided,
        optimizer: Optional[dict] = NotProvided,
        max_requests_in_flight_per_sampler_worker: Optional[int] = NotProvided,
    ) -> "AlgorithmConfig":
        """Sets the training related configuration.

        Args:
            gamma: Float specifying the discount factor of the Markov Decision process.
            lr: The default learning rate.
            train_batch_size: Training batch size, if applicable.
            model: Arguments passed into the policy model. See models/catalog.py for a
                full list of the available model options.
                TODO: Provide ModelConfig objects instead of dicts.
            optimizer: Arguments to pass to the policy optimizer.
            max_requests_in_flight_per_sampler_worker: Max number of inflight requests
                to each sampling worker. See the FaultTolerantActorManager class for
                more details.
                Tuning these values is important when running experimens with
                large sample batches, where there is the risk that the object store may
                fill up, causing spilling of objects to disk. This can cause any
                asynchronous requests to become very slow, making your experiment run
                slow as well. You can inspect the object store during your experiment
                via a call to ray memory on your headnode, and by using the ray
                dashboard. If you're seeing that the object store is filling up,
                turn down the number of remote requests in flight, or enable compression
                in your experiment of timesteps.

        Returns:
            This updated AlgorithmConfig object.
        """
        if gamma is not NotProvided:
            self.gamma = gamma
        if lr is not NotProvided:
            self.lr = lr
        if train_batch_size is not NotProvided:
            self.train_batch_size = train_batch_size
        if model is not NotProvided:
            # Validate prev_a/r settings.
            prev_a_r = model.get("lstm_use_prev_action_reward", DEPRECATED_VALUE)
            if prev_a_r != DEPRECATED_VALUE:
                deprecation_warning(
                    "model.lstm_use_prev_action_reward",
                    "model.lstm_use_prev_action and model.lstm_use_prev_reward",
                    error=True,
                )
            self.model.update(model)
        if optimizer is not NotProvided:
            self.optimizer = merge_dicts(self.optimizer, optimizer)
        if max_requests_in_flight_per_sampler_worker is not NotProvided:
            self.max_requests_in_flight_per_sampler_worker = (
                max_requests_in_flight_per_sampler_worker
            )

        return self

    def callbacks(self, callbacks_class) -> "AlgorithmConfig":
        """Sets the callbacks configuration.

        Args:
            callbacks_class: Callbacks class, whose methods will be run during
                various phases of training and environment sample collection.
                See the `DefaultCallbacks` class and
                `examples/custom_metrics_and_callbacks.py` for more usage information.

        Returns:
            This updated AlgorithmConfig object.
        """
        if callbacks_class is None:
            callbacks_class = DefaultCallbacks
        # Check, whether given `callbacks` is a callable.
        if not callable(callbacks_class):
            raise ValueError(
                "`config.callbacks_class` must be a callable method that "
                "returns a subclass of DefaultCallbacks, got "
                f"{callbacks_class}!"
            )
        self.callbacks_class = callbacks_class

        return self

    def exploration(
        self,
        *,
        explore: Optional[bool] = NotProvided,
        exploration_config: Optional[dict] = NotProvided,
    ) -> "AlgorithmConfig":
        """Sets the config's exploration settings.

        Args:
            explore: Default exploration behavior, iff `explore=None` is passed into
                compute_action(s). Set to False for no exploration behavior (e.g.,
                for evaluation).
            exploration_config: A dict specifying the Exploration object's config.

        Returns:
            This updated AlgorithmConfig object.
        """
        if explore is not NotProvided:
            self.explore = explore
        if exploration_config is not NotProvided:
            # Override entire `exploration_config` if `type` key changes.
            # Update, if `type` key remains the same or is not specified.
            new_exploration_config = deep_update(
                {"exploration_config": self.exploration_config},
                {"exploration_config": exploration_config},
                False,
                ["exploration_config"],
                ["exploration_config"],
            )
            self.exploration_config = new_exploration_config["exploration_config"]

        return self

    def evaluation(
        self,
        *,
        evaluation_interval: Optional[int] = NotProvided,
        evaluation_duration: Optional[Union[int, str]] = NotProvided,
        evaluation_duration_unit: Optional[str] = NotProvided,
        evaluation_sample_timeout_s: Optional[float] = NotProvided,
        evaluation_parallel_to_training: Optional[bool] = NotProvided,
        evaluation_config: Optional[
            Union["AlgorithmConfig", PartialAlgorithmConfigDict]
        ] = NotProvided,
        off_policy_estimation_methods: Optional[Dict] = NotProvided,
        ope_split_batch_by_episode: Optional[bool] = NotProvided,
        evaluation_num_workers: Optional[int] = NotProvided,
        custom_evaluation_function: Optional[Callable] = NotProvided,
        always_attach_evaluation_results: Optional[bool] = NotProvided,
        enable_async_evaluation: Optional[bool] = NotProvided,
        # Deprecated args.
        evaluation_num_episodes=DEPRECATED_VALUE,
    ) -> "AlgorithmConfig":
        """Sets the config's evaluation settings.

        Args:
            evaluation_interval: Evaluate with every `evaluation_interval` training
                iterations. The evaluation stats will be reported under the "evaluation"
                metric key. Note that for Ape-X metrics are already only reported for
                the lowest epsilon workers (least random workers).
                Set to None (or 0) for no evaluation.
            evaluation_duration: Duration for which to run evaluation each
                `evaluation_interval`. The unit for the duration can be set via
                `evaluation_duration_unit` to either "episodes" (default) or
                "timesteps". If using multiple evaluation workers
                (evaluation_num_workers > 1), the load to run will be split amongst
                these.
                If the value is "auto":
                - For `evaluation_parallel_to_training=True`: Will run as many
                episodes/timesteps that fit into the (parallel) training step.
                - For `evaluation_parallel_to_training=False`: Error.
            evaluation_duration_unit: The unit, with which to count the evaluation
                duration. Either "episodes" (default) or "timesteps".
            evaluation_sample_timeout_s: The timeout (in seconds) for the ray.get call
                to the remote evaluation worker(s) `sample()` method. After this time,
                the user will receive a warning and instructions on how to fix the
                issue. This could be either to make sure the episode ends, increasing
                the timeout, or switching to `evaluation_duration_unit=timesteps`.
            evaluation_parallel_to_training: Whether to run evaluation in parallel to
                a Algorithm.train() call using threading. Default=False.
                E.g. evaluation_interval=2 -> For every other training iteration,
                the Algorithm.train() and Algorithm.evaluate() calls run in parallel.
                Note: This is experimental. Possible pitfalls could be race conditions
                for weight synching at the beginning of the evaluation loop.
            evaluation_config: Typical usage is to pass extra args to evaluation env
                creator and to disable exploration by computing deterministic actions.
                IMPORTANT NOTE: Policy gradient algorithms are able to find the optimal
                policy, even if this is a stochastic one. Setting "explore=False" here
                will result in the evaluation workers not using this optimal policy!
            off_policy_estimation_methods: Specify how to evaluate the current policy,
                along with any optional config parameters. This only has an effect when
                reading offline experiences ("input" is not "sampler").
                Available keys:
                {ope_method_name: {"type": ope_type, ...}} where `ope_method_name`
                is a user-defined string to save the OPE results under, and
                `ope_type` can be any subclass of OffPolicyEstimator, e.g.
                ray.rllib.offline.estimators.is::ImportanceSampling
                or your own custom subclass, or the full class path to the subclass.
                You can also add additional config arguments to be passed to the
                OffPolicyEstimator in the dict, e.g.
                {"qreg_dr": {"type": DoublyRobust, "q_model_type": "qreg", "k": 5}}
            ope_split_batch_by_episode: Whether to use SampleBatch.split_by_episode() to
                split the input batch to episodes before estimating the ope metrics. In
                case of bandits you should make this False to see improvements in ope
                evaluation speed. In case of bandits, it is ok to not split by episode,
                since each record is one timestep already. The default is True.
            evaluation_num_workers: Number of parallel workers to use for evaluation.
                Note that this is set to zero by default, which means evaluation will
                be run in the algorithm process (only if evaluation_interval is not
                None). If you increase this, it will increase the Ray resource usage of
                the algorithm since evaluation workers are created separately from
                rollout workers (used to sample data for training).
            custom_evaluation_function: Customize the evaluation method. This must be a
                function of signature (algo: Algorithm, eval_workers: WorkerSet) ->
                metrics: dict. See the Algorithm.evaluate() method to see the default
                implementation. The Algorithm guarantees all eval workers have the
                latest policy state before this function is called.
            always_attach_evaluation_results: Make sure the latest available evaluation
                results are always attached to a step result dict. This may be useful
                if Tune or some other meta controller needs access to evaluation metrics
                all the time.
            enable_async_evaluation: If True, use an AsyncRequestsManager for
                the evaluation workers and use this manager to send `sample()` requests
                to the evaluation workers. This way, the Algorithm becomes more robust
                against long running episodes and/or failing (and restarting) workers.

        Returns:
            This updated AlgorithmConfig object.
        """
        if evaluation_num_episodes != DEPRECATED_VALUE:
            deprecation_warning(
                old="AlgorithmConfig.evaluation(evaluation_num_episodes=..)",
                new="AlgorithmConfig.evaluation(evaluation_duration=.., "
                "evaluation_duration_unit='episodes')",
                error=False,
            )
            evaluation_duration = evaluation_num_episodes

        if evaluation_interval is not NotProvided:
            self.evaluation_interval = evaluation_interval
        if evaluation_duration is not NotProvided:
            self.evaluation_duration = evaluation_duration
        if evaluation_duration_unit is not NotProvided:
            self.evaluation_duration_unit = evaluation_duration_unit
        if evaluation_sample_timeout_s is not NotProvided:
            self.evaluation_sample_timeout_s = evaluation_sample_timeout_s
        if evaluation_parallel_to_training is not NotProvided:
            self.evaluation_parallel_to_training = evaluation_parallel_to_training
        if evaluation_config is not NotProvided:
            # If user really wants to set this to None, we should allow this here,
            # instead of creating an empty dict.
            if evaluation_config is None:
                self.evaluation_config = None
            else:
                from ray.rllib.algorithms.algorithm import Algorithm

                self.evaluation_config = deep_update(
                    self.evaluation_config or {},
                    evaluation_config,
                    True,
                    Algorithm._allow_unknown_subkeys,
                    Algorithm._override_all_subkeys_if_type_changes,
                    Algorithm._override_all_key_list,
                )
        if off_policy_estimation_methods is not NotProvided:
            self.off_policy_estimation_methods = off_policy_estimation_methods
        if evaluation_num_workers is not NotProvided:
            self.evaluation_num_workers = evaluation_num_workers
        if custom_evaluation_function is not NotProvided:
            self.custom_evaluation_function = custom_evaluation_function
        if always_attach_evaluation_results is not NotProvided:
            self.always_attach_evaluation_results = always_attach_evaluation_results
        if enable_async_evaluation is not NotProvided:
            self.enable_async_evaluation = enable_async_evaluation
        if ope_split_batch_by_episode is not NotProvided:
            self.ope_split_batch_by_episode = ope_split_batch_by_episode

        return self

    def offline_data(
        self,
        *,
        input_=NotProvided,
        input_config=NotProvided,
        actions_in_input_normalized=NotProvided,
        input_evaluation=NotProvided,
        postprocess_inputs=NotProvided,
        shuffle_buffer_size=NotProvided,
        output=NotProvided,
        output_config=NotProvided,
        output_compress_columns=NotProvided,
        output_max_file_size=NotProvided,
        offline_sampling=NotProvided,
    ) -> "AlgorithmConfig":
        """Sets the config's offline data settings.

        Args:
            input_: Specify how to generate experiences:
                - "sampler": Generate experiences via online (env) simulation (default).
                - A local directory or file glob expression (e.g., "/tmp/*.json").
                - A list of individual file paths/URIs (e.g., ["/tmp/1.json",
                "s3://bucket/2.json"]).
                - A dict with string keys and sampling probabilities as values (e.g.,
                {"sampler": 0.4, "/tmp/*.json": 0.4, "s3://bucket/expert.json": 0.2}).
                - A callable that takes an `IOContext` object as only arg and returns a
                ray.rllib.offline.InputReader.
                - A string key that indexes a callable with tune.registry.register_input
            input_config: Arguments that describe the settings for reading the input.
                If input is `sample`, this will be environment configuation, e.g.
                `env_name` and `env_config`, etc. See `EnvContext` for more info.
                If the input is `dataset`, this will be e.g. `format`, `path`.
            actions_in_input_normalized: True, if the actions in a given offline "input"
                are already normalized (between -1.0 and 1.0). This is usually the case
                when the offline file has been generated by another RLlib algorithm
                (e.g. PPO or SAC), while "normalize_actions" was set to True.
            postprocess_inputs: Whether to run postprocess_trajectory() on the
                trajectory fragments from offline inputs. Note that postprocessing will
                be done using the *current* policy, not the *behavior* policy, which
                is typically undesirable for on-policy algorithms.
            shuffle_buffer_size: If positive, input batches will be shuffled via a
                sliding window buffer of this number of batches. Use this if the input
                data is not in random enough order. Input is delayed until the shuffle
                buffer is filled.
            output: Specify where experiences should be saved:
                 - None: don't save any experiences
                 - "logdir" to save to the agent log dir
                 - a path/URI to save to a custom output directory (e.g., "s3://bckt/")
                 - a function that returns a rllib.offline.OutputWriter
            output_config: Arguments accessible from the IOContext for configuring
                custom output.
            output_compress_columns: What sample batch columns to LZ4 compress in the
                output data.
            output_max_file_size: Max output file size before rolling over to a
                new file.
            offline_sampling: Whether sampling for the Algorithm happens via
                reading from offline data. If True, RolloutWorkers will NOT limit the
                number of collected batches within the same `sample()` call based on
                the number of sub-environments within the worker (no sub-environments
                present).

        Returns:
            This updated AlgorithmConfig object.
        """
        if input_ is not NotProvided:
            self.input_ = input_
        if input_config is not NotProvided:
            if not isinstance(input_config, dict):
                raise ValueError(
                    f"input_config must be a dict, got {type(input_config)}."
                )
            # TODO (Kourosh) Once we use a complete sepration between rollout worker
            # and input dataset reader we can remove this.
            # For now Error out if user attempts to set these parameters.
            msg = "{} should not be set in the input_config. RLlib will use {} instead."
            if input_config.get("num_cpus_per_read_task") is not None:
                raise ValueError(
                    msg.format("num_cpus_per_read_task", "num_cpus_per_worker")
                )
            if input_config.get("parallelism") is not None:
                if self.in_evaluation:
                    raise ValueError(
                        msg.format("parallelism", "evaluation_num_workers")
                    )
                else:
                    raise ValueError(msg.format("parallelism", "num_rollout_workers"))
            self.input_config = input_config
        if actions_in_input_normalized is not NotProvided:
            self.actions_in_input_normalized = actions_in_input_normalized
        if input_evaluation is not NotProvided:
            deprecation_warning(
                old="offline_data(input_evaluation={})".format(input_evaluation),
                new="evaluation(off_policy_estimation_methods={})".format(
                    input_evaluation
                ),
                error=True,
                help="Running OPE during training is not recommended.",
            )
        if postprocess_inputs is not NotProvided:
            self.postprocess_inputs = postprocess_inputs
        if shuffle_buffer_size is not NotProvided:
            self.shuffle_buffer_size = shuffle_buffer_size
        if output is not NotProvided:
            self.output = output
        if output_config is not NotProvided:
            self.output_config = output_config
        if output_compress_columns is not NotProvided:
            self.output_compress_columns = output_compress_columns
        if output_max_file_size is not NotProvided:
            self.output_max_file_size = output_max_file_size
        if offline_sampling is not NotProvided:
            self.offline_sampling = offline_sampling

        return self

    def multi_agent(
        self,
        *,
<<<<<<< HEAD
        policies=None,
        policy_map_capacity: Optional[int] = None,
        policy_mapping_fn: Optional[Callable[[AgentID, "Episode"], PolicyID]] = None,
        policies_to_train: Optional[
            Union[Container[PolicyID], Callable[[PolicyID, SampleBatchType], bool]]
        ] = None,
        policies_swappable: Optional[bool] = None,
        observation_fn: Optional[Callable] = None,
        count_steps_by: Optional[str] = None,
        # Deprecated args:
=======
        policies=NotProvided,
        policy_map_capacity=NotProvided,
        policy_map_cache=NotProvided,
        policy_mapping_fn=NotProvided,
        policies_to_train=NotProvided,
        observation_fn=NotProvided,
        count_steps_by=NotProvided,
>>>>>>> 87b821cc
        replay_mode=DEPRECATED_VALUE,
        # Now done via Ray object store, which has its own cloud-supported
        # spillover mechanism.
        policy_map_cache=DEPRECATED_VALUE,
    ) -> "AlgorithmConfig":
        """Sets the config's multi-agent settings.

        Validates the new multi-agent settings and translates everything into
        a unified multi-agent setup format. For example a `policies` list or set
        of IDs is properly converted into a dict mapping these IDs to PolicySpecs.

        Args:
            policies: Map of type MultiAgentPolicyConfigDict from policy ids to either
                4-tuples of (policy_cls, obs_space, act_space, config) or PolicySpecs.
                These tuples or PolicySpecs define the class of the policy, the
                observation- and action spaces of the policies, and any extra config.
            policy_map_capacity: Keep this many policies in the "policy_map" (before
                writing least-recently used ones to disk/S3).
            policy_mapping_fn: Function mapping agent ids to policy ids. The signature
                is: `(agent_id, episode, worker, **kwargs) -> PolicyID`.
            policies_to_train: Determines those policies that should be updated.
                Options are:
                - None, for training all policies.
                - An iterable of PolicyIDs that should be trained.
                - A callable, taking a PolicyID and a SampleBatch or MultiAgentBatch
                and returning a bool (indicating whether the given policy is trainable
                or not, given the particular batch). This allows you to have a policy
                trained only on certain data (e.g. when playing against a certain
                opponent).
            policies_swappable: Whether all policies in the multi-agent policy map
                (`self.policies`) can be "swapped out" by a simple
                `s = A.get_state(); B.set_state(s)`, where `A` and `B` are policy
                instances in the map.
            observation_fn: Optional function that can be used to enhance the local
                agent observations to include more state. See
                rllib/evaluation/observation_function.py for more info.
            count_steps_by: Which metric to use as the "batch size" when building a
                MultiAgentBatch. The two supported values are:
                "env_steps": Count each time the env is "stepped" (no matter how many
                multi-agent actions are passed/how many multi-agent observations
                have been returned in the previous step).
                "agent_steps": Count each individual agent step as one step.

        Returns:
            This updated AlgorithmConfig object.
        """
        if policies is not NotProvided:
            # Make sure our Policy IDs are ok (this should work whether `policies`
            # is a dict or just any Sequence).
            for pid in policies:
                validate_policy_id(pid, error=True)

            # Validate each policy spec in a given dict.
            if isinstance(policies, dict):
                for pid, spec in policies.items():
                    # If not a PolicySpec object, values must be lists/tuples of len 4.
                    if not isinstance(spec, PolicySpec):
                        if not isinstance(spec, (list, tuple)) or len(spec) != 4:
                            raise ValueError(
                                "Policy specs must be tuples/lists of "
                                "(cls or None, obs_space, action_space, config), "
                                f"got {spec} for PolicyID={pid}"
                            )
                    # TODO: Switch from dict to AlgorithmConfigOverride, once available.
                    # Config not a dict.
                    elif (
                        not isinstance(spec.config, (AlgorithmConfig, dict))
                        and spec.config is not None
                    ):
                        raise ValueError(
                            f"Multi-agent policy config for {pid} must be a dict or "
                            f"AlgorithmConfig object, but got {type(spec.config)}!"
                        )
            self.policies = policies

        if policy_map_capacity is not NotProvided:
            self.policy_map_capacity = policy_map_capacity

<<<<<<< HEAD
        if policy_mapping_fn is not None:
=======
        if policy_map_cache is not NotProvided:
            self.policy_map_cache = policy_map_cache

        if policy_mapping_fn is not NotProvided:
>>>>>>> 87b821cc
            # Attempt to create a `policy_mapping_fn` from config dict. Helpful
            # is users would like to specify custom callable classes in yaml files.
            if isinstance(policy_mapping_fn, dict):
                policy_mapping_fn = from_config(policy_mapping_fn)
            self.policy_mapping_fn = policy_mapping_fn

        if observation_fn is not NotProvided:
            self.observation_fn = observation_fn

        if policy_map_cache != DEPRECATED_VALUE:
            deprecation_warning(
                old="AlgorithmConfig.multi_agent(policy_map_cache=..)",
                error=True,
            )

        if replay_mode != DEPRECATED_VALUE:
            deprecation_warning(
                old="AlgorithmConfig.multi_agent(replay_mode=..)",
                new="AlgorithmConfig.training("
                "replay_buffer_config={'replay_mode': ..})",
                error=True,
            )

        if count_steps_by is not NotProvided:
            if count_steps_by not in ["env_steps", "agent_steps"]:
                raise ValueError(
                    "config.multi_agent(count_steps_by=..) must be one of "
                    f"[env_steps|agent_steps], not {count_steps_by}!"
                )
            self.count_steps_by = count_steps_by

        if policies_to_train is not NotProvided:
            assert (
                isinstance(policies_to_train, (list, set, tuple))
                or callable(policies_to_train)
                or policies_to_train is None
            ), (
                "ERROR: `policies_to_train` must be a [list|set|tuple] or a "
                "callable taking PolicyID and SampleBatch and returning "
                "True|False (trainable or not?)."
            )
            # Check `policies_to_train` for invalid entries.
            if isinstance(policies_to_train, (list, set, tuple)):
                if len(policies_to_train) == 0:
                    logger.warning(
                        "`config.multi_agent(policies_to_train=..)` is empty! "
                        "Make sure - if you would like to learn at least one policy - "
                        "to add its ID to that list."
                    )
            self.policies_to_train = policies_to_train

        if policies_swappable is not None:
            self.policies_swappable = policies_swappable

        # Is this a multi-agent setup? True, iff DEFAULT_POLICY_ID is only
        # PolicyID found in policies dict.
        self._is_multi_agent = (
            len(self.policies) > 1 or DEFAULT_POLICY_ID not in self.policies
        )

        return self

    def is_multi_agent(self) -> bool:
        """Returns whether this config specifies a multi-agent setup.

        Returns:
            True, if a) >1 policies defined OR b) 1 policy defined, but its ID is NOT
            DEFAULT_POLICY_ID.
        """
        return self._is_multi_agent

    def reporting(
        self,
        *,
        keep_per_episode_custom_metrics: Optional[bool] = NotProvided,
        metrics_episode_collection_timeout_s: Optional[float] = NotProvided,
        metrics_num_episodes_for_smoothing: Optional[int] = NotProvided,
        min_time_s_per_iteration: Optional[int] = NotProvided,
        min_train_timesteps_per_iteration: Optional[int] = NotProvided,
        min_sample_timesteps_per_iteration: Optional[int] = NotProvided,
    ) -> "AlgorithmConfig":
        """Sets the config's reporting settings.

        Args:
            keep_per_episode_custom_metrics: Store raw custom metrics without
                calculating max, min, mean
            metrics_episode_collection_timeout_s: Wait for metric batches for at most
                this many seconds. Those that have not returned in time will be
                collected in the next train iteration.
            metrics_num_episodes_for_smoothing: Smooth rollout metrics over this many
                episodes, if possible.
                In case rollouts (sample collection) just started, there may be fewer
                than this many episodes in the buffer and we'll compute metrics
                over this smaller number of available episodes.
                In case there are more than this many episodes collected in a single
                training iteration, use all of these episodes for metrics computation,
                meaning don't ever cut any "excess" episodes.
            min_time_s_per_iteration: Minimum time to accumulate within a single
                `train()` call. This value does not affect learning,
                only the number of times `Algorithm.training_step()` is called by
                `Algorithm.train()`. If - after one such step attempt, the time taken
                has not reached `min_time_s_per_iteration`, will perform n more
                `training_step()` calls until the minimum time has been
                consumed. Set to 0 or None for no minimum time.
            min_train_timesteps_per_iteration: Minimum training timesteps to accumulate
                within a single `train()` call. This value does not affect learning,
                only the number of times `Algorithm.training_step()` is called by
                `Algorithm.train()`. If - after one such step attempt, the training
                timestep count has not been reached, will perform n more
                `training_step()` calls until the minimum timesteps have been
                executed. Set to 0 or None for no minimum timesteps.
            min_sample_timesteps_per_iteration: Minimum env sampling timesteps to
                accumulate within a single `train()` call. This value does not affect
                learning, only the number of times `Algorithm.training_step()` is
                called by `Algorithm.train()`. If - after one such step attempt, the env
                sampling timestep count has not been reached, will perform n more
                `training_step()` calls until the minimum timesteps have been
                executed. Set to 0 or None for no minimum timesteps.

        Returns:
            This updated AlgorithmConfig object.
        """
        if keep_per_episode_custom_metrics is not NotProvided:
            self.keep_per_episode_custom_metrics = keep_per_episode_custom_metrics
        if metrics_episode_collection_timeout_s is not NotProvided:
            self.metrics_episode_collection_timeout_s = (
                metrics_episode_collection_timeout_s
            )
        if metrics_num_episodes_for_smoothing is not NotProvided:
            self.metrics_num_episodes_for_smoothing = metrics_num_episodes_for_smoothing
        if min_time_s_per_iteration is not NotProvided:
            self.min_time_s_per_iteration = min_time_s_per_iteration
        if min_train_timesteps_per_iteration is not NotProvided:
            self.min_train_timesteps_per_iteration = min_train_timesteps_per_iteration
        if min_sample_timesteps_per_iteration is not NotProvided:
            self.min_sample_timesteps_per_iteration = min_sample_timesteps_per_iteration

        return self

    def checkpointing(
        self,
        export_native_model_files: Optional[bool] = NotProvided,
    ) -> "AlgorithmConfig":
        """Sets the config's checkpointing settings.

        Args:
            export_native_model_files: Whether an individual Policy-
                or the Algorithm's checkpoints also contain (tf or torch) native
                model files. These could be used to restore just the NN models
                from these files w/o requiring RLlib. These files are generated
                by calling the tf- or torch- built-in saving utility methods on
                the actual models.

        Returns:
            This updated AlgorithmConfig object.
        """

        if export_native_model_files is not NotProvided:
            self.export_native_model_files = export_native_model_files

        return self

    def debugging(
        self,
        *,
        logger_creator: Optional[Callable[[], Logger]] = NotProvided,
        logger_config: Optional[dict] = NotProvided,
        log_level: Optional[str] = NotProvided,
        log_sys_usage: Optional[bool] = NotProvided,
        fake_sampler: Optional[bool] = NotProvided,
        seed: Optional[int] = NotProvided,
        worker_cls: Optional[Type[RolloutWorker]] = NotProvided,
    ) -> "AlgorithmConfig":
        """Sets the config's debugging settings.

        Args:
            logger_creator: Callable that creates a ray.tune.Logger
                object. If unspecified, a default logger is created.
            logger_config: Define logger-specific configuration to be used inside Logger
                Default value None allows overwriting with nested dicts.
            log_level: Set the ray.rllib.* log level for the agent process and its
                workers. Should be one of DEBUG, INFO, WARN, or ERROR. The DEBUG level
                will also periodically print out summaries of relevant internal dataflow
                (this is also printed out once at startup at the INFO level). When using
                the `rllib train` command, you can also use the `-v` and `-vv` flags as
                shorthand for INFO and DEBUG.
            log_sys_usage: Log system resource metrics to results. This requires
                `psutil` to be installed for sys stats, and `gputil` for GPU metrics.
            fake_sampler: Use fake (infinite speed) sampler. For testing only.
            seed: This argument, in conjunction with worker_index, sets the random
                seed of each worker, so that identically configured trials will have
                identical results. This makes experiments reproducible.
            worker_cls: Use a custom RolloutWorker type for unit testing purpose.

        Returns:
            This updated AlgorithmConfig object.
        """
        if logger_creator is not NotProvided:
            self.logger_creator = logger_creator
        if logger_config is not NotProvided:
            self.logger_config = logger_config
        if log_level is not NotProvided:
            self.log_level = log_level
        if log_sys_usage is not NotProvided:
            self.log_sys_usage = log_sys_usage
        if fake_sampler is not NotProvided:
            self.fake_sampler = fake_sampler
        if seed is not NotProvided:
            self.seed = seed
        if worker_cls is not NotProvided:
            self.worker_cls = worker_cls

        return self

    def experimental(
        self,
        *,
        _tf_policy_handles_more_than_one_loss=NotProvided,
        _disable_preprocessor_api=NotProvided,
        _disable_action_flattening=NotProvided,
        _disable_execution_plan_api=NotProvided,
    ) -> "AlgorithmConfig":
        """Sets the config's experimental settings.

        Args:
            _tf_policy_handles_more_than_one_loss: Experimental flag.
                If True, TFPolicy will handle more than one loss/optimizer.
                Set this to True, if you would like to return more than
                one loss term from your `loss_fn` and an equal number of optimizers
                from your `optimizer_fn`. In the future, the default for this will be
                True.
            _disable_preprocessor_api: Experimental flag.
                If True, no (observation) preprocessor will be created and
                observations will arrive in model as they are returned by the env.
                In the future, the default for this will be True.
            _disable_action_flattening: Experimental flag.
                If True, RLlib will no longer flatten the policy-computed actions into
                a single tensor (for storage in SampleCollectors/output files/etc..),
                but leave (possibly nested) actions as-is. Disabling flattening affects:
                - SampleCollectors: Have to store possibly nested action structs.
                - Models that have the previous action(s) as part of their input.
                - Algorithms reading from offline files (incl. action information).
            _disable_execution_plan_api: Experimental flag.
                If True, the execution plan API will not be used. Instead,
                a Algorithm's `training_iteration` method will be called as-is each
                training iteration.

        Returns:
            This updated AlgorithmConfig object.
        """
        if _tf_policy_handles_more_than_one_loss is not NotProvided:
            self._tf_policy_handles_more_than_one_loss = (
                _tf_policy_handles_more_than_one_loss
            )
        if _disable_preprocessor_api is not NotProvided:
            self._disable_preprocessor_api = _disable_preprocessor_api
        if _disable_action_flattening is not NotProvided:
            self._disable_action_flattening = _disable_action_flattening
        if _disable_execution_plan_api is not NotProvided:
            self._disable_execution_plan_api = _disable_execution_plan_api

        return self

    def get_rollout_fragment_length(self, worker_index: int = 0) -> int:
        """Automatically infers a proper rollout_fragment_length setting if "auto".

        Uses the simple formula:
        `rollout_fragment_length` = `train_batch_size` /
        (`num_envs_per_worker` * `num_rollout_workers`)

        If result is not a fraction AND `worker_index` is provided, will make
        those workers add another timestep, such that the overall batch size (across
        the workers) will add up to exactly the `train_batch_size`.

        Returns:
            The user-provided `rollout_fragment_length` or a computed one (if user
            value is "auto").
        """
        if self.rollout_fragment_length == "auto":
            # Example:
            # 2 workers, 2 envs per worker, 2000 train batch size:
            # -> 2000 / 4 -> 500
            # 4 workers, 3 envs per worker, 2500 train batch size:
            # -> 2500 / 12 -> 208.333 -> diff=4 (208 * 12 = 2496)
            # -> worker 1: 209, workers 2-4: 208
            rollout_fragment_length = self.train_batch_size / (
                self.num_envs_per_worker * (self.num_rollout_workers or 1)
            )
            if int(rollout_fragment_length) != rollout_fragment_length:
                diff = self.train_batch_size - int(
                    rollout_fragment_length
                ) * self.num_envs_per_worker * (self.num_rollout_workers or 1)
                if (worker_index * self.num_envs_per_worker) <= diff:
                    return int(rollout_fragment_length) + 1
            return int(rollout_fragment_length)
        else:
            return self.rollout_fragment_length

    def get_evaluation_config_object(
        self,
    ) -> Optional["AlgorithmConfig"]:
        """Creates a full AlgorithmConfig object from `self.evaluation_config`.

        Returns:
            A fully valid AlgorithmConfig object that can be used for the evaluation
            WorkerSet. If `self` is already an evaluation config object, return None.
        """
        if self.in_evaluation:
            assert self.evaluation_config is None
            return None

        # Convert AlgorithmConfig into dict (for later updating from dict).
        evaluation_config = self.evaluation_config
        if isinstance(evaluation_config, AlgorithmConfig):
            evaluation_config = evaluation_config.to_dict()

        # Create unfrozen copy of self to be used as the to-be-returned eval
        # AlgorithmConfig.
        eval_config_obj = self.copy(copy_frozen=False)
        # Switch on the `in_evaluation` flag and remove `evaluation_config`
        # (set to None).
        eval_config_obj.in_evaluation = True
        eval_config_obj.evaluation_config = None
        # Update with evaluation settings:
        eval_config_obj.update_from_dict(evaluation_config or {})

        # Evaluation duration unit: episodes.
        # Switch on `complete_episode` rollouts. Also, make sure
        # rollout fragments are short so we never have more than one
        # episode in one rollout.
        if self.evaluation_duration_unit == "episodes":
            eval_config_obj.batch_mode = "complete_episodes"
            eval_config_obj.rollout_fragment_length = 1
        # Evaluation duration unit: timesteps.
        # - Set `batch_mode=truncate_episodes` so we don't perform rollouts
        #   strictly along episode borders.
        # Set `rollout_fragment_length` such that desired steps are divided
        # equally amongst workers or - in "auto" duration mode - set it
        # to a reasonably small number (10), such that a single `sample()`
        # call doesn't take too much time and we can stop evaluation as soon
        # as possible after the train step is completed.
        else:
            eval_config_obj.batch_mode = "truncate_episodes"
            eval_config_obj.rollout_fragment_length = (
                10
                if self.evaluation_duration == "auto"
                else int(
                    math.ceil(
                        self.evaluation_duration / (self.evaluation_num_workers or 1)
                    )
                )
            )

        return eval_config_obj

    def get_multi_agent_setup(
        self,
        *,
        policies: Optional[MultiAgentPolicyConfigDict] = None,
        env: Optional[EnvType] = None,
        spaces: Optional[Dict[PolicyID, Tuple[Space, Space]]] = None,
        default_policy_class: Optional[Type[Policy]] = None,
    ) -> Tuple[MultiAgentPolicyConfigDict, Callable[[PolicyID, SampleBatchType], bool]]:
        """Compiles complete multi-agent config (dict) from the information in `self`.

        Infers the observation- and action spaces, the policy classes, and the policy's
        configs. The returned `MultiAgentPolicyConfigDict` is fully unified and strictly
        maps PolicyIDs to complete PolicySpec objects (with all their fields not-None).

        Examples:
            >>> import numpy as np
            >>> from ray.rllib.algorithms.ppo import PPOConfig
            >>> config = (
            ...   PPOConfig()
            ...   .environment("CartPole-v1")
            ...   .framework("torch")
            ...   .multi_agent(policies={"pol1", "pol2"}, policies_to_train=["pol1"])
            ... )
            >>> policy_dict, is_policy_to_train = \  # doctest: +SKIP
            ...     config.get_multi_agent_setup()
            >>> is_policy_to_train("pol1") # doctest: +SKIP
            True
            >>> is_policy_to_train("pol2") # doctest: +SKIP
            False
            >>> print(policy_dict) # doctest: +SKIP
            {
              "pol1": PolicySpec(
                PPOTorchPolicyV2,  # infered from Algo's default policy class
                Box(-2.0, 2.0, (4,), np.float),  # infered from env
                Discrete(2),  # infered from env
                {},  # not provided -> empty dict
              ),
              "pol2": PolicySpec(
                PPOTorchPolicyV2,  # infered from Algo's default policy class
                Box(-2.0, 2.0, (4,), np.float),  # infered from env
                Discrete(2),  # infered from env
                {},  # not provided -> empty dict
              ),
            }

        Args:
            policies: An optional multi-agent `policies` dict, mapping policy IDs
                to PolicySpec objects. If not provided, will use `self.policies`
                instead. Note that the `policy_class`, `observation_space`, and
                `action_space` properties in these PolicySpecs may be None and must
                therefore be inferred here.
            env: An optional env instance, from which to infer the different spaces for
                the different policies. If not provided, will try to infer from
                `spaces`. Otherwise from `self.observation_space` and
                `self.action_space`. If no information on spaces can be infered, will
                raise an error.
            spaces: Optional dict mapping policy IDs to tuples of 1) observation space
                and 2) action space that should be used for the respective policy.
                These spaces were usually provided by an already instantiated remote
                RolloutWorker. If not provided, will try to infer from
                `env`. Otherwise from `self.observation_space` and
                `self.action_space`. If no information on spaces can be infered, will
                raise an error.
            default_policy_class: The Policy class to use should a PolicySpec have its
                policy_class property set to None.

        Returns:
            A tuple consisting of 1) a MultiAgentPolicyConfigDict and 2) a
            `is_policy_to_train(PolicyID, SampleBatchType) -> bool` callable.

        Raises:
            ValueError: In case, no spaces can be infered for the policy/ies.
            ValueError: In case, two agents in the env map to the same PolicyID
                (according to `self.policy_mapping_fn`), but have different action- or
                observation spaces according to the infered space information.
        """
        policies = copy.deepcopy(policies or self.policies)

        # Policies given as set/list/tuple (of PolicyIDs) -> Setup each policy
        # automatically via empty PolicySpec (will make RLlib infer observation- and
        # action spaces as well as the Policy's class).
        if isinstance(policies, (set, list, tuple)):
            policies = {pid: PolicySpec() for pid in policies}

        # Try extracting spaces from env or from given spaces dict.
        env_obs_space = None
        env_act_space = None

        # Env is a ray.remote: Get spaces via its (automatically added)
        # `_get_spaces()` method.
        if isinstance(env, ray.actor.ActorHandle):
            env_obs_space, env_act_space = ray.get(env._get_spaces.remote())
        # Normal env (gym.Env or MultiAgentEnv): These should have the
        # `observation_space` and `action_space` properties.
        elif env is not None:
            if hasattr(env, "observation_space") and isinstance(
                env.observation_space, gym.Space
            ):
                env_obs_space = env.observation_space

            if hasattr(env, "action_space") and isinstance(env.action_space, gym.Space):
                env_act_space = env.action_space
        # Last resort: Try getting the env's spaces from the spaces
        # dict's special __env__ key.
        if spaces is not None:
            if env_obs_space is None:
                env_obs_space = spaces.get("__env__", [None])[0]
            if env_act_space is None:
                env_act_space = spaces.get("__env__", [None, None])[1]

        # Check each defined policy ID and unify its spec.
        for pid, policy_spec in policies.copy().items():
            # Convert to PolicySpec if plain list/tuple.
            if not isinstance(policy_spec, PolicySpec):
                policies[pid] = policy_spec = PolicySpec(*policy_spec)

            # Infer policy classes for policies dict, if not provided (None).
            if policy_spec.policy_class is None and default_policy_class is not None:
                policies[pid].policy_class = default_policy_class

            # Infer observation space.
            if policy_spec.observation_space is None:
                if spaces is not None and pid in spaces:
                    obs_space = spaces[pid][0]
                elif env_obs_space is not None:
                    # Multi-agent case AND different agents have different spaces:
                    # Need to reverse map spaces (for the different agents) to certain
                    # policy IDs.
                    if (
                        isinstance(env, MultiAgentEnv)
                        and hasattr(env, "_spaces_in_preferred_format")
                        and env._spaces_in_preferred_format
                    ):
                        obs_space = None
                        mapping_fn = self.policy_mapping_fn
                        if mapping_fn:
                            for aid in env.get_agent_ids():
                                # Match: Assign spaces for this agentID to the PolicyID.
                                if mapping_fn(aid, None, None) == pid:
                                    # Make sure, different agents that map to the same
                                    # policy don't have different spaces.
                                    if (
                                        obs_space is not None
                                        and env_obs_space[aid] != obs_space
                                    ):
                                        raise ValueError(
                                            "Two agents in your environment map to the "
                                            "same policyID (as per your `policy_mapping"
                                            "_fn`), however, these agents also have "
                                            "different observation spaces!"
                                        )
                                    obs_space = env_obs_space[aid]
                    # Otherwise, just use env's obs space as-is.
                    else:
                        obs_space = env_obs_space
                # Space given directly in config.
                elif self.observation_space:
                    obs_space = self.observation_space
                else:
                    raise ValueError(
                        "`observation_space` not provided in PolicySpec for "
                        f"{pid} and env does not have an observation space OR "
                        "no spaces received from other workers' env(s) OR no "
                        "`observation_space` specified in config!"
                    )

                policies[pid].observation_space = obs_space

            # Infer action space.
            if policy_spec.action_space is None:
                if spaces is not None and pid in spaces:
                    act_space = spaces[pid][1]
                elif env_act_space is not None:
                    # Multi-agent case AND different agents have different spaces:
                    # Need to reverse map spaces (for the different agents) to certain
                    # policy IDs.
                    if (
                        isinstance(env, MultiAgentEnv)
                        and hasattr(env, "_spaces_in_preferred_format")
                        and env._spaces_in_preferred_format
                    ):
                        act_space = None
                        mapping_fn = self.policy_mapping_fn
                        if mapping_fn:
                            for aid in env.get_agent_ids():
                                # Match: Assign spaces for this AgentID to the PolicyID.
                                if mapping_fn(aid, None, None) == pid:
                                    # Make sure, different agents that map to the same
                                    # policy don't have different spaces.
                                    if (
                                        act_space is not None
                                        and env_act_space[aid] != act_space
                                    ):
                                        raise ValueError(
                                            "Two agents in your environment map to the "
                                            "same policyID (as per your `policy_mapping"
                                            "_fn`), however, these agents also have "
                                            "different action spaces!"
                                        )
                                    act_space = env_act_space[aid]
                    # Otherwise, just use env's action space as-is.
                    else:
                        act_space = env_act_space
                elif self.action_space:
                    act_space = self.action_space
                else:
                    raise ValueError(
                        "`action_space` not provided in PolicySpec for "
                        f"{pid} and env does not have an action space OR "
                        "no spaces received from other workers' env(s) OR no "
                        "`action_space` specified in config!"
                    )
                policies[pid].action_space = act_space

            # Config is None -> Set to {}.
            if policies[pid].config is None:
                policies[pid].config = {}

        # If container given, construct a simple default callable returning True
        # if the PolicyID is found in the list/set of IDs.
        is_policy_to_train = self.policies_to_train
        if self.policies_to_train is not None and not callable(self.policies_to_train):
            pols = set(self.policies_to_train)

            def is_policy_to_train(pid, batch=None):
                return pid in pols

        return policies, is_policy_to_train

    def __setattr__(self, key, value):
        """Gatekeeper in case we are in frozen state and need to error."""

        # If we are frozen, do not allow to set any attributes anymore.
        if hasattr(self, "_is_frozen") and self._is_frozen:
            # TODO: Remove `simple_optimizer` entirely.
            #  Remove need to set `worker_index` in RolloutWorker's c'tor.
            if key not in ["simple_optimizer", "worker_index", "_is_frozen"]:
                raise AttributeError(
                    f"Cannot set attribute ({key}) of an already frozen "
                    "AlgorithmConfig!"
                )
        super().__setattr__(key, value)

    def __getitem__(self, item):
        """Shim method to still support accessing properties by key lookup.

        This way, an AlgorithmConfig object can still be used as if a dict, e.g.
        by Ray Tune.

        Examples:
            >>> from ray.rllib.algorithms.algorithm_config import AlgorithmConfig
            >>> config = AlgorithmConfig()
            >>> print(config["lr"])
            ... 0.001
        """
        # TODO: Uncomment this once all algorithms use AlgorithmConfigs under the
        #  hood (as well as Ray Tune).
        # if log_once("algo_config_getitem"):
        #    logger.warning(
        #        "AlgorithmConfig objects should NOT be used as dict! "
        #        f"Try accessing `{item}` directly as a property."
        #    )
        # In case user accesses "old" keys, e.g. "num_workers", which need to
        # be translated to their correct property names.
        item = self._translate_special_keys(item)
        return getattr(self, item)

    def __setitem__(self, key, value):
        # TODO: Remove comments once all methods/functions only support
        #  AlgorithmConfigs and there is no more ambiguity anywhere in the code
        #  on whether an AlgorithmConfig is used or an old python config dict.
        # raise AttributeError(
        #    "AlgorithmConfig objects should not have their values set like dicts"
        #    f"(`config['{key}'] = {value}`), "
        #    f"but via setting their properties directly (config.{prop} = {value})."
        # )
        if key == "multiagent":
            raise AttributeError(
                "Cannot set `multiagent` key in an AlgorithmConfig!\nTry setting "
                "the multi-agent components of your AlgorithmConfig object via the "
                "`multi_agent()` method and its arguments.\nE.g. `config.multi_agent("
                "policies=.., policy_mapping_fn.., policies_to_train=..)`."
            )
        super().__setattr__(key, value)

    def __contains__(self, item) -> bool:
        """Shim method to help pretend we are a dict."""
        prop = self._translate_special_keys(item, warn_deprecated=False)
        return hasattr(self, prop)

    def get(self, key, default=None):
        """Shim method to help pretend we are a dict."""
        prop = self._translate_special_keys(key, warn_deprecated=False)
        return getattr(self, prop, default)

    def pop(self, key, default=None):
        """Shim method to help pretend we are a dict."""
        return self.get(key, default)

    def keys(self):
        """Shim method to help pretend we are a dict."""
        return self.to_dict().keys()

    def values(self):
        """Shim method to help pretend we are a dict."""
        return self.to_dict().values()

    def items(self):
        """Shim method to help pretend we are a dict."""
        return self.to_dict().items()

    @staticmethod
    def _translate_special_keys(key: str, warn_deprecated: bool = True) -> str:
        # Handle special key (str) -> `AlgorithmConfig.[some_property]` cases.
        if key == "callbacks":
            key = "callbacks_class"
        elif key == "create_env_on_driver":
            key = "create_env_on_local_worker"
        elif key == "custom_eval_function":
            key = "custom_evaluation_function"
        elif key == "framework":
            key = "framework_str"
        elif key == "input":
            key = "input_"
        elif key == "lambda":
            key = "lambda_"
        elif key == "num_cpus_for_driver":
            key = "num_cpus_for_local_worker"
        elif key == "num_workers":
            key = "num_rollout_workers"

        # Deprecated keys.
        if warn_deprecated:
            if key == "collect_metrics_timeout":
                deprecation_warning(
                    old="collect_metrics_timeout",
                    new="metrics_episode_collection_timeout_s",
                    error=True,
                )
            elif key == "metrics_smoothing_episodes":
                deprecation_warning(
                    old="config.metrics_smoothing_episodes",
                    new="config.metrics_num_episodes_for_smoothing",
                    error=True,
                )
            elif key == "min_iter_time_s":
                deprecation_warning(
                    old="config.min_iter_time_s",
                    new="config.min_time_s_per_iteration",
                    error=True,
                )
            elif key == "min_time_s_per_reporting":
                deprecation_warning(
                    old="config.min_time_s_per_reporting",
                    new="config.min_time_s_per_iteration",
                    error=True,
                )
            elif key == "min_sample_timesteps_per_reporting":
                deprecation_warning(
                    old="config.min_sample_timesteps_per_reporting",
                    new="config.min_sample_timesteps_per_iteration",
                    error=True,
                )
            elif key == "min_train_timesteps_per_reporting":
                deprecation_warning(
                    old="config.min_train_timesteps_per_reporting",
                    new="config.min_train_timesteps_per_iteration",
                    error=True,
                )
            elif key == "timesteps_per_iteration":
                deprecation_warning(
                    old="config.timesteps_per_iteration",
                    new="`config.min_sample_timesteps_per_iteration` OR "
                    "`config.min_train_timesteps_per_iteration`",
                    error=True,
                )
            elif key == "evaluation_num_episodes":
                deprecation_warning(
                    old="config.evaluation_num_episodes",
                    new="`config.evaluation_duration` and "
                    "`config.evaluation_duration_unit=episodes`",
                    error=True,
                )

        return key

    def _check_if_correct_nn_framework_installed(self, _tf1, _tf, _torch):
        """Check if tf/torch experiment is running and tf/torch installed."""
        if self.framework_str in {"tf", "tf2"}:
            if not (_tf1 or _tf):
                raise ImportError(
                    (
                        "TensorFlow was specified as the framework to use (via `config."
                        "framework([tf|tf2])`)! However, no installation was "
                        "found. You can install TensorFlow via `pip install tensorflow`"
                    )
                )
        elif self.framework_str == "torch":
            if not _torch:
                raise ImportError(
                    (
                        "PyTorch was specified as the framework to use (via `config."
                        "framework('torch')`)! However, no installation was found. You "
                        "can install PyTorch via `pip install torch`."
                    )
                )

    def _resolve_tf_settings(self, _tf1, _tfv):
        """Check and resolve tf settings."""
        if _tf1 and self.framework_str == "tf2":
            if self.framework_str == "tf2" and _tfv < 2:
                raise ValueError(
                    "You configured `framework`=tf2, but your installed "
                    "pip tf-version is < 2.0! Make sure your TensorFlow "
                    "version is >= 2.x."
                )
            if not _tf1.executing_eagerly():
                _tf1.enable_eager_execution()
            # Recommend setting tracing to True for speedups.
            logger.info(
                f"Executing eagerly (framework='{self.framework_str}'),"
                f" with eager_tracing={self.framework_str}. For "
                "production workloads, make sure to set eager_tracing=True"
                "  in order to match the speed of tf-static-graph "
                "(framework='tf'). For debugging purposes, "
                "`eager_tracing=False` is the best choice."
            )
        # Tf-static-graph (framework=tf): Recommend upgrading to tf2 and
        # enabling eager tracing for similar speed.
        elif _tf1 and self.framework_str == "tf":
            logger.info(
                "Your framework setting is 'tf', meaning you are using "
                "static-graph mode. Set framework='tf2' to enable eager "
                "execution with tf2.x. You may also then want to set "
                "eager_tracing=True in order to reach similar execution "
                "speed as with static-graph mode."
            )

    @property
    def multiagent(self):
        """Shim method to help pretend we are a dict with 'multiagent' key."""
        return {
            "policies": self.policies,
            "policy_mapping_fn": self.policy_mapping_fn,
            "policies_to_train": self.policies_to_train,
            "policy_map_capacity": self.policy_map_capacity,
            "policy_map_cache": self.policy_map_cache,
            "count_steps_by": self.count_steps_by,
            "observation_fn": self.observation_fn,
        }

    @property
    @Deprecated(new="AlgorithmConfig.rollouts(num_rollout_workers=..)", error=False)
    def num_workers(self):
        """For backward-compatibility purposes only."""
        return self.num_rollout_workers<|MERGE_RESOLUTION|>--- conflicted
+++ resolved
@@ -1610,26 +1610,16 @@
     def multi_agent(
         self,
         *,
-<<<<<<< HEAD
-        policies=None,
-        policy_map_capacity: Optional[int] = None,
-        policy_mapping_fn: Optional[Callable[[AgentID, "Episode"], PolicyID]] = None,
+        policies=NotProvided,
+        policy_map_capacity: Optional[int] = NotProvided,
+        policy_mapping_fn: Optional[Callable[[AgentID, "Episode"], PolicyID]] = NotProvided,
         policies_to_train: Optional[
             Union[Container[PolicyID], Callable[[PolicyID, SampleBatchType], bool]]
-        ] = None,
-        policies_swappable: Optional[bool] = None,
-        observation_fn: Optional[Callable] = None,
-        count_steps_by: Optional[str] = None,
+        ] = NotProvided,
+        policies_swappable: Optional[bool] = NotProvided,
+        observation_fn: Optional[Callable] = NotProvided,
+        count_steps_by: Optional[str] = NotProvided,
         # Deprecated args:
-=======
-        policies=NotProvided,
-        policy_map_capacity=NotProvided,
-        policy_map_cache=NotProvided,
-        policy_mapping_fn=NotProvided,
-        policies_to_train=NotProvided,
-        observation_fn=NotProvided,
-        count_steps_by=NotProvided,
->>>>>>> 87b821cc
         replay_mode=DEPRECATED_VALUE,
         # Now done via Ray object store, which has its own cloud-supported
         # spillover mechanism.
@@ -1708,14 +1698,7 @@
         if policy_map_capacity is not NotProvided:
             self.policy_map_capacity = policy_map_capacity
 
-<<<<<<< HEAD
-        if policy_mapping_fn is not None:
-=======
-        if policy_map_cache is not NotProvided:
-            self.policy_map_cache = policy_map_cache
-
         if policy_mapping_fn is not NotProvided:
->>>>>>> 87b821cc
             # Attempt to create a `policy_mapping_fn` from config dict. Helpful
             # is users would like to specify custom callable classes in yaml files.
             if isinstance(policy_mapping_fn, dict):
