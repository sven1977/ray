--- conflicted
+++ resolved
@@ -3134,11 +3134,7 @@
                     "grad_clip": self.grad_clip,
                     "grad_clip_by": self.grad_clip_by,
                 },
-<<<<<<< HEAD
-                learner_hps=self.get_learner_hyperparameters(),
-=======
                 learner_hyperparameters=self.get_learner_hyperparameters(),
->>>>>>> e399fb80
             )
             .resources(
                 num_learner_workers=self.num_learner_workers,
