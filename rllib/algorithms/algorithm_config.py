import copy
import gym
from gym.spaces import Space
import logging
import math
from typing import TYPE_CHECKING, Any, Callable, Dict, Optional, Tuple, Type, Union

import ray
from ray.util import log_once
from ray.rllib.algorithms.callbacks import DefaultCallbacks
from ray.rllib.env.env_context import EnvContext
from ray.rllib.env.multi_agent_env import MultiAgentEnv
from ray.rllib.evaluation.collectors.sample_collector import SampleCollector
from ray.rllib.evaluation.collectors.simple_list_collector import SimpleListCollector
from ray.rllib.models import MODEL_DEFAULTS
from ray.rllib.policy.policy import Policy, PolicySpec
from ray.rllib.policy.sample_batch import DEFAULT_POLICY_ID
from ray.rllib.utils import deep_update, merge_dicts
from ray.rllib.utils.deprecation import DEPRECATED_VALUE, deprecation_warning
from ray.rllib.utils.from_config import from_config
from ray.rllib.utils.policy import validate_policy_id
from ray.rllib.utils.typing import (
    AlgorithmConfigDict,
    EnvConfigDict,
    EnvType,
    MultiAgentPolicyConfigDict,
    PartialAlgorithmConfigDict,
    PolicyID,
    ResultDict,
    SampleBatchType,
)
from ray.tune.logger import Logger

if TYPE_CHECKING:
    from ray.rllib.algorithms.algorithm import Algorithm

logger = logging.getLogger(__name__)


class AlgorithmConfig:
    """A RLlib AlgorithmConfig builds an RLlib Algorithm from a given configuration.

    Example:
        >>> from ray.rllib.algorithms.algorithm_config import AlgorithmConfig
        >>> from ray.rllib.algorithms.callbacks import MemoryTrackingCallbacks
        >>> # Construct a generic config object, specifying values within different
        >>> # sub-categories, e.g. "training".
        >>> config = AlgorithmConfig().training(gamma=0.9, lr=0.01)
        ...              .environment(env="CartPole-v1")
        ...              .resources(num_gpus=0)
        ...              .rollouts(num_rollout_workers=4)
        ...              .callbacks(MemoryTrackingCallbacks)
        >>> # A config object can be used to construct the respective Trainer.
        >>> rllib_algo = config.build()

    Example:
        >>> from ray.rllib.algorithms.algorithm_config import AlgorithmConfig
        >>> from ray import tune
        >>> # In combination with a tune.grid_search:
        >>> config = AlgorithmConfig()
        >>> config.training(lr=tune.grid_search([0.01, 0.001]))
        >>> # Use `to_dict()` method to get the legacy plain python config dict
        >>> # for usage with `tune.Tuner().fit()`.
        >>> tune.Tuner("[registered trainer class]", param_space=config.to_dict()).fit()
    """

    def __init__(self, algo_class=None):
        # Define all settings and their default values.

        # Define the default RLlib Trainer class that this AlgorithmConfig will be
        # applied to.
        self.algo_class = algo_class

        # `self.python_environment()`
        self.extra_python_environs_for_driver = {}
        self.extra_python_environs_for_worker = {}

        # `self.resources()`
        self.num_gpus = 0
        self.num_cpus_per_worker = 1
        self.num_gpus_per_worker = 0
        self._fake_gpus = False
        self.num_cpus_for_local_worker = 1
        self.custom_resources_per_worker = {}
        self.placement_strategy = "PACK"

        # `self.framework()`
        self.framework_str = "tf"
        self.eager_tracing = False
        self.eager_max_retraces = 20
        self.tf_session_args = {
            # note: overridden by `local_tf_session_args`
            "intra_op_parallelism_threads": 2,
            "inter_op_parallelism_threads": 2,
            "gpu_options": {
                "allow_growth": True,
            },
            "log_device_placement": False,
            "device_count": {"CPU": 1},
            # Required by multi-GPU (num_gpus > 1).
            "allow_soft_placement": True,
        }
        self.local_tf_session_args = {
            # Allow a higher level of parallelism by default, but not unlimited
            # since that can cause crashes with many concurrent drivers.
            "intra_op_parallelism_threads": 8,
            "inter_op_parallelism_threads": 8,
        }

        # `self.environment()`
        self.env = None
        self.env_config = {}
        self.observation_space = None
        self.action_space = None
        self.env_task_fn = None
        self.render_env = False
        self.clip_rewards = None
        self.normalize_actions = True
        self.clip_actions = False
        self.disable_env_checking = False

        # `self.rollouts()`
        self.num_workers = 2
        self.num_envs_per_worker = 1
        self.sample_collector = SimpleListCollector
        self.create_env_on_local_worker = False
        self.sample_async = False
        self.enable_connectors = False
        self.rollout_fragment_length = 200
        self.batch_mode = "truncate_episodes"
        self.remote_worker_envs = False
        self.remote_env_batch_wait_ms = 0
        self.validate_workers_after_construction = True
        self.ignore_worker_failures = False
        self.recreate_failed_workers = False
        self.restart_failed_sub_environments = False
        self.num_consecutive_worker_failures_tolerance = 100
        self.horizon = None
        self.soft_horizon = False
        self.no_done_at_end = False
        self.preprocessor_pref = "deepmind"
        self.observation_filter = "NoFilter"
        self.synchronize_filters = True
        self.compress_observations = False
        self.enable_tf1_exec_eagerly = False
        self.sampler_perf_stats_ema_coef = None

        # `self.training()`
        self.gamma = 0.99
        self.lr = 0.001
        self.train_batch_size = 32
        self.model = copy.deepcopy(MODEL_DEFAULTS)
        self.optimizer = {}

        # `self.callbacks()`
        self.callbacks_class = DefaultCallbacks

        # `self.explore()`
        self.explore = True
        self.exploration_config = {
            # The Exploration class to use. In the simplest case, this is the name
            # (str) of any class present in the `rllib.utils.exploration` package.
            # You can also provide the python class directly or the full location
            # of your class (e.g. "ray.rllib.utils.exploration.epsilon_greedy.
            # EpsilonGreedy").
            "type": "StochasticSampling",
            # Add constructor kwargs here (if any).
        }

        # `self.multi_agent()`
        self._is_multi_agent = False
        self.policies = {DEFAULT_POLICY_ID: PolicySpec()}
        self.policy_map_capacity = 100
<<<<<<< HEAD
        self.policy_mapping_fn = None
=======
        self.policy_map_cache = None
        self.policy_mapping_fn = (
            lambda aid, episode, worker, **kwargs: DEFAULT_POLICY_ID
        )
>>>>>>> b218ae7e
        self.policies_to_train = None
        self.observation_fn = None
        self.count_steps_by = "env_steps"

        # `self.offline_data()`
        self.input_ = "sampler"
        self.input_config = {}
        self.actions_in_input_normalized = False
        self.postprocess_inputs = False
        self.shuffle_buffer_size = 0
        self.output = None
        self.output_config = {}
        self.output_compress_columns = ["obs", "new_obs"]
        self.output_max_file_size = 64 * 1024 * 1024
        self.offline_sampling = False

        # `self.evaluation()`
        self.evaluation_interval = None
        self.evaluation_duration = 10
        self.evaluation_duration_unit = "episodes"
        self.evaluation_sample_timeout_s = 180.0
        self.evaluation_parallel_to_training = False
        self.evaluation_config = None
        self.off_policy_estimation_methods = {}
        self.ope_split_batch_by_episode = True
        self.evaluation_num_workers = 0
        self.custom_evaluation_function = None
        self.always_attach_evaluation_results = False
        self.enable_async_evaluation = False
        # TODO: Set this flag still in the config or - much better - in the
        #  RolloutWorker as a property.
        self.in_evaluation = False
        self.sync_filters_on_rollout_workers_timeout_s = 60.0

        # `self.reporting()`
        self.keep_per_episode_custom_metrics = False
        self.metrics_episode_collection_timeout_s = 60.0
        self.metrics_num_episodes_for_smoothing = 100
        self.min_time_s_per_iteration = None
        self.min_train_timesteps_per_iteration = 0
        self.min_sample_timesteps_per_iteration = 0

        # `self.checkpointing()`
        self.export_native_model_files = False

        # `self.debugging()`
        self.logger_creator = None
        self.logger_config = None
        self.log_level = "WARN"
        self.log_sys_usage = True
        self.fake_sampler = False
        self.seed = None

        # `self.experimental()`
        self._tf_policy_handles_more_than_one_loss = False
        self._disable_preprocessor_api = False
        self._disable_action_flattening = False
        self._disable_execution_plan_api = True

        # Has this config object been frozen (cannot alter its attributes anymore).
        self._is_frozen = False

        # TODO: Remove, once all deprecation_warning calls upon using these keys
        #  have been removed.
        # === Deprecated keys ===
        self.simple_optimizer = DEPRECATED_VALUE
        self.monitor = DEPRECATED_VALUE
        self.evaluation_num_episodes = DEPRECATED_VALUE
        self.metrics_smoothing_episodes = DEPRECATED_VALUE
        self.timesteps_per_iteration = DEPRECATED_VALUE
        self.min_iter_time_s = DEPRECATED_VALUE
        self.collect_metrics_timeout = DEPRECATED_VALUE
        self.min_time_s_per_reporting = DEPRECATED_VALUE
        self.min_train_timesteps_per_reporting = DEPRECATED_VALUE
        self.min_sample_timesteps_per_reporting = DEPRECATED_VALUE
        self.input_evaluation = DEPRECATED_VALUE
        self.policy_map_cache = DEPRECATED_VALUE

        # The following values have moved because of the new ReplayBuffer API
        self.buffer_size = DEPRECATED_VALUE
        self.prioritized_replay = DEPRECATED_VALUE
        self.learning_starts = DEPRECATED_VALUE
        self.replay_batch_size = DEPRECATED_VALUE
        # -1 = DEPRECATED_VALUE is a valid value for replay_sequence_length
        self.replay_sequence_length = None
        self.replay_mode = DEPRECATED_VALUE
        self.prioritized_replay_alpha = DEPRECATED_VALUE
        self.prioritized_replay_beta = DEPRECATED_VALUE
        self.prioritized_replay_eps = DEPRECATED_VALUE

    def to_dict(self) -> AlgorithmConfigDict:
        """Converts all settings into a legacy config dict for backward compatibility.

        Returns:
            A complete AlgorithmConfigDict, usable in backward-compatible Tune/RLlib
            use cases, e.g. w/ `tune.Tuner().fit()`.
        """
        config = copy.deepcopy(vars(self))
        config.pop("algo_class")
        config.pop("_is_frozen")

        # Worst naming convention ever: NEVER EVER use reserved key-words...
        if "lambda_" in config:
            assert hasattr(self, "lambda_")
            config["lambda"] = getattr(self, "lambda_")
            config.pop("lambda_")
        if "input_" in config:
            assert hasattr(self, "input_")
            config["input"] = getattr(self, "input_")
            config.pop("input_")

        # Setup legacy multi-agent sub-dict:
        config["multiagent"] = {}
        for k in self.multiagent.keys():
            config["multiagent"][k] = config.pop(k)

        # Switch out deprecated vs new config keys.
        config["callbacks"] = config.pop("callbacks_class", DefaultCallbacks)
        config["create_env_on_driver"] = config.pop("create_env_on_local_worker", 1)
        config["custom_eval_function"] = config.pop("custom_evaluation_function", None)
        config["framework"] = config.pop("framework_str", None)
        config["num_cpus_for_driver"] = config.pop("num_cpus_for_local_worker", 1)

        for dep_k in [
            "monitor",
            "evaluation_num_episodes",
            "metrics_smoothing_episodes",
            "timesteps_per_iteration",
            "min_iter_time_s",
            "collect_metrics_timeout",
            "buffer_size",
            "prioritized_replay",
            "learning_starts",
            "replay_batch_size",
            "replay_mode",
            "prioritized_replay_alpha",
            "prioritized_replay_beta",
            "prioritized_replay_eps",
            "min_time_s_per_reporting",
            "min_train_timesteps_per_reporting",
            "min_sample_timesteps_per_reporting",
            "input_evaluation",
        ]:
            if config.get(dep_k) == DEPRECATED_VALUE:
                config.pop(dep_k, None)

        return config

    @classmethod
    def from_dict(cls, config_dict: dict) -> "AlgorithmConfig":
        """Creates an AlgorithmConfig from a legacy python config dict.

        Examples:
            >>> from ray.rllib.algorithms.ppo.ppo import DEFAULT_CONFIG, PPOConfig
            >>> ppo_config = PPOConfig.from_dict(DEFAULT_CONFIG)
            >>> ppo = ppo_config.build(env="Pendulum-v1")

        Args:
            config_dict: The legacy formatted python config dict for some algorithm.

        Returns:
             A new AlgorithmConfig object that matches the given python config dict.
        """
        # Create a default config object of this class.
        config_obj = cls()
        # Remove `_is_frozen` flag from config dict in case the AlgorithmConfig that
        # the dict was derived from was already frozen (we don't want to copy the
        # frozenness).
        config_dict.pop("_is_frozen", None)
        config_obj.update_from_dict(config_dict)
        return config_obj

    def update_from_dict(
        self,
        config_dict: PartialAlgorithmConfigDict,
    ) -> "AlgorithmConfig":
        """Modifies this AlgorithmConfig via the provided python config dict.

        Warns if `config_dict` contains deprecated keys.
        Silently sets even properties of `self` that do NOT exist. This way, this method
        may be used to configure custom Policies which do not have their own specific
        AlgorithmConfig classes, e.g.
        `ray.rllib.examples.policy.random_policy::RandomPolicy`.

        Args:
            config_dict: The old-style python config dict (PartialAlgorithmConfigDict)
                to use for overriding some properties defined in there.

        Returns:
            This updated AlgorithmConfig object.
        """
        # Modify our properties one by one.
        for key, value in config_dict.items():
            key = self._translate_special_keys(key, warn_deprecated=False)

            # Set our multi-agent settings.
            if key == "multiagent":
                kwargs = {
                    k: value[k]
                    for k in [
                        "policies",
                        "policy_map_capacity",
                        "policy_map_cache",
                        "policy_mapping_fn",
                        "policies_to_train",
                        "observation_fn",
                        "count_steps_by",
                    ]
                    if k in value
                }
                self.multi_agent(**kwargs)
            # Some keys must use `.update()` from given config dict (to not lose
            # any sub-keys).
            elif key == "callbacks_class":
                self.callbacks(callbacks_class=value)
            elif key == "env_config":
                self.environment(env_config=value)
            elif key == "model":
                self.training(model=value)
            # If config key matches a property, just set it, otherwise, warn and set.
            else:
                if not hasattr(self, key) and log_once(
                    "unknown_property_in_algo_config"
                ):
                    logger.warning(
                        f"Cannot create {type(self).__name__} from given "
                        f"`config_dict`! Property {key} not supported."
                    )
                setattr(self, key, value)

        return self

    def copy(self, copy_frozen: Optional[bool] = None) -> "AlgorithmConfig":
        """Creates a deep copy of this config and (un)freezes if necessary.

        Args:
            copy_frozen: Whether the created deep copy will be frozen or not. If None,
                keep the same frozen status that `self` currently has.

        Returns:
            A deep copy of `self` that is (un)frozen.
        """
        cp = copy.deepcopy(self)
        if copy_frozen is True:
            cp.freeze()
        elif copy_frozen is False:
            cp._is_frozen = False
            if isinstance(cp.evaluation_config, AlgorithmConfig):
                cp.evaluation_config._is_frozen = False
        return cp

    def freeze(self) -> None:
        """Freezes this config object, such that no attributes can be set anymore.

        Algorithms should use this method to make sure that their config objects
        remain read-only after this.
        """
        if self._is_frozen:
            return
        self._is_frozen = True
        # Also freeze underlying eval config, if applicable.
        if isinstance(self.evaluation_config, AlgorithmConfig):
            self.evaluation_config.freeze()

    def build(
        self,
        env: Optional[Union[str, EnvType]] = None,
        logger_creator: Optional[Callable[[], Logger]] = None,
        use_copy: bool = True,
    ) -> "Algorithm":
        """Builds an Algorithm from this AlgorithmConfig (or a copy thereof).

        Args:
            env: Name of the environment to use (e.g. a gym-registered str),
                a full class path (e.g.
                "ray.rllib.examples.env.random_env.RandomEnv"), or an Env
                class directly. Note that this arg can also be specified via
                the "env" key in `config`.
            logger_creator: Callable that creates a ray.tune.Logger
                object. If unspecified, a default logger is created.
            use_copy: Whether to deepcopy `self` and pass the copy to the Algorithm
                (instead of `self`) as config. This is useful in case you would like to
                recycle the same AlgorithmConfig over and over, e.g. in a test case, in
                which we loop over different DL-frameworks.

        Returns:
            A ray.rllib.algorithms.algorithm.Algorithm object.
        """
        if env is not None:
            self.env = env
            if self.evaluation_config is not None:
                self.evaluation_config["env"] = env
        if logger_creator is not None:
            self.logger_creator = logger_creator

        return self.algo_class(
            config=self if not use_copy else copy.deepcopy(self),
            logger_creator=self.logger_creator,
        )

    def python_environment(
        self,
        *,
        extra_python_environs_for_driver: Optional[dict] = None,
        extra_python_environs_for_worker: Optional[dict] = None,
    ) -> "AlgorithmConfig":
        """Sets the config's python environment settings.

        Args:
            extra_python_environs_for_driver: Any extra python env vars to set in the
                algorithm's process, e.g., {"OMP_NUM_THREADS": "16"}.
            extra_python_environs_for_worker: The extra python environments need to set
                for worker processes.

        Returns:
            This updated AlgorithmConfig object.
        """
        if extra_python_environs_for_driver is not None:
            self.extra_python_environs_for_driver = extra_python_environs_for_driver
        if extra_python_environs_for_worker is not None:
            self.extra_python_environs_for_worker = extra_python_environs_for_worker
        return self

    def resources(
        self,
        *,
        num_gpus: Optional[Union[float, int]] = None,
        _fake_gpus: Optional[bool] = None,
        num_cpus_per_worker: Optional[Union[float, int]] = None,
        num_gpus_per_worker: Optional[Union[float, int]] = None,
        num_cpus_for_local_worker: Optional[int] = None,
        custom_resources_per_worker: Optional[dict] = None,
        placement_strategy: Optional[str] = None,
    ) -> "AlgorithmConfig":
        """Specifies resources allocated for an Algorithm and its ray actors/workers.

        Args:
            num_gpus: Number of GPUs to allocate to the algorithm process.
                Note that not all algorithms can take advantage of GPUs.
                Support for multi-GPU is currently only available for
                tf-[PPO/IMPALA/DQN/PG]. This can be fractional (e.g., 0.3 GPUs).
            _fake_gpus: Set to True for debugging (multi-)?GPU funcitonality on a
                CPU machine. GPU towers will be simulated by graphs located on
                CPUs in this case. Use `num_gpus` to test for different numbers of
                fake GPUs.
            num_cpus_per_worker: Number of CPUs to allocate per worker.
            num_gpus_per_worker: Number of GPUs to allocate per worker. This can be
                fractional. This is usually needed only if your env itself requires a
                GPU (i.e., it is a GPU-intensive video game), or model inference is
                unusually expensive.
            custom_resources_per_worker: Any custom Ray resources to allocate per
                worker.
            num_cpus_for_local_worker: Number of CPUs to allocate for the algorithm.
                Note: this only takes effect when running in Tune. Otherwise,
                the algorithm runs in the main program (driver).
            custom_resources_per_worker: Any custom Ray resources to allocate per
                worker.
            placement_strategy: The strategy for the placement group factory returned by
                `Algorithm.default_resource_request()`. A PlacementGroup defines, which
                devices (resources) should always be co-located on the same node.
                For example, an Algorithm with 2 rollout workers, running with
                num_gpus=1 will request a placement group with the bundles:
                [{"gpu": 1, "cpu": 1}, {"cpu": 1}, {"cpu": 1}], where the first bundle
                is for the driver and the other 2 bundles are for the two workers.
                These bundles can now be "placed" on the same or different
                nodes depending on the value of `placement_strategy`:
                "PACK": Packs bundles into as few nodes as possible.
                "SPREAD": Places bundles across distinct nodes as even as possible.
                "STRICT_PACK": Packs bundles into one node. The group is not allowed
                    to span multiple nodes.
                "STRICT_SPREAD": Packs bundles across distinct nodes.

        Returns:
            This updated AlgorithmConfig object.
        """
        if num_gpus is not None:
            self.num_gpus = num_gpus
        if _fake_gpus is not None:
            self._fake_gpus = _fake_gpus
        if num_cpus_per_worker is not None:
            self.num_cpus_per_worker = num_cpus_per_worker
        if num_gpus_per_worker is not None:
            self.num_gpus_per_worker = num_gpus_per_worker
        if num_cpus_for_local_worker is not None:
            self.num_cpus_for_local_worker = num_cpus_for_local_worker
        if custom_resources_per_worker is not None:
            self.custom_resources_per_worker = custom_resources_per_worker
        if placement_strategy is not None:
            self.placement_strategy = placement_strategy

        return self

    def framework(
        self,
        framework: Optional[str] = None,
        *,
        eager_tracing: Optional[bool] = None,
        eager_max_retraces: Optional[int] = None,
        tf_session_args: Optional[Dict[str, Any]] = None,
        local_tf_session_args: Optional[Dict[str, Any]] = None,
    ) -> "AlgorithmConfig":
        """Sets the config's DL framework settings.

        Args:
            framework: tf: TensorFlow (static-graph); tf2: TensorFlow 2.x
                (eager or traced, if eager_tracing=True); torch: PyTorch
            eager_tracing: Enable tracing in eager mode. This greatly improves
                performance (speedup ~2x), but makes it slightly harder to debug
                since Python code won't be evaluated after the initial eager pass.
                Only possible if framework=tf2.
            eager_max_retraces: Maximum number of tf.function re-traces before a
                runtime error is raised. This is to prevent unnoticed retraces of
                methods inside the `..._eager_traced` Policy, which could slow down
                execution by a factor of 4, without the user noticing what the root
                cause for this slowdown could be.
                Only necessary for framework=[tf2|tfe].
                Set to None to ignore the re-trace count and never throw an error.
            tf_session_args: Configures TF for single-process operation by default.
            local_tf_session_args: Override the following tf session args on the local
                worker

        Returns:
            This updated AlgorithmConfig object.
        """
        if framework is not None:
            self.framework_str = framework
        if eager_tracing is not None:
            self.eager_tracing = eager_tracing
        if eager_max_retraces is not None:
            self.eager_max_retraces = eager_max_retraces
        if tf_session_args is not None:
            self.tf_session_args = tf_session_args
        if local_tf_session_args is not None:
            self.local_tf_session_args = local_tf_session_args

        return self

    def environment(
        self,
        env: Optional[Union[str, EnvType]] = None,
        *,
        env_config: Optional[EnvConfigDict] = None,
        observation_space: Optional[gym.spaces.Space] = None,
        action_space: Optional[gym.spaces.Space] = None,
        env_task_fn: Optional[Callable[[ResultDict, EnvType, EnvContext], Any]] = None,
        render_env: Optional[bool] = None,
        clip_rewards: Optional[Union[bool, float]] = None,
        normalize_actions: Optional[bool] = None,
        clip_actions: Optional[bool] = None,
        disable_env_checking: Optional[bool] = None,
    ) -> "AlgorithmConfig":
        """Sets the config's RL-environment settings.

        Args:
            env: The environment specifier. This can either be a tune-registered env,
                via `tune.register_env([name], lambda env_ctx: [env object])`,
                or a string specifier of an RLlib supported type. In the latter case,
                RLlib will try to interpret the specifier as either an openAI gym env,
                a PyBullet env, a ViZDoomGym env, or a fully qualified classpath to an
                Env class, e.g. "ray.rllib.examples.env.random_env.RandomEnv".
            env_config: Arguments dict passed to the env creator as an EnvContext
                object (which is a dict plus the properties: num_workers, worker_index,
                vector_index, and remote).
            observation_space: The observation space for the Policies of this Algorithm.
            action_space: The action space for the Policies of this Algorithm.
            env_task_fn: A callable taking the last train results, the base env and the
                env context as args and returning a new task to set the env to.
                The env must be a `TaskSettableEnv` sub-class for this to work.
                See `examples/curriculum_learning.py` for an example.
            render_env: If True, try to render the environment on the local worker or on
                worker 1 (if num_workers > 0). For vectorized envs, this usually means
                that only the first sub-environment will be rendered.
                In order for this to work, your env will have to implement the
                `render()` method which either:
                a) handles window generation and rendering itself (returning True) or
                b) returns a numpy uint8 image of shape [height x width x 3 (RGB)].
            clip_rewards: Whether to clip rewards during Policy's postprocessing.
                None (default): Clip for Atari only (r=sign(r)).
                True: r=sign(r): Fixed rewards -1.0, 1.0, or 0.0.
                False: Never clip.
                [float value]: Clip at -value and + value.
                Tuple[value1, value2]: Clip at value1 and value2.
            normalize_actions: If True, RLlib will learn entirely inside a normalized
                action space (0.0 centered with small stddev; only affecting Box
                components). We will unsquash actions (and clip, just in case) to the
                bounds of the env's action space before sending actions back to the env.
            clip_actions: If True, RLlib will clip actions according to the env's bounds
                before sending them back to the env.
                TODO: (sven) This option should be deprecated and always be False.
            disable_env_checking: If True, disable the environment pre-checking module.

        Returns:
            This updated AlgorithmConfig object.
        """
        if env is not None:
            self.env = env
        if env_config is not None:
            deep_update(
                self.env_config,
                env_config,
                True,
            )
        if observation_space is not None:
            self.observation_space = observation_space
        if action_space is not None:
            self.action_space = action_space
        if env_task_fn is not None:
            self.env_task_fn = env_task_fn
        if render_env is not None:
            self.render_env = render_env
        if clip_rewards is not None:
            self.clip_rewards = clip_rewards
        if normalize_actions is not None:
            self.normalize_actions = normalize_actions
        if clip_actions is not None:
            self.clip_actions = clip_actions
        if disable_env_checking is not None:
            self.disable_env_checking = disable_env_checking

        return self

    def rollouts(
        self,
        *,
        num_rollout_workers: Optional[int] = None,
        num_envs_per_worker: Optional[int] = None,
        create_env_on_local_worker: Optional[bool] = None,
        sample_collector: Optional[Type[SampleCollector]] = None,
        sample_async: Optional[bool] = None,
        enable_connectors: Optional[bool] = None,
        rollout_fragment_length: Optional[int] = None,
        batch_mode: Optional[str] = None,
        remote_worker_envs: Optional[bool] = None,
        remote_env_batch_wait_ms: Optional[float] = None,
        validate_workers_after_construction: Optional[bool] = None,
        ignore_worker_failures: Optional[bool] = None,
        recreate_failed_workers: Optional[bool] = None,
        restart_failed_sub_environments: Optional[bool] = None,
        num_consecutive_worker_failures_tolerance: Optional[int] = None,
        horizon: Optional[int] = None,
        soft_horizon: Optional[bool] = None,
        no_done_at_end: Optional[bool] = None,
        preprocessor_pref: Optional[str] = None,
        observation_filter: Optional[str] = None,
        synchronize_filter: Optional[bool] = None,
        compress_observations: Optional[bool] = None,
        enable_tf1_exec_eagerly: Optional[bool] = None,
        sampler_perf_stats_ema_coef: Optional[float] = None,
    ) -> "AlgorithmConfig":
        """Sets the rollout worker configuration.

        Args:
            num_rollout_workers: Number of rollout worker actors to create for
                parallel sampling. Setting this to 0 will force rollouts to be done in
                the local worker (driver process or the Algorithm's actor when using
                Tune).
            num_envs_per_worker: Number of environments to evaluate vector-wise per
                worker. This enables model inference batching, which can improve
                performance for inference bottlenecked workloads.
            sample_collector: The SampleCollector class to be used to collect and
                retrieve environment-, model-, and sampler data. Override the
                SampleCollector base class to implement your own
                collection/buffering/retrieval logic.
            create_env_on_local_worker: When `num_workers` > 0, the driver
                (local_worker; worker-idx=0) does not need an environment. This is
                because it doesn't have to sample (done by remote_workers;
                worker_indices > 0) nor evaluate (done by evaluation workers;
                see below).
            sample_async: Use a background thread for sampling (slightly off-policy,
                usually not advisable to turn on unless your env specifically requires
                it).
            enable_connectors: Use connector based environment runner, so that all
                preprocessing of obs and postprocessing of actions are done in agent
                and action connectors.
            rollout_fragment_length: Divide episodes into fragments of this many steps
                each during rollouts. Sample batches of this size are collected from
                rollout workers and combined into a larger batch of `train_batch_size`
                for learning.
                For example, given rollout_fragment_length=100 and
                train_batch_size=1000:
                1. RLlib collects 10 fragments of 100 steps each from rollout workers.
                2. These fragments are concatenated and we perform an epoch of SGD.
                When using multiple envs per worker, the fragment size is multiplied by
                `num_envs_per_worker`. This is since we are collecting steps from
                multiple envs in parallel. For example, if num_envs_per_worker=5, then
                rollout workers will return experiences in chunks of 5*100 = 500 steps.
                The dataflow here can vary per algorithm. For example, PPO further
                divides the train batch into minibatches for multi-epoch SGD.
            batch_mode: How to build per-Sampler (RolloutWorker) batches, which are then
                usually concat'd to form the train batch. Note that "steps" below can
                mean different things (either env- or agent-steps) and depends on the
                `count_steps_by` setting, adjustable via
                `AlgorithmConfig.multi_agent(count_steps_by=..)`:
                1) "truncate_episodes": Each call to sample() will return a
                batch of at most `rollout_fragment_length * num_envs_per_worker` in
                size. The batch will be exactly `rollout_fragment_length * num_envs`
                in size if postprocessing does not change batch sizes. Episodes
                may be truncated in order to meet this size requirement.
                This mode guarantees evenly sized batches, but increases
                variance as the future return must now be estimated at truncation
                boundaries.
                2) "complete_episodes": Each call to sample() will return a
                batch of at least `rollout_fragment_length * num_envs_per_worker` in
                size. Episodes will not be truncated, but multiple episodes
                may be packed within one batch to meet the (minimum) batch size.
                Note that when `num_envs_per_worker > 1`, episode steps will be buffered
                until the episode completes, and hence batches may contain
                significant amounts of off-policy data.
            remote_worker_envs: If using num_envs_per_worker > 1, whether to create
                those new envs in remote processes instead of in the same worker.
                This adds overheads, but can make sense if your envs can take much
                time to step / reset (e.g., for StarCraft). Use this cautiously;
                overheads are significant.
            remote_env_batch_wait_ms: Timeout that remote workers are waiting when
                polling environments. 0 (continue when at least one env is ready) is
                a reasonable default, but optimal value could be obtained by measuring
                your environment step / reset and model inference perf.
            validate_workers_after_construction: Whether to validate that each created
                remote worker is healthy after its construction process.
            ignore_worker_failures: Whether to attempt to continue training if a worker
                crashes. The number of currently healthy workers is reported as the
                "num_healthy_workers" metric.
            recreate_failed_workers: Whether - upon a worker failure - RLlib will try to
                recreate the lost worker as an identical copy of the failed one. The new
                worker will only differ from the failed one in its
                `self.recreated_worker=True` property value. It will have the same
                `worker_index` as the original one. If True, the
                `ignore_worker_failures` setting will be ignored.
            restart_failed_sub_environments: If True and any sub-environment (within
                a vectorized env) throws any error during env stepping, the
                Sampler will try to restart the faulty sub-environment. This is done
                without disturbing the other (still intact) sub-environment and without
                the RolloutWorker crashing.
            num_consecutive_worker_failures_tolerance: The number of consecutive times
                a rollout worker (or evaluation worker) failure is tolerated before
                finally crashing the Algorithm. Only useful if either
                `ignore_worker_failures` or `recreate_failed_workers` is True.
                Note that for `restart_failed_sub_environments` and sub-environment
                failures, the worker itself is NOT affected and won't throw any errors
                as the flawed sub-environment is silently restarted under the hood.
            horizon: Number of steps after which the episode is forced to terminate.
                Defaults to `env.spec.max_episode_steps` (if present) for Gym envs.
            soft_horizon: Calculate rewards but don't reset the environment when the
                horizon is hit. This allows value estimation and RNN state to span
                across logical episodes denoted by horizon. This only has an effect
                if horizon != inf.
            no_done_at_end: Don't set 'done' at the end of the episode.
                In combination with `soft_horizon`, this works as follows:
                - no_done_at_end=False soft_horizon=False:
                Reset env and add `done=True` at end of each episode.
                - no_done_at_end=True soft_horizon=False:
                Reset env, but do NOT add `done=True` at end of the episode.
                - no_done_at_end=False soft_horizon=True:
                Do NOT reset env at horizon, but add `done=True` at the horizon
                (pretending the episode has terminated).
                - no_done_at_end=True soft_horizon=True:
                Do NOT reset env at horizon and do NOT add `done=True` at the horizon.
            preprocessor_pref: Whether to use "rllib" or "deepmind" preprocessors by
                default. Set to None for using no preprocessor. In this case, the
                model will have to handle possibly complex observations from the
                environment.
            observation_filter: Element-wise observation filter, either "NoFilter"
                or "MeanStdFilter".
            synchronize_filter: Whether to synchronize the statistics of remote filters.
            compress_observations: Whether to LZ4 compress individual observations
                in the SampleBatches collected during rollouts.
            enable_tf1_exec_eagerly: Explicitly tells the rollout worker to enable
                TF eager execution. This is useful for example when framework is
                "torch", but a TF2 policy needs to be restored for evaluation or
                league-based purposes.
            sampler_perf_stats_ema_coef: If specified, perf stats are in EMAs. This
                is the coeff of how much new data points contribute to the averages.
                Default is None, which uses simple global average instead.
                The EMA update rule is: updated = (1 - ema_coef) * old + ema_coef * new

        Returns:
            This updated AlgorithmConfig object.
        """
        if num_rollout_workers is not None:
            self.num_workers = num_rollout_workers
        if num_envs_per_worker is not None:
            self.num_envs_per_worker = num_envs_per_worker
        if sample_collector is not None:
            self.sample_collector = sample_collector
        if create_env_on_local_worker is not None:
            self.create_env_on_local_worker = create_env_on_local_worker
        if sample_async is not None:
            self.sample_async = sample_async
        if enable_connectors is not None:
            self.enable_connectors = enable_connectors
        if rollout_fragment_length is not None:
            self.rollout_fragment_length = rollout_fragment_length

        # Check batching/sample collection settings.
        if batch_mode is not None:
            if batch_mode not in ["truncate_episodes", "complete_episodes"]:
                raise ValueError(
                    "`config.batch_mode` must be one of [truncate_episodes|"
                    "complete_episodes]! Got {}".format(batch_mode)
                )
            self.batch_mode = batch_mode

        if remote_worker_envs is not None:
            self.remote_worker_envs = remote_worker_envs
        if remote_env_batch_wait_ms is not None:
            self.remote_env_batch_wait_ms = remote_env_batch_wait_ms
        if validate_workers_after_construction is not None:
            self.validate_workers_after_construction = (
                validate_workers_after_construction
            )
        if ignore_worker_failures is not None:
            self.ignore_worker_failures = ignore_worker_failures
        if recreate_failed_workers is not None:
            self.recreate_failed_workers = recreate_failed_workers
        if restart_failed_sub_environments is not None:
            self.restart_failed_sub_environments = restart_failed_sub_environments
        if num_consecutive_worker_failures_tolerance is not None:
            self.num_consecutive_worker_failures_tolerance = (
                num_consecutive_worker_failures_tolerance
            )
        if horizon is not None:
            self.horizon = horizon
        if soft_horizon is not None:
            self.soft_horizon = soft_horizon
        if no_done_at_end is not None:
            self.no_done_at_end = no_done_at_end
        if preprocessor_pref is not None:
            assert preprocessor_pref in ("rllib", "deepmind", None)
            self.preprocessor_pref = preprocessor_pref
        if observation_filter is not None:
            self.observation_filter = observation_filter
        if synchronize_filter is not None:
            self.synchronize_filters = synchronize_filter
        if compress_observations is not None:
            self.compress_observations = compress_observations
        if enable_tf1_exec_eagerly is not None:
            self.enable_tf1_exec_eagerly = enable_tf1_exec_eagerly
        if sampler_perf_stats_ema_coef is not None:
            self.sampler_perf_stats_ema_coef = sampler_perf_stats_ema_coef

        return self

    def training(
        self,
        gamma: Optional[float] = None,
        lr: Optional[float] = None,
        train_batch_size: Optional[int] = None,
        model: Optional[dict] = None,
        optimizer: Optional[dict] = None,
    ) -> "AlgorithmConfig":
        """Sets the training related configuration.

        Args:
            gamma: Float specifying the discount factor of the Markov Decision process.
            lr: The default learning rate.
            train_batch_size: Training batch size, if applicable.
            model: Arguments passed into the policy model. See models/catalog.py for a
                full list of the available model options.
                TODO: Provide ModelConfig objects instead of dicts.
            optimizer: Arguments to pass to the policy optimizer.

        Returns:
            This updated AlgorithmConfig object.
        """
        if gamma is not None:
            self.gamma = gamma
        if lr is not None:
            self.lr = lr
        if train_batch_size is not None:
            self.train_batch_size = train_batch_size
        if model is not None:
            self.model.update(model)
        if optimizer is not None:
            self.optimizer = merge_dicts(self.optimizer, optimizer)

        return self

    def callbacks(self, callbacks_class) -> "AlgorithmConfig":
        """Sets the callbacks configuration.

        Args:
            callbacks_class: Callbacks class, whose methods will be run during
                various phases of training and environment sample collection.
                See the `DefaultCallbacks` class and
                `examples/custom_metrics_and_callbacks.py` for more usage information.

        Returns:
            This updated AlgorithmConfig object.
        """
        if callbacks_class is None:
            callbacks_class = DefaultCallbacks
        # Check, whether given `callbacks` is a callable.
        if not callable(callbacks_class):
            raise ValueError(
                "`config.callbacks_class` must be a callable method that "
                "returns a subclass of DefaultCallbacks, got "
                f"{callbacks_class}!"
            )
        self.callbacks_class = callbacks_class

        return self

    def exploration(
        self,
        *,
        explore: Optional[bool] = None,
        exploration_config: Optional[dict] = None,
    ) -> "AlgorithmConfig":
        """Sets the config's exploration settings.

        Args:
            explore: Default exploration behavior, iff `explore`=None is passed into
                compute_action(s). Set to False for no exploration behavior (e.g.,
                for evaluation).
            exploration_config: A dict specifying the Exploration object's config.

        Returns:
            This updated AlgorithmConfig object.
        """
        if explore is not None:
            self.explore = explore
        if exploration_config is not None:
            # Override entire `exploration_config` if `type` key changes.
            # Update, if `type` key remains the same or is not specified.
            new_exploration_config = deep_update(
                {"exploration_config": self.exploration_config},
                {"exploration_config": exploration_config},
                False,
                ["exploration_config"],
                ["exploration_config"],
            )
            self.exploration_config = new_exploration_config["exploration_config"]

        return self

    def evaluation(
        self,
        *,
        evaluation_interval: Optional[int] = None,
        evaluation_duration: Optional[Union[int, str]] = None,
        evaluation_duration_unit: Optional[str] = None,
        evaluation_sample_timeout_s: Optional[float] = None,
        evaluation_parallel_to_training: Optional[bool] = None,
        evaluation_config: Optional[
            Union["AlgorithmConfig", PartialAlgorithmConfigDict]
        ] = None,
        off_policy_estimation_methods: Optional[Dict] = None,
        ope_split_batch_by_episode: Optional[bool] = None,
        evaluation_num_workers: Optional[int] = None,
        custom_evaluation_function: Optional[Callable] = None,
        always_attach_evaluation_results: Optional[bool] = None,
        enable_async_evaluation: Optional[bool] = None,
    ) -> "AlgorithmConfig":
        """Sets the config's evaluation settings.

        Args:
            evaluation_interval: Evaluate with every `evaluation_interval` training
                iterations. The evaluation stats will be reported under the "evaluation"
                metric key. Note that for Ape-X metrics are already only reported for
                the lowest epsilon workers (least random workers).
                Set to None (or 0) for no evaluation.
            evaluation_duration: Duration for which to run evaluation each
                `evaluation_interval`. The unit for the duration can be set via
                `evaluation_duration_unit` to either "episodes" (default) or
                "timesteps". If using multiple evaluation workers
                (evaluation_num_workers > 1), the load to run will be split amongst
                these.
                If the value is "auto":
                - For `evaluation_parallel_to_training=True`: Will run as many
                episodes/timesteps that fit into the (parallel) training step.
                - For `evaluation_parallel_to_training=False`: Error.
            evaluation_duration_unit: The unit, with which to count the evaluation
                duration. Either "episodes" (default) or "timesteps".
            evaluation_sample_timeout_s: The timeout (in seconds) for the ray.get call
                to the remote evaluation worker(s) `sample()` method. After this time,
                the user will receive a warning and instructions on how to fix the
                issue. This could be either to make sure the episode ends, increasing
                the timeout, or switching to `evaluation_duration_unit=timesteps`.
            evaluation_parallel_to_training: Whether to run evaluation in parallel to
                a Algorithm.train() call using threading. Default=False.
                E.g. evaluation_interval=2 -> For every other training iteration,
                the Algorithm.train() and Algorithm.evaluate() calls run in parallel.
                Note: This is experimental. Possible pitfalls could be race conditions
                for weight synching at the beginning of the evaluation loop.
            evaluation_config: Typical usage is to pass extra args to evaluation env
                creator and to disable exploration by computing deterministic actions.
                IMPORTANT NOTE: Policy gradient algorithms are able to find the optimal
                policy, even if this is a stochastic one. Setting "explore=False" here
                will result in the evaluation workers not using this optimal policy!
            off_policy_estimation_methods: Specify how to evaluate the current policy,
                along with any optional config parameters. This only has an effect when
                reading offline experiences ("input" is not "sampler").
                Available keys:
                {ope_method_name: {"type": ope_type, ...}} where `ope_method_name`
                is a user-defined string to save the OPE results under, and
                `ope_type` can be any subclass of OffPolicyEstimator, e.g.
                ray.rllib.offline.estimators.is::ImportanceSampling
                or your own custom subclass, or the full class path to the subclass.
                You can also add additional config arguments to be passed to the
                OffPolicyEstimator in the dict, e.g.
                {"qreg_dr": {"type": DoublyRobust, "q_model_type": "qreg", "k": 5}}
            ope_split_batch_by_episode: Whether to use SampleBatch.split_by_episode() to
                split the input batch to episodes before estimating the ope metrics. In
                case of bandits you should make this False to see improvements in ope
                evaluation speed. In case of bandits, it is ok to not split by episode,
                since each record is one timestep already. The default is True.
            evaluation_num_workers: Number of parallel workers to use for evaluation.
                Note that this is set to zero by default, which means evaluation will
                be run in the algorithm process (only if evaluation_interval is not
                None). If you increase this, it will increase the Ray resource usage of
                the algorithm since evaluation workers are created separately from
                rollout workers (used to sample data for training).
            custom_evaluation_function: Customize the evaluation method. This must be a
                function of signature (algo: Algorithm, eval_workers: WorkerSet) ->
                metrics: dict. See the Algorithm.evaluate() method to see the default
                implementation. The Algorithm guarantees all eval workers have the
                latest policy state before this function is called.
            always_attach_evaluation_results: Make sure the latest available evaluation
                results are always attached to a step result dict. This may be useful
                if Tune or some other meta controller needs access to evaluation metrics
                all the time.
            enable_async_evaluation: If True, use an AsyncRequestsManager for
                the evaluation workers and use this manager to send `sample()` requests
                to the evaluation workers. This way, the Algorithm becomes more robust
                against long running episodes and/or failing (and restarting) workers.

        Returns:
            This updated AlgorithmConfig object.
        """
        if evaluation_interval is not None:
            self.evaluation_interval = evaluation_interval
        if evaluation_duration is not None:
            self.evaluation_duration = evaluation_duration
        if evaluation_duration_unit is not None:
            self.evaluation_duration_unit = evaluation_duration_unit
        if evaluation_sample_timeout_s is not None:
            self.evaluation_sample_timeout_s = evaluation_sample_timeout_s
        if evaluation_parallel_to_training is not None:
            self.evaluation_parallel_to_training = evaluation_parallel_to_training
        if evaluation_config is not None:
            from ray.rllib.algorithms.algorithm import Algorithm

            self.evaluation_config = deep_update(
                self.evaluation_config or {},
                evaluation_config,
                True,
                Algorithm._allow_unknown_subkeys,
                Algorithm._override_all_subkeys_if_type_changes,
                Algorithm._override_all_key_list,
            )
        if off_policy_estimation_methods is not None:
            self.off_policy_estimation_methods = off_policy_estimation_methods
        if evaluation_num_workers is not None:
            self.evaluation_num_workers = evaluation_num_workers
        if custom_evaluation_function is not None:
            self.custom_evaluation_function = custom_evaluation_function
        if always_attach_evaluation_results is not None:
            self.always_attach_evaluation_results = always_attach_evaluation_results
        if enable_async_evaluation is not None:
            self.enable_async_evaluation = enable_async_evaluation
        if ope_split_batch_by_episode is not None:
            self.ope_split_batch_by_episode = ope_split_batch_by_episode

        # If `evaluation_num_workers` > 0, warn if `evaluation_interval` is
        # None (also set `evaluation_interval` to 1).
        if self.evaluation_num_workers > 0 and not self.evaluation_interval:
            logger.warning(
                f"You have specified {self.evaluation_num_workers} "
                "evaluation workers, but your `evaluation_interval` is None! "
                "Therefore, evaluation will not occur automatically with each"
                " call to `Algorithm.train()`. Instead, you will have to call "
                "`Algorithm.evaluate()` manually in order to trigger an "
                "evaluation run."
            )
        # If `evaluation_num_workers=0` and
        # `evaluation_parallel_to_training=True`, warn that you need
        # at least one remote eval worker for parallel training and
        # evaluation, and set `evaluation_parallel_to_training` to False.
        elif self.evaluation_num_workers == 0 and self.evaluation_parallel_to_training:
            raise ValueError(
                "`evaluation_parallel_to_training` can only be done if "
                "`evaluation_num_workers` > 0! Try setting "
                "`config.evaluation_parallel_to_training` to False."
            )

        # If `evaluation_duration=auto`, error if
        # `evaluation_parallel_to_training=False`.
        if self.evaluation_duration == "auto":
            if not self.evaluation_parallel_to_training:
                raise ValueError(
                    "`evaluation_duration=auto` not supported for "
                    "`evaluation_parallel_to_training=False`!"
                )
        # Make sure, it's an int otherwise.
        elif (
            not isinstance(self.evaluation_duration, int)
            or self.evaluation_duration <= 0
        ):
            raise ValueError(
                f"`evaluation_duration` ({self.evaluation_duration}) must be an "
                f"int and >0!"
            )

        return self

    def offline_data(
        self,
        *,
        input_=None,
        input_config=None,
        actions_in_input_normalized=None,
        input_evaluation=None,
        postprocess_inputs=None,
        shuffle_buffer_size=None,
        output=None,
        output_config=None,
        output_compress_columns=None,
        output_max_file_size=None,
        offline_sampling=None,
    ) -> "AlgorithmConfig":
        """Sets the config's offline data settings.

        TODO(jungong, sven): we can potentially unify all input types
          under input and input_config keys. E.g.
          input: sample
          input_config {
            env: CartPole-v1
          }
          or:
          input: json_reader
          input_config {
            path: /tmp/
          }
          or:
          input: dataset
          input_config {
            format: parquet
            path: /tmp/
          }

        Args:
            input_: Specify how to generate experiences:
             - "sampler": Generate experiences via online (env) simulation (default).
             - A local directory or file glob expression (e.g., "/tmp/*.json").
             - A list of individual file paths/URIs (e.g., ["/tmp/1.json",
               "s3://bucket/2.json"]).
             - A dict with string keys and sampling probabilities as values (e.g.,
               {"sampler": 0.4, "/tmp/*.json": 0.4, "s3://bucket/expert.json": 0.2}).
             - A callable that takes an `IOContext` object as only arg and returns a
               ray.rllib.offline.InputReader.
             - A string key that indexes a callable with tune.registry.register_input
            input_config: Arguments accessible from the IOContext for configuring custom
                input.
            actions_in_input_normalized: True, if the actions in a given offline "input"
                are already normalized (between -1.0 and 1.0). This is usually the case
                when the offline file has been generated by another RLlib algorithm
                (e.g. PPO or SAC), while "normalize_actions" was set to True.
            postprocess_inputs: Whether to run postprocess_trajectory() on the
                trajectory fragments from offline inputs. Note that postprocessing will
                be done using the *current* policy, not the *behavior* policy, which
                is typically undesirable for on-policy algorithms.
            shuffle_buffer_size: If positive, input batches will be shuffled via a
                sliding window buffer of this number of batches. Use this if the input
                data is not in random enough order. Input is delayed until the shuffle
                buffer is filled.
            output: Specify where experiences should be saved:
                 - None: don't save any experiences
                 - "logdir" to save to the agent log dir
                 - a path/URI to save to a custom output directory (e.g., "s3://bckt/")
                 - a function that returns a rllib.offline.OutputWriter
            output_config: Arguments accessible from the IOContext for configuring
                custom output.
            output_compress_columns: What sample batch columns to LZ4 compress in the
                output data.
            output_max_file_size: Max output file size before rolling over to a
                new file.
            offline_sampling: Whether sampling for the Algorithm happens via
                reading from offline data. If True, RolloutWorkers will NOT limit the
                number of collected batches within the same `sample()` call based on
                the number of sub-environments within the worker (no sub-environments
                present).

        Returns:
            This updated AlgorithmConfig object.
        """
        if input_ is not None:
            self.input_ = input_
        if input_config is not None:
            self.input_config = input_config
        if actions_in_input_normalized is not None:
            self.actions_in_input_normalized = actions_in_input_normalized
        if input_evaluation is not None:
            deprecation_warning(
                old="offline_data(input_evaluation={})".format(input_evaluation),
                new="evaluation(off_policy_estimation_methods={})".format(
                    input_evaluation
                ),
                error=True,
                help="Running OPE during training is not recommended.",
            )
        if postprocess_inputs is not None:
            self.postprocess_inputs = postprocess_inputs
        if shuffle_buffer_size is not None:
            self.shuffle_buffer_size = shuffle_buffer_size
        if output is not None:
            self.output = output
        if output_config is not None:
            self.output_config = output_config
        if output_compress_columns is not None:
            self.output_compress_columns = output_compress_columns
        if output_max_file_size is not None:
            self.output_max_file_size = output_max_file_size
        if offline_sampling is not None:
            self.offline_sampling = offline_sampling

        return self

    def multi_agent(
        self,
        *,
        policies=None,
        policy_map_capacity=None,
        policy_mapping_fn=None,
        policies_to_train=None,
        observation_fn=None,
        count_steps_by=None,
        replay_mode=DEPRECATED_VALUE,
        # Deprecated args:
        # Now done via Ray object store, which has its own cloud-supported
        # spillover mechanism.
        policy_map_cache=DEPRECATED_VALUE,
    ) -> "AlgorithmConfig":
        """Sets the config's multi-agent settings.

        Validates the new multi-agent settings and translates everything into
        a unified multi-agent setup format. For example a `policies` list or set
        of IDs is properly converted into a dict mapping these IDs to PolicySpecs.

        Args:
            policies: Map of type MultiAgentPolicyConfigDict from policy ids to either
                4-tuples of (policy_cls, obs_space, act_space, config) or PolicySpecs.
                These tuples or PolicySpecs define the class of the policy, the
                observation- and action spaces of the policies, and any extra config.
            policy_map_capacity: Keep this many policies in the "policy_map" (before
                writing least-recently used ones to disk/S3).
<<<<<<< HEAD
            policy_mapping_fn: Function mapping agent ids to policy ids.
=======
            policy_map_cache: Where to store overflowing (least-recently used) policies?
                Could be a directory (str) or an S3 location. None for using the
                default output dir.
            policy_mapping_fn: Function mapping agent ids to policy ids. The signature
                is: (agent_id, episode, worker, **kwargs) -> PolicyID.
>>>>>>> b218ae7e
            policies_to_train: Determines those policies that should be updated.
                Options are:
                - None, for all policies.
                - An iterable of PolicyIDs that should be updated.
                - A callable, taking a PolicyID and a SampleBatch or MultiAgentBatch
                and returning a bool (indicating whether the given policy is trainable
                or not, given the particular batch). This allows you to have a policy
                trained only on certain data (e.g. when playing against a certain
                opponent).
            observation_fn: Optional function that can be used to enhance the local
                agent observations to include more state. See
                rllib/evaluation/observation_function.py for more info.
            count_steps_by: Which metric to use as the "batch size" when building a
                MultiAgentBatch. The two supported values are:
                "env_steps": Count each time the env is "stepped" (no matter how many
                multi-agent actions are passed/how many multi-agent observations
                have been returned in the previous step).
                "agent_steps": Count each individual agent step as one step.

        Returns:
            This updated AlgorithmConfig object.
        """
        if policies is not None:
            # Make sure our Policy IDs are ok (this should work whether `policies`
            # is a dict or just any Sequence).
            for pid in policies:
                validate_policy_id(pid, error=False)
                # Policy IDs must be strings.
                if not isinstance(pid, str):
                    raise KeyError(
                        f"Policy IDs must always be of type `str`, got {type(pid)}"
                    )
            # Validate each policy spec in a given dict.
            if isinstance(policies, dict):
                for pid, spec in policies.items():
                    # If not a PolicySpec object, values must be lists/tuples of len 4.
                    if not isinstance(spec, PolicySpec):
                        if not isinstance(spec, (list, tuple)) or len(spec) != 4:
                            raise ValueError(
                                "Policy specs must be tuples/lists of "
                                "(cls or None, obs_space, action_space, config), "
                                f"got {spec} for PolicyID={pid}"
                            )
                    # TODO: Switch from dict to AlgorithmConfigOverride, once available.
                    # Config not a dict.
                    elif (
                        not isinstance(spec.config, (AlgorithmConfig, dict))
                        and spec.config is not None
                    ):
                        raise ValueError(
                            f"Multi-agent policy config for {pid} must be a dict or "
                            f"AlgorithmConfig object, but got {type(spec.config)}!"
                        )
            self.policies = policies

        if policy_map_capacity is not None:
            self.policy_map_capacity = policy_map_capacity
<<<<<<< HEAD
=======

        if policy_map_cache is not None:
            self.policy_map_cache = policy_map_cache

>>>>>>> b218ae7e
        if policy_mapping_fn is not None:
            # Attempt to create a `policy_mapping_fn` from config dict. Helpful
            # is users would like to specify custom callable classes in yaml files.
            if isinstance(policy_mapping_fn, dict):
                policy_mapping_fn = from_config(policy_mapping_fn)
            self.policy_mapping_fn = policy_mapping_fn

        if observation_fn is not None:
            self.observation_fn = observation_fn
<<<<<<< HEAD
        if count_steps_by is not None:
            self.count_steps_by = count_steps_by

        if policy_map_cache != DEPRECATED_VALUE:
            deprecation_warning(
                old="AlgorithmConfig.multi_agent(policy_map_cache=..)",
                error=True,
            )
=======

>>>>>>> b218ae7e
        if replay_mode != DEPRECATED_VALUE:
            deprecation_warning(
                old="AlgorithmConfig.multi_agent(replay_mode=..)",
                new="AlgorithmConfig.training("
                "replay_buffer_config={'replay_mode': ..})",
                error=True,
            )
<<<<<<< HEAD
=======

        if count_steps_by is not None:
            if count_steps_by not in ["env_steps", "agent_steps"]:
                raise ValueError(
                    "config.multi_agent(count_steps_by=..) must be one of "
                    f"[env_steps|agent_steps], not {count_steps_by}!"
                )
            self.count_steps_by = count_steps_by
>>>>>>> b218ae7e

        if policies_to_train is not None:
            assert isinstance(policies_to_train, (list, set, tuple)) or callable(
                policies_to_train
            ), (
                "ERROR: `policies_to_train`must be a [list|set|tuple] or a "
                "callable taking PolicyID and SampleBatch and returning "
                "True|False (trainable or not?)."
            )
            # Check `policies_to_train` for invalid entries.
            if isinstance(policies_to_train, (list, set, tuple)):
                if len(policies_to_train) == 0:
                    logger.warning(
                        "`config.multi_agent(policies_to_train=..)` is empty! "
                        "Make sure - if you would like to learn at least one policy - "
                        "to add its ID to that list."
                    )
                for pid in policies_to_train:
                    if pid not in self.policies:
                        raise ValueError(
                            "`config.multi_agent(policies_to_train=..)` contains "
                            f"policy ID ({pid}) that was not defined in "
                            f"`config.multi_agent(policies=..)`!"
                        )
            self.policies_to_train = policies_to_train

        # Is this a multi-agent setup? True, iff DEFAULT_POLICY_ID is only
        # PolicyID found in policies dict.
        self._is_multi_agent = (
            len(self.policies) > 1 or DEFAULT_POLICY_ID not in self.policies
        )

        return self

    def is_multi_agent(self) -> bool:
        """Returns whether this config specifies a multi-agent setup.

        Returns:
            True, if a) >1 policies defined OR b) 1 policy defined, but its ID is NOT
            DEFAULT_POLICY_ID.
        """
        return self._is_multi_agent

    def reporting(
        self,
        *,
        keep_per_episode_custom_metrics: Optional[bool] = None,
        metrics_episode_collection_timeout_s: Optional[float] = None,
        metrics_num_episodes_for_smoothing: Optional[int] = None,
        min_time_s_per_iteration: Optional[int] = None,
        min_train_timesteps_per_iteration: Optional[int] = None,
        min_sample_timesteps_per_iteration: Optional[int] = None,
    ) -> "AlgorithmConfig":
        """Sets the config's reporting settings.

        Args:
            keep_per_episode_custom_metrics: Store raw custom metrics without
                calculating max, min, mean
            metrics_episode_collection_timeout_s: Wait for metric batches for at most
                this many seconds. Those that have not returned in time will be
                collected in the next train iteration.
            metrics_num_episodes_for_smoothing: Smooth rollout metrics over this many
                episodes, if possible.
                In case rollouts (sample collection) just started, there may be fewer
                than this many episodes in the buffer and we'll compute metrics
                over this smaller number of available episodes.
                In case there are more than this many episodes collected in a single
                training iteration, use all of these episodes for metrics computation,
                meaning don't ever cut any "excess" episodes.
            min_time_s_per_iteration: Minimum time to accumulate within a single
                `train()` call. This value does not affect learning,
                only the number of times `Algorithm.training_step()` is called by
                `Algorithm.train()`. If - after one such step attempt, the time taken
                has not reached `min_time_s_per_iteration`, will perform n more
                `training_step()` calls until the minimum time has been
                consumed. Set to 0 or None for no minimum time.
            min_train_timesteps_per_iteration: Minimum training timesteps to accumulate
                within a single `train()` call. This value does not affect learning,
                only the number of times `Algorithm.training_step()` is called by
                `Algorithm.train()`. If - after one such step attempt, the training
                timestep count has not been reached, will perform n more
                `training_step()` calls until the minimum timesteps have been
                executed. Set to 0 or None for no minimum timesteps.
            min_sample_timesteps_per_iteration: Minimum env sampling timesteps to
                accumulate within a single `train()` call. This value does not affect
                learning, only the number of times `Algorithm.training_step()` is
                called by `Algorithm.train()`. If - after one such step attempt, the env
                sampling timestep count has not been reached, will perform n more
                `training_step()` calls until the minimum timesteps have been
                executed. Set to 0 or None for no minimum timesteps.

        Returns:
            This updated AlgorithmConfig object.
        """
        if keep_per_episode_custom_metrics is not None:
            self.keep_per_episode_custom_metrics = keep_per_episode_custom_metrics
        if metrics_episode_collection_timeout_s is not None:
            self.metrics_episode_collection_timeout_s = (
                metrics_episode_collection_timeout_s
            )
        if metrics_num_episodes_for_smoothing is not None:
            self.metrics_num_episodes_for_smoothing = metrics_num_episodes_for_smoothing
        if min_time_s_per_iteration is not None:
            self.min_time_s_per_iteration = min_time_s_per_iteration
        if min_train_timesteps_per_iteration is not None:
            self.min_train_timesteps_per_iteration = min_train_timesteps_per_iteration
        if min_sample_timesteps_per_iteration is not None:
            self.min_sample_timesteps_per_iteration = min_sample_timesteps_per_iteration

        return self

    def checkpointing(
        self,
        export_native_model_files: Optional[bool] = None,
    ) -> "AlgorithmConfig":
        """Sets the config's checkpointing settings.

        Args:
            export_native_model_files: Whether an individual Policy-
                or the Algorithm's checkpoints also contain (tf or torch) native
                model files. These could be used to restore just the NN models
                from these files w/o requiring RLlib. These files are generated
                by calling the tf- or torch- built-in saving utility methods on
                the actual models.

        Returns:
            This updated AlgorithmConfig object.
        """

        if export_native_model_files is not None:
            self.export_native_model_files = export_native_model_files

        return self

    def debugging(
        self,
        *,
        logger_creator: Optional[Callable[[], Logger]] = None,
        logger_config: Optional[dict] = None,
        log_level: Optional[str] = None,
        log_sys_usage: Optional[bool] = None,
        fake_sampler: Optional[bool] = None,
        seed: Optional[int] = None,
    ) -> "AlgorithmConfig":
        """Sets the config's debugging settings.

        Args:
            logger_creator: Callable that creates a ray.tune.Logger
                object. If unspecified, a default logger is created.
            logger_config: Define logger-specific configuration to be used inside Logger
                Default value None allows overwriting with nested dicts.
            log_level: Set the ray.rllib.* log level for the agent process and its
                workers. Should be one of DEBUG, INFO, WARN, or ERROR. The DEBUG level
                will also periodically print out summaries of relevant internal dataflow
                (this is also printed out once at startup at the INFO level). When using
                the `rllib train` command, you can also use the `-v` and `-vv` flags as
                shorthand for INFO and DEBUG.
            log_sys_usage: Log system resource metrics to results. This requires
                `psutil` to be installed for sys stats, and `gputil` for GPU metrics.
            fake_sampler: Use fake (infinite speed) sampler. For testing only.
            seed: This argument, in conjunction with worker_index, sets the random
                seed of each worker, so that identically configured trials will have
                identical results. This makes experiments reproducible.

        Returns:
            This updated AlgorithmConfig object.
        """
        if logger_creator is not None:
            self.logger_creator = logger_creator
        if logger_config is not None:
            self.logger_config = logger_config
        if log_level is not None:
            self.log_level = log_level
        if log_sys_usage is not None:
            self.log_sys_usage = log_sys_usage
        if fake_sampler is not None:
            self.fake_sampler = fake_sampler
        if seed is not None:
            self.seed = seed

        return self

    def experimental(
        self,
        *,
        _tf_policy_handles_more_than_one_loss=None,
        _disable_preprocessor_api=None,
        _disable_action_flattening=None,
        _disable_execution_plan_api=None,
    ) -> "AlgorithmConfig":
        """Sets the config's experimental settings.

        Args:
            _tf_policy_handles_more_than_one_loss: Experimental flag.
                If True, TFPolicy will handle more than one loss/optimizer.
                Set this to True, if you would like to return more than
                one loss term from your `loss_fn` and an equal number of optimizers
                from your `optimizer_fn`. In the future, the default for this will be
                True.
            _disable_preprocessor_api: Experimental flag.
                If True, no (observation) preprocessor will be created and
                observations will arrive in model as they are returned by the env.
                In the future, the default for this will be True.
            _disable_action_flattening: Experimental flag.
                If True, RLlib will no longer flatten the policy-computed actions into
                a single tensor (for storage in SampleCollectors/output files/etc..),
                but leave (possibly nested) actions as-is. Disabling flattening affects:
                - SampleCollectors: Have to store possibly nested action structs.
                - Models that have the previous action(s) as part of their input.
                - Algorithms reading from offline files (incl. action information).
            _disable_execution_plan_api: Experimental flag.
                If True, the execution plan API will not be used. Instead,
                a Algorithm's `training_iteration` method will be called as-is each
                training iteration.

        Returns:
            This updated AlgorithmConfig object.
        """
        if _tf_policy_handles_more_than_one_loss is not None:
            self._tf_policy_handles_more_than_one_loss = (
                _tf_policy_handles_more_than_one_loss
            )
        if _disable_preprocessor_api is not None:
            self._disable_preprocessor_api = _disable_preprocessor_api
        if _disable_action_flattening is not None:
            self._disable_action_flattening = _disable_action_flattening
        if _disable_execution_plan_api is not None:
            self._disable_execution_plan_api = _disable_execution_plan_api

        return self

    def get_evaluation_config_object(
        self,
    ) -> Optional["AlgorithmConfig"]:
        """Creates a full AlgorithmConfig object from `self.evaluation_config`.

        Returns:
            A fully valid AlgorithmConfig object that can be used for the evaluation
            WorkerSet. If `self` is already an evaluation config object, return None.
        """
        if self.in_evaluation:
            assert self.evaluation_config is None
            return None

        # Convert AlgorithmConfig into dict (for later updating from dict).
        evaluation_config = self.evaluation_config
        if isinstance(evaluation_config, AlgorithmConfig):
            evaluation_config = evaluation_config.to_dict()

        # Create unfrozen copy of self to be used as the to-be-returned eval
        # AlgorithmConfig.
        eval_config_obj = self.copy(copy_frozen=False)
        # Switch on the `in_evaluation` flag and remove `evaluation_config`
        # (set to None).
        eval_config_obj.in_evaluation = True
        eval_config_obj.evaluation_config = None
        # Update with evaluation settings:
        eval_config_obj.update_from_dict(evaluation_config or {})

        # Evaluation duration unit: episodes.
        # Switch on `complete_episode` rollouts. Also, make sure
        # rollout fragments are short so we never have more than one
        # episode in one rollout.
        if self.evaluation_duration_unit == "episodes":
            eval_config_obj.batch_mode = "complete_episodes"
            eval_config_obj.rollout_fragment_length = 1
        # Evaluation duration unit: timesteps.
        # - Set `batch_mode=truncate_episodes` so we don't perform rollouts
        #   strictly along episode borders.
        # Set `rollout_fragment_length` such that desired steps are divided
        # equally amongst workers or - in "auto" duration mode - set it
        # to a reasonably small number (10), such that a single `sample()`
        # call doesn't take too much time and we can stop evaluation as soon
        # as possible after the train step is completed.
        else:
            eval_config_obj.batch_mode = "truncate_episodes"
            eval_config_obj.rollout_fragment_length = (
                10
                if self.evaluation_duration == "auto"
                else int(
                    math.ceil(
                        self.evaluation_duration / (self.evaluation_num_workers or 1)
                    )
                )
            )

        return eval_config_obj

    def get_multi_agent_setup(
        self,
        *,
        policies: Optional[MultiAgentPolicyConfigDict] = None,
        env: Optional[EnvType] = None,
        spaces: Optional[Dict[PolicyID, Tuple[Space, Space]]] = None,
        default_policy_class: Optional[Type[Policy]] = None,
    ) -> Tuple[MultiAgentPolicyConfigDict, Callable[[PolicyID, SampleBatchType], bool]]:
        """Infers the observation- and action spaces in a multi-agent policy dict.

        Args:
            policies: The multi-agent `policies` dict mapping policy IDs
                to PolicySpec objects. Note that the `policy_class`,
                `observation_space`, and `action_space` properties in these PolicySpecs
                may be None and must therefore be inferred here.
            env: An optional env instance, from which to infer the different spaces for
                the different policies.
            spaces: Optional dict mapping policy IDs to tuples of 1) observation space
                and 2) action space that should be used for the respective policy.
                These spaces were usually provided by an already instantiated remote
                worker.
            default_policy_class: The Policy class to use should a PolicySpec have its
                policy_class property set to None.

        Returns:
            A tuple consisting of 1) a MultiAgentPolicyConfigDict and 2) a
            `is_policy_to_train(PolicyID, SampleBatchType) -> bool` callable.
        """
        policies = copy.deepcopy(policies or self.policies)

        # Policies given as set/list/tuple (of PolicyIDs) -> Setup each policy
        # automatically via empty PolicySpec (will make RLlib infer observation- and
        # action spaces as well as the Policy's class).
        if isinstance(policies, (set, list, tuple)):
            policies = {pid: PolicySpec() for pid in policies}

        # Try extracting spaces from env or from given spaces dict.
        env_obs_space = None
        env_act_space = None

        # Env is a ray.remote: Get spaces via its (automatically added)
        # `_get_spaces()` method.
        if isinstance(env, ray.actor.ActorHandle):
            env_obs_space, env_act_space = ray.get(env._get_spaces.remote())
        # Normal env (gym.Env or MultiAgentEnv): These should have the
        # `observation_space` and `action_space` properties.
        elif env is not None:
            if hasattr(env, "observation_space") and isinstance(
                env.observation_space, gym.Space
            ):
                env_obs_space = env.observation_space

            if hasattr(env, "action_space") and isinstance(env.action_space, gym.Space):
                env_act_space = env.action_space
        # Last resort: Try getting the env's spaces from the spaces
        # dict's special __env__ key.
        if spaces is not None:
            if env_obs_space is None:
                env_obs_space = spaces.get("__env__", [None])[0]
            if env_act_space is None:
                env_act_space = spaces.get("__env__", [None, None])[1]

        # Check each defined policy ID and unify its spec.
        for pid, policy_spec in policies.copy().items():
            # Convert to PolicySpec if plain list/tuple.
            if not isinstance(policy_spec, PolicySpec):
                policies[pid] = policy_spec = PolicySpec(*policy_spec)

            # Infer policy classes for policies dict, if not provided (None).
            if policy_spec.policy_class is None and default_policy_class is not None:
                policies[pid].policy_class = default_policy_class

            # Infer observation space.
            if policy_spec.observation_space is None:
                if spaces is not None and pid in spaces:
                    obs_space = spaces[pid][0]
                elif env_obs_space is not None:
                    # Multi-agent case AND different agents have different spaces:
                    # Need to reverse map spaces (for the different agents) to certain
                    # policy IDs.
                    if (
                        isinstance(env, MultiAgentEnv)
                        and hasattr(env, "_spaces_in_preferred_format")
                        and env._spaces_in_preferred_format
                    ):
                        obs_space = None
                        mapping_fn = self.policy_mapping_fn
                        if mapping_fn:
                            for aid in env.get_agent_ids():
                                # Match: Assign spaces for this agentID to the PolicyID.
                                if mapping_fn(aid, None, None) == pid:
                                    # Make sure, different agents that map to the same
                                    # policy don't have different spaces.
                                    if (
                                        obs_space is not None
                                        and env_obs_space[aid] != obs_space
                                    ):
                                        raise ValueError(
                                            "Two agents in your environment map to the "
                                            "same policyID (as per your `policy_mapping"
                                            "_fn`), however, these agents also have "
                                            "different observation spaces!"
                                        )
                                    obs_space = env_obs_space[aid]
                    # Otherwise, just use env's obs space as-is.
                    else:
                        obs_space = env_obs_space
                # Space given directly in config.
                elif self.observation_space:
                    obs_space = self.observation_space
                else:
                    raise ValueError(
                        "`observation_space` not provided in PolicySpec for "
                        f"{pid} and env does not have an observation space OR "
                        "no spaces received from other workers' env(s) OR no "
                        "`observation_space` specified in config!"
                    )

                policies[pid].observation_space = obs_space

            # Infer action space.
            if policy_spec.action_space is None:
                if spaces is not None and pid in spaces:
                    act_space = spaces[pid][1]
                elif env_act_space is not None:
                    # Multi-agent case AND different agents have different spaces:
                    # Need to reverse map spaces (for the different agents) to certain
                    # policy IDs.
                    if (
                        isinstance(env, MultiAgentEnv)
                        and hasattr(env, "_spaces_in_preferred_format")
                        and env._spaces_in_preferred_format
                    ):
                        act_space = None
                        mapping_fn = self.policy_mapping_fn
                        if mapping_fn:
                            for aid in env.get_agent_ids():
                                # Match: Assign spaces for this AgentID to the PolicyID.
                                if mapping_fn(aid, None, None) == pid:
                                    # Make sure, different agents that map to the same
                                    # policy don't have different spaces.
                                    if (
                                        act_space is not None
                                        and env_act_space[aid] != act_space
                                    ):
                                        raise ValueError(
                                            "Two agents in your environment map to the "
                                            "same policyID (as per your `policy_mapping"
                                            "_fn`), however, these agents also have "
                                            "different action spaces!"
                                        )
                                    act_space = env_act_space[aid]
                    # Otherwise, just use env's action space as-is.
                    else:
                        act_space = env_act_space
                elif self.action_space:
                    act_space = self.action_space
                else:
                    raise ValueError(
                        "`action_space` not provided in PolicySpec for "
                        f"{pid} and env does not have an action space OR "
                        "no spaces received from other workers' env(s) OR no "
                        "`action_space` specified in config!"
                    )
                policies[pid].action_space = act_space

            # Config is None -> Set to {}.
            if policies[pid].config is None:
                policies[pid].config = {}

        # If container given, construct a simple default callable returning True
        # if the PolicyID is found in the list/set of IDs.
        is_policy_to_train = self.policies_to_train
        if self.policies_to_train is not None and not callable(self.policies_to_train):
            pols = set(self.policies_to_train)

            def is_policy_to_train(pid, batch=None):
                return pid in pols

        return policies, is_policy_to_train

    def __setattr__(self, key, value):
        if hasattr(self, "_is_frozen") and self._is_frozen:
            # TODO: Remove `simple_optimizer` entirely.
            #  Remove need to set `worker_index` in RolloutWorker's c'tor.
            if key not in ["simple_optimizer", "worker_index", "_is_frozen"]:
                raise AttributeError(
                    f"Cannot set attribute ({key}) of an already frozen "
                    "AlgorithmConfig!"
                )
        super().__setattr__(key, value)

    def __getitem__(self, item):
        # TODO: Uncomment this once all algorithms use AlgorithmConfigs under the
        #  hood (as well as Ray Tune).
        # if log_once("algo_config_getitem"):
        #    logger.warning(
        #        "AlgorithmConfig objects should NOT be used as dict! "
        #        f"Try accessing `{item}` directly as a property."
        #    )
        item = self._translate_special_keys(item)
        return getattr(self, item)

    def __setitem__(self, key, value):
        # TODO: Remove comments once all methods/functions only support
        #  AlgorithmConfigs and there is no more ambiguity anywhere in the code
        #  on whether an AlgorithmConfig is used or an old python config dict.
        # raise AttributeError(
        #    "AlgorithmConfig objects should not have their values set like dicts"
        #    f"(`config['{key}'] = {value}`), "
        #    f"but via setting their properties directly (config.{prop} = {value})."
        # )
        super().__setattr__(key, value)

    def __contains__(self, item) -> bool:
        prop = self._translate_special_keys(item, warn_deprecated=False)
        return hasattr(self, prop)

    def get(self, key, default=None):
        prop = self._translate_special_keys(key, warn_deprecated=False)
        return getattr(self, prop, default)

    def pop(self, key, default=None):
        return self.get(key, default)

    def keys(self):
        return self.to_dict().keys()

    def values(self):
        return self.to_dict().values()

    def items(self):
        return self.to_dict().items()

    @staticmethod
    def _translate_special_keys(key: str, warn_deprecated: bool = True) -> str:
        # Handle special key (str) -> `AlgorithmConfig.[some_property]` cases.
        if key == "callbacks":
            key = "callbacks_class"
        elif key == "create_env_on_driver":
            key = "create_env_on_local_worker"
        elif key == "custom_eval_function":
            key = "custom_evaluation_function"
        elif key == "framework":
            key = "framework_str"
        elif key == "input":
            key = "input_"
        elif key == "lambda":
            key = "lambda_"
        elif key == "num_cpus_for_driver":
            key = "num_cpus_for_local_worker"

        # Deprecated keys.
        if warn_deprecated:
            if key == "collect_metrics_timeout":
                deprecation_warning(
                    old="collect_metrics_timeout",
                    new="metrics_episode_collection_timeout_s",
                    error=True,
                )
            elif key == "metrics_smoothing_episodes":
                deprecation_warning(
                    old="config.metrics_smoothing_episodes",
                    new="config.metrics_num_episodes_for_smoothing",
                    error=True,
                )
            elif key == "min_iter_time_s":
                deprecation_warning(
                    old="config.min_iter_time_s",
                    new="config.min_time_s_per_iteration",
                    error=True,
                )
            elif key == "min_time_s_per_reporting":
                deprecation_warning(
                    old="config.min_time_s_per_reporting",
                    new="config.min_time_s_per_iteration",
                    error=True,
                )
            elif key == "min_sample_timesteps_per_reporting":
                deprecation_warning(
                    old="config.min_sample_timesteps_per_reporting",
                    new="config.min_sample_timesteps_per_iteration",
                    error=True,
                )
            elif key == "min_train_timesteps_per_reporting":
                deprecation_warning(
                    old="config.min_train_timesteps_per_reporting",
                    new="config.min_train_timesteps_per_iteration",
                    error=True,
                )
            elif key == "timesteps_per_iteration":
                deprecation_warning(
                    old="config.timesteps_per_iteration",
                    new="`config.min_sample_timesteps_per_iteration` OR "
                    "`config.min_train_timesteps_per_iteration`",
                    error=True,
                )
            elif key == "evaluation_num_episodes":
                deprecation_warning(
                    old="config.evaluation_num_episodes",
                    new="`config.evaluation_duration` and "
                    "`config.evaluation_duration_unit=episodes`",
                    error=True,
                )

        return key

    @property
    def multiagent(self):
        return {
            "policies": self.policies,
            "policy_mapping_fn": self.policy_mapping_fn,
            "policies_to_train": self.policies_to_train,
            "policy_map_capacity": self.policy_map_capacity,
            "policy_map_cache": self.policy_map_cache,
            "count_steps_by": self.count_steps_by,
            "observation_fn": self.observation_fn,
        }<|MERGE_RESOLUTION|>--- conflicted
+++ resolved
@@ -171,14 +171,9 @@
         self._is_multi_agent = False
         self.policies = {DEFAULT_POLICY_ID: PolicySpec()}
         self.policy_map_capacity = 100
-<<<<<<< HEAD
-        self.policy_mapping_fn = None
-=======
-        self.policy_map_cache = None
         self.policy_mapping_fn = (
             lambda aid, episode, worker, **kwargs: DEFAULT_POLICY_ID
         )
->>>>>>> b218ae7e
         self.policies_to_train = None
         self.observation_fn = None
         self.count_steps_by = "env_steps"
@@ -381,7 +376,6 @@
                     for k in [
                         "policies",
                         "policy_map_capacity",
-                        "policy_map_cache",
                         "policy_mapping_fn",
                         "policies_to_train",
                         "observation_fn",
@@ -1324,15 +1318,8 @@
                 observation- and action spaces of the policies, and any extra config.
             policy_map_capacity: Keep this many policies in the "policy_map" (before
                 writing least-recently used ones to disk/S3).
-<<<<<<< HEAD
-            policy_mapping_fn: Function mapping agent ids to policy ids.
-=======
-            policy_map_cache: Where to store overflowing (least-recently used) policies?
-                Could be a directory (str) or an S3 location. None for using the
-                default output dir.
             policy_mapping_fn: Function mapping agent ids to policy ids. The signature
                 is: (agent_id, episode, worker, **kwargs) -> PolicyID.
->>>>>>> b218ae7e
             policies_to_train: Determines those policies that should be updated.
                 Options are:
                 - None, for all policies.
@@ -1390,13 +1377,7 @@
 
         if policy_map_capacity is not None:
             self.policy_map_capacity = policy_map_capacity
-<<<<<<< HEAD
-=======
-
-        if policy_map_cache is not None:
-            self.policy_map_cache = policy_map_cache
-
->>>>>>> b218ae7e
+
         if policy_mapping_fn is not None:
             # Attempt to create a `policy_mapping_fn` from config dict. Helpful
             # is users would like to specify custom callable classes in yaml files.
@@ -1406,18 +1387,13 @@
 
         if observation_fn is not None:
             self.observation_fn = observation_fn
-<<<<<<< HEAD
-        if count_steps_by is not None:
-            self.count_steps_by = count_steps_by
 
         if policy_map_cache != DEPRECATED_VALUE:
             deprecation_warning(
                 old="AlgorithmConfig.multi_agent(policy_map_cache=..)",
                 error=True,
             )
-=======
-
->>>>>>> b218ae7e
+
         if replay_mode != DEPRECATED_VALUE:
             deprecation_warning(
                 old="AlgorithmConfig.multi_agent(replay_mode=..)",
@@ -1425,8 +1401,6 @@
                 "replay_buffer_config={'replay_mode': ..})",
                 error=True,
             )
-<<<<<<< HEAD
-=======
 
         if count_steps_by is not None:
             if count_steps_by not in ["env_steps", "agent_steps"]:
@@ -1435,7 +1409,6 @@
                     f"[env_steps|agent_steps], not {count_steps_by}!"
                 )
             self.count_steps_by = count_steps_by
->>>>>>> b218ae7e
 
         if policies_to_train is not None:
             assert isinstance(policies_to_train, (list, set, tuple)) or callable(
