import copy
import gym
from gym.spaces import Space
import logging
import math
from typing import (
    Any,
    Callable,
    Container,
    Dict,
    Optional,
    Tuple,
    Type,
    TYPE_CHECKING,
    Union,
)

import ray
from ray.rllib.evaluation.rollout_worker import RolloutWorker
from ray.rllib.algorithms.callbacks import DefaultCallbacks
from ray.rllib.env.env_context import EnvContext
from ray.rllib.env.multi_agent_env import MultiAgentEnv
from ray.rllib.evaluation.collectors.sample_collector import SampleCollector
from ray.rllib.evaluation.collectors.simple_list_collector import SimpleListCollector
from ray.rllib.evaluation.episode import Episode
from ray.rllib.models import MODEL_DEFAULTS
from ray.rllib.policy.policy import Policy, PolicySpec
from ray.rllib.policy.sample_batch import DEFAULT_POLICY_ID
from ray.rllib.utils import deep_update, merge_dicts
from ray.rllib.utils.annotations import (
    OverrideToImplementCustomLogic_CallToSuperRecommended,
)
from ray.rllib.utils.deprecation import (
    Deprecated,
    DEPRECATED_VALUE,
    deprecation_warning,
)
from ray.rllib.utils.framework import try_import_tf, try_import_torch
from ray.rllib.utils.from_config import from_config
from ray.rllib.utils.policy import validate_policy_id
from ray.rllib.utils.typing import (
    AgentID,
    AlgorithmConfigDict,
    EnvConfigDict,
    EnvType,
    MultiAgentPolicyConfigDict,
    PartialAlgorithmConfigDict,
    PolicyID,
    ResultDict,
    SampleBatchType,
)
from ray.tune.logger import Logger
from ray.tune.registry import get_trainable_cls
from ray.tune.result import TRIAL_INFO
from ray.util import log_once

"""TODO(jungong, sven): in "offline_data" we can potentially unify all input types
under input and input_config keys. E.g.
input: sample
input_config {
env: CartPole-v1
}
or:
input: json_reader
input_config {
path: /tmp/
}
or:
input: dataset
input_config {
format: parquet
path: /tmp/
}
"""


if TYPE_CHECKING:
    from ray.rllib.algorithms.algorithm import Algorithm

logger = logging.getLogger(__name__)


class _NotProvided:
    """Singleton class to provide a "not provided" value for AlgorithmConfig signatures.

    Using the only instance of this class indicates that the user does NOT wish to
    change the value of some property.

    Examples:
        >>> from ray.rllib.algorithms.algorithm_config import AlgorithmConfig
        >>> config = AlgorithmConfig()
        >>> # Print out the default learning rate.
        >>> print(config.lr)
        ... 0.001
        >>> # Print out the default `preprocessor_pref`.
        >>> print(config.preprocessor_pref)
        ... "deepmind"
        >>> # Will only set the `preprocessor_pref` property (to None) and leave
        >>> # all other properties at their default values.
        >>> config.training(preprocessor_pref=None)
        >>> config.preprocessor_pref is None
        ... True
        >>> # Still the same value (didn't touch it in the call to `.training()`.
        >>> print(config.lr)
        ... 0.001
    """

    class __NotProvided:
        pass

    instance = None

    def __init__(self):
        if _NotProvided.instance is None:
            _NotProvided.instance = _NotProvided.__NotProvided()


# Use this object as default values in all method signatures of
# AlgorithmConfig, indicating that the respective property should NOT be touched
# in the call.
NotProvided = _NotProvided()


class AlgorithmConfig:
    """A RLlib AlgorithmConfig builds an RLlib Algorithm from a given configuration.

    Example:
        >>> from ray.rllib.algorithms.algorithm_config import AlgorithmConfig
        >>> from ray.rllib.algorithms.callbacks import MemoryTrackingCallbacks
        >>> # Construct a generic config object, specifying values within different
        >>> # sub-categories, e.g. "training".
        >>> config = AlgorithmConfig().training(gamma=0.9, lr=0.01)  # doctest: +SKIP
        ...     .environment(env="CartPole-v1")
        ...     .resources(num_gpus=0)
        ...     .rollouts(num_rollout_workers=4)
        ...     .callbacks(MemoryTrackingCallbacks)
        >>> # A config object can be used to construct the respective Trainer.
        >>> rllib_algo = config.build()  # doctest: +SKIP

    Example:
        >>> from ray.rllib.algorithms.algorithm_config import AlgorithmConfig
        >>> from ray import tune
        >>> # In combination with a tune.grid_search:
        >>> config = AlgorithmConfig()
        >>> config.training(lr=tune.grid_search([0.01, 0.001])) # doctest: +SKIP
        >>> # Use `to_dict()` method to get the legacy plain python config dict
        >>> # for usage with `tune.Tuner().fit()`.
        >>> tune.Tuner(  # doctest: +SKIP
        ...     "[registered trainer class]", param_space=config.to_dict()
        ...     ).fit()
    """

    @classmethod
    def from_dict(cls, config_dict: dict) -> "AlgorithmConfig":
        """Creates an AlgorithmConfig from a legacy python config dict.

        Examples:
            >>> from ray.rllib.algorithms.ppo.ppo import DEFAULT_CONFIG, PPOConfig
            >>> ppo_config = PPOConfig.from_dict(DEFAULT_CONFIG)
            >>> ppo = ppo_config.build(env="Pendulum-v1")

        Args:
            config_dict: The legacy formatted python config dict for some algorithm.

        Returns:
             A new AlgorithmConfig object that matches the given python config dict.
        """
        # Create a default config object of this class.
        config_obj = cls()
        # Remove `_is_frozen` flag from config dict in case the AlgorithmConfig that
        # the dict was derived from was already frozen (we don't want to copy the
        # frozenness).
        config_dict.pop("_is_frozen", None)
        config_obj.update_from_dict(config_dict)
        return config_obj

    def __init__(self, algo_class=None):
        # Define all settings and their default values.

        # Define the default RLlib Trainer class that this AlgorithmConfig will be
        # applied to.
        self.algo_class = algo_class

        # `self.python_environment()`
        self.extra_python_environs_for_driver = {}
        self.extra_python_environs_for_worker = {}

        # `self.resources()`
        self.num_gpus = 0
        self.num_cpus_per_worker = 1
        self.num_gpus_per_worker = 0
        self._fake_gpus = False
        self.num_cpus_for_local_worker = 1
        self.custom_resources_per_worker = {}
        self.placement_strategy = "PACK"

        # `self.framework()`
        self.framework_str = "tf"
        self.eager_tracing = False
        self.eager_max_retraces = 20
        self.tf_session_args = {
            # note: overridden by `local_tf_session_args`
            "intra_op_parallelism_threads": 2,
            "inter_op_parallelism_threads": 2,
            "gpu_options": {
                "allow_growth": True,
            },
            "log_device_placement": False,
            "device_count": {"CPU": 1},
            # Required by multi-GPU (num_gpus > 1).
            "allow_soft_placement": True,
        }
        self.local_tf_session_args = {
            # Allow a higher level of parallelism by default, but not unlimited
            # since that can cause crashes with many concurrent drivers.
            "intra_op_parallelism_threads": 8,
            "inter_op_parallelism_threads": 8,
        }

        # `self.environment()`
        self.env = None
        self.env_config = {}
        self.observation_space = None
        self.action_space = None
        self.env_task_fn = None
        self.render_env = False
        self.clip_rewards = None
        self.normalize_actions = True
        self.clip_actions = False
        self.disable_env_checking = False

        # `self.rollouts()`
        self.num_rollout_workers = 0
        self.num_envs_per_worker = 1
        self.sample_collector = SimpleListCollector
        self.create_env_on_local_worker = False
        self.sample_async = False
        self.enable_connectors = False
        self.rollout_fragment_length = 200
        self.batch_mode = "truncate_episodes"
        self.remote_worker_envs = False
        self.remote_env_batch_wait_ms = 0
        self.validate_workers_after_construction = True
        self.ignore_worker_failures = False
        self.recreate_failed_workers = False
        self.restart_failed_sub_environments = False
        self.num_consecutive_worker_failures_tolerance = 100
        self.horizon = None
        self.soft_horizon = False
        self.no_done_at_end = False
        self.preprocessor_pref = "deepmind"
        self.observation_filter = "NoFilter"
        self.synchronize_filters = True
        self.compress_observations = False
        self.enable_tf1_exec_eagerly = False
        self.sampler_perf_stats_ema_coef = None

        # `self.training()`
        self.gamma = 0.99
        self.lr = 0.001
        self.train_batch_size = 32
        self.model = copy.deepcopy(MODEL_DEFAULTS)
        self.optimizer = {}
        self.max_requests_in_flight_per_sampler_worker = 2

        # `self.callbacks()`
        self.callbacks_class = DefaultCallbacks

        # `self.explore()`
        self.explore = True
        self.exploration_config = {
            # The Exploration class to use. In the simplest case, this is the name
            # (str) of any class present in the `rllib.utils.exploration` package.
            # You can also provide the python class directly or the full location
            # of your class (e.g. "ray.rllib.utils.exploration.epsilon_greedy.
            # EpsilonGreedy").
            "type": "StochasticSampling",
            # Add constructor kwargs here (if any).
        }

        # `self.multi_agent()`
        self.policies = {DEFAULT_POLICY_ID: PolicySpec()}
        self.policy_map_capacity = 100
        self.policy_mapping_fn = (
            lambda aid, episode, worker, **kwargs: DEFAULT_POLICY_ID
        )
        self.policies_to_train = None
        self.policies_swappable = False
        self.observation_fn = None
        self.count_steps_by = "env_steps"

        # `self.offline_data()`
        self.input_ = "sampler"
        self.input_config = {}
        self.actions_in_input_normalized = False
        self.postprocess_inputs = False
        self.shuffle_buffer_size = 0
        self.output = None
        self.output_config = {}
        self.output_compress_columns = ["obs", "new_obs"]
        self.output_max_file_size = 64 * 1024 * 1024
        self.offline_sampling = False

        # `self.evaluation()`
        self.evaluation_interval = None
        self.evaluation_duration = 10
        self.evaluation_duration_unit = "episodes"
        self.evaluation_sample_timeout_s = 180.0
        self.evaluation_parallel_to_training = False
        self.evaluation_config = None
        self.off_policy_estimation_methods = {}
        self.ope_split_batch_by_episode = True
        self.evaluation_num_workers = 0
        self.custom_evaluation_function = None
        self.always_attach_evaluation_results = False
        self.enable_async_evaluation = False
        # TODO: Set this flag still in the config or - much better - in the
        #  RolloutWorker as a property.
        self.in_evaluation = False
        self.sync_filters_on_rollout_workers_timeout_s = 60.0

        # `self.reporting()`
        self.keep_per_episode_custom_metrics = False
        self.metrics_episode_collection_timeout_s = 60.0
        self.metrics_num_episodes_for_smoothing = 100
        self.min_time_s_per_iteration = None
        self.min_train_timesteps_per_iteration = 0
        self.min_sample_timesteps_per_iteration = 0

        # `self.checkpointing()`
        self.export_native_model_files = False

        # `self.debugging()`
        self.logger_creator = None
        self.logger_config = None
        self.log_level = "WARN"
        self.log_sys_usage = True
        self.fake_sampler = False
        self.seed = None
        self.worker_cls = None

        # `self.experimental()`
        self._tf_policy_handles_more_than_one_loss = False
        self._disable_preprocessor_api = False
        self._disable_action_flattening = False
        self._disable_execution_plan_api = True

        # Has this config object been frozen (cannot alter its attributes anymore).
        self._is_frozen = False

        # TODO: Remove, once all deprecation_warning calls upon using these keys
        #  have been removed.
        # === Deprecated keys ===
        self.simple_optimizer = DEPRECATED_VALUE
        self.monitor = DEPRECATED_VALUE
        self.evaluation_num_episodes = DEPRECATED_VALUE
        self.metrics_smoothing_episodes = DEPRECATED_VALUE
        self.timesteps_per_iteration = DEPRECATED_VALUE
        self.min_iter_time_s = DEPRECATED_VALUE
        self.collect_metrics_timeout = DEPRECATED_VALUE
        self.min_time_s_per_reporting = DEPRECATED_VALUE
        self.min_train_timesteps_per_reporting = DEPRECATED_VALUE
        self.min_sample_timesteps_per_reporting = DEPRECATED_VALUE
        self.input_evaluation = DEPRECATED_VALUE
        self.policy_map_cache = DEPRECATED_VALUE

        # The following values have moved because of the new ReplayBuffer API
        self.buffer_size = DEPRECATED_VALUE
        self.prioritized_replay = DEPRECATED_VALUE
        self.learning_starts = DEPRECATED_VALUE
        self.replay_batch_size = DEPRECATED_VALUE
        # -1 = DEPRECATED_VALUE is a valid value for replay_sequence_length
        self.replay_sequence_length = None
        self.replay_mode = DEPRECATED_VALUE
        self.prioritized_replay_alpha = DEPRECATED_VALUE
        self.prioritized_replay_beta = DEPRECATED_VALUE
        self.prioritized_replay_eps = DEPRECATED_VALUE

    def to_dict(self) -> AlgorithmConfigDict:
        """Converts all settings into a legacy config dict for backward compatibility.

        Returns:
            A complete AlgorithmConfigDict, usable in backward-compatible Tune/RLlib
            use cases, e.g. w/ `tune.Tuner().fit()`.
        """
        config = copy.deepcopy(vars(self))
        config.pop("algo_class")
        config.pop("_is_frozen")

        # Worst naming convention ever: NEVER EVER use reserved key-words...
        if "lambda_" in config:
            assert hasattr(self, "lambda_")
            config["lambda"] = getattr(self, "lambda_")
            config.pop("lambda_")
        if "input_" in config:
            assert hasattr(self, "input_")
            config["input"] = getattr(self, "input_")
            config.pop("input_")

        # Setup legacy multi-agent sub-dict:
        config["multiagent"] = {}
        for k in self.multiagent.keys():
            config["multiagent"][k] = config.pop(k)

        # Switch out deprecated vs new config keys.
        config["callbacks"] = config.pop("callbacks_class", DefaultCallbacks)
        config["create_env_on_driver"] = config.pop("create_env_on_local_worker", 1)
        config["custom_eval_function"] = config.pop("custom_evaluation_function", None)
        config["framework"] = config.pop("framework_str", None)
        config["num_cpus_for_driver"] = config.pop("num_cpus_for_local_worker", 1)
        config["num_workers"] = config.pop("num_rollout_workers", 0)

        for dep_k in [
            "monitor",
            "evaluation_num_episodes",
            "metrics_smoothing_episodes",
            "timesteps_per_iteration",
            "min_iter_time_s",
            "collect_metrics_timeout",
            "buffer_size",
            "prioritized_replay",
            "learning_starts",
            "replay_batch_size",
            "replay_mode",
            "prioritized_replay_alpha",
            "prioritized_replay_beta",
            "prioritized_replay_eps",
            "min_time_s_per_reporting",
            "min_train_timesteps_per_reporting",
            "min_sample_timesteps_per_reporting",
            "input_evaluation",
        ]:
            if config.get(dep_k) == DEPRECATED_VALUE:
                config.pop(dep_k, None)

        return config

    def update_from_dict(
        self,
        config_dict: PartialAlgorithmConfigDict,
    ) -> "AlgorithmConfig":
        """Modifies this AlgorithmConfig via the provided python config dict.

        Warns if `config_dict` contains deprecated keys.
        Silently sets even properties of `self` that do NOT exist. This way, this method
        may be used to configure custom Policies which do not have their own specific
        AlgorithmConfig classes, e.g.
        `ray.rllib.examples.policy.random_policy::RandomPolicy`.

        Args:
            config_dict: The old-style python config dict (PartialAlgorithmConfigDict)
                to use for overriding some properties defined in there.

        Returns:
            This updated AlgorithmConfig object.
        """
        eval_call = {}

        # Modify our properties one by one.
        for key, value in config_dict.items():
            key = self._translate_special_keys(key, warn_deprecated=False)

            # Ray Tune saves additional data under this magic keyword.
            # This should not get treated as AlgorithmConfig field.
            if key == TRIAL_INFO:
                continue

            # Set our multi-agent settings.
            if key == "multiagent":
                kwargs = {
                    k: value[k]
                    for k in [
                        "policies",
                        "policy_map_capacity",
                        "policy_mapping_fn",
                        "policies_to_train",
                        "policies_swappable",
                        "observation_fn",
                        "count_steps_by",
                    ]
                    if k in value
                }
                self.multi_agent(**kwargs)
            # Some keys specify config sub-dicts and therefore should go through the
            # correct methods to properly `.update()` those from given config dict
            # (to not lose any sub-keys).
            elif key == "callbacks_class":
                self.callbacks(callbacks_class=value)
            elif key == "env_config":
                self.environment(env_config=value)
            elif key.startswith("evaluation_"):
                eval_call[key] = value
            elif key == "exploration_config":
                self.exploration(exploration_config=value)
            elif key in ["model", "optimizer", "replay_buffer_config"]:
                self.training(**{key: value})
            # If config key matches a property, just set it, otherwise, warn and set.
            else:
                if not hasattr(self, key) and log_once(
                    "unknown_property_in_algo_config"
                ):
                    logger.warning(
                        f"Cannot create {type(self).__name__} from given "
                        f"`config_dict`! Property {key} not supported."
                    )
                setattr(self, key, value)

        self.evaluation(**eval_call)

        return self

    def copy(self, copy_frozen: Optional[bool] = None) -> "AlgorithmConfig":
        """Creates a deep copy of this config and (un)freezes if necessary.

        Args:
            copy_frozen: Whether the created deep copy will be frozen or not. If None,
                keep the same frozen status that `self` currently has.

        Returns:
            A deep copy of `self` that is (un)frozen.
        """
        cp = copy.deepcopy(self)
        if copy_frozen is True:
            cp.freeze()
        elif copy_frozen is False:
            cp._is_frozen = False
            if isinstance(cp.evaluation_config, AlgorithmConfig):
                cp.evaluation_config._is_frozen = False
        return cp

    def freeze(self) -> None:
        """Freezes this config object, such that no attributes can be set anymore.

        Algorithms should use this method to make sure that their config objects
        remain read-only after this.
        """
        if self._is_frozen:
            return
        self._is_frozen = True

        # Also freeze underlying eval config, if applicable.
        if isinstance(self.evaluation_config, AlgorithmConfig):
            self.evaluation_config.freeze()

        # TODO: Flip out all set/dict/list values into frozen versions
        #  of themselves? This way, users won't even be able to alter those values
        #  directly anymore.

    @OverrideToImplementCustomLogic_CallToSuperRecommended
    def validate(self) -> None:
        """Validates all values in this config.

        Note: This should NOT include immediate checks on single value
        correctness, e.g. "batch_mode" = [complete_episodes|truncate_episodes].
        Those simgular, independent checks should instead go directly into their
        respective methods.
        """
        # Check correct framework settings, and whether configured framework is
        # installed.
        _tf1, _tf, _tfv = None, None, None
        _torch = None
        if self.framework_str not in {"tf", "tf2"} and self.framework_str != "torch":
            return
        elif self.framework_str in {"tf", "tf2"}:
            _tf1, _tf, _tfv = try_import_tf()
        else:
            _torch, _ = try_import_torch()

        self._check_if_correct_nn_framework_installed(_tf1, _tf, _torch)
        self._resolve_tf_settings(_tf1, _tfv)

        # Check `policies_to_train` for invalid entries.
        if isinstance(self.policies_to_train, (list, set, tuple)):
            for pid in self.policies_to_train:
                if pid not in self.policies:
                    raise ValueError(
                        "`config.multi_agent(policies_to_train=..)` contains "
                        f"policy ID ({pid}) that was not defined in "
                        f"`config.multi_agent(policies=..)`!"
                    )

        # If `evaluation_num_workers` > 0, warn if `evaluation_interval` is
        # None.
        if self.evaluation_num_workers > 0 and not self.evaluation_interval:
            logger.warning(
                f"You have specified {self.evaluation_num_workers} "
                "evaluation workers, but your `evaluation_interval` is None! "
                "Therefore, evaluation will not occur automatically with each"
                " call to `Algorithm.train()`. Instead, you will have to call "
                "`Algorithm.evaluate()` manually in order to trigger an "
                "evaluation run."
            )
        # If `evaluation_num_workers=0` and
        # `evaluation_parallel_to_training=True`, warn that you need
        # at least one remote eval worker for parallel training and
        # evaluation, and set `evaluation_parallel_to_training` to False.
        elif self.evaluation_num_workers == 0 and self.evaluation_parallel_to_training:
            raise ValueError(
                "`evaluation_parallel_to_training` can only be done if "
                "`evaluation_num_workers` > 0! Try setting "
                "`config.evaluation_parallel_to_training` to False."
            )

        # If `evaluation_duration=auto`, error if
        # `evaluation_parallel_to_training=False`.
        if self.evaluation_duration == "auto":
            if not self.evaluation_parallel_to_training:
                raise ValueError(
                    "`evaluation_duration=auto` not supported for "
                    "`evaluation_parallel_to_training=False`!"
                )
        # Make sure, it's an int otherwise.
        elif (
            not isinstance(self.evaluation_duration, int)
            or self.evaluation_duration <= 0
        ):
            raise ValueError(
                f"`evaluation_duration` ({self.evaluation_duration}) must be an "
                f"int and >0!"
            )

        # Check model config.
        # If no preprocessing, propagate into model's config as well
        # (so model will know, whether inputs are preprocessed or not).
        if self._disable_preprocessor_api is True:
            self.model["_disable_preprocessor_api"] = True
        # If no action flattening, propagate into model's config as well
        # (so model will know, whether action inputs are already flattened or
        # not).
        if self._disable_action_flattening is True:
            self.model["_disable_action_flattening"] = True

        # TODO: Deprecate self.simple_optimizer!
        # Multi-GPU settings.
        if self.simple_optimizer is True:
            pass
        # Multi-GPU setting: Must use MultiGPUTrainOneStep.
        elif self.num_gpus > 1:
            # TODO: AlphaStar uses >1 GPUs differently (1 per policy actor), so this is
            #  ok for tf2 here.
            #  Remove this hacky check, once we have fully moved to the RLTrainer API.
            if self.framework_str == "tf2" and type(self).__name__ != "AlphaStar":
                raise ValueError(
                    "`num_gpus` > 1 not supported yet for "
                    f"framework={self.framework_str}!"
                )
            elif self.simple_optimizer is True:
                raise ValueError(
                    "Cannot use `simple_optimizer` if `num_gpus` > 1! "
                    "Consider not setting `simple_optimizer` in your config."
                )
            self.simple_optimizer = False
        # Auto-setting: Use simple-optimizer for tf-eager or multiagent,
        # otherwise: MultiGPUTrainOneStep (if supported by the algo's execution
        # plan).
        elif self.simple_optimizer == DEPRECATED_VALUE:
            # tf-eager: Must use simple optimizer.
            if self.framework_str not in ["tf", "torch"]:
                self.simple_optimizer = True
            # Multi-agent case: Try using MultiGPU optimizer (only
            # if all policies used are DynamicTFPolicies or TorchPolicies).
            elif self.is_multi_agent():
                from ray.rllib.policy.dynamic_tf_policy import DynamicTFPolicy
                from ray.rllib.policy.torch_policy import TorchPolicy

                default_policy_cls = None
                if self.algo_class:
                    default_policy_cls = self.algo_class.get_default_policy_class(self)

                policies = self.policies
                policy_specs = (
                    [
                        PolicySpec(*spec) if isinstance(spec, (tuple, list)) else spec
                        for spec in policies.values()
                    ]
                    if isinstance(policies, dict)
                    else [PolicySpec() for _ in policies]
                )

                if any(
                    (spec.policy_class or default_policy_cls) is None
                    or not issubclass(
                        spec.policy_class or default_policy_cls,
                        (DynamicTFPolicy, TorchPolicy),
                    )
                    for spec in policy_specs
                ):
                    self.simple_optimizer = True
                else:
                    self.simple_optimizer = False
            else:
                self.simple_optimizer = False

        # User manually set simple-optimizer to False -> Error if tf-eager.
        elif self.simple_optimizer is False:
            if self.framework_str == "tf2":
                raise ValueError(
                    "`simple_optimizer=False` not supported for "
                    f"config.framework({self.framework_str})!"
                )

        if self.input_ == "sampler" and self.off_policy_estimation_methods:
            raise ValueError(
                "Off-policy estimation methods can only be used if the input is a "
                "dataset. We currently do not support applying off_policy_esitmation "
                "method on a sampler input."
            )

        if self.input_ == "dataset":
            # if we need to read a ray dataset set the parallelism and
            # num_cpus_per_read_task from rollout worker settings
            self.input_config["num_cpus_per_read_task"] = self.num_cpus_per_worker
            if self.in_evaluation:
                # If using dataset for evaluation, the parallelism gets set to
                # evaluation_num_workers for backward compatibility and num_cpus gets
                # set to num_cpus_per_worker from rollout worker. User only needs to
                # set evaluation_num_workers.
                self.input_config["parallelism"] = self.evaluation_num_workers or 1
            else:
                # If using dataset for training, the parallelism and num_cpus gets set
                # based on rollout worker parameters. This is for backwards
                # compatibility for now. User only needs to set num_rollout_workers.
                self.input_config["parallelism"] = self.num_rollout_workers or 1

    def build(
        self,
        env: Optional[Union[str, EnvType]] = None,
        logger_creator: Optional[Callable[[], Logger]] = None,
        use_copy: bool = True,
    ) -> "Algorithm":
        """Builds an Algorithm from this AlgorithmConfig (or a copy thereof).

        Args:
            env: Name of the environment to use (e.g. a gym-registered str),
                a full class path (e.g.
                "ray.rllib.examples.env.random_env.RandomEnv"), or an Env
                class directly. Note that this arg can also be specified via
                the "env" key in `config`.
            logger_creator: Callable that creates a ray.tune.Logger
                object. If unspecified, a default logger is created.
            use_copy: Whether to deepcopy `self` and pass the copy to the Algorithm
                (instead of `self`) as config. This is useful in case you would like to
                recycle the same AlgorithmConfig over and over, e.g. in a test case, in
                which we loop over different DL-frameworks.

        Returns:
            A ray.rllib.algorithms.algorithm.Algorithm object.
        """
        if env is not None:
            self.env = env
            if self.evaluation_config is not None:
                self.evaluation_config["env"] = env
        if logger_creator is not None:
            self.logger_creator = logger_creator

        algo_class = self.algo_class
        if isinstance(self.algo_class, str):
            algo_class = get_trainable_cls(self.algo_class)

        return algo_class(
            config=self if not use_copy else copy.deepcopy(self),
            logger_creator=self.logger_creator,
        )

    def python_environment(
        self,
        *,
        extra_python_environs_for_driver: Optional[dict] = NotProvided,
        extra_python_environs_for_worker: Optional[dict] = NotProvided,
    ) -> "AlgorithmConfig":
        """Sets the config's python environment settings.

        Args:
            extra_python_environs_for_driver: Any extra python env vars to set in the
                algorithm's process, e.g., {"OMP_NUM_THREADS": "16"}.
            extra_python_environs_for_worker: The extra python environments need to set
                for worker processes.

        Returns:
            This updated AlgorithmConfig object.
        """
        if extra_python_environs_for_driver is not NotProvided:
            self.extra_python_environs_for_driver = extra_python_environs_for_driver
        if extra_python_environs_for_worker is not NotProvided:
            self.extra_python_environs_for_worker = extra_python_environs_for_worker
        return self

    def resources(
        self,
        *,
        num_gpus: Optional[Union[float, int]] = NotProvided,
        _fake_gpus: Optional[bool] = NotProvided,
        num_cpus_per_worker: Optional[Union[float, int]] = NotProvided,
        num_gpus_per_worker: Optional[Union[float, int]] = NotProvided,
        num_cpus_for_local_worker: Optional[int] = NotProvided,
        custom_resources_per_worker: Optional[dict] = NotProvided,
        placement_strategy: Optional[str] = NotProvided,
    ) -> "AlgorithmConfig":
        """Specifies resources allocated for an Algorithm and its ray actors/workers.

        Args:
            num_gpus: Number of GPUs to allocate to the algorithm process.
                Note that not all algorithms can take advantage of GPUs.
                Support for multi-GPU is currently only available for
                tf-[PPO/IMPALA/DQN/PG]. This can be fractional (e.g., 0.3 GPUs).
            _fake_gpus: Set to True for debugging (multi-)?GPU funcitonality on a
                CPU machine. GPU towers will be simulated by graphs located on
                CPUs in this case. Use `num_gpus` to test for different numbers of
                fake GPUs.
            num_cpus_per_worker: Number of CPUs to allocate per worker.
            num_gpus_per_worker: Number of GPUs to allocate per worker. This can be
                fractional. This is usually needed only if your env itself requires a
                GPU (i.e., it is a GPU-intensive video game), or model inference is
                unusually expensive.
            custom_resources_per_worker: Any custom Ray resources to allocate per
                worker.
            num_cpus_for_local_worker: Number of CPUs to allocate for the algorithm.
                Note: this only takes effect when running in Tune. Otherwise,
                the algorithm runs in the main program (driver).
            custom_resources_per_worker: Any custom Ray resources to allocate per
                worker.
            placement_strategy: The strategy for the placement group factory returned by
                `Algorithm.default_resource_request()`. A PlacementGroup defines, which
                devices (resources) should always be co-located on the same node.
                For example, an Algorithm with 2 rollout workers, running with
                num_gpus=1 will request a placement group with the bundles:
                [{"gpu": 1, "cpu": 1}, {"cpu": 1}, {"cpu": 1}], where the first bundle
                is for the driver and the other 2 bundles are for the two workers.
                These bundles can now be "placed" on the same or different
                nodes depending on the value of `placement_strategy`:
                "PACK": Packs bundles into as few nodes as possible.
                "SPREAD": Places bundles across distinct nodes as even as possible.
                "STRICT_PACK": Packs bundles into one node. The group is not allowed
                to span multiple nodes.
                "STRICT_SPREAD": Packs bundles across distinct nodes.

        Returns:
            This updated AlgorithmConfig object.
        """
        if num_gpus is not NotProvided:
            self.num_gpus = num_gpus
        if _fake_gpus is not NotProvided:
            self._fake_gpus = _fake_gpus
        if num_cpus_per_worker is not NotProvided:
            self.num_cpus_per_worker = num_cpus_per_worker
        if num_gpus_per_worker is not NotProvided:
            self.num_gpus_per_worker = num_gpus_per_worker
        if num_cpus_for_local_worker is not NotProvided:
            self.num_cpus_for_local_worker = num_cpus_for_local_worker
        if custom_resources_per_worker is not NotProvided:
            self.custom_resources_per_worker = custom_resources_per_worker
        if placement_strategy is not NotProvided:
            self.placement_strategy = placement_strategy

        return self

    def framework(
        self,
        framework: Optional[str] = NotProvided,
        *,
        eager_tracing: Optional[bool] = NotProvided,
        eager_max_retraces: Optional[int] = NotProvided,
        tf_session_args: Optional[Dict[str, Any]] = NotProvided,
        local_tf_session_args: Optional[Dict[str, Any]] = NotProvided,
    ) -> "AlgorithmConfig":
        """Sets the config's DL framework settings.

        Args:
            framework: tf: TensorFlow (static-graph); tf2: TensorFlow 2.x
                (eager or traced, if eager_tracing=True); torch: PyTorch
            eager_tracing: Enable tracing in eager mode. This greatly improves
                performance (speedup ~2x), but makes it slightly harder to debug
                since Python code won't be evaluated after the initial eager pass.
                Only possible if framework=tf2.
            eager_max_retraces: Maximum number of tf.function re-traces before a
                runtime error is raised. This is to prevent unnoticed retraces of
                methods inside the `..._eager_traced` Policy, which could slow down
                execution by a factor of 4, without the user noticing what the root
                cause for this slowdown could be.
                Only necessary for framework=tf2.
                Set to None to ignore the re-trace count and never throw an error.
            tf_session_args: Configures TF for single-process operation by default.
            local_tf_session_args: Override the following tf session args on the local
                worker

        Returns:
            This updated AlgorithmConfig object.
        """
        if framework is not NotProvided:
            if framework == "tfe":
                deprecation_warning(
                    old="AlgorithmConfig.framework('tfe')",
                    new="AlgorithmConfig.framework('tf2')",
                    error=True,
                )
            self.framework_str = framework
        if eager_tracing is not NotProvided:
            self.eager_tracing = eager_tracing
        if eager_max_retraces is not NotProvided:
            self.eager_max_retraces = eager_max_retraces
        if tf_session_args is not NotProvided:
            self.tf_session_args = tf_session_args
        if local_tf_session_args is not NotProvided:
            self.local_tf_session_args = local_tf_session_args

        return self

    def environment(
        self,
        env: Optional[Union[str, EnvType]] = NotProvided,
        *,
        env_config: Optional[EnvConfigDict] = NotProvided,
        observation_space: Optional[gym.spaces.Space] = NotProvided,
        action_space: Optional[gym.spaces.Space] = NotProvided,
        env_task_fn: Optional[
            Callable[[ResultDict, EnvType, EnvContext], Any]
        ] = NotProvided,
        render_env: Optional[bool] = NotProvided,
        clip_rewards: Optional[Union[bool, float]] = NotProvided,
        normalize_actions: Optional[bool] = NotProvided,
        clip_actions: Optional[bool] = NotProvided,
        disable_env_checking: Optional[bool] = NotProvided,
    ) -> "AlgorithmConfig":
        """Sets the config's RL-environment settings.

        Args:
            env: The environment specifier. This can either be a tune-registered env,
                via `tune.register_env([name], lambda env_ctx: [env object])`,
                or a string specifier of an RLlib supported type. In the latter case,
                RLlib will try to interpret the specifier as either an openAI gym env,
                a PyBullet env, a ViZDoomGym env, or a fully qualified classpath to an
                Env class, e.g. "ray.rllib.examples.env.random_env.RandomEnv".
            env_config: Arguments dict passed to the env creator as an EnvContext
                object (which is a dict plus the properties: num_rollout_workers,
                worker_index, vector_index, and remote).
            observation_space: The observation space for the Policies of this Algorithm.
            action_space: The action space for the Policies of this Algorithm.
            env_task_fn: A callable taking the last train results, the base env and the
                env context as args and returning a new task to set the env to.
                The env must be a `TaskSettableEnv` sub-class for this to work.
                See `examples/curriculum_learning.py` for an example.
            render_env: If True, try to render the environment on the local worker or on
                worker 1 (if num_rollout_workers > 0). For vectorized envs, this usually
                means that only the first sub-environment will be rendered.
                In order for this to work, your env will have to implement the
                `render()` method which either:
                a) handles window generation and rendering itself (returning True) or
                b) returns a numpy uint8 image of shape [height x width x 3 (RGB)].
            clip_rewards: Whether to clip rewards during Policy's postprocessing.
                None (default): Clip for Atari only (r=sign(r)).
                True: r=sign(r): Fixed rewards -1.0, 1.0, or 0.0.
                False: Never clip.
                [float value]: Clip at -value and + value.
                Tuple[value1, value2]: Clip at value1 and value2.
            normalize_actions: If True, RLlib will learn entirely inside a normalized
                action space (0.0 centered with small stddev; only affecting Box
                components). We will unsquash actions (and clip, just in case) to the
                bounds of the env's action space before sending actions back to the env.
            clip_actions: If True, RLlib will clip actions according to the env's bounds
                before sending them back to the env.
                TODO: (sven) This option should be deprecated and always be False.
            disable_env_checking: If True, disable the environment pre-checking module.

        Returns:
            This updated AlgorithmConfig object.
        """
        if env is not NotProvided:
            self.env = env
        if env_config is not NotProvided:
            deep_update(
                self.env_config,
                env_config,
                True,
            )
        if observation_space is not NotProvided:
            self.observation_space = observation_space
        if action_space is not NotProvided:
            self.action_space = action_space
        if env_task_fn is not NotProvided:
            self.env_task_fn = env_task_fn
        if render_env is not NotProvided:
            self.render_env = render_env
        if clip_rewards is not NotProvided:
            self.clip_rewards = clip_rewards
        if normalize_actions is not NotProvided:
            self.normalize_actions = normalize_actions
        if clip_actions is not NotProvided:
            self.clip_actions = clip_actions
        if disable_env_checking is not NotProvided:
            self.disable_env_checking = disable_env_checking

        return self

    def rollouts(
        self,
        *,
        num_rollout_workers: Optional[int] = NotProvided,
        num_envs_per_worker: Optional[int] = NotProvided,
        create_env_on_local_worker: Optional[bool] = NotProvided,
        sample_collector: Optional[Type[SampleCollector]] = NotProvided,
        sample_async: Optional[bool] = NotProvided,
        enable_connectors: Optional[bool] = NotProvided,
        rollout_fragment_length: Optional[Union[int, str]] = NotProvided,
        batch_mode: Optional[str] = NotProvided,
        remote_worker_envs: Optional[bool] = NotProvided,
        remote_env_batch_wait_ms: Optional[float] = NotProvided,
        validate_workers_after_construction: Optional[bool] = NotProvided,
        ignore_worker_failures: Optional[bool] = NotProvided,
        recreate_failed_workers: Optional[bool] = NotProvided,
        restart_failed_sub_environments: Optional[bool] = NotProvided,
        num_consecutive_worker_failures_tolerance: Optional[int] = NotProvided,
        horizon: Optional[int] = NotProvided,
        soft_horizon: Optional[bool] = NotProvided,
        no_done_at_end: Optional[bool] = NotProvided,
        preprocessor_pref: Optional[str] = NotProvided,
        observation_filter: Optional[str] = NotProvided,
        synchronize_filter: Optional[bool] = NotProvided,
        compress_observations: Optional[bool] = NotProvided,
        enable_tf1_exec_eagerly: Optional[bool] = NotProvided,
        sampler_perf_stats_ema_coef: Optional[float] = NotProvided,
    ) -> "AlgorithmConfig":
        """Sets the rollout worker configuration.

        Args:
            num_rollout_workers: Number of rollout worker actors to create for
                parallel sampling. Setting this to 0 will force rollouts to be done in
                the local worker (driver process or the Algorithm's actor when using
                Tune).
            num_envs_per_worker: Number of environments to evaluate vector-wise per
                worker. This enables model inference batching, which can improve
                performance for inference bottlenecked workloads.
            sample_collector: The SampleCollector class to be used to collect and
                retrieve environment-, model-, and sampler data. Override the
                SampleCollector base class to implement your own
                collection/buffering/retrieval logic.
            create_env_on_local_worker: When `num_rollout_workers` > 0, the driver
                (local_worker; worker-idx=0) does not need an environment. This is
                because it doesn't have to sample (done by remote_workers;
                worker_indices > 0) nor evaluate (done by evaluation workers;
                see below).
            sample_async: Use a background thread for sampling (slightly off-policy,
                usually not advisable to turn on unless your env specifically requires
                it).
            enable_connectors: Use connector based environment runner, so that all
                preprocessing of obs and postprocessing of actions are done in agent
                and action connectors.
            rollout_fragment_length: Divide episodes into fragments of this many steps
                each during rollouts. Trajectories of this size are collected from
                rollout workers and combined into a larger batch of `train_batch_size`
                for learning.
                For example, given rollout_fragment_length=100 and
                train_batch_size=1000:
                1. RLlib collects 10 fragments of 100 steps each from rollout workers.
                2. These fragments are concatenated and we perform an epoch of SGD.
                When using multiple envs per worker, the fragment size is multiplied by
                `num_envs_per_worker`. This is since we are collecting steps from
                multiple envs in parallel. For example, if num_envs_per_worker=5, then
                rollout workers will return experiences in chunks of 5*100 = 500 steps.
                The dataflow here can vary per algorithm. For example, PPO further
                divides the train batch into minibatches for multi-epoch SGD.
                Set to "auto" to have RLlib compute an exact `rollout_fragment_length`
                to match the given batch size.
            batch_mode: How to build per-Sampler (RolloutWorker) batches, which are then
                usually concat'd to form the train batch. Note that "steps" below can
                mean different things (either env- or agent-steps) and depends on the
                `count_steps_by` setting, adjustable via
                `AlgorithmConfig.multi_agent(count_steps_by=..)`:
                1) "truncate_episodes": Each call to sample() will return a
                batch of at most `rollout_fragment_length * num_envs_per_worker` in
                size. The batch will be exactly `rollout_fragment_length * num_envs`
                in size if postprocessing does not change batch sizes. Episodes
                may be truncated in order to meet this size requirement.
                This mode guarantees evenly sized batches, but increases
                variance as the future return must now be estimated at truncation
                boundaries.
                2) "complete_episodes": Each call to sample() will return a
                batch of at least `rollout_fragment_length * num_envs_per_worker` in
                size. Episodes will not be truncated, but multiple episodes
                may be packed within one batch to meet the (minimum) batch size.
                Note that when `num_envs_per_worker > 1`, episode steps will be buffered
                until the episode completes, and hence batches may contain
                significant amounts of off-policy data.
            remote_worker_envs: If using num_envs_per_worker > 1, whether to create
                those new envs in remote processes instead of in the same worker.
                This adds overheads, but can make sense if your envs can take much
                time to step / reset (e.g., for StarCraft). Use this cautiously;
                overheads are significant.
            remote_env_batch_wait_ms: Timeout that remote workers are waiting when
                polling environments. 0 (continue when at least one env is ready) is
                a reasonable default, but optimal value could be obtained by measuring
                your environment step / reset and model inference perf.
            validate_workers_after_construction: Whether to validate that each created
                remote worker is healthy after its construction process.
            ignore_worker_failures: Whether to attempt to continue training if a worker
                crashes. The number of currently healthy workers is reported as the
                "num_healthy_workers" metric.
            recreate_failed_workers: Whether - upon a worker failure - RLlib will try to
                recreate the lost worker as an identical copy of the failed one. The new
                worker will only differ from the failed one in its
                `self.recreated_worker=True` property value. It will have the same
                `worker_index` as the original one. If True, the
                `ignore_worker_failures` setting will be ignored.
            restart_failed_sub_environments: If True and any sub-environment (within
                a vectorized env) throws any error during env stepping, the
                Sampler will try to restart the faulty sub-environment. This is done
                without disturbing the other (still intact) sub-environment and without
                the RolloutWorker crashing.
            num_consecutive_worker_failures_tolerance: The number of consecutive times
                a rollout worker (or evaluation worker) failure is tolerated before
                finally crashing the Algorithm. Only useful if either
                `ignore_worker_failures` or `recreate_failed_workers` is True.
                Note that for `restart_failed_sub_environments` and sub-environment
                failures, the worker itself is NOT affected and won't throw any errors
                as the flawed sub-environment is silently restarted under the hood.
            horizon: Number of steps after which the episode is forced to terminate.
                Defaults to `env.spec.max_episode_steps` (if present) for Gym envs.
            soft_horizon: Calculate rewards but don't reset the environment when the
                horizon is hit. This allows value estimation and RNN state to span
                across logical episodes denoted by horizon. This only has an effect
                if horizon != inf.
            no_done_at_end: Don't set 'done' at the end of the episode.
                In combination with `soft_horizon`, this works as follows:
                - no_done_at_end=False soft_horizon=False:
                Reset env and add `done=True` at end of each episode.
                - no_done_at_end=True soft_horizon=False:
                Reset env, but do NOT add `done=True` at end of the episode.
                - no_done_at_end=False soft_horizon=True:
                Do NOT reset env at horizon, but add `done=True` at the horizon
                (pretending the episode has terminated).
                - no_done_at_end=True soft_horizon=True:
                Do NOT reset env at horizon and do NOT add `done=True` at the horizon.
            preprocessor_pref: Whether to use "rllib" or "deepmind" preprocessors by
                default. Set to None for using no preprocessor. In this case, the
                model will have to handle possibly complex observations from the
                environment.
            observation_filter: Element-wise observation filter, either "NoFilter"
                or "MeanStdFilter".
            synchronize_filter: Whether to synchronize the statistics of remote filters.
            compress_observations: Whether to LZ4 compress individual observations
                in the SampleBatches collected during rollouts.
            enable_tf1_exec_eagerly: Explicitly tells the rollout worker to enable
                TF eager execution. This is useful for example when framework is
                "torch", but a TF2 policy needs to be restored for evaluation or
                league-based purposes.
            sampler_perf_stats_ema_coef: If specified, perf stats are in EMAs. This
                is the coeff of how much new data points contribute to the averages.
                Default is None, which uses simple global average instead.
                The EMA update rule is: updated = (1 - ema_coef) * old + ema_coef * new

        Returns:
            This updated AlgorithmConfig object.
        """
        if num_rollout_workers is not NotProvided:
            self.num_rollout_workers = num_rollout_workers
        if num_envs_per_worker is not NotProvided:
            if num_envs_per_worker <= 0:
                raise ValueError(
                    f"`num_envs_per_worker` ({num_envs_per_worker}) must be "
                    f"larger than 0!"
                )
            self.num_envs_per_worker = num_envs_per_worker
        if sample_collector is not NotProvided:
            self.sample_collector = sample_collector
        if create_env_on_local_worker is not NotProvided:
            self.create_env_on_local_worker = create_env_on_local_worker
        if sample_async is not NotProvided:
            self.sample_async = sample_async
        if enable_connectors is not NotProvided:
            self.enable_connectors = enable_connectors
        if rollout_fragment_length is not NotProvided:
            if not (
                (
                    isinstance(rollout_fragment_length, int)
                    and rollout_fragment_length > 0
                )
                or rollout_fragment_length == "auto"
            ):
                raise ValueError("`rollout_fragment_length` must be int >0 or 'auto'!")
            self.rollout_fragment_length = rollout_fragment_length

        # Check batching/sample collection settings.
        if batch_mode is not NotProvided:
            if batch_mode not in ["truncate_episodes", "complete_episodes"]:
                raise ValueError(
                    "`config.batch_mode` must be one of [truncate_episodes|"
                    "complete_episodes]! Got {}".format(batch_mode)
                )
            self.batch_mode = batch_mode

        if remote_worker_envs is not NotProvided:
            self.remote_worker_envs = remote_worker_envs
        if remote_env_batch_wait_ms is not NotProvided:
            self.remote_env_batch_wait_ms = remote_env_batch_wait_ms
        if validate_workers_after_construction is not NotProvided:
            self.validate_workers_after_construction = (
                validate_workers_after_construction
            )
        if ignore_worker_failures is not NotProvided:
            self.ignore_worker_failures = ignore_worker_failures
        if recreate_failed_workers is not NotProvided:
            self.recreate_failed_workers = recreate_failed_workers
        if restart_failed_sub_environments is not NotProvided:
            self.restart_failed_sub_environments = restart_failed_sub_environments
        if num_consecutive_worker_failures_tolerance is not NotProvided:
            self.num_consecutive_worker_failures_tolerance = (
                num_consecutive_worker_failures_tolerance
            )
        if horizon is not NotProvided:
            self.horizon = horizon
        if soft_horizon is not NotProvided:
            self.soft_horizon = soft_horizon
        if no_done_at_end is not NotProvided:
            self.no_done_at_end = no_done_at_end
        if preprocessor_pref is not NotProvided:
            assert preprocessor_pref in ("rllib", "deepmind", None)
            self.preprocessor_pref = preprocessor_pref
        if observation_filter is not NotProvided:
            self.observation_filter = observation_filter
        if synchronize_filter is not NotProvided:
            self.synchronize_filters = synchronize_filter
        if compress_observations is not NotProvided:
            self.compress_observations = compress_observations
        if enable_tf1_exec_eagerly is not NotProvided:
            self.enable_tf1_exec_eagerly = enable_tf1_exec_eagerly
        if sampler_perf_stats_ema_coef is not NotProvided:
            self.sampler_perf_stats_ema_coef = sampler_perf_stats_ema_coef

        return self

    def training(
        self,
        gamma: Optional[float] = NotProvided,
        lr: Optional[float] = NotProvided,
        train_batch_size: Optional[int] = NotProvided,
        model: Optional[dict] = NotProvided,
        optimizer: Optional[dict] = NotProvided,
        max_requests_in_flight_per_sampler_worker: Optional[int] = NotProvided,
    ) -> "AlgorithmConfig":
        """Sets the training related configuration.

        Args:
            gamma: Float specifying the discount factor of the Markov Decision process.
            lr: The default learning rate.
            train_batch_size: Training batch size, if applicable.
            model: Arguments passed into the policy model. See models/catalog.py for a
                full list of the available model options.
                TODO: Provide ModelConfig objects instead of dicts.
            optimizer: Arguments to pass to the policy optimizer.
            max_requests_in_flight_per_sampler_worker: Max number of inflight requests
                to each sampling worker. See the FaultTolerantActorManager class for
                more details.
                Tuning these values is important when running experimens with
                large sample batches, where there is the risk that the object store may
                fill up, causing spilling of objects to disk. This can cause any
                asynchronous requests to become very slow, making your experiment run
                slow as well. You can inspect the object store during your experiment
                via a call to ray memory on your headnode, and by using the ray
                dashboard. If you're seeing that the object store is filling up,
                turn down the number of remote requests in flight, or enable compression
                in your experiment of timesteps.

        Returns:
            This updated AlgorithmConfig object.
        """
        if gamma is not NotProvided:
            self.gamma = gamma
        if lr is not NotProvided:
            self.lr = lr
        if train_batch_size is not NotProvided:
            self.train_batch_size = train_batch_size
        if model is not NotProvided:
            # Validate prev_a/r settings.
            prev_a_r = model.get("lstm_use_prev_action_reward", DEPRECATED_VALUE)
            if prev_a_r != DEPRECATED_VALUE:
                deprecation_warning(
                    "model.lstm_use_prev_action_reward",
                    "model.lstm_use_prev_action and model.lstm_use_prev_reward",
                    error=True,
                )
            self.model.update(model)
        if optimizer is not NotProvided:
            self.optimizer = merge_dicts(self.optimizer, optimizer)
        if max_requests_in_flight_per_sampler_worker is not NotProvided:
            self.max_requests_in_flight_per_sampler_worker = (
                max_requests_in_flight_per_sampler_worker
            )

        return self

    def callbacks(self, callbacks_class) -> "AlgorithmConfig":
        """Sets the callbacks configuration.

        Args:
            callbacks_class: Callbacks class, whose methods will be run during
                various phases of training and environment sample collection.
                See the `DefaultCallbacks` class and
                `examples/custom_metrics_and_callbacks.py` for more usage information.

        Returns:
            This updated AlgorithmConfig object.
        """
        if callbacks_class is None:
            callbacks_class = DefaultCallbacks
        # Check, whether given `callbacks` is a callable.
        if not callable(callbacks_class):
            raise ValueError(
                "`config.callbacks_class` must be a callable method that "
                "returns a subclass of DefaultCallbacks, got "
                f"{callbacks_class}!"
            )
        self.callbacks_class = callbacks_class

        return self

    def exploration(
        self,
        *,
        explore: Optional[bool] = NotProvided,
        exploration_config: Optional[dict] = NotProvided,
    ) -> "AlgorithmConfig":
        """Sets the config's exploration settings.

        Args:
            explore: Default exploration behavior, iff `explore=None` is passed into
                compute_action(s). Set to False for no exploration behavior (e.g.,
                for evaluation).
            exploration_config: A dict specifying the Exploration object's config.

        Returns:
            This updated AlgorithmConfig object.
        """
        if explore is not NotProvided:
            self.explore = explore
        if exploration_config is not NotProvided:
            # Override entire `exploration_config` if `type` key changes.
            # Update, if `type` key remains the same or is not specified.
            new_exploration_config = deep_update(
                {"exploration_config": self.exploration_config},
                {"exploration_config": exploration_config},
                False,
                ["exploration_config"],
                ["exploration_config"],
            )
            self.exploration_config = new_exploration_config["exploration_config"]

        return self

    def evaluation(
        self,
        *,
        evaluation_interval: Optional[int] = NotProvided,
        evaluation_duration: Optional[Union[int, str]] = NotProvided,
        evaluation_duration_unit: Optional[str] = NotProvided,
        evaluation_sample_timeout_s: Optional[float] = NotProvided,
        evaluation_parallel_to_training: Optional[bool] = NotProvided,
        evaluation_config: Optional[
            Union["AlgorithmConfig", PartialAlgorithmConfigDict]
        ] = NotProvided,
        off_policy_estimation_methods: Optional[Dict] = NotProvided,
        ope_split_batch_by_episode: Optional[bool] = NotProvided,
        evaluation_num_workers: Optional[int] = NotProvided,
        custom_evaluation_function: Optional[Callable] = NotProvided,
        always_attach_evaluation_results: Optional[bool] = NotProvided,
        enable_async_evaluation: Optional[bool] = NotProvided,
        # Deprecated args.
        evaluation_num_episodes=DEPRECATED_VALUE,
    ) -> "AlgorithmConfig":
        """Sets the config's evaluation settings.

        Args:
            evaluation_interval: Evaluate with every `evaluation_interval` training
                iterations. The evaluation stats will be reported under the "evaluation"
                metric key. Note that for Ape-X metrics are already only reported for
                the lowest epsilon workers (least random workers).
                Set to None (or 0) for no evaluation.
            evaluation_duration: Duration for which to run evaluation each
                `evaluation_interval`. The unit for the duration can be set via
                `evaluation_duration_unit` to either "episodes" (default) or
                "timesteps". If using multiple evaluation workers
                (evaluation_num_workers > 1), the load to run will be split amongst
                these.
                If the value is "auto":
                - For `evaluation_parallel_to_training=True`: Will run as many
                episodes/timesteps that fit into the (parallel) training step.
                - For `evaluation_parallel_to_training=False`: Error.
            evaluation_duration_unit: The unit, with which to count the evaluation
                duration. Either "episodes" (default) or "timesteps".
            evaluation_sample_timeout_s: The timeout (in seconds) for the ray.get call
                to the remote evaluation worker(s) `sample()` method. After this time,
                the user will receive a warning and instructions on how to fix the
                issue. This could be either to make sure the episode ends, increasing
                the timeout, or switching to `evaluation_duration_unit=timesteps`.
            evaluation_parallel_to_training: Whether to run evaluation in parallel to
                a Algorithm.train() call using threading. Default=False.
                E.g. evaluation_interval=2 -> For every other training iteration,
                the Algorithm.train() and Algorithm.evaluate() calls run in parallel.
                Note: This is experimental. Possible pitfalls could be race conditions
                for weight synching at the beginning of the evaluation loop.
            evaluation_config: Typical usage is to pass extra args to evaluation env
                creator and to disable exploration by computing deterministic actions.
                IMPORTANT NOTE: Policy gradient algorithms are able to find the optimal
                policy, even if this is a stochastic one. Setting "explore=False" here
                will result in the evaluation workers not using this optimal policy!
            off_policy_estimation_methods: Specify how to evaluate the current policy,
                along with any optional config parameters. This only has an effect when
                reading offline experiences ("input" is not "sampler").
                Available keys:
                {ope_method_name: {"type": ope_type, ...}} where `ope_method_name`
                is a user-defined string to save the OPE results under, and
                `ope_type` can be any subclass of OffPolicyEstimator, e.g.
                ray.rllib.offline.estimators.is::ImportanceSampling
                or your own custom subclass, or the full class path to the subclass.
                You can also add additional config arguments to be passed to the
                OffPolicyEstimator in the dict, e.g.
                {"qreg_dr": {"type": DoublyRobust, "q_model_type": "qreg", "k": 5}}
            ope_split_batch_by_episode: Whether to use SampleBatch.split_by_episode() to
                split the input batch to episodes before estimating the ope metrics. In
                case of bandits you should make this False to see improvements in ope
                evaluation speed. In case of bandits, it is ok to not split by episode,
                since each record is one timestep already. The default is True.
            evaluation_num_workers: Number of parallel workers to use for evaluation.
                Note that this is set to zero by default, which means evaluation will
                be run in the algorithm process (only if evaluation_interval is not
                None). If you increase this, it will increase the Ray resource usage of
                the algorithm since evaluation workers are created separately from
                rollout workers (used to sample data for training).
            custom_evaluation_function: Customize the evaluation method. This must be a
                function of signature (algo: Algorithm, eval_workers: WorkerSet) ->
                metrics: dict. See the Algorithm.evaluate() method to see the default
                implementation. The Algorithm guarantees all eval workers have the
                latest policy state before this function is called.
            always_attach_evaluation_results: Make sure the latest available evaluation
                results are always attached to a step result dict. This may be useful
                if Tune or some other meta controller needs access to evaluation metrics
                all the time.
            enable_async_evaluation: If True, use an AsyncRequestsManager for
                the evaluation workers and use this manager to send `sample()` requests
                to the evaluation workers. This way, the Algorithm becomes more robust
                against long running episodes and/or failing (and restarting) workers.

        Returns:
            This updated AlgorithmConfig object.
        """
        if evaluation_num_episodes != DEPRECATED_VALUE:
            deprecation_warning(
                old="AlgorithmConfig.evaluation(evaluation_num_episodes=..)",
                new="AlgorithmConfig.evaluation(evaluation_duration=.., "
                "evaluation_duration_unit='episodes')",
                error=False,
            )
            evaluation_duration = evaluation_num_episodes

        if evaluation_interval is not NotProvided:
            self.evaluation_interval = evaluation_interval
        if evaluation_duration is not NotProvided:
            self.evaluation_duration = evaluation_duration
        if evaluation_duration_unit is not NotProvided:
            self.evaluation_duration_unit = evaluation_duration_unit
        if evaluation_sample_timeout_s is not NotProvided:
            self.evaluation_sample_timeout_s = evaluation_sample_timeout_s
        if evaluation_parallel_to_training is not NotProvided:
            self.evaluation_parallel_to_training = evaluation_parallel_to_training
        if evaluation_config is not NotProvided:
            # If user really wants to set this to None, we should allow this here,
            # instead of creating an empty dict.
            if evaluation_config is None:
                self.evaluation_config = None
            else:
                from ray.rllib.algorithms.algorithm import Algorithm

                self.evaluation_config = deep_update(
                    self.evaluation_config or {},
                    evaluation_config,
                    True,
                    Algorithm._allow_unknown_subkeys,
                    Algorithm._override_all_subkeys_if_type_changes,
                    Algorithm._override_all_key_list,
                )
        if off_policy_estimation_methods is not NotProvided:
            self.off_policy_estimation_methods = off_policy_estimation_methods
        if evaluation_num_workers is not NotProvided:
            self.evaluation_num_workers = evaluation_num_workers
        if custom_evaluation_function is not NotProvided:
            self.custom_evaluation_function = custom_evaluation_function
        if always_attach_evaluation_results is not NotProvided:
            self.always_attach_evaluation_results = always_attach_evaluation_results
        if enable_async_evaluation is not NotProvided:
            self.enable_async_evaluation = enable_async_evaluation
        if ope_split_batch_by_episode is not NotProvided:
            self.ope_split_batch_by_episode = ope_split_batch_by_episode

        return self

    def offline_data(
        self,
        *,
        input_=NotProvided,
        input_config=NotProvided,
        actions_in_input_normalized=NotProvided,
        input_evaluation=NotProvided,
        postprocess_inputs=NotProvided,
        shuffle_buffer_size=NotProvided,
        output=NotProvided,
        output_config=NotProvided,
        output_compress_columns=NotProvided,
        output_max_file_size=NotProvided,
        offline_sampling=NotProvided,
    ) -> "AlgorithmConfig":
        """Sets the config's offline data settings.

        Args:
            input_: Specify how to generate experiences:
                - "sampler": Generate experiences via online (env) simulation (default).
                - A local directory or file glob expression (e.g., "/tmp/*.json").
                - A list of individual file paths/URIs (e.g., ["/tmp/1.json",
                "s3://bucket/2.json"]).
                - A dict with string keys and sampling probabilities as values (e.g.,
                {"sampler": 0.4, "/tmp/*.json": 0.4, "s3://bucket/expert.json": 0.2}).
                - A callable that takes an `IOContext` object as only arg and returns a
                ray.rllib.offline.InputReader.
                - A string key that indexes a callable with tune.registry.register_input
            input_config: Arguments that describe the settings for reading the input.
                If input is `sample`, this will be environment configuation, e.g.
                `env_name` and `env_config`, etc. See `EnvContext` for more info.
                If the input is `dataset`, this will be e.g. `format`, `path`.
            actions_in_input_normalized: True, if the actions in a given offline "input"
                are already normalized (between -1.0 and 1.0). This is usually the case
                when the offline file has been generated by another RLlib algorithm
                (e.g. PPO or SAC), while "normalize_actions" was set to True.
            postprocess_inputs: Whether to run postprocess_trajectory() on the
                trajectory fragments from offline inputs. Note that postprocessing will
                be done using the *current* policy, not the *behavior* policy, which
                is typically undesirable for on-policy algorithms.
            shuffle_buffer_size: If positive, input batches will be shuffled via a
                sliding window buffer of this number of batches. Use this if the input
                data is not in random enough order. Input is delayed until the shuffle
                buffer is filled.
            output: Specify where experiences should be saved:
                 - None: don't save any experiences
                 - "logdir" to save to the agent log dir
                 - a path/URI to save to a custom output directory (e.g., "s3://bckt/")
                 - a function that returns a rllib.offline.OutputWriter
            output_config: Arguments accessible from the IOContext for configuring
                custom output.
            output_compress_columns: What sample batch columns to LZ4 compress in the
                output data.
            output_max_file_size: Max output file size before rolling over to a
                new file.
            offline_sampling: Whether sampling for the Algorithm happens via
                reading from offline data. If True, RolloutWorkers will NOT limit the
                number of collected batches within the same `sample()` call based on
                the number of sub-environments within the worker (no sub-environments
                present).

        Returns:
            This updated AlgorithmConfig object.
        """
        if input_ is not NotProvided:
            self.input_ = input_
        if input_config is not NotProvided:
            if not isinstance(input_config, dict):
                raise ValueError(
                    f"input_config must be a dict, got {type(input_config)}."
                )
            # TODO (Kourosh) Once we use a complete sepration between rollout worker
            # and input dataset reader we can remove this.
            # For now Error out if user attempts to set these parameters.
            msg = "{} should not be set in the input_config. RLlib will use {} instead."
            if input_config.get("num_cpus_per_read_task") is not None:
                raise ValueError(
                    msg.format(
                        "num_cpus_per_read_task",
                        "config.resources(num_cpus_per_worker=..)",
                    )
                )
            if input_config.get("parallelism") is not None:
                if self.in_evaluation:
                    raise ValueError(
                        msg.format(
                            "parallelism",
                            "config.evaluation(evaluation_num_workers=..)",
                        )
                    )
                else:
                    raise ValueError(
                        msg.format(
                            "parallelism", "config.rollouts(num_rollout_workers=..)"
                        )
                    )
            self.input_config = input_config
        if actions_in_input_normalized is not NotProvided:
            self.actions_in_input_normalized = actions_in_input_normalized
        if input_evaluation is not NotProvided:
            deprecation_warning(
                old="offline_data(input_evaluation={})".format(input_evaluation),
                new="evaluation(off_policy_estimation_methods={})".format(
                    input_evaluation
                ),
                error=True,
                help="Running OPE during training is not recommended.",
            )
        if postprocess_inputs is not NotProvided:
            self.postprocess_inputs = postprocess_inputs
        if shuffle_buffer_size is not NotProvided:
            self.shuffle_buffer_size = shuffle_buffer_size
        if output is not NotProvided:
            self.output = output
        if output_config is not NotProvided:
            self.output_config = output_config
        if output_compress_columns is not NotProvided:
            self.output_compress_columns = output_compress_columns
        if output_max_file_size is not NotProvided:
            self.output_max_file_size = output_max_file_size
        if offline_sampling is not NotProvided:
            self.offline_sampling = offline_sampling

        return self

    def multi_agent(
        self,
        *,
        policies=NotProvided,
        policy_map_capacity: Optional[int] = NotProvided,
        policy_mapping_fn: Optional[
            Callable[[AgentID, "Episode"], PolicyID]
        ] = NotProvided,
        policies_to_train: Optional[
            Union[Container[PolicyID], Callable[[PolicyID, SampleBatchType], bool]]
        ] = NotProvided,
        policies_swappable: Optional[bool] = NotProvided,
        observation_fn: Optional[Callable] = NotProvided,
        count_steps_by: Optional[str] = NotProvided,
        # Deprecated args:
        replay_mode=DEPRECATED_VALUE,
        # Now done via Ray object store, which has its own cloud-supported
        # spillover mechanism.
        policy_map_cache=DEPRECATED_VALUE,
    ) -> "AlgorithmConfig":
        """Sets the config's multi-agent settings.

        Validates the new multi-agent settings and translates everything into
        a unified multi-agent setup format. For example a `policies` list or set
        of IDs is properly converted into a dict mapping these IDs to PolicySpecs.

        Args:
            policies: Map of type MultiAgentPolicyConfigDict from policy ids to either
                4-tuples of (policy_cls, obs_space, act_space, config) or PolicySpecs.
                These tuples or PolicySpecs define the class of the policy, the
                observation- and action spaces of the policies, and any extra config.
            policy_map_capacity: Keep this many policies in the "policy_map" (before
                writing least-recently used ones to disk/S3).
            policy_mapping_fn: Function mapping agent ids to policy ids. The signature
                is: `(agent_id, episode, worker, **kwargs) -> PolicyID`.
            policies_to_train: Determines those policies that should be updated.
                Options are:
                - None, for training all policies.
                - An iterable of PolicyIDs that should be trained.
                - A callable, taking a PolicyID and a SampleBatch or MultiAgentBatch
                and returning a bool (indicating whether the given policy is trainable
                or not, given the particular batch). This allows you to have a policy
                trained only on certain data (e.g. when playing against a certain
                opponent).
            policies_swappable: Whether all policies in the multi-agent policy map
                (`self.policies`) can be "swapped out" by a simple
                `s = A.get_state(); B.set_state(s)`, where `A` and `B` are policy
                instances in the map.
            observation_fn: Optional function that can be used to enhance the local
                agent observations to include more state. See
                rllib/evaluation/observation_function.py for more info.
            count_steps_by: Which metric to use as the "batch size" when building a
                MultiAgentBatch. The two supported values are:
                "env_steps": Count each time the env is "stepped" (no matter how many
                multi-agent actions are passed/how many multi-agent observations
                have been returned in the previous step).
                "agent_steps": Count each individual agent step as one step.

        Returns:
            This updated AlgorithmConfig object.
        """
        if policies is not NotProvided:
            # Make sure our Policy IDs are ok (this should work whether `policies`
            # is a dict or just any Sequence).
            for pid in policies:
                validate_policy_id(pid, error=True)

            # Validate each policy spec in a given dict.
            if isinstance(policies, dict):
                for pid, spec in policies.items():
                    # If not a PolicySpec object, values must be lists/tuples of len 4.
                    if not isinstance(spec, PolicySpec):
                        if not isinstance(spec, (list, tuple)) or len(spec) != 4:
                            raise ValueError(
                                "Policy specs must be tuples/lists of "
                                "(cls or None, obs_space, action_space, config), "
                                f"got {spec} for PolicyID={pid}"
                            )
                    # TODO: Switch from dict to AlgorithmConfigOverride, once available.
                    # Config not a dict.
                    elif (
                        not isinstance(spec.config, (AlgorithmConfig, dict))
                        and spec.config is not None
                    ):
                        raise ValueError(
                            f"Multi-agent policy config for {pid} must be a dict or "
                            f"AlgorithmConfig object, but got {type(spec.config)}!"
                        )
            self.policies = policies

        if policy_map_capacity is not NotProvided:
            self.policy_map_capacity = policy_map_capacity

        if policy_mapping_fn is not NotProvided:
            # Attempt to create a `policy_mapping_fn` from config dict. Helpful
            # is users would like to specify custom callable classes in yaml files.
            if isinstance(policy_mapping_fn, dict):
                policy_mapping_fn = from_config(policy_mapping_fn)
            self.policy_mapping_fn = policy_mapping_fn

        if observation_fn is not NotProvided:
            self.observation_fn = observation_fn

        if policy_map_cache != DEPRECATED_VALUE:
            deprecation_warning(
                old="AlgorithmConfig.multi_agent(policy_map_cache=..)",
                error=True,
            )

        if replay_mode != DEPRECATED_VALUE:
            deprecation_warning(
                old="AlgorithmConfig.multi_agent(replay_mode=..)",
                new="AlgorithmConfig.training("
                "replay_buffer_config={'replay_mode': ..})",
                error=True,
            )

        if count_steps_by is not NotProvided:
            if count_steps_by not in ["env_steps", "agent_steps"]:
                raise ValueError(
                    "config.multi_agent(count_steps_by=..) must be one of "
                    f"[env_steps|agent_steps], not {count_steps_by}!"
                )
            self.count_steps_by = count_steps_by

        if policies_to_train is not NotProvided:
            assert (
                isinstance(policies_to_train, (list, set, tuple))
                or callable(policies_to_train)
                or policies_to_train is None
            ), (
                "ERROR: `policies_to_train` must be a [list|set|tuple] or a "
                "callable taking PolicyID and SampleBatch and returning "
                "True|False (trainable or not?)."
            )
            # Check `policies_to_train` for invalid entries.
            if isinstance(policies_to_train, (list, set, tuple)):
                if len(policies_to_train) == 0:
                    logger.warning(
                        "`config.multi_agent(policies_to_train=..)` is empty! "
                        "Make sure - if you would like to learn at least one policy - "
                        "to add its ID to that list."
                    )
            self.policies_to_train = policies_to_train

<<<<<<< HEAD
        if policies_swappable is not None:
            self.policies_swappable = policies_swappable

        # Is this a multi-agent setup? True, iff DEFAULT_POLICY_ID is only
        # PolicyID found in policies dict.
        self._is_multi_agent = (
            len(self.policies) > 1 or DEFAULT_POLICY_ID not in self.policies
        )

=======
>>>>>>> 35268bbf
        return self

    def is_multi_agent(self) -> bool:
        """Returns whether this config specifies a multi-agent setup.

        Returns:
            True, if a) >1 policies defined OR b) 1 policy defined, but its ID is NOT
            DEFAULT_POLICY_ID.
        """
        return len(self.policies) > 1 or DEFAULT_POLICY_ID not in self.policies

    def reporting(
        self,
        *,
        keep_per_episode_custom_metrics: Optional[bool] = NotProvided,
        metrics_episode_collection_timeout_s: Optional[float] = NotProvided,
        metrics_num_episodes_for_smoothing: Optional[int] = NotProvided,
        min_time_s_per_iteration: Optional[int] = NotProvided,
        min_train_timesteps_per_iteration: Optional[int] = NotProvided,
        min_sample_timesteps_per_iteration: Optional[int] = NotProvided,
    ) -> "AlgorithmConfig":
        """Sets the config's reporting settings.

        Args:
            keep_per_episode_custom_metrics: Store raw custom metrics without
                calculating max, min, mean
            metrics_episode_collection_timeout_s: Wait for metric batches for at most
                this many seconds. Those that have not returned in time will be
                collected in the next train iteration.
            metrics_num_episodes_for_smoothing: Smooth rollout metrics over this many
                episodes, if possible.
                In case rollouts (sample collection) just started, there may be fewer
                than this many episodes in the buffer and we'll compute metrics
                over this smaller number of available episodes.
                In case there are more than this many episodes collected in a single
                training iteration, use all of these episodes for metrics computation,
                meaning don't ever cut any "excess" episodes.
            min_time_s_per_iteration: Minimum time to accumulate within a single
                `train()` call. This value does not affect learning,
                only the number of times `Algorithm.training_step()` is called by
                `Algorithm.train()`. If - after one such step attempt, the time taken
                has not reached `min_time_s_per_iteration`, will perform n more
                `training_step()` calls until the minimum time has been
                consumed. Set to 0 or None for no minimum time.
            min_train_timesteps_per_iteration: Minimum training timesteps to accumulate
                within a single `train()` call. This value does not affect learning,
                only the number of times `Algorithm.training_step()` is called by
                `Algorithm.train()`. If - after one such step attempt, the training
                timestep count has not been reached, will perform n more
                `training_step()` calls until the minimum timesteps have been
                executed. Set to 0 or None for no minimum timesteps.
            min_sample_timesteps_per_iteration: Minimum env sampling timesteps to
                accumulate within a single `train()` call. This value does not affect
                learning, only the number of times `Algorithm.training_step()` is
                called by `Algorithm.train()`. If - after one such step attempt, the env
                sampling timestep count has not been reached, will perform n more
                `training_step()` calls until the minimum timesteps have been
                executed. Set to 0 or None for no minimum timesteps.

        Returns:
            This updated AlgorithmConfig object.
        """
        if keep_per_episode_custom_metrics is not NotProvided:
            self.keep_per_episode_custom_metrics = keep_per_episode_custom_metrics
        if metrics_episode_collection_timeout_s is not NotProvided:
            self.metrics_episode_collection_timeout_s = (
                metrics_episode_collection_timeout_s
            )
        if metrics_num_episodes_for_smoothing is not NotProvided:
            self.metrics_num_episodes_for_smoothing = metrics_num_episodes_for_smoothing
        if min_time_s_per_iteration is not NotProvided:
            self.min_time_s_per_iteration = min_time_s_per_iteration
        if min_train_timesteps_per_iteration is not NotProvided:
            self.min_train_timesteps_per_iteration = min_train_timesteps_per_iteration
        if min_sample_timesteps_per_iteration is not NotProvided:
            self.min_sample_timesteps_per_iteration = min_sample_timesteps_per_iteration

        return self

    def checkpointing(
        self,
        export_native_model_files: Optional[bool] = NotProvided,
    ) -> "AlgorithmConfig":
        """Sets the config's checkpointing settings.

        Args:
            export_native_model_files: Whether an individual Policy-
                or the Algorithm's checkpoints also contain (tf or torch) native
                model files. These could be used to restore just the NN models
                from these files w/o requiring RLlib. These files are generated
                by calling the tf- or torch- built-in saving utility methods on
                the actual models.

        Returns:
            This updated AlgorithmConfig object.
        """

        if export_native_model_files is not NotProvided:
            self.export_native_model_files = export_native_model_files

        return self

    def debugging(
        self,
        *,
        logger_creator: Optional[Callable[[], Logger]] = NotProvided,
        logger_config: Optional[dict] = NotProvided,
        log_level: Optional[str] = NotProvided,
        log_sys_usage: Optional[bool] = NotProvided,
        fake_sampler: Optional[bool] = NotProvided,
        seed: Optional[int] = NotProvided,
        worker_cls: Optional[Type[RolloutWorker]] = NotProvided,
    ) -> "AlgorithmConfig":
        """Sets the config's debugging settings.

        Args:
            logger_creator: Callable that creates a ray.tune.Logger
                object. If unspecified, a default logger is created.
            logger_config: Define logger-specific configuration to be used inside Logger
                Default value None allows overwriting with nested dicts.
            log_level: Set the ray.rllib.* log level for the agent process and its
                workers. Should be one of DEBUG, INFO, WARN, or ERROR. The DEBUG level
                will also periodically print out summaries of relevant internal dataflow
                (this is also printed out once at startup at the INFO level). When using
                the `rllib train` command, you can also use the `-v` and `-vv` flags as
                shorthand for INFO and DEBUG.
            log_sys_usage: Log system resource metrics to results. This requires
                `psutil` to be installed for sys stats, and `gputil` for GPU metrics.
            fake_sampler: Use fake (infinite speed) sampler. For testing only.
            seed: This argument, in conjunction with worker_index, sets the random
                seed of each worker, so that identically configured trials will have
                identical results. This makes experiments reproducible.
            worker_cls: Use a custom RolloutWorker type for unit testing purpose.

        Returns:
            This updated AlgorithmConfig object.
        """
        if logger_creator is not NotProvided:
            self.logger_creator = logger_creator
        if logger_config is not NotProvided:
            self.logger_config = logger_config
        if log_level is not NotProvided:
            self.log_level = log_level
        if log_sys_usage is not NotProvided:
            self.log_sys_usage = log_sys_usage
        if fake_sampler is not NotProvided:
            self.fake_sampler = fake_sampler
        if seed is not NotProvided:
            self.seed = seed
        if worker_cls is not NotProvided:
            self.worker_cls = worker_cls

        return self

    def experimental(
        self,
        *,
        _tf_policy_handles_more_than_one_loss=NotProvided,
        _disable_preprocessor_api=NotProvided,
        _disable_action_flattening=NotProvided,
        _disable_execution_plan_api=NotProvided,
    ) -> "AlgorithmConfig":
        """Sets the config's experimental settings.

        Args:
            _tf_policy_handles_more_than_one_loss: Experimental flag.
                If True, TFPolicy will handle more than one loss/optimizer.
                Set this to True, if you would like to return more than
                one loss term from your `loss_fn` and an equal number of optimizers
                from your `optimizer_fn`. In the future, the default for this will be
                True.
            _disable_preprocessor_api: Experimental flag.
                If True, no (observation) preprocessor will be created and
                observations will arrive in model as they are returned by the env.
                In the future, the default for this will be True.
            _disable_action_flattening: Experimental flag.
                If True, RLlib will no longer flatten the policy-computed actions into
                a single tensor (for storage in SampleCollectors/output files/etc..),
                but leave (possibly nested) actions as-is. Disabling flattening affects:
                - SampleCollectors: Have to store possibly nested action structs.
                - Models that have the previous action(s) as part of their input.
                - Algorithms reading from offline files (incl. action information).
            _disable_execution_plan_api: Experimental flag.
                If True, the execution plan API will not be used. Instead,
                a Algorithm's `training_iteration` method will be called as-is each
                training iteration.

        Returns:
            This updated AlgorithmConfig object.
        """
        if _tf_policy_handles_more_than_one_loss is not NotProvided:
            self._tf_policy_handles_more_than_one_loss = (
                _tf_policy_handles_more_than_one_loss
            )
        if _disable_preprocessor_api is not NotProvided:
            self._disable_preprocessor_api = _disable_preprocessor_api
        if _disable_action_flattening is not NotProvided:
            self._disable_action_flattening = _disable_action_flattening
        if _disable_execution_plan_api is not NotProvided:
            self._disable_execution_plan_api = _disable_execution_plan_api

        return self

    def get_rollout_fragment_length(self, worker_index: int = 0) -> int:
        """Automatically infers a proper rollout_fragment_length setting if "auto".

        Uses the simple formula:
        `rollout_fragment_length` = `train_batch_size` /
        (`num_envs_per_worker` * `num_rollout_workers`)

        If result is not a fraction AND `worker_index` is provided, will make
        those workers add another timestep, such that the overall batch size (across
        the workers) will add up to exactly the `train_batch_size`.

        Returns:
            The user-provided `rollout_fragment_length` or a computed one (if user
            value is "auto").
        """
        if self.rollout_fragment_length == "auto":
            # Example:
            # 2 workers, 2 envs per worker, 2000 train batch size:
            # -> 2000 / 4 -> 500
            # 4 workers, 3 envs per worker, 2500 train batch size:
            # -> 2500 / 12 -> 208.333 -> diff=4 (208 * 12 = 2496)
            # -> worker 1: 209, workers 2-4: 208
            rollout_fragment_length = self.train_batch_size / (
                self.num_envs_per_worker * (self.num_rollout_workers or 1)
            )
            if int(rollout_fragment_length) != rollout_fragment_length:
                diff = self.train_batch_size - int(
                    rollout_fragment_length
                ) * self.num_envs_per_worker * (self.num_rollout_workers or 1)
                if (worker_index * self.num_envs_per_worker) <= diff:
                    return int(rollout_fragment_length) + 1
            return int(rollout_fragment_length)
        else:
            return self.rollout_fragment_length

    def get_evaluation_config_object(
        self,
    ) -> Optional["AlgorithmConfig"]:
        """Creates a full AlgorithmConfig object from `self.evaluation_config`.

        Returns:
            A fully valid AlgorithmConfig object that can be used for the evaluation
            WorkerSet. If `self` is already an evaluation config object, return None.
        """
        if self.in_evaluation:
            assert self.evaluation_config is None
            return None

        # Convert AlgorithmConfig into dict (for later updating from dict).
        evaluation_config = self.evaluation_config
        if isinstance(evaluation_config, AlgorithmConfig):
            evaluation_config = evaluation_config.to_dict()

        # Create unfrozen copy of self to be used as the to-be-returned eval
        # AlgorithmConfig.
        eval_config_obj = self.copy(copy_frozen=False)
        # Switch on the `in_evaluation` flag and remove `evaluation_config`
        # (set to None).
        eval_config_obj.in_evaluation = True
        eval_config_obj.evaluation_config = None
        # Update with evaluation settings:
        eval_config_obj.update_from_dict(evaluation_config or {})

        # Evaluation duration unit: episodes.
        # Switch on `complete_episode` rollouts. Also, make sure
        # rollout fragments are short so we never have more than one
        # episode in one rollout.
        if self.evaluation_duration_unit == "episodes":
            eval_config_obj.batch_mode = "complete_episodes"
            eval_config_obj.rollout_fragment_length = 1
        # Evaluation duration unit: timesteps.
        # - Set `batch_mode=truncate_episodes` so we don't perform rollouts
        #   strictly along episode borders.
        # Set `rollout_fragment_length` such that desired steps are divided
        # equally amongst workers or - in "auto" duration mode - set it
        # to a reasonably small number (10), such that a single `sample()`
        # call doesn't take too much time and we can stop evaluation as soon
        # as possible after the train step is completed.
        else:
            eval_config_obj.batch_mode = "truncate_episodes"
            eval_config_obj.rollout_fragment_length = (
                10
                if self.evaluation_duration == "auto"
                else int(
                    math.ceil(
                        self.evaluation_duration / (self.evaluation_num_workers or 1)
                    )
                )
            )

        return eval_config_obj

    def get_multi_agent_setup(
        self,
        *,
        policies: Optional[MultiAgentPolicyConfigDict] = None,
        env: Optional[EnvType] = None,
        spaces: Optional[Dict[PolicyID, Tuple[Space, Space]]] = None,
        default_policy_class: Optional[Type[Policy]] = None,
    ) -> Tuple[MultiAgentPolicyConfigDict, Callable[[PolicyID, SampleBatchType], bool]]:
        """Compiles complete multi-agent config (dict) from the information in `self`.

        Infers the observation- and action spaces, the policy classes, and the policy's
        configs. The returned `MultiAgentPolicyConfigDict` is fully unified and strictly
        maps PolicyIDs to complete PolicySpec objects (with all their fields not-None).

        Examples:
            >>> import numpy as np
            >>> from ray.rllib.algorithms.ppo import PPOConfig
            >>> config = (
            ...   PPOConfig()
            ...   .environment("CartPole-v1")
            ...   .framework("torch")
            ...   .multi_agent(policies={"pol1", "pol2"}, policies_to_train=["pol1"])
            ... )
            >>> policy_dict, is_policy_to_train = \  # doctest: +SKIP
            ...     config.get_multi_agent_setup()
            >>> is_policy_to_train("pol1") # doctest: +SKIP
            True
            >>> is_policy_to_train("pol2") # doctest: +SKIP
            False
            >>> print(policy_dict) # doctest: +SKIP
            {
              "pol1": PolicySpec(
                PPOTorchPolicyV2,  # infered from Algo's default policy class
                Box(-2.0, 2.0, (4,), np.float),  # infered from env
                Discrete(2),  # infered from env
                {},  # not provided -> empty dict
              ),
              "pol2": PolicySpec(
                PPOTorchPolicyV2,  # infered from Algo's default policy class
                Box(-2.0, 2.0, (4,), np.float),  # infered from env
                Discrete(2),  # infered from env
                {},  # not provided -> empty dict
              ),
            }

        Args:
            policies: An optional multi-agent `policies` dict, mapping policy IDs
                to PolicySpec objects. If not provided, will use `self.policies`
                instead. Note that the `policy_class`, `observation_space`, and
                `action_space` properties in these PolicySpecs may be None and must
                therefore be inferred here.
            env: An optional env instance, from which to infer the different spaces for
                the different policies. If not provided, will try to infer from
                `spaces`. Otherwise from `self.observation_space` and
                `self.action_space`. If no information on spaces can be infered, will
                raise an error.
            spaces: Optional dict mapping policy IDs to tuples of 1) observation space
                and 2) action space that should be used for the respective policy.
                These spaces were usually provided by an already instantiated remote
                RolloutWorker. If not provided, will try to infer from
                `env`. Otherwise from `self.observation_space` and
                `self.action_space`. If no information on spaces can be infered, will
                raise an error.
            default_policy_class: The Policy class to use should a PolicySpec have its
                policy_class property set to None.

        Returns:
            A tuple consisting of 1) a MultiAgentPolicyConfigDict and 2) a
            `is_policy_to_train(PolicyID, SampleBatchType) -> bool` callable.

        Raises:
            ValueError: In case, no spaces can be infered for the policy/ies.
            ValueError: In case, two agents in the env map to the same PolicyID
                (according to `self.policy_mapping_fn`), but have different action- or
                observation spaces according to the infered space information.
        """
        policies = copy.deepcopy(policies or self.policies)

        # Policies given as set/list/tuple (of PolicyIDs) -> Setup each policy
        # automatically via empty PolicySpec (will make RLlib infer observation- and
        # action spaces as well as the Policy's class).
        if isinstance(policies, (set, list, tuple)):
            policies = {pid: PolicySpec() for pid in policies}

        # Try extracting spaces from env or from given spaces dict.
        env_obs_space = None
        env_act_space = None

        # Env is a ray.remote: Get spaces via its (automatically added)
        # `_get_spaces()` method.
        if isinstance(env, ray.actor.ActorHandle):
            env_obs_space, env_act_space = ray.get(env._get_spaces.remote())
        # Normal env (gym.Env or MultiAgentEnv): These should have the
        # `observation_space` and `action_space` properties.
        elif env is not None:
            if hasattr(env, "observation_space") and isinstance(
                env.observation_space, gym.Space
            ):
                env_obs_space = env.observation_space

            if hasattr(env, "action_space") and isinstance(env.action_space, gym.Space):
                env_act_space = env.action_space
        # Last resort: Try getting the env's spaces from the spaces
        # dict's special __env__ key.
        if spaces is not None:
            if env_obs_space is None:
                env_obs_space = spaces.get("__env__", [None])[0]
            if env_act_space is None:
                env_act_space = spaces.get("__env__", [None, None])[1]

        # Check each defined policy ID and unify its spec.
        for pid, policy_spec in policies.copy().items():
            # Convert to PolicySpec if plain list/tuple.
            if not isinstance(policy_spec, PolicySpec):
                policies[pid] = policy_spec = PolicySpec(*policy_spec)

            # Infer policy classes for policies dict, if not provided (None).
            if policy_spec.policy_class is None and default_policy_class is not None:
                policies[pid].policy_class = default_policy_class

            # Infer observation space.
            if policy_spec.observation_space is None:
                if spaces is not None and pid in spaces:
                    obs_space = spaces[pid][0]
                elif env_obs_space is not None:
                    # Multi-agent case AND different agents have different spaces:
                    # Need to reverse map spaces (for the different agents) to certain
                    # policy IDs.
                    if (
                        isinstance(env, MultiAgentEnv)
                        and hasattr(env, "_spaces_in_preferred_format")
                        and env._spaces_in_preferred_format
                    ):
                        obs_space = None
                        mapping_fn = self.policy_mapping_fn
                        if mapping_fn:
                            for aid in env.get_agent_ids():
                                # Match: Assign spaces for this agentID to the PolicyID.
                                if mapping_fn(aid, None, None) == pid:
                                    # Make sure, different agents that map to the same
                                    # policy don't have different spaces.
                                    if (
                                        obs_space is not None
                                        and env_obs_space[aid] != obs_space
                                    ):
                                        raise ValueError(
                                            "Two agents in your environment map to the "
                                            "same policyID (as per your `policy_mapping"
                                            "_fn`), however, these agents also have "
                                            "different observation spaces!"
                                        )
                                    obs_space = env_obs_space[aid]
                    # Otherwise, just use env's obs space as-is.
                    else:
                        obs_space = env_obs_space
                # Space given directly in config.
                elif self.observation_space:
                    obs_space = self.observation_space
                else:
                    raise ValueError(
                        "`observation_space` not provided in PolicySpec for "
                        f"{pid} and env does not have an observation space OR "
                        "no spaces received from other workers' env(s) OR no "
                        "`observation_space` specified in config!"
                    )

                policies[pid].observation_space = obs_space

            # Infer action space.
            if policy_spec.action_space is None:
                if spaces is not None and pid in spaces:
                    act_space = spaces[pid][1]
                elif env_act_space is not None:
                    # Multi-agent case AND different agents have different spaces:
                    # Need to reverse map spaces (for the different agents) to certain
                    # policy IDs.
                    if (
                        isinstance(env, MultiAgentEnv)
                        and hasattr(env, "_spaces_in_preferred_format")
                        and env._spaces_in_preferred_format
                    ):
                        act_space = None
                        mapping_fn = self.policy_mapping_fn
                        if mapping_fn:
                            for aid in env.get_agent_ids():
                                # Match: Assign spaces for this AgentID to the PolicyID.
                                if mapping_fn(aid, None, None) == pid:
                                    # Make sure, different agents that map to the same
                                    # policy don't have different spaces.
                                    if (
                                        act_space is not None
                                        and env_act_space[aid] != act_space
                                    ):
                                        raise ValueError(
                                            "Two agents in your environment map to the "
                                            "same policyID (as per your `policy_mapping"
                                            "_fn`), however, these agents also have "
                                            "different action spaces!"
                                        )
                                    act_space = env_act_space[aid]
                    # Otherwise, just use env's action space as-is.
                    else:
                        act_space = env_act_space
                elif self.action_space:
                    act_space = self.action_space
                else:
                    raise ValueError(
                        "`action_space` not provided in PolicySpec for "
                        f"{pid} and env does not have an action space OR "
                        "no spaces received from other workers' env(s) OR no "
                        "`action_space` specified in config!"
                    )
                policies[pid].action_space = act_space

            # Config is None -> Set to {}.
            if policies[pid].config is None:
                policies[pid].config = {}

        # If container given, construct a simple default callable returning True
        # if the PolicyID is found in the list/set of IDs.
        is_policy_to_train = self.policies_to_train
        if self.policies_to_train is not None and not callable(self.policies_to_train):
            pols = set(self.policies_to_train)

            def is_policy_to_train(pid, batch=None):
                return pid in pols

        return policies, is_policy_to_train

    def validate_train_batch_size_vs_rollout_fragment_length(self) -> None:
        """Detects mismatches for `train_batch_size` vs `rollout_fragment_length`.

        Only applicable for algorithms, whose train_batch_size should be directly
        dependent on rollout_fragment_length (synchronous sampling, on-policy PG algos).

        If rollout_fragment_length != "auto", makes sure that the product of
        `rollout_fragment_length` x `num_rollout_workers` x `num_envs_per_worker`
        roughly (10%) matches the provided `train_batch_size`. Otherwise, errors with
        asking the user to set rollout_fragment_length to `auto` or to a matching
        value.

        Also, only checks this if `train_batch_size` > 0 (DDPPO sets this
        to -1 to auto-calculate the actual batch size later).

        Raises:
            ValueError: If there is a mismatch between user provided
            `rollout_fragment_length` and `train_batch_size`.
        """
        if (
            self.rollout_fragment_length != "auto"
            and not self.in_evaluation
            and self.train_batch_size > 0
        ):
            min_batch_size = (
                max(self.num_rollout_workers, 1)
                * self.num_envs_per_worker
                * self.rollout_fragment_length
            )
            batch_size = min_batch_size
            while batch_size < self.train_batch_size:
                batch_size += min_batch_size
            if (
                batch_size - self.train_batch_size > 0.1 * self.train_batch_size
                or batch_size - min_batch_size - self.train_batch_size
                > (0.1 * self.train_batch_size)
            ):
                suggested_rollout_fragment_length = self.train_batch_size // (
                    self.num_envs_per_worker * (self.num_rollout_workers or 1)
                )
                raise ValueError(
                    f"Your desired `train_batch_size` ({self.train_batch_size}) or a "
                    "value 10% off of that cannot be achieved with your other "
                    f"settings (num_rollout_workers={self.num_rollout_workers}; "
                    f"num_envs_per_worker={self.num_envs_per_worker}; "
                    f"rollout_fragment_length={self.rollout_fragment_length})! "
                    "Try setting `rollout_fragment_length` to 'auto' OR "
                    f"{suggested_rollout_fragment_length}."
                )

    def __setattr__(self, key, value):
        """Gatekeeper in case we are in frozen state and need to error."""

        # If we are frozen, do not allow to set any attributes anymore.
        if hasattr(self, "_is_frozen") and self._is_frozen:
            # TODO: Remove `simple_optimizer` entirely.
            #  Remove need to set `worker_index` in RolloutWorker's c'tor.
            if key not in ["simple_optimizer", "worker_index", "_is_frozen"]:
                raise AttributeError(
                    f"Cannot set attribute ({key}) of an already frozen "
                    "AlgorithmConfig!"
                )
        super().__setattr__(key, value)

    def __getitem__(self, item):
        """Shim method to still support accessing properties by key lookup.

        This way, an AlgorithmConfig object can still be used as if a dict, e.g.
        by Ray Tune.

        Examples:
            >>> from ray.rllib.algorithms.algorithm_config import AlgorithmConfig
            >>> config = AlgorithmConfig()
            >>> print(config["lr"])
            ... 0.001
        """
        # TODO: Uncomment this once all algorithms use AlgorithmConfigs under the
        #  hood (as well as Ray Tune).
        # if log_once("algo_config_getitem"):
        #    logger.warning(
        #        "AlgorithmConfig objects should NOT be used as dict! "
        #        f"Try accessing `{item}` directly as a property."
        #    )
        # In case user accesses "old" keys, e.g. "num_workers", which need to
        # be translated to their correct property names.
        item = self._translate_special_keys(item)
        return getattr(self, item)

    def __setitem__(self, key, value):
        # TODO: Remove comments once all methods/functions only support
        #  AlgorithmConfigs and there is no more ambiguity anywhere in the code
        #  on whether an AlgorithmConfig is used or an old python config dict.
        # raise AttributeError(
        #    "AlgorithmConfig objects should not have their values set like dicts"
        #    f"(`config['{key}'] = {value}`), "
        #    f"but via setting their properties directly (config.{prop} = {value})."
        # )
        if key == "multiagent":
            raise AttributeError(
                "Cannot set `multiagent` key in an AlgorithmConfig!\nTry setting "
                "the multi-agent components of your AlgorithmConfig object via the "
                "`multi_agent()` method and its arguments.\nE.g. `config.multi_agent("
                "policies=.., policy_mapping_fn.., policies_to_train=..)`."
            )
        super().__setattr__(key, value)

    def __contains__(self, item) -> bool:
        """Shim method to help pretend we are a dict."""
        prop = self._translate_special_keys(item, warn_deprecated=False)
        return hasattr(self, prop)

    def get(self, key, default=None):
        """Shim method to help pretend we are a dict."""
        prop = self._translate_special_keys(key, warn_deprecated=False)
        return getattr(self, prop, default)

    def pop(self, key, default=None):
        """Shim method to help pretend we are a dict."""
        return self.get(key, default)

    def keys(self):
        """Shim method to help pretend we are a dict."""
        return self.to_dict().keys()

    def values(self):
        """Shim method to help pretend we are a dict."""
        return self.to_dict().values()

    def items(self):
        """Shim method to help pretend we are a dict."""
        return self.to_dict().items()

    @staticmethod
    def _translate_special_keys(key: str, warn_deprecated: bool = True) -> str:
        # Handle special key (str) -> `AlgorithmConfig.[some_property]` cases.
        if key == "callbacks":
            key = "callbacks_class"
        elif key == "create_env_on_driver":
            key = "create_env_on_local_worker"
        elif key == "custom_eval_function":
            key = "custom_evaluation_function"
        elif key == "framework":
            key = "framework_str"
        elif key == "input":
            key = "input_"
        elif key == "lambda":
            key = "lambda_"
        elif key == "num_cpus_for_driver":
            key = "num_cpus_for_local_worker"
        elif key == "num_workers":
            key = "num_rollout_workers"

        # Deprecated keys.
        if warn_deprecated:
            if key == "collect_metrics_timeout":
                deprecation_warning(
                    old="collect_metrics_timeout",
                    new="metrics_episode_collection_timeout_s",
                    error=True,
                )
            elif key == "metrics_smoothing_episodes":
                deprecation_warning(
                    old="config.metrics_smoothing_episodes",
                    new="config.metrics_num_episodes_for_smoothing",
                    error=True,
                )
            elif key == "min_iter_time_s":
                deprecation_warning(
                    old="config.min_iter_time_s",
                    new="config.min_time_s_per_iteration",
                    error=True,
                )
            elif key == "min_time_s_per_reporting":
                deprecation_warning(
                    old="config.min_time_s_per_reporting",
                    new="config.min_time_s_per_iteration",
                    error=True,
                )
            elif key == "min_sample_timesteps_per_reporting":
                deprecation_warning(
                    old="config.min_sample_timesteps_per_reporting",
                    new="config.min_sample_timesteps_per_iteration",
                    error=True,
                )
            elif key == "min_train_timesteps_per_reporting":
                deprecation_warning(
                    old="config.min_train_timesteps_per_reporting",
                    new="config.min_train_timesteps_per_iteration",
                    error=True,
                )
            elif key == "timesteps_per_iteration":
                deprecation_warning(
                    old="config.timesteps_per_iteration",
                    new="`config.min_sample_timesteps_per_iteration` OR "
                    "`config.min_train_timesteps_per_iteration`",
                    error=True,
                )
            elif key == "evaluation_num_episodes":
                deprecation_warning(
                    old="config.evaluation_num_episodes",
                    new="`config.evaluation_duration` and "
                    "`config.evaluation_duration_unit=episodes`",
                    error=True,
                )

        return key

    def _check_if_correct_nn_framework_installed(self, _tf1, _tf, _torch):
        """Check if tf/torch experiment is running and tf/torch installed."""
        if self.framework_str in {"tf", "tf2"}:
            if not (_tf1 or _tf):
                raise ImportError(
                    (
                        "TensorFlow was specified as the framework to use (via `config."
                        "framework([tf|tf2])`)! However, no installation was "
                        "found. You can install TensorFlow via `pip install tensorflow`"
                    )
                )
        elif self.framework_str == "torch":
            if not _torch:
                raise ImportError(
                    (
                        "PyTorch was specified as the framework to use (via `config."
                        "framework('torch')`)! However, no installation was found. You "
                        "can install PyTorch via `pip install torch`."
                    )
                )

    def _resolve_tf_settings(self, _tf1, _tfv):
        """Check and resolve tf settings."""
        if _tf1 and self.framework_str == "tf2":
            if self.framework_str == "tf2" and _tfv < 2:
                raise ValueError(
                    "You configured `framework`=tf2, but your installed "
                    "pip tf-version is < 2.0! Make sure your TensorFlow "
                    "version is >= 2.x."
                )
            if not _tf1.executing_eagerly():
                _tf1.enable_eager_execution()
            # Recommend setting tracing to True for speedups.
            logger.info(
                f"Executing eagerly (framework='{self.framework_str}'),"
                f" with eager_tracing={self.framework_str}. For "
                "production workloads, make sure to set eager_tracing=True"
                "  in order to match the speed of tf-static-graph "
                "(framework='tf'). For debugging purposes, "
                "`eager_tracing=False` is the best choice."
            )
        # Tf-static-graph (framework=tf): Recommend upgrading to tf2 and
        # enabling eager tracing for similar speed.
        elif _tf1 and self.framework_str == "tf":
            logger.info(
                "Your framework setting is 'tf', meaning you are using "
                "static-graph mode. Set framework='tf2' to enable eager "
                "execution with tf2.x. You may also then want to set "
                "eager_tracing=True in order to reach similar execution "
                "speed as with static-graph mode."
            )

    @property
    def multiagent(self):
        """Shim method to help pretend we are a dict with 'multiagent' key."""
        return {
            "policies": self.policies,
            "policy_mapping_fn": self.policy_mapping_fn,
            "policies_to_train": self.policies_to_train,
            "policy_map_capacity": self.policy_map_capacity,
            "policy_map_cache": self.policy_map_cache,
            "count_steps_by": self.count_steps_by,
            "observation_fn": self.observation_fn,
        }

    @property
    @Deprecated(new="AlgorithmConfig.rollouts(num_rollout_workers=..)", error=False)
    def num_workers(self):
        """For backward-compatibility purposes only."""
        return self.num_rollout_workers<|MERGE_RESOLUTION|>--- conflicted
+++ resolved
@@ -1761,18 +1761,9 @@
                     )
             self.policies_to_train = policies_to_train
 
-<<<<<<< HEAD
         if policies_swappable is not None:
             self.policies_swappable = policies_swappable
 
-        # Is this a multi-agent setup? True, iff DEFAULT_POLICY_ID is only
-        # PolicyID found in policies dict.
-        self._is_multi_agent = (
-            len(self.policies) > 1 or DEFAULT_POLICY_ID not in self.policies
-        )
-
-=======
->>>>>>> 35268bbf
         return self
 
     def is_multi_agent(self) -> bool:
