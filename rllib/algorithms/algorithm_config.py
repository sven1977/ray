import copy
from enum import Enum
import inspect
import logging
import math
import os
import sys
from typing import (
    TYPE_CHECKING,
    Any,
    Callable,
    Container,
    Dict,
    Optional,
    Tuple,
    Type,
    Union,
)

from packaging import version

import ray
from ray.rllib.algorithms.callbacks import DefaultCallbacks
from ray.rllib.core.rl_module.marl_module import MultiAgentRLModuleSpec
from ray.rllib.core.rl_module.rl_module import SingleAgentRLModuleSpec
from ray.rllib.env.env_context import EnvContext
from ray.rllib.env.multi_agent_env import MultiAgentEnv
from ray.rllib.env.wrappers.atari_wrappers import is_atari
from ray.rllib.evaluation.collectors.sample_collector import SampleCollector
from ray.rllib.evaluation.collectors.simple_list_collector import SimpleListCollector
from ray.rllib.evaluation.rollout_worker import RolloutWorker
from ray.rllib.models import MODEL_DEFAULTS
from ray.rllib.policy.policy import Policy, PolicySpec
from ray.rllib.policy.sample_batch import DEFAULT_POLICY_ID
from ray.rllib.utils import deep_update, merge_dicts
from ray.rllib.utils.annotations import (
    ExperimentalAPI,
    OverrideToImplementCustomLogic_CallToSuperRecommended,
)
from ray.rllib.utils.deprecation import (
    DEPRECATED_VALUE,
    Deprecated,
    deprecation_warning,
)
from ray.rllib.utils.framework import try_import_tf, try_import_torch
from ray.rllib.utils.from_config import NotProvided, from_config
from ray.rllib.utils.gym import (
    convert_old_gym_space_to_gymnasium_space,
    try_import_gymnasium_and_gym,
)
from ray.rllib.utils.policy import validate_policy_id
from ray.rllib.utils.schedules.scheduler import Scheduler
from ray.rllib.utils.serialization import (
    NOT_SERIALIZABLE,
    deserialize_type,
    serialize_type,
)
from ray.rllib.utils.torch_utils import TORCH_COMPILE_REQUIRED_VERSION
from ray.rllib.utils.typing import (
    AgentID,
    AlgorithmConfigDict,
    EnvConfigDict,
    EnvType,
    LearningRateOrSchedule,
    ModuleID,
    MultiAgentPolicyConfigDict,
    PartialAlgorithmConfigDict,
    PolicyID,
    ResultDict,
    RLModuleSpec,
    SampleBatchType,
)
from ray.tune.logger import Logger
from ray.tune.registry import get_trainable_cls
from ray.tune.result import TRIAL_INFO
from ray.tune.tune import _Config

gym, old_gym = try_import_gymnasium_and_gym()
Space = gym.Space

"""TODO(jungong, sven): in "offline_data" we can potentially unify all input types
under input and input_config keys. E.g.
input: sample
input_config {
env: CartPole-v1
}
or:
input: json_reader
input_config {
path: /tmp/
}
or:
input: dataset
input_config {
format: parquet
path: /tmp/
}
"""


if TYPE_CHECKING:
    from ray.rllib.algorithms.algorithm import Algorithm
    from ray.rllib.connectors.connector_v2 import ConnectorV2
    from ray.rllib.core.learner import Learner
    from ray.rllib.core.learner.learner_group import LearnerGroup
    from ray.rllib.core.rl_module.rl_module import RLModule
    from ray.rllib.evaluation.episode import Episode as OldEpisode

logger = logging.getLogger(__name__)


def _check_rl_module_spec(module_spec: RLModuleSpec) -> None:
    if not isinstance(module_spec, (SingleAgentRLModuleSpec, MultiAgentRLModuleSpec)):
        raise ValueError(
            "rl_module_spec must be an instance of "
            "SingleAgentRLModuleSpec or MultiAgentRLModuleSpec."
            f"Got {type(module_spec)} instead."
        )


class AlgorithmConfig(_Config):
    """A RLlib AlgorithmConfig builds an RLlib Algorithm from a given configuration.

    .. testcode::

        from ray.rllib.algorithms.ppo import PPOConfig
        from ray.rllib.algorithms.callbacks import MemoryTrackingCallbacks
        # Construct a generic config object, specifying values within different
        # sub-categories, e.g. "training".
        config = (PPOConfig().training(gamma=0.9, lr=0.01)
                .environment(env="CartPole-v1")
                .resources(num_gpus=0)
                .rollouts(num_rollout_workers=0)
                .callbacks(MemoryTrackingCallbacks)
            )
        # A config object can be used to construct the respective Algorithm.
        rllib_algo = config.build()

    .. testcode::

        from ray.rllib.algorithms.ppo import PPOConfig
        from ray import tune
        # In combination with a tune.grid_search:
        config = PPOConfig()
        config.training(lr=tune.grid_search([0.01, 0.001]))
        # Use `to_dict()` method to get the legacy plain python config dict
        # for usage with `tune.Tuner().fit()`.
        tune.Tuner("PPO", param_space=config.to_dict())
    """

    @staticmethod
    def DEFAULT_POLICY_MAPPING_FN(aid, episode, worker, **kwargs):
        # The default policy mapping function to use if None provided.
        # Map any agent ID to "default_policy".
        return DEFAULT_POLICY_ID

    @classmethod
    def from_dict(cls, config_dict: dict) -> "AlgorithmConfig":
        """Creates an AlgorithmConfig from a legacy python config dict.

        .. testcode::

            from ray.rllib.algorithms.ppo.ppo import PPOConfig
            # pass a RLlib config dict
            ppo_config = PPOConfig.from_dict({})
            ppo = ppo_config.build(env="Pendulum-v1")

        Args:
            config_dict: The legacy formatted python config dict for some algorithm.

        Returns:
             A new AlgorithmConfig object that matches the given python config dict.
        """
        # Create a default config object of this class.
        config_obj = cls()
        # Remove `_is_frozen` flag from config dict in case the AlgorithmConfig that
        # the dict was derived from was already frozen (we don't want to copy the
        # frozenness).
        config_dict.pop("_is_frozen", None)
        config_obj.update_from_dict(config_dict)
        return config_obj

    @classmethod
    def overrides(cls, **kwargs):
        """Generates and validates a set of config key/value pairs (passed via kwargs).

        Validation whether given config keys are valid is done immediately upon
        construction (by comparing against the properties of a default AlgorithmConfig
        object of this class).
        Allows combination with a full AlgorithmConfig object to yield a new
        AlgorithmConfig object.

        Used anywhere, we would like to enable the user to only define a few config
        settings that would change with respect to some main config, e.g. in multi-agent
        setups and evaluation configs.

        .. testcode::

            from ray.rllib.algorithms.ppo import PPOConfig
            from ray.rllib.policy.policy import PolicySpec
            config = (
                PPOConfig()
                .multi_agent(
                    policies={
                        "pol0": PolicySpec(config=PPOConfig.overrides(lambda_=0.95))
                    },
                )
            )


        .. testcode::

            from ray.rllib.algorithms.algorithm_config import AlgorithmConfig
            from ray.rllib.algorithms.ppo import PPOConfig
            config = (
                PPOConfig()
                .evaluation(
                    evaluation_num_workers=1,
                    evaluation_interval=1,
                    evaluation_config=AlgorithmConfig.overrides(explore=False),
                )
            )

        Returns:
            A dict mapping valid config property-names to values.

        Raises:
            KeyError: In case a non-existing property name (kwargs key) is being
            passed in. Valid property names are taken from a default AlgorithmConfig
            object of `cls`.
        """
        default_config = cls()
        config_overrides = {}
        for key, value in kwargs.items():
            if not hasattr(default_config, key):
                raise KeyError(
                    f"Invalid property name {key} for config class {cls.__name__}!"
                )
            # Allow things like "lambda" as well.
            key = cls._translate_special_keys(key, warn_deprecated=True)
            config_overrides[key] = value

        return config_overrides

    def __init__(self, algo_class=None):
        # Define all settings and their default values.

        # Define the default RLlib Algorithm class that this AlgorithmConfig will be
        # applied to.
        self.algo_class = algo_class

        # `self.python_environment()`
        self.extra_python_environs_for_driver = {}
        self.extra_python_environs_for_worker = {}

        # `self.resources()`
        self.num_gpus = 0
        self.num_cpus_per_worker = 1
        self.num_gpus_per_worker = 0
        self._fake_gpus = False
        self.num_cpus_for_local_worker = 1
        self.num_learner_workers = 0
        self.num_gpus_per_learner_worker = 0
        self.num_cpus_per_learner_worker = 1
        self.local_gpu_idx = 0
        self.custom_resources_per_worker = {}
        self.placement_strategy = "PACK"

        # `self.framework()`
        self.framework_str = "torch"
        self.eager_tracing = True
        self.eager_max_retraces = 20
        self.tf_session_args = {
            # note: overridden by `local_tf_session_args`
            "intra_op_parallelism_threads": 2,
            "inter_op_parallelism_threads": 2,
            "gpu_options": {
                "allow_growth": True,
            },
            "log_device_placement": False,
            "device_count": {"CPU": 1},
            # Required by multi-GPU (num_gpus > 1).
            "allow_soft_placement": True,
        }
        self.local_tf_session_args = {
            # Allow a higher level of parallelism by default, but not unlimited
            # since that can cause crashes with many concurrent drivers.
            "intra_op_parallelism_threads": 8,
            "inter_op_parallelism_threads": 8,
        }
        # Torch compile settings
        self.torch_compile_learner = False
        self.torch_compile_learner_what_to_compile = (
            TorchCompileWhatToCompile.FORWARD_TRAIN
        )
        # AOT Eager is a dummy backend and will not result in speedups
        self.torch_compile_learner_dynamo_backend = (
            "aot_eager" if sys.platform == "darwin" else "inductor"
        )
        self.torch_compile_learner_dynamo_mode = None
        self.torch_compile_worker = False
        # AOT Eager is a dummy backend and will not result in speedups
        self.torch_compile_worker_dynamo_backend = (
            "aot_eager" if sys.platform == "darwin" else "onnxrt"
        )
        self.torch_compile_worker_dynamo_mode = None

        # `self.environment()`
        self.env = None
        self.env_config = {}
        self.observation_space = None
        self.action_space = None
        self.env_task_fn = None
        self.render_env = False
        self.clip_rewards = None
        self.normalize_actions = True
        self.clip_actions = False
        self.disable_env_checking = False
        self.auto_wrap_old_gym_envs = True
        self.action_mask_key = "action_mask"
        # Whether this env is an atari env (for atari-specific preprocessing).
        # If not specified, we will try to auto-detect this.
        self._is_atari = None

        # TODO (sven): Rename this method into `AlgorithmConfig.sampling()`
        # `self.rollouts()`
        self.env_runner_cls = None
        # TODO (sven): Rename into `num_env_runner_workers`.
        self.num_rollout_workers = 0
        self.num_envs_per_worker = 1
        self.create_env_on_local_worker = False
        self.enable_connectors = True
        self._env_to_module_connector = None
        self._module_to_env_connector = None
        # TODO (sven): Rename into `sample_timesteps` (or `sample_duration`
        #  and `sample_duration_unit` (replacing batch_mode), like we do it
        #  in the evaluation config).
        self.rollout_fragment_length = 200
        # TODO (sven): Rename into `sample_mode`.
        self.batch_mode = "truncate_episodes"
        # TODO (sven): Rename into `validate_env_runner_workers_after_construction`.
        self.validate_workers_after_construction = True
        self.compress_observations = False
        # TODO (sven): Rename into `env_runner_perf_stats_ema_coef`.
        self.sampler_perf_stats_ema_coef = None

        # TODO (sven): Deprecate together with old API stack.
        self.sample_async = False
        self.remote_worker_envs = False
        self.remote_env_batch_wait_ms = 0
        self.enable_tf1_exec_eagerly = False
        self.sample_collector = SimpleListCollector
        self.preprocessor_pref = "deepmind"
        self.observation_filter = "NoFilter"
        self.update_worker_filter_stats = True
        self.use_worker_filter_stats = True
        # TODO (sven): End: deprecate.

        # `self.training()`
        self.gamma = 0.99
        self.lr = 0.001
        self.grad_clip = None
        self.grad_clip_by = "global_norm"
        self.train_batch_size = 32
        # TODO (sven): Unsolved problem with RLModules sometimes requiring settings from
        #  the main AlgorithmConfig. We should not require the user to provide those
        #  settings in both, the AlgorithmConfig (as property) AND the model config
        #  dict. We should generally move to a world, in which there exists an
        #  AlgorithmConfig that a) has-a user provided model config object and b)
        #  is given a chance to compile a final model config (dict or object) that is
        #  then passed into the RLModule/Catalog. This design would then match our
        #  "compilation" pattern, where we compile automatically those settings that
        #  should NOT be touched by the user.
        #  In case, an Algorithm already uses the above described pattern (and has
        #  `self.model` as a @property, ignore AttributeError (for trying to set this
        #  property).
        try:
            self.model = copy.deepcopy(MODEL_DEFAULTS)
        except AttributeError:
            pass

        self._learner_connector = None
        self.optimizer = {}
        self.max_requests_in_flight_per_sampler_worker = 2
        self._learner_class = None

        # `self.callbacks()`
        self.callbacks_class = DefaultCallbacks

        # `self.explore()`
        self.explore = True
        # This is not compatible with RLModules, which have a method
        # `forward_exploration` to specify custom exploration behavior.
        self.exploration_config = {}

        # `self.multi_agent()`
        self.policies = {DEFAULT_POLICY_ID: PolicySpec()}
        # Module ID specific config overrides.
        self.algorithm_config_overrides_per_module = {}
        # Cached, actual AlgorithmConfig objects derived from
        # `self.algorithm_config_overrides_per_module`.
        self._per_module_overrides: Dict[ModuleID, "AlgorithmConfig"] = {}
        self.policy_map_capacity = 100
        self.policy_mapping_fn = self.DEFAULT_POLICY_MAPPING_FN
        self.policies_to_train = None
        self.policy_states_are_swappable = False
        self.observation_fn = None
        self.count_steps_by = "env_steps"

        # `self.offline_data()`
        self.input_ = "sampler"
        self.input_config = {}
        self.actions_in_input_normalized = False
        self.postprocess_inputs = False
        self.shuffle_buffer_size = 0
        self.output = None
        self.output_config = {}
        self.output_compress_columns = ["obs", "new_obs"]
        self.output_max_file_size = 64 * 1024 * 1024
        self.offline_sampling = False

        # `self.evaluation()`
        self.evaluation_interval = None
        self.evaluation_duration = 10
        self.evaluation_duration_unit = "episodes"
        self.evaluation_sample_timeout_s = 180.0
        self.evaluation_parallel_to_training = False
        self.evaluation_config = None
        self.off_policy_estimation_methods = {}
        self.ope_split_batch_by_episode = True
        self.evaluation_num_workers = 0
        self.custom_evaluation_function = None
        self.always_attach_evaluation_results = False
        self.enable_async_evaluation = False
        # TODO: Set this flag still in the config or - much better - in the
        #  RolloutWorker as a property.
        self.in_evaluation = False
        self.sync_filters_on_rollout_workers_timeout_s = 60.0

        # `self.reporting()`
        self.keep_per_episode_custom_metrics = False
        self.metrics_episode_collection_timeout_s = 60.0
        self.metrics_num_episodes_for_smoothing = 100
        self.min_time_s_per_iteration = None
        self.min_train_timesteps_per_iteration = 0
        self.min_sample_timesteps_per_iteration = 0

        # `self.checkpointing()`
        self.export_native_model_files = False
        self.checkpoint_trainable_policies_only = False

        # `self.debugging()`
        self.logger_creator = None
        self.logger_config = None
        self.log_level = "WARN"
        self.log_sys_usage = True
        self.fake_sampler = False
        self.seed = None

        # `self.fault_tolerance()`
        self.ignore_worker_failures = False
        self.recreate_failed_workers = False
        # By default restart failed worker a thousand times.
        # This should be enough to handle normal transient failures.
        # This also prevents infinite number of restarts in case
        # the worker or env has a bug.
        self.max_num_worker_restarts = 1000
        # Small delay between worker restarts. In case rollout or
        # evaluation workers have remote dependencies, this delay can be
        # adjusted to make sure we don't flood them with re-connection
        # requests, and allow them enough time to recover.
        # This delay also gives Ray time to stream back error logging
        # and exceptions.
        self.delay_between_worker_restarts_s = 60.0
        self.restart_failed_sub_environments = False
        self.num_consecutive_worker_failures_tolerance = 100
        self.worker_health_probe_timeout_s = 60
        self.worker_restore_timeout_s = 1800

        # `self.rl_module()`
        self._rl_module_spec = None
        # Helper to keep track of the original exploration config when dis-/enabling
        # rl modules.
        self.__prior_exploration_config = None

        # `self.experimental()`
        self._enable_new_api_stack = False
        self._tf_policy_handles_more_than_one_loss = False
        self._disable_preprocessor_api = False
        self._disable_action_flattening = False
        self._disable_initialize_loss_from_dummy_batch = False

        # Has this config object been frozen (cannot alter its attributes anymore).
        self._is_frozen = False

        # TODO: Remove, once all deprecation_warning calls upon using these keys
        #  have been removed.
        # === Deprecated keys ===
        self.simple_optimizer = DEPRECATED_VALUE
        self.monitor = DEPRECATED_VALUE
        self.evaluation_num_episodes = DEPRECATED_VALUE
        self.metrics_smoothing_episodes = DEPRECATED_VALUE
        self.timesteps_per_iteration = DEPRECATED_VALUE
        self.min_iter_time_s = DEPRECATED_VALUE
        self.collect_metrics_timeout = DEPRECATED_VALUE
        self.min_time_s_per_reporting = DEPRECATED_VALUE
        self.min_train_timesteps_per_reporting = DEPRECATED_VALUE
        self.min_sample_timesteps_per_reporting = DEPRECATED_VALUE
        self.input_evaluation = DEPRECATED_VALUE
        self.policy_map_cache = DEPRECATED_VALUE
        self.worker_cls = DEPRECATED_VALUE
        self.synchronize_filters = DEPRECATED_VALUE
        self.sample_async = DEPRECATED_VALUE

        # The following values have moved because of the new ReplayBuffer API
        self.buffer_size = DEPRECATED_VALUE
        self.prioritized_replay = DEPRECATED_VALUE
        self.learning_starts = DEPRECATED_VALUE
        self.replay_batch_size = DEPRECATED_VALUE
        # -1 = DEPRECATED_VALUE is a valid value for replay_sequence_length
        self.replay_sequence_length = None
        self.replay_mode = DEPRECATED_VALUE
        self.prioritized_replay_alpha = DEPRECATED_VALUE
        self.prioritized_replay_beta = DEPRECATED_VALUE
        self.prioritized_replay_eps = DEPRECATED_VALUE
        self.min_time_s_per_reporting = DEPRECATED_VALUE
        self.min_train_timesteps_per_reporting = DEPRECATED_VALUE
        self.min_sample_timesteps_per_reporting = DEPRECATED_VALUE
        self._disable_execution_plan_api = DEPRECATED_VALUE

    def to_dict(self) -> AlgorithmConfigDict:
        """Converts all settings into a legacy config dict for backward compatibility.

        Returns:
            A complete AlgorithmConfigDict, usable in backward-compatible Tune/RLlib
            use cases, e.g. w/ `tune.Tuner().fit()`.
        """
        config = copy.deepcopy(vars(self))
        config.pop("algo_class")
        config.pop("_is_frozen")

        # Worst naming convention ever: NEVER EVER use reserved key-words...
        if "lambda_" in config:
            assert hasattr(self, "lambda_")
            config["lambda"] = getattr(self, "lambda_")
            config.pop("lambda_")
        if "input_" in config:
            assert hasattr(self, "input_")
            config["input"] = getattr(self, "input_")
            config.pop("input_")

        # Convert `policies` (PolicySpecs?) into dict.
        # Convert policies dict such that each policy ID maps to a old-style.
        # 4-tuple: class, obs-, and action space, config.
        if "policies" in config and isinstance(config["policies"], dict):
            policies_dict = {}
            for policy_id, policy_spec in config.pop("policies").items():
                if isinstance(policy_spec, PolicySpec):
                    policies_dict[policy_id] = (
                        policy_spec.policy_class,
                        policy_spec.observation_space,
                        policy_spec.action_space,
                        policy_spec.config,
                    )
                else:
                    policies_dict[policy_id] = policy_spec
            config["policies"] = policies_dict

        # Switch out deprecated vs new config keys.
        config["callbacks"] = config.pop("callbacks_class", DefaultCallbacks)
        config["create_env_on_driver"] = config.pop("create_env_on_local_worker", 1)
        config["custom_eval_function"] = config.pop("custom_evaluation_function", None)
        config["framework"] = config.pop("framework_str", None)
        config["num_cpus_for_driver"] = config.pop("num_cpus_for_local_worker", 1)
        config["num_workers"] = config.pop("num_rollout_workers", 0)

        # Simplify: Remove all deprecated keys that have as value `DEPRECATED_VALUE`.
        # These would be useless in the returned dict anyways.
        for dep_k in [
            "monitor",
            "evaluation_num_episodes",
            "metrics_smoothing_episodes",
            "timesteps_per_iteration",
            "min_iter_time_s",
            "collect_metrics_timeout",
            "buffer_size",
            "prioritized_replay",
            "learning_starts",
            "replay_batch_size",
            "replay_mode",
            "prioritized_replay_alpha",
            "prioritized_replay_beta",
            "prioritized_replay_eps",
            "min_time_s_per_reporting",
            "min_train_timesteps_per_reporting",
            "min_sample_timesteps_per_reporting",
            "input_evaluation",
        ]:
            if config.get(dep_k) == DEPRECATED_VALUE:
                config.pop(dep_k, None)

        return config

    def update_from_dict(
        self,
        config_dict: PartialAlgorithmConfigDict,
    ) -> "AlgorithmConfig":
        """Modifies this AlgorithmConfig via the provided python config dict.

        Warns if `config_dict` contains deprecated keys.
        Silently sets even properties of `self` that do NOT exist. This way, this method
        may be used to configure custom Policies which do not have their own specific
        AlgorithmConfig classes, e.g.
        `ray.rllib.examples.policy.random_policy::RandomPolicy`.

        Args:
            config_dict: The old-style python config dict (PartialAlgorithmConfigDict)
                to use for overriding some properties defined in there.

        Returns:
            This updated AlgorithmConfig object.
        """
        eval_call = {}

        # We deal with this special key before all others because it may influence
        # stuff like "exploration_config".
        # Namely, we want to re-instantiate the exploration config this config had
        # inside `self.experimental()` before potentially overwriting it in the
        # following.
        if "_enable_new_api_stack" in config_dict:
            self.experimental(
                _enable_new_api_stack=config_dict["_enable_new_api_stack"]
            )

        # Modify our properties one by one.
        for key, value in config_dict.items():
            key = self._translate_special_keys(key, warn_deprecated=False)

            # Ray Tune saves additional data under this magic keyword.
            # This should not get treated as AlgorithmConfig field.
            if key == TRIAL_INFO:
                continue

            if key == "_enable_new_api_stack":
                # We've dealt with this above.
                continue
            # Set our multi-agent settings.
            elif key == "multiagent":
                kwargs = {
                    k: value[k]
                    for k in [
                        "policies",
                        "policy_map_capacity",
                        "policy_mapping_fn",
                        "policies_to_train",
                        "policy_states_are_swappable",
                        "observation_fn",
                        "count_steps_by",
                    ]
                    if k in value
                }
                self.multi_agent(**kwargs)
            # Some keys specify config sub-dicts and therefore should go through the
            # correct methods to properly `.update()` those from given config dict
            # (to not lose any sub-keys).
            elif key == "callbacks_class" and value != NOT_SERIALIZABLE:
                # For backward compatibility reasons, only resolve possible
                # classpath if value is a str type.
                if isinstance(value, str):
                    value = deserialize_type(value, error=True)
                self.callbacks(callbacks_class=value)
            elif key == "env_config":
                self.environment(env_config=value)
            elif key.startswith("evaluation_"):
                eval_call[key] = value
            elif key == "exploration_config":
                if config_dict.get("_enable_new_api_stack", False):
                    self.exploration_config = value
                    continue
                if isinstance(value, dict) and "type" in value:
                    value["type"] = deserialize_type(value["type"])
                self.exploration(exploration_config=value)
            elif key == "model":
                # Resolve possible classpath.
                if isinstance(value, dict) and value.get("custom_model"):
                    value["custom_model"] = deserialize_type(value["custom_model"])
                self.training(**{key: value})
            elif key == "optimizer":
                self.training(**{key: value})
            elif key == "replay_buffer_config":
                if isinstance(value, dict) and "type" in value:
                    value["type"] = deserialize_type(value["type"])
                self.training(**{key: value})
            elif key == "sample_collector":
                # Resolve possible classpath.
                value = deserialize_type(value)
                self.rollouts(sample_collector=value)
            # Set the property named `key` to `value`.
            else:
                setattr(self, key, value)

        self.evaluation(**eval_call)

        return self

    # TODO(sven): We might want to have a `deserialize` method as well. Right now,
    #  simply using the from_dict() API works in this same (deserializing) manner,
    #  whether the dict used is actually code-free (already serialized) or not
    #  (i.e. a classic RLlib config dict with e.g. "callbacks" key still pointing to
    #  a class).
    def serialize(self) -> Dict[str, Any]:
        """Returns a mapping from str to JSON'able values representing this config.

        The resulting values will not have any code in them.
        Classes (such as `callbacks_class`) will be converted to their full
        classpath, e.g. `ray.rllib.algorithms.callbacks.DefaultCallbacks`.
        Actual code such as lambda functions will be written as their source
        code (str) plus any closure information for properly restoring the
        code inside the AlgorithmConfig object made from the returned dict data.
        Dataclass objects get converted to dicts.

        Returns:
            A dict mapping from str to JSON'able values.
        """
        config = self.to_dict()
        return self._serialize_dict(config)

    def copy(self, copy_frozen: Optional[bool] = None) -> "AlgorithmConfig":
        """Creates a deep copy of this config and (un)freezes if necessary.

        Args:
            copy_frozen: Whether the created deep copy will be frozen or not. If None,
                keep the same frozen status that `self` currently has.

        Returns:
            A deep copy of `self` that is (un)frozen.
        """
        cp = copy.deepcopy(self)
        if copy_frozen is True:
            cp.freeze()
        elif copy_frozen is False:
            cp._is_frozen = False
            if isinstance(cp.evaluation_config, AlgorithmConfig):
                cp.evaluation_config._is_frozen = False
        return cp

    def freeze(self) -> None:
        """Freezes this config object, such that no attributes can be set anymore.

        Algorithms should use this method to make sure that their config objects
        remain read-only after this.
        """
        if self._is_frozen:
            return
        self._is_frozen = True

        # Also freeze underlying eval config, if applicable.
        if isinstance(self.evaluation_config, AlgorithmConfig):
            self.evaluation_config.freeze()

        # TODO: Flip out all set/dict/list values into frozen versions
        #  of themselves? This way, users won't even be able to alter those values
        #  directly anymore.

    @OverrideToImplementCustomLogic_CallToSuperRecommended
    def validate(self) -> None:
        """Validates all values in this config."""

<<<<<<< HEAD
        # TODO (sven): Add some structure to this method. Subdivide it into smaller
        #  private methods, each responsible for one "theme" of the config, e.g.
        #  evaluation, RLModule, env, etc...

        # Check and error if `on_episode_created` callback has been overridden on the
        # new API stack.
        if self.uses_new_env_runners and self.callbacks_class is not DefaultCallbacks:
            default_src = inspect.getsource(DefaultCallbacks.on_episode_created)
            user_src = inspect.getsource(self.callbacks_class.on_episode_created)
            if default_src != user_src:
                raise ValueError(
                    "When using the new API stack with EnvRunners, you cannot override "
                    "the `DefaultCallbacks.on_episode_created()` method anymore! "
                    "This particular callback is no longer supported as we are now "
                    "using gym.vector.Env, which automatically resets individual "
                    "sub-environments when they are terminated. Override the "
                    "`on_episode_start` method instead, which gets fired right after "
                    "the `env.reset()` call."
                )

        # Validate rollout settings.
        if (
            self.evaluation_interval
            and self.env_runner_cls is not None
            and not issubclass(self.env_runner_cls, RolloutWorker)
            and not self.enable_async_evaluation
        ):
            raise ValueError(
                "When using an EnvRunner class that's not a subclass of `RolloutWorker`"
                f"(yours is {self.env_runner_cls.__name__}), "
                "`config.enable_async_evaluation` must be set to True! Call "
                "`config.evaluation(enable_async_evaluation=True) on your config "
                "object to fix this problem."
            )
        if self.batch_mode not in ["truncate_episodes", "complete_episodes"]:
            raise ValueError(
                "`config.batch_mode` must be one of [truncate_episodes|"
                "complete_episodes]! Got {}".format(self.batch_mode)
            )
        if self.preprocessor_pref not in ["rllib", "deepmind", None]:
            raise ValueError(
                "`config.preprocessor_pref` must be either 'rllib', 'deepmind' or None!"
            )
        if self.num_envs_per_worker <= 0:
            raise ValueError(
                f"`num_envs_per_worker` ({self.num_envs_per_worker}) must be "
                f"larger than 0!"
            )

        # Check correct framework settings, and whether configured framework is
        # installed.
        _tf1, _tf, _tfv = None, None, None
        _torch = None
        if self.framework_str not in {"tf", "tf2"} and self.framework_str != "torch":
            return
        elif self.framework_str in {"tf", "tf2"}:
            _tf1, _tf, _tfv = try_import_tf()
        else:
            _torch, _ = try_import_torch()

        # Can not use "tf" with learner API.
        if self.framework_str == "tf" and self._enable_new_api_stack:
            raise ValueError(
                "Cannot use `framework=tf` with the new API stack! Either switch to tf2"
                " via `config.framework('tf2')` OR disable the new API stack via "
                "`config.experimental(_enable_new_api_stack=False)`."
            )

        # Check if torch framework supports torch.compile.
        if (
            _torch is not None
            and self.framework_str == "torch"
            and version.parse(_torch.__version__) < TORCH_COMPILE_REQUIRED_VERSION
            and (self.torch_compile_learner or self.torch_compile_worker)
        ):
            raise ValueError("torch.compile is only supported from torch 2.0.0")

        # Make sure the Learner's torch-what-to-compile setting is supported.
        if self.torch_compile_learner:
            from ray.rllib.core.learner.torch.torch_learner import (
                TorchCompileWhatToCompile,
            )

            if self.torch_compile_learner_what_to_compile not in [
                TorchCompileWhatToCompile.FORWARD_TRAIN,
                TorchCompileWhatToCompile.COMPLETE_UPDATE,
            ]:
                raise ValueError(
                    f"`config.torch_compile_learner_what_to_compile` must be one of ["
                    f"TorchCompileWhatToCompile.forward_train, "
                    f"TorchCompileWhatToCompile.complete_update] but is"
                    f" {self.torch_compile_learner_what_to_compile}"
                )

        self._check_if_correct_nn_framework_installed(_tf1, _tf, _torch)
        self._resolve_tf_settings(_tf1, _tfv)

        # Check `policies_to_train` for invalid entries.
        if isinstance(self.policies_to_train, (list, set, tuple)):
            for pid in self.policies_to_train:
                if pid not in self.policies:
                    raise ValueError(
                        "`config.multi_agent(policies_to_train=..)` contains "
                        f"policy ID ({pid}) that was not defined in "
                        f"`config.multi_agent(policies=..)`!"
                    )

        # If async evaluation is enabled, custom_eval_functions are not allowed.
        if self.enable_async_evaluation and self.custom_evaluation_function:
            raise ValueError(
                "`config.custom_evaluation_function` not supported in combination "
                "with `enable_async_evaluation=True` config setting!"
            )

        # If `evaluation_num_workers` > 0, warn if `evaluation_interval` is
        # None.
        if self.evaluation_num_workers > 0 and not self.evaluation_interval:
            logger.warning(
                f"You have specified {self.evaluation_num_workers} "
                "evaluation workers, but your `evaluation_interval` is None! "
                "Therefore, evaluation will not occur automatically with each"
                " call to `Algorithm.train()`. Instead, you will have to call "
                "`Algorithm.evaluate()` manually in order to trigger an "
                "evaluation run."
            )
        # If `evaluation_num_workers=0` and
        # `evaluation_parallel_to_training=True`, warn that you need
        # at least one remote eval worker for parallel training and
        # evaluation, and set `evaluation_parallel_to_training` to False.
        elif self.evaluation_num_workers == 0 and self.evaluation_parallel_to_training:
            raise ValueError(
                "`evaluation_parallel_to_training` can only be done if "
                "`evaluation_num_workers` > 0! Try setting "
                "`config.evaluation_parallel_to_training` to False."
            )

        # If `evaluation_duration=auto`, error if
        # `evaluation_parallel_to_training=False`.
        if self.evaluation_duration == "auto":
            if not self.evaluation_parallel_to_training:
                raise ValueError(
                    "`evaluation_duration=auto` not supported for "
                    "`evaluation_parallel_to_training=False`!"
                )
        # Make sure, it's an int otherwise.
        elif (
            not isinstance(self.evaluation_duration, int)
            or self.evaluation_duration <= 0
        ):
            raise ValueError(
                f"`evaluation_duration` ({self.evaluation_duration}) must be an "
                f"int and >0!"
            )

        # Check model config.
        # If no preprocessing, propagate into model's config as well
        # (so model will know, whether inputs are preprocessed or not).
        if self._disable_preprocessor_api is True:
            self.model["_disable_preprocessor_api"] = True
        # If no action flattening, propagate into model's config as well
        # (so model will know, whether action inputs are already flattened or
        # not).
        if self._disable_action_flattening is True:
            self.model["_disable_action_flattening"] = True
        if self.model.get("custom_preprocessor"):
            deprecation_warning(
                old="AlgorithmConfig.training(model={'custom_preprocessor': ...})",
                help="Custom preprocessors are deprecated, "
                "since they sometimes conflict with the built-in "
                "preprocessors for handling complex observation spaces. "
                "Please use wrapper classes around your environment "
                "instead.",
                error=True,
            )

        # New API stack (RLModule, Learner APIs) only works with connectors.
        if not self.enable_connectors and self._enable_new_api_stack:
            raise ValueError(
                "The new API stack (RLModule and Learner APIs) only works with "
                "connectors! Please enable connectors via "
                "`config.rollouts(enable_connectors=True)`."
            )

        # Throw a warning if the user has used `self.rl_module(rl_module_spec=...)` but
        # has not enabled the new API stack at the same time.
        if self._rl_module_spec is not None and not self._enable_new_api_stack:
            logger.warning(
                "You have setup a RLModuleSpec (via calling `config.rl_module(...)`), "
                "but have not enabled the new API stack. To enable it, call "
                "`config.experimental(_enable_new_api_stack=True)`."
            )
        # LR-schedule checking.
        if self._enable_new_api_stack:
            Scheduler.validate(
                fixed_value_or_schedule=self.lr,
                setting_name="lr",
                description="learning rate",
            )
        # Throw a warning if the user has used `self.training(learner_class=...)` but
        # has not enabled the new API stack at the same time.
        if self._learner_class is not None and not self._enable_new_api_stack:
            logger.warning(
                "You specified a custom Learner class (via "
                f"`AlgorithmConfig.training(learner_class={self._learner_class})`, but "
                "have the new API stack disabled. You need to enable it via "
                "`AlgorithmConfig.experimental(_enable_new_api_stack=True)`."
            )

        # TODO @Avnishn: This is a short-term work around due to
        # https://github.com/ray-project/ray/issues/35409
        # Remove this once we are able to specify placement group bundle index in RLlib
        if (
            self.num_cpus_per_learner_worker > 1
            and self.num_gpus_per_learner_worker > 0
        ):
            raise ValueError(
                "Cannot set both `num_cpus_per_learner_worker` > 1 and "
                " `num_gpus_per_learner_worker` > 0! Either set "
                "`num_cpus_per_learner_worker` > 1 (and `num_gpus_per_learner_worker`"
                "=0) OR set `num_gpus_per_learner_worker` > 0 (and leave "
                "`num_cpus_per_learner_worker` at its default value of 1). "
                "This is due to issues with placement group fragmentation. See "
                "https://github.com/ray-project/ray/issues/35409 for more details."
            )

=======
>>>>>>> 9bb973aa
        # TODO (sven): Remove this hack. We should not have env-var dependent logic
        #  this deep in the codebase (should only be used in example/testing scripts).
        #  We should also never set attributes automatically for the user ->
        #  AlgorithmConfig should always be read-only.
        if bool(os.environ.get("RLLIB_ENABLE_RL_MODULE", False)):
            self.experimental(_enable_new_api_stack=True)
            self.enable_connectors = True

        # Check framework specific settings.
        self._validate_framework_settings()
        # Check resources specific settings.
        self._validate_resources_settings()
        # Check multi-agent specific settings.
        self._validate_multi_agent_settings()
        # Check input specific settings.
        self._validate_input_settings()
        # Check evaluation specific settings.
        self._validate_evaluation_settings()

        # Check new API stack specific settings.
        self._validate_new_api_stack_settings()

        # Check to-be-deprecated settings (however that are still in use).
        self._validate_to_be_deprecated_settings()

    def build(
        self,
        env: Optional[Union[str, EnvType]] = None,
        logger_creator: Optional[Callable[[], Logger]] = None,
        use_copy: bool = True,
    ) -> "Algorithm":
        """Builds an Algorithm from this AlgorithmConfig (or a copy thereof).

        Args:
            env: Name of the environment to use (e.g. a gym-registered str),
                a full class path (e.g.
                "ray.rllib.examples.env.random_env.RandomEnv"), or an Env
                class directly. Note that this arg can also be specified via
                the "env" key in `config`.
            logger_creator: Callable that creates a ray.tune.Logger
                object. If unspecified, a default logger is created.
            use_copy: Whether to deepcopy `self` and pass the copy to the Algorithm
                (instead of `self`) as config. This is useful in case you would like to
                recycle the same AlgorithmConfig over and over, e.g. in a test case, in
                which we loop over different DL-frameworks.

        Returns:
            A ray.rllib.algorithms.algorithm.Algorithm object.
        """
        if env is not None:
            self.env = env
            if self.evaluation_config is not None:
                self.evaluation_config["env"] = env
        if logger_creator is not None:
            self.logger_creator = logger_creator

        algo_class = self.algo_class
        if isinstance(self.algo_class, str):
            algo_class = get_trainable_cls(self.algo_class)

        return algo_class(
            config=self if not use_copy else copy.deepcopy(self),
            logger_creator=self.logger_creator,
        )

    def build_env_to_module_connector(self, env):
        from ray.rllib.connectors.env_to_module import (
            EnvToModulePipeline,
            DefaultEnvToModule,
        )

        custom_connectors = []
        # Create an env-to-module connector pipeline (including RLlib's default
        # env->module connector piece) and return it.
        if self._env_to_module_connector is not None:
            val_ = self._env_to_module_connector(env)

            from ray.rllib.connectors.connector_v2 import ConnectorV2

            if isinstance(val_, ConnectorV2) and not isinstance(
                val_, EnvToModulePipeline
            ):
                custom_connectors = [val_]
            elif isinstance(val_, (list, tuple)):
                custom_connectors = list(val_)
            else:
                return val_

        pipeline = EnvToModulePipeline(
            connectors=custom_connectors,
            input_observation_space=env.single_observation_space,
            input_action_space=env.single_action_space,
            env=env,
        )
        pipeline.append(
            DefaultEnvToModule(
                input_observation_space=pipeline.observation_space,
                input_action_space=pipeline.action_space,
                env=env,
            )
        )
        return pipeline

    def build_module_to_env_connector(self, env):

        from ray.rllib.connectors.module_to_env import (
            DefaultModuleToEnv,
            ModuleToEnvPipeline,
        )

        custom_connectors = []
        # Create a module-to-env connector pipeline (including RLlib's default
        # module->env connector piece) and return it.
        if self._module_to_env_connector is not None:
            val_ = self._module_to_env_connector(env)

            from ray.rllib.connectors.connector_v2 import ConnectorV2

            if isinstance(val_, ConnectorV2) and not isinstance(
                val_, ModuleToEnvPipeline
            ):
                custom_connectors = [val_]
            elif isinstance(val_, (list, tuple)):
                custom_connectors = list(val_)
            else:
                return val_

        pipeline = ModuleToEnvPipeline(
            connectors=custom_connectors,
            input_observation_space=env.single_observation_space,
            input_action_space=env.single_action_space,
            env=env,
        )
        pipeline.append(
            DefaultModuleToEnv(
                input_observation_space=pipeline.observation_space,
                input_action_space=pipeline.action_space,
                env=env,
                normalize_actions=self.normalize_actions,
                clip_actions=self.clip_actions,
            )
        )
        return pipeline

    def build_learner_connector(self, input_observation_space, input_action_space):
        from ray.rllib.connectors.learner import (
            DefaultLearnerConnector,
            LearnerConnectorPipeline,
        )

        custom_connectors = []
        # Create a learner connector pipeline (including RLlib's default
        # learner connector piece) and return it.
        if self._learner_connector is not None:
            val_ = self._learner_connector(input_observation_space, input_action_space)

            from ray.rllib.connectors.connector_v2 import ConnectorV2

            if isinstance(val_, ConnectorV2) and not isinstance(
                val_, LearnerConnectorPipeline
            ):
                custom_connectors = [val_]
            elif isinstance(val_, (list, tuple)):
                custom_connectors = list(val_)
            else:
                return val_

        pipeline = LearnerConnectorPipeline(
            connectors=custom_connectors,
            input_observation_space=input_observation_space,
            input_action_space=input_action_space,
        )
        pipeline.append(
            DefaultLearnerConnector(
                input_observation_space=pipeline.observation_space,
                input_action_space=pipeline.action_space,
            )
        )
        return pipeline

    def build_learner_group(
        self,
        *,
        env: Optional[EnvType] = None,
        spaces: Optional[Dict[ModuleID, Tuple[gym.Space, gym.Space]]] = None,
        rl_module_spec: Optional[RLModuleSpec] = None,
    ) -> "LearnerGroup":
        """Builds and returns a new LearnerGroup object based on settings in `self`.

        Args:
            env: An optional EnvType object (e.g. a gym.Env) useful for extracting space
                information for the to-be-constructed RLModule inside the LearnerGroup's
                Learner workers. Note that if RLlib cannot infer any space information
                either from this `env` arg, from the optional `spaces` arg or from
                `self`, the LearnerGroup cannot be created.
            spaces: An optional dict mapping ModuleIDs to
                (observation-space, action-space)-tuples for the to-be-constructed
                RLModule inside the LearnerGroup's Learner workers. Note that if RLlib
                cannot infer any space information either from this `spces` arg,
                from the optional `env` arg or from `self`, the LearnerGroup cannot
                be created.
            rl_module_spec: An optional (single-agent or multi-agent) RLModuleSpec to
                use for the constructed LearnerGroup. If None, RLlib will try to infer
                the RLModuleSpec using the other information given and stored in this
                `AlgorithmConfig` object.

        Returns:
            The newly created `LearnerGroup` object.
        """
        from ray.rllib.core.learner.learner_group import LearnerGroup

        # If `spaces` or `env` provided -> Create a MARL Module Spec first to be
        # passed into the LearnerGroup constructor.
        if rl_module_spec is None and (env is not None or spaces is not None):
            rl_module_spec = self.get_marl_module_spec(env=env, spaces=spaces)

        # Construct the actual LearnerGroup.
        learner_group = LearnerGroup(config=self, module_spec=rl_module_spec)

        return learner_group

    def build_learner(
        self,
        *,
        env: Optional[EnvType] = None,
        spaces: Optional[Dict[PolicyID, Tuple[gym.Space, gym.Space]]] = None,
    ) -> "Learner":
        """Builds and returns a new Learner object based on settings in `self`.

        This Learner object will already have its `build()` method called, meaning
        its RLModule will already be constructed.

        Args:
            env: An optional EnvType object (e.g. a gym.Env) useful for extracting space
                information for the to-be-constructed RLModule inside the Learner.
                Note that if RLlib cannot infer any space information
                either from this `env` arg, from the optional `spaces` arg or from
                `self`, the Learner cannot be created.
            spaces: An optional dict mapping ModuleIDs to
                (observation-space, action-space)-tuples for the to-be-constructed
                RLModule inside the Learner. Note that if RLlib cannot infer any
                space information either from this `spces` arg, from the optional
                `env` arg or from `self`, the Learner cannot be created.

        Returns:
            The newly created (and already built) Learner object.
        """
        # If `spaces` or `env` provided -> Create a MARL Module Spec first to be
        # passed into the LearnerGroup constructor.
        rl_module_spec = None
        if env is not None or spaces is not None:
            rl_module_spec = self.get_marl_module_spec(env=env, spaces=spaces)
        # Construct the actual Learner object.
        learner = self.learner_class(config=self, module_spec=rl_module_spec)
        # `build()` the Learner (internal structures such as RLModule, etc..).
        learner.build()

        return learner

    def get_config_for_module(self, module_id: ModuleID) -> "AlgorithmConfig":
        """Returns an AlgorithmConfig object, specific to the given module ID.

        In a multi-agent setup, individual modules might override one or more
        AlgorithmConfig properties (e.g. `train_batch_size`, `lr`) using the
        `overrides()` method.

        In order to retrieve a full AlgorithmConfig instance (with all these overrides
        already translated and built-in), users can call this method with the respective
        module ID.

        Args:
            module_id: The module ID for which to get the final AlgorithmConfig object.

        Returns:
            A new AlgorithmConfig object for the specific module ID.
        """
        # ModuleID NOT found in cached ModuleID, but in overrides dict.
        # Create new algo config object and cache it.
        if (
            module_id not in self._per_module_overrides
            and module_id in self.algorithm_config_overrides_per_module
        ):
            self._per_module_overrides[module_id] = self.copy().update_from_dict(
                self.algorithm_config_overrides_per_module[module_id]
            )

        # Return the module specific algo config object.
        if module_id in self._per_module_overrides:
            return self._per_module_overrides[module_id]
        # No overrides for ModuleID -> return self.
        else:
            return self

    def python_environment(
        self,
        *,
        extra_python_environs_for_driver: Optional[dict] = NotProvided,
        extra_python_environs_for_worker: Optional[dict] = NotProvided,
    ) -> "AlgorithmConfig":
        """Sets the config's python environment settings.

        Args:
            extra_python_environs_for_driver: Any extra python env vars to set in the
                algorithm's process, e.g., {"OMP_NUM_THREADS": "16"}.
            extra_python_environs_for_worker: The extra python environments need to set
                for worker processes.

        Returns:
            This updated AlgorithmConfig object.
        """
        if extra_python_environs_for_driver is not NotProvided:
            self.extra_python_environs_for_driver = extra_python_environs_for_driver
        if extra_python_environs_for_worker is not NotProvided:
            self.extra_python_environs_for_worker = extra_python_environs_for_worker
        return self

    def resources(
        self,
        *,
        num_gpus: Optional[Union[float, int]] = NotProvided,
        _fake_gpus: Optional[bool] = NotProvided,
        num_cpus_per_worker: Optional[Union[float, int]] = NotProvided,
        num_gpus_per_worker: Optional[Union[float, int]] = NotProvided,
        num_cpus_for_local_worker: Optional[int] = NotProvided,
        num_learner_workers: Optional[int] = NotProvided,
        num_cpus_per_learner_worker: Optional[Union[float, int]] = NotProvided,
        num_gpus_per_learner_worker: Optional[Union[float, int]] = NotProvided,
        local_gpu_idx: Optional[int] = NotProvided,
        custom_resources_per_worker: Optional[dict] = NotProvided,
        placement_strategy: Optional[str] = NotProvided,
    ) -> "AlgorithmConfig":
        """Specifies resources allocated for an Algorithm and its ray actors/workers.

        Args:
            num_gpus: Number of GPUs to allocate to the algorithm process.
                Note that not all algorithms can take advantage of GPUs.
                Support for multi-GPU is currently only available for
                tf-[PPO/IMPALA/DQN/PG]. This can be fractional (e.g., 0.3 GPUs).
            _fake_gpus: Set to True for debugging (multi-)?GPU funcitonality on a
                CPU machine. GPU towers will be simulated by graphs located on
                CPUs in this case. Use `num_gpus` to test for different numbers of
                fake GPUs.
            num_cpus_per_worker: Number of CPUs to allocate per worker.
            num_gpus_per_worker: Number of GPUs to allocate per worker. This can be
                fractional. This is usually needed only if your env itself requires a
                GPU (i.e., it is a GPU-intensive video game), or model inference is
                unusually expensive.
            num_learner_workers: Number of workers used for training. A value of 0
                means training will take place on a local worker on head node CPUs or 1
                GPU (determined by `num_gpus_per_learner_worker`). For multi-gpu
                training, set number of workers greater than 1 and set
                `num_gpus_per_learner_worker` accordingly (e.g. 4 GPUs total, and model
                needs 2 GPUs: `num_learner_workers = 2` and
                `num_gpus_per_learner_worker = 2`)
            num_cpus_per_learner_worker: Number of CPUs allocated per Learner worker.
                Only necessary for custom processing pipeline inside each Learner
                requiring multiple CPU cores. Ignored if `num_learner_workers = 0`.
            num_gpus_per_learner_worker: Number of GPUs allocated per worker. If
                `num_learner_workers = 0`, any value greater than 0 will run the
                training on a single GPU on the head node, while a value of 0 will run
                the training on head node CPU cores. If `num_gpus_per_learner_worker` is
                set to > 0, then `num_cpus_per_learner_worker` should not be changed
                (from its default value of 1).
            num_cpus_for_local_worker: Number of CPUs to allocate for the algorithm.
                Note: this only takes effect when running in Tune. Otherwise,
                the algorithm runs in the main program (driver).
            local_gpu_idx: If `num_gpus_per_learner_worker` > 0, and
                `num_learner_workers` < 2, then this GPU index will be used for
                training. This is an index into the available
                CUDA devices. For example if `os.environ["CUDA_VISIBLE_DEVICES"] = "1"`
                then a `local_gpu_idx` of 0 will use the GPU with ID=1 on the node.
            custom_resources_per_worker: Any custom Ray resources to allocate per
                worker.
            placement_strategy: The strategy for the placement group factory returned by
                `Algorithm.default_resource_request()`. A PlacementGroup defines, which
                devices (resources) should always be co-located on the same node.
                For example, an Algorithm with 2 rollout workers, running with
                num_gpus=1 will request a placement group with the bundles:
                [{"gpu": 1, "cpu": 1}, {"cpu": 1}, {"cpu": 1}], where the first bundle
                is for the driver and the other 2 bundles are for the two workers.
                These bundles can now be "placed" on the same or different
                nodes depending on the value of `placement_strategy`:
                "PACK": Packs bundles into as few nodes as possible.
                "SPREAD": Places bundles across distinct nodes as even as possible.
                "STRICT_PACK": Packs bundles into one node. The group is not allowed
                to span multiple nodes.
                "STRICT_SPREAD": Packs bundles across distinct nodes.

        Returns:
            This updated AlgorithmConfig object.
        """
        if num_gpus is not NotProvided:
            self.num_gpus = num_gpus
        if _fake_gpus is not NotProvided:
            self._fake_gpus = _fake_gpus
        if num_cpus_per_worker is not NotProvided:
            self.num_cpus_per_worker = num_cpus_per_worker
        if num_gpus_per_worker is not NotProvided:
            self.num_gpus_per_worker = num_gpus_per_worker
        if num_cpus_for_local_worker is not NotProvided:
            self.num_cpus_for_local_worker = num_cpus_for_local_worker
        if custom_resources_per_worker is not NotProvided:
            self.custom_resources_per_worker = custom_resources_per_worker
        if placement_strategy is not NotProvided:
            self.placement_strategy = placement_strategy

        if num_learner_workers is not NotProvided:
            self.num_learner_workers = num_learner_workers
        if num_cpus_per_learner_worker is not NotProvided:
            self.num_cpus_per_learner_worker = num_cpus_per_learner_worker
        if num_gpus_per_learner_worker is not NotProvided:
            self.num_gpus_per_learner_worker = num_gpus_per_learner_worker
        if local_gpu_idx is not NotProvided:
            self.local_gpu_idx = local_gpu_idx

        return self

    def framework(
        self,
        framework: Optional[str] = NotProvided,
        *,
        eager_tracing: Optional[bool] = NotProvided,
        eager_max_retraces: Optional[int] = NotProvided,
        tf_session_args: Optional[Dict[str, Any]] = NotProvided,
        local_tf_session_args: Optional[Dict[str, Any]] = NotProvided,
        torch_compile_learner: Optional[bool] = NotProvided,
        torch_compile_learner_what_to_compile: Optional[str] = NotProvided,
        torch_compile_learner_dynamo_mode: Optional[str] = NotProvided,
        torch_compile_learner_dynamo_backend: Optional[str] = NotProvided,
        torch_compile_worker: Optional[bool] = NotProvided,
        torch_compile_worker_dynamo_backend: Optional[str] = NotProvided,
        torch_compile_worker_dynamo_mode: Optional[str] = NotProvided,
    ) -> "AlgorithmConfig":
        """Sets the config's DL framework settings.

        Args:
            framework: torch: PyTorch; tf2: TensorFlow 2.x (eager execution or traced
                if eager_tracing=True); tf: TensorFlow (static-graph);
            eager_tracing: Enable tracing in eager mode. This greatly improves
                performance (speedup ~2x), but makes it slightly harder to debug
                since Python code won't be evaluated after the initial eager pass.
                Only possible if framework=tf2.
            eager_max_retraces: Maximum number of tf.function re-traces before a
                runtime error is raised. This is to prevent unnoticed retraces of
                methods inside the `..._eager_traced` Policy, which could slow down
                execution by a factor of 4, without the user noticing what the root
                cause for this slowdown could be.
                Only necessary for framework=tf2.
                Set to None to ignore the re-trace count and never throw an error.
            tf_session_args: Configures TF for single-process operation by default.
            local_tf_session_args: Override the following tf session args on the local
                worker
            torch_compile_learner: If True, forward_train methods on TorchRLModules
                on the learner are compiled. If not specified, the default is to compile
                forward train on the learner.
            torch_compile_learner_what_to_compile: A TorchCompileWhatToCompile
                mode specifying what to compile on the learner side if
                torch_compile_learner is True. See TorchCompileWhatToCompile for
                details and advice on its usage.
            torch_compile_learner_dynamo_backend: The torch dynamo backend to use on
                the learner.
            torch_compile_learner_dynamo_mode: The torch dynamo mode to use on the
                learner.
            torch_compile_worker: If True, forward exploration and inference methods on
                TorchRLModules on the workers are compiled. If not specified,
                the default is to not compile forward methods on the workers because
                retracing can be expensive.
            torch_compile_worker_dynamo_backend: The torch dynamo backend to use on
                the workers.
            torch_compile_worker_dynamo_mode: The torch dynamo mode to use on the
                workers.

        Returns:
            This updated AlgorithmConfig object.
        """
        if framework is not NotProvided:
            if framework == "tfe":
                deprecation_warning(
                    old="AlgorithmConfig.framework('tfe')",
                    new="AlgorithmConfig.framework('tf2')",
                    error=True,
                )
            self.framework_str = framework
        if eager_tracing is not NotProvided:
            self.eager_tracing = eager_tracing
        if eager_max_retraces is not NotProvided:
            self.eager_max_retraces = eager_max_retraces
        if tf_session_args is not NotProvided:
            self.tf_session_args = tf_session_args
        if local_tf_session_args is not NotProvided:
            self.local_tf_session_args = local_tf_session_args

        if torch_compile_learner is not NotProvided:
            self.torch_compile_learner = torch_compile_learner
        if torch_compile_learner_dynamo_backend is not NotProvided:
            self.torch_compile_learner_dynamo_backend = (
                torch_compile_learner_dynamo_backend
            )
        if torch_compile_learner_dynamo_mode is not NotProvided:
            self.torch_compile_learner_dynamo_mode = torch_compile_learner_dynamo_mode
        if torch_compile_learner_what_to_compile is not NotProvided:
            self.torch_compile_learner_what_to_compile = (
                torch_compile_learner_what_to_compile
            )
        if torch_compile_worker is not NotProvided:
            self.torch_compile_worker = torch_compile_worker
        if torch_compile_worker_dynamo_backend is not NotProvided:
            self.torch_compile_worker_dynamo_backend = (
                torch_compile_worker_dynamo_backend
            )
        if torch_compile_worker_dynamo_mode is not NotProvided:
            self.torch_compile_worker_dynamo_mode = torch_compile_worker_dynamo_mode

        return self

    def environment(
        self,
        env: Optional[Union[str, EnvType]] = NotProvided,
        *,
        env_config: Optional[EnvConfigDict] = NotProvided,
        observation_space: Optional[gym.spaces.Space] = NotProvided,
        action_space: Optional[gym.spaces.Space] = NotProvided,
        env_task_fn: Optional[
            Callable[[ResultDict, EnvType, EnvContext], Any]
        ] = NotProvided,
        render_env: Optional[bool] = NotProvided,
        clip_rewards: Optional[Union[bool, float]] = NotProvided,
        normalize_actions: Optional[bool] = NotProvided,
        clip_actions: Optional[bool] = NotProvided,
        disable_env_checking: Optional[bool] = NotProvided,
        is_atari: Optional[bool] = NotProvided,
        auto_wrap_old_gym_envs: Optional[bool] = NotProvided,
        action_mask_key: Optional[str] = NotProvided,
    ) -> "AlgorithmConfig":
        """Sets the config's RL-environment settings.

        Args:
            env: The environment specifier. This can either be a tune-registered env,
                via `tune.register_env([name], lambda env_ctx: [env object])`,
                or a string specifier of an RLlib supported type. In the latter case,
                RLlib will try to interpret the specifier as either an Farama-Foundation
                gymnasium env, a PyBullet env, a ViZDoomGym env, or a fully qualified
                classpath to an Env class, e.g.
                "ray.rllib.examples.env.random_env.RandomEnv".
            env_config: Arguments dict passed to the env creator as an EnvContext
                object (which is a dict plus the properties: num_rollout_workers,
                worker_index, vector_index, and remote).
            observation_space: The observation space for the Policies of this Algorithm.
            action_space: The action space for the Policies of this Algorithm.
            env_task_fn: A callable taking the last train results, the base env and the
                env context as args and returning a new task to set the env to.
                The env must be a `TaskSettableEnv` sub-class for this to work.
                See `examples/curriculum_learning.py` for an example.
            render_env: If True, try to render the environment on the local worker or on
                worker 1 (if num_rollout_workers > 0). For vectorized envs, this usually
                means that only the first sub-environment will be rendered.
                In order for this to work, your env will have to implement the
                `render()` method which either:
                a) handles window generation and rendering itself (returning True) or
                b) returns a numpy uint8 image of shape [height x width x 3 (RGB)].
            clip_rewards: Whether to clip rewards during Policy's postprocessing.
                None (default): Clip for Atari only (r=sign(r)).
                True: r=sign(r): Fixed rewards -1.0, 1.0, or 0.0.
                False: Never clip.
                [float value]: Clip at -value and + value.
                Tuple[value1, value2]: Clip at value1 and value2.
            normalize_actions: If True, RLlib will learn entirely inside a normalized
                action space (0.0 centered with small stddev; only affecting Box
                components). We will unsquash actions (and clip, just in case) to the
                bounds of the env's action space before sending actions back to the env.
            clip_actions: If True, RLlib will clip actions according to the env's bounds
                before sending them back to the env.
                TODO: (sven) This option should be deprecated and always be False.
            disable_env_checking: If True, disable the environment pre-checking module.
            is_atari: This config can be used to explicitly specify whether the env is
                an Atari env or not. If not specified, RLlib will try to auto-detect
                this.
            auto_wrap_old_gym_envs: Whether to auto-wrap old gym environments (using
                the pre 0.24 gym APIs, e.g. reset() returning single obs and no info
                dict). If True, RLlib will automatically wrap the given gym env class
                with the gym-provided compatibility wrapper
                (gym.wrappers.EnvCompatibility). If False, RLlib will produce a
                descriptive error on which steps to perform to upgrade to gymnasium
                (or to switch this flag to True).
             action_mask_key: If observation is a dictionary, expect the value by
                the key `action_mask_key` to contain a valid actions mask (`numpy.int8`
                array of zeros and ones). Defaults to "action_mask".

        Returns:
            This updated AlgorithmConfig object.
        """
        if env is not NotProvided:
            self.env = env
        if env_config is not NotProvided:
            deep_update(
                self.env_config,
                env_config,
                True,
            )
        if observation_space is not NotProvided:
            self.observation_space = observation_space
        if action_space is not NotProvided:
            self.action_space = action_space
        if env_task_fn is not NotProvided:
            self.env_task_fn = env_task_fn
        if render_env is not NotProvided:
            self.render_env = render_env
        if clip_rewards is not NotProvided:
            self.clip_rewards = clip_rewards
        if normalize_actions is not NotProvided:
            self.normalize_actions = normalize_actions
        if clip_actions is not NotProvided:
            self.clip_actions = clip_actions
        if disable_env_checking is not NotProvided:
            self.disable_env_checking = disable_env_checking
        if is_atari is not NotProvided:
            self._is_atari = is_atari
        if auto_wrap_old_gym_envs is not NotProvided:
            self.auto_wrap_old_gym_envs = auto_wrap_old_gym_envs
        if action_mask_key is not NotProvided:
            self.action_mask_key = action_mask_key

        return self

    def rollouts(
        self,
        *,
        env_runner_cls: Optional[type] = NotProvided,
        num_rollout_workers: Optional[int] = NotProvided,
        num_envs_per_worker: Optional[int] = NotProvided,
        create_env_on_local_worker: Optional[bool] = NotProvided,
        sample_collector: Optional[Type[SampleCollector]] = NotProvided,
        enable_connectors: Optional[bool] = NotProvided,
        env_to_module_connector: Optional[
            Callable[[EnvType], "ConnectorV2"]
        ] = NotProvided,
        module_to_env_connector: Optional[
            Callable[[EnvType, "RLModule"], "ConnectorV2"]
        ] = NotProvided,
        use_worker_filter_stats: Optional[bool] = NotProvided,
        update_worker_filter_stats: Optional[bool] = NotProvided,
        rollout_fragment_length: Optional[Union[int, str]] = NotProvided,
        batch_mode: Optional[str] = NotProvided,
        remote_worker_envs: Optional[bool] = NotProvided,
        remote_env_batch_wait_ms: Optional[float] = NotProvided,
        validate_workers_after_construction: Optional[bool] = NotProvided,
        preprocessor_pref: Optional[str] = NotProvided,
        observation_filter: Optional[str] = NotProvided,
        compress_observations: Optional[bool] = NotProvided,
        enable_tf1_exec_eagerly: Optional[bool] = NotProvided,
        sampler_perf_stats_ema_coef: Optional[float] = NotProvided,
        ignore_worker_failures=DEPRECATED_VALUE,
        recreate_failed_workers=DEPRECATED_VALUE,
        restart_failed_sub_environments=DEPRECATED_VALUE,
        num_consecutive_worker_failures_tolerance=DEPRECATED_VALUE,
        worker_health_probe_timeout_s=DEPRECATED_VALUE,
        worker_restore_timeout_s=DEPRECATED_VALUE,
        synchronize_filter=DEPRECATED_VALUE,
        sample_async=DEPRECATED_VALUE,
    ) -> "AlgorithmConfig":
        """Sets the rollout worker configuration.

        Args:
            env_runner_cls: The EnvRunner class to use for environment rollouts (data
                collection).
            num_rollout_workers: Number of rollout worker actors to create for
                parallel sampling. Setting this to 0 will force rollouts to be done in
                the local worker (driver process or the Algorithm's actor when using
                Tune).
            num_envs_per_worker: Number of environments to evaluate vector-wise per
                worker. This enables model inference batching, which can improve
                performance for inference bottlenecked workloads.
            sample_collector: The SampleCollector class to be used to collect and
                retrieve environment-, model-, and sampler data. Override the
                SampleCollector base class to implement your own
                collection/buffering/retrieval logic.
            create_env_on_local_worker: When `num_rollout_workers` > 0, the driver
                (local_worker; worker-idx=0) does not need an environment. This is
                because it doesn't have to sample (done by remote_workers;
                worker_indices > 0) nor evaluate (done by evaluation workers;
                see below).
            enable_connectors: Use connector based environment runner, so that all
                preprocessing of obs and postprocessing of actions are done in agent
                and action connectors.
            env_to_module_connector: A callable taking an Env as input arg and returning
                an env-to-module ConnectorV2 (might be a pipeline) object.
            module_to_env_connector: A callable taking an Env and an RLModule as input
                args and returning a module-to-env ConnectorV2 (might be a pipeline)
                object.
            use_worker_filter_stats: Whether to use the workers in the WorkerSet to
                update the central filters (held by the local worker). If False, stats
                from the workers will not be used and discarded.
            update_worker_filter_stats: Whether to push filter updates from the central
                filters (held by the local worker) to the remote workers' filters.
                Setting this to True might be useful within the evaluation config in
                order to disable the usage of evaluation trajectories for synching
                the central filter (used for training).
            rollout_fragment_length: Divide episodes into fragments of this many steps
                each during sampling. Trajectories of this size are collected from
                EnvRunners and combined into a larger batch of `train_batch_size`
                for learning.
                For example, given rollout_fragment_length=100 and
                train_batch_size=1000:
                1. RLlib collects 10 fragments of 100 steps each from rollout workers.
                2. These fragments are concatenated and we perform an epoch of SGD.
                When using multiple envs per worker, the fragment size is multiplied by
                `num_envs_per_worker`. This is since we are collecting steps from
                multiple envs in parallel. For example, if num_envs_per_worker=5, then
                EnvRunners will return experiences in chunks of 5*100 = 500 steps.
                The dataflow here can vary per algorithm. For example, PPO further
                divides the train batch into minibatches for multi-epoch SGD.
                Set `rollout_fragment_length` to "auto" to have RLlib compute an exact
                value to match the given batch size.
            batch_mode: How to build individual batches with the EnvRunner(s). Batches
                coming from distributed EnvRunners are usually concat'd to form the
                train batch. Note that "steps" below can mean different things (either
                env- or agent-steps) and depends on the `count_steps_by` setting,
                adjustable via `AlgorithmConfig.multi_agent(count_steps_by=..)`:
                1) "truncate_episodes": Each call to `EnvRunner.sample()` will return a
                batch of at most `rollout_fragment_length * num_envs_per_worker` in
                size. The batch will be exactly `rollout_fragment_length * num_envs`
                in size if postprocessing does not change batch sizes. Episodes
                may be truncated in order to meet this size requirement.
                This mode guarantees evenly sized batches, but increases
                variance as the future return must now be estimated at truncation
                boundaries.
                2) "complete_episodes": Each call to `EnvRunner.sample()` will return a
                batch of at least `rollout_fragment_length * num_envs_per_worker` in
                size. Episodes will not be truncated, but multiple episodes
                may be packed within one batch to meet the (minimum) batch size.
                Note that when `num_envs_per_worker > 1`, episode steps will be buffered
                until the episode completes, and hence batches may contain
                significant amounts of off-policy data.
            remote_worker_envs: If using num_envs_per_worker > 1, whether to create
                those new envs in remote processes instead of in the same worker.
                This adds overheads, but can make sense if your envs can take much
                time to step / reset (e.g., for StarCraft). Use this cautiously;
                overheads are significant.
            remote_env_batch_wait_ms: Timeout that remote workers are waiting when
                polling environments. 0 (continue when at least one env is ready) is
                a reasonable default, but optimal value could be obtained by measuring
                your environment step / reset and model inference perf.
            validate_workers_after_construction: Whether to validate that each created
                remote worker is healthy after its construction process.
            preprocessor_pref: Whether to use "rllib" or "deepmind" preprocessors by
                default. Set to None for using no preprocessor. In this case, the
                model will have to handle possibly complex observations from the
                environment.
            observation_filter: Element-wise observation filter, either "NoFilter"
                or "MeanStdFilter".
            compress_observations: Whether to LZ4 compress individual observations
                in the SampleBatches collected during rollouts.
            enable_tf1_exec_eagerly: Explicitly tells the rollout worker to enable
                TF eager execution. This is useful for example when framework is
                "torch", but a TF2 policy needs to be restored for evaluation or
                league-based purposes.
            sampler_perf_stats_ema_coef: If specified, perf stats are in EMAs. This
                is the coeff of how much new data points contribute to the averages.
                Default is None, which uses simple global average instead.
                The EMA update rule is: updated = (1 - ema_coef) * old + ema_coef * new

        Returns:
            This updated AlgorithmConfig object.
        """
        if env_runner_cls is not NotProvided:
            self.env_runner_cls = env_runner_cls
        if num_rollout_workers is not NotProvided:
            self.num_rollout_workers = num_rollout_workers
        if num_envs_per_worker is not NotProvided:
            if num_envs_per_worker <= 0:
                raise ValueError(
                    f"`num_envs_per_worker` ({num_envs_per_worker}) must be larger 0!"
                )
            self.num_envs_per_worker = num_envs_per_worker
        if sample_collector is not NotProvided:
            self.sample_collector = sample_collector
        if create_env_on_local_worker is not NotProvided:
            self.create_env_on_local_worker = create_env_on_local_worker
        if enable_connectors is not NotProvided:
            self.enable_connectors = enable_connectors
        if env_to_module_connector is not NotProvided:
            self._env_to_module_connector = env_to_module_connector
        if module_to_env_connector is not NotProvided:
            self._module_to_env_connector = module_to_env_connector
        if use_worker_filter_stats is not NotProvided:
            self.use_worker_filter_stats = use_worker_filter_stats
        if update_worker_filter_stats is not NotProvided:
            self.update_worker_filter_stats = update_worker_filter_stats
        if rollout_fragment_length is not NotProvided:
            if not (
                (
                    isinstance(rollout_fragment_length, int)
                    and rollout_fragment_length > 0
                )
                or rollout_fragment_length == "auto"
            ):
                raise ValueError("`rollout_fragment_length` must be int >0 or 'auto'!")
            self.rollout_fragment_length = rollout_fragment_length
        if batch_mode is not NotProvided:
            if batch_mode not in ["truncate_episodes", "complete_episodes"]:
                raise ValueError(
                    f"`batch_mode` ({batch_mode}) must be one of [truncate_episodes|"
                    "complete_episodes]!"
                )
            self.batch_mode = batch_mode
        if remote_worker_envs is not NotProvided:
            self.remote_worker_envs = remote_worker_envs
        if remote_env_batch_wait_ms is not NotProvided:
            self.remote_env_batch_wait_ms = remote_env_batch_wait_ms
        if validate_workers_after_construction is not NotProvided:
            self.validate_workers_after_construction = (
                validate_workers_after_construction
            )
        if preprocessor_pref is not NotProvided:
            self.preprocessor_pref = preprocessor_pref
        if observation_filter is not NotProvided:
            self.observation_filter = observation_filter
        if synchronize_filter is not NotProvided:
            self.synchronize_filters = synchronize_filter
        if compress_observations is not NotProvided:
            self.compress_observations = compress_observations
        if enable_tf1_exec_eagerly is not NotProvided:
            self.enable_tf1_exec_eagerly = enable_tf1_exec_eagerly
        if sampler_perf_stats_ema_coef is not NotProvided:
            self.sampler_perf_stats_ema_coef = sampler_perf_stats_ema_coef

        # Deprecated settings.
        if sample_async is True:
            deprecation_warning(
                old="AlgorithmConfig.rollouts(sample_async=True)",
                help="AsyncSampler is not supported anymore.",
                error=True,
            )
        if synchronize_filter != DEPRECATED_VALUE:
            deprecation_warning(
                old="AlgorithmConfig.rollouts(synchronize_filter=..)",
                new="AlgorithmConfig.rollouts(update_worker_filter_stats=..)",
                error=False,
            )
            self.update_worker_filter_stats = synchronize_filter
        if ignore_worker_failures != DEPRECATED_VALUE:
            deprecation_warning(
                old="ignore_worker_failures is deprecated, and will soon be a no-op",
                error=False,
            )
            self.ignore_worker_failures = ignore_worker_failures
        if recreate_failed_workers != DEPRECATED_VALUE:
            deprecation_warning(
                old="AlgorithmConfig.rollouts(recreate_failed_workers=..)",
                new="AlgorithmConfig.fault_tolerance(recreate_failed_workers=..)",
                error=False,
            )
            self.recreate_failed_workers = recreate_failed_workers
        if restart_failed_sub_environments != DEPRECATED_VALUE:
            deprecation_warning(
                old="AlgorithmConfig.rollouts(restart_failed_sub_environments=..)",
                new=(
                    "AlgorithmConfig.fault_tolerance("
                    "restart_failed_sub_environments=..)"
                ),
                error=False,
            )
            self.restart_failed_sub_environments = restart_failed_sub_environments
        if num_consecutive_worker_failures_tolerance != DEPRECATED_VALUE:
            deprecation_warning(
                old=(
                    "AlgorithmConfig.rollouts("
                    "num_consecutive_worker_failures_tolerance=..)"
                ),
                new=(
                    "AlgorithmConfig.fault_tolerance("
                    "num_consecutive_worker_failures_tolerance=..)"
                ),
                error=False,
            )
            self.num_consecutive_worker_failures_tolerance = (
                num_consecutive_worker_failures_tolerance
            )
        if worker_health_probe_timeout_s != DEPRECATED_VALUE:
            deprecation_warning(
                old="AlgorithmConfig.rollouts(worker_health_probe_timeout_s=..)",
                new="AlgorithmConfig.fault_tolerance(worker_health_probe_timeout_s=..)",
                error=False,
            )
            self.worker_health_probe_timeout_s = worker_health_probe_timeout_s
        if worker_restore_timeout_s != DEPRECATED_VALUE:
            deprecation_warning(
                old="AlgorithmConfig.rollouts(worker_restore_timeout_s=..)",
                new="AlgorithmConfig.fault_tolerance(worker_restore_timeout_s=..)",
                error=False,
            )
            self.worker_restore_timeout_s = worker_restore_timeout_s

        return self

    def training(
        self,
        *,
        gamma: Optional[float] = NotProvided,
        lr: Optional[LearningRateOrSchedule] = NotProvided,
        grad_clip: Optional[float] = NotProvided,
        grad_clip_by: Optional[str] = NotProvided,
        train_batch_size: Optional[int] = NotProvided,
        model: Optional[dict] = NotProvided,
        optimizer: Optional[dict] = NotProvided,
        max_requests_in_flight_per_sampler_worker: Optional[int] = NotProvided,
        learner_class: Optional[Type["Learner"]] = NotProvided,
        learner_connector: Optional[
            Callable[["RLModule"], "ConnectorV2"]
        ] = NotProvided,
        # Deprecated arg.
        _enable_learner_api: Optional[bool] = NotProvided,
    ) -> "AlgorithmConfig":
        """Sets the training related configuration.

        Args:
            gamma: Float specifying the discount factor of the Markov Decision process.
            lr: The learning rate (float) or learning rate schedule in the format of
                [[timestep, lr-value], [timestep, lr-value], ...]
                In case of a schedule, intermediary timesteps will be assigned to
                linearly interpolated learning rate values. A schedule config's first
                entry must start with timestep 0, i.e.: [[0, initial_value], [...]].
                Note: If you require a) more than one optimizer (per RLModule),
                b) optimizer types that are not Adam, c) a learning rate schedule that
                is not a linearly interpolated, piecewise schedule as described above,
                or d) specifying c'tor arguments of the optimizer that are not the
                learning rate (e.g. Adam's epsilon), then you must override your
                Learner's `configure_optimizer_for_module()` method and handle
                lr-scheduling yourself.
            grad_clip: If None, no gradient clipping will be applied. Otherwise,
                depending on the setting of `grad_clip_by`, the (float) value of
                `grad_clip` will have the following effect:
                If `grad_clip_by=value`: Will clip all computed gradients individually
                inside the interval [-`grad_clip`, +`grad_clip`].
                If `grad_clip_by=norm`, will compute the L2-norm of each weight/bias
                gradient tensor individually and then clip all gradients such that these
                L2-norms do not exceed `grad_clip`. The L2-norm of a tensor is computed
                via: `sqrt(SUM(w0^2, w1^2, ..., wn^2))` where w[i] are the elements of
                the tensor (no matter what the shape of this tensor is).
                If `grad_clip_by=global_norm`, will compute the square of the L2-norm of
                each weight/bias gradient tensor individually, sum up all these squared
                L2-norms across all given gradient tensors (e.g. the entire module to
                be updated), square root that overall sum, and then clip all gradients
                such that this global L2-norm does not exceed the given value.
                The global L2-norm over a list of tensors (e.g. W and V) is computed
                via:
                `sqrt[SUM(w0^2, w1^2, ..., wn^2) + SUM(v0^2, v1^2, ..., vm^2)]`, where
                w[i] and v[j] are the elements of the tensors W and V (no matter what
                the shapes of these tensors are).
            grad_clip_by: See `grad_clip` for the effect of this setting on gradient
                clipping. Allowed values are `value`, `norm`, and `global_norm`.
            train_batch_size: Training batch size, if applicable.
            model: Arguments passed into the policy model. See models/catalog.py for a
                full list of the available model options.
                TODO: Provide ModelConfig objects instead of dicts.
            optimizer: Arguments to pass to the policy optimizer. This setting is not
                used when `_enable_new_api_stack=True`.
            max_requests_in_flight_per_sampler_worker: Max number of inflight requests
                to each sampling worker. See the FaultTolerantActorManager class for
                more details.
                Tuning these values is important when running experimens with
                large sample batches, where there is the risk that the object store may
                fill up, causing spilling of objects to disk. This can cause any
                asynchronous requests to become very slow, making your experiment run
                slow as well. You can inspect the object store during your experiment
                via a call to ray memory on your headnode, and by using the ray
                dashboard. If you're seeing that the object store is filling up,
                turn down the number of remote requests in flight, or enable compression
                in your experiment of timesteps.
            learner_class: The `Learner` class to use for (distributed) updating of the
                RLModule. Only used when `_enable_new_api_stack=True`.
            learner_connector: A callable taking an env observation space and an env
                action space as inputs and returning a learner ConnectorV2 (might be
                a pipeline) object.

        Returns:
            This updated AlgorithmConfig object.
        """
        if gamma is not NotProvided:
            self.gamma = gamma
        if lr is not NotProvided:
            self.lr = lr
        if grad_clip is not NotProvided:
            self.grad_clip = grad_clip
        if grad_clip_by is not NotProvided:
            if grad_clip_by not in ["value", "norm", "global_norm"]:
                raise ValueError(
                    f"`grad_clip_by` ({grad_clip_by}) must be one of: 'value', 'norm', "
                    "or 'global_norm'!"
                )
            self.grad_clip_by = grad_clip_by
        if train_batch_size is not NotProvided:
            self.train_batch_size = train_batch_size
        if model is not NotProvided:
            self.model.update(model)
            if (
                model.get("_use_default_native_models", DEPRECATED_VALUE)
                != DEPRECATED_VALUE
            ):
                deprecation_warning(
                    old="AlgorithmConfig.training(_use_default_native_models=True)",
                    help="_use_default_native_models is not supported "
                    "anymore. To get rid of this error, set `config.experimental("
                    "_enable_new_api_stack=True)`. Native models will "
                    "be better supported by the upcoming RLModule API.",
                    # Error out if user tries to enable this.
                    error=model["_use_default_native_models"],
                )

        if optimizer is not NotProvided:
            self.optimizer = merge_dicts(self.optimizer, optimizer)
        if max_requests_in_flight_per_sampler_worker is not NotProvided:
            self.max_requests_in_flight_per_sampler_worker = (
                max_requests_in_flight_per_sampler_worker
            )
        if _enable_learner_api is not NotProvided:
            deprecation_warning(
                old="AlgorithmConfig.training(_enable_learner_api=True|False)",
                new="AlgorithmConfig.experimental(_enable_new_api_stack=True|False)",
                error=True,
            )
        if learner_class is not NotProvided:
            self._learner_class = learner_class
        if learner_connector is not NotProvided:
            self._learner_connector = learner_connector

        return self

    def callbacks(self, callbacks_class) -> "AlgorithmConfig":
        """Sets the callbacks configuration.

        Args:
            callbacks_class: Callbacks class, whose methods will be run during
                various phases of training and environment sample collection.
                See the `DefaultCallbacks` class and
                `examples/custom_metrics_and_callbacks.py` for more usage information.

        Returns:
            This updated AlgorithmConfig object.
        """
        if callbacks_class is None:
            callbacks_class = DefaultCallbacks
        # Check, whether given `callbacks` is a callable.
        if not callable(callbacks_class):
            raise ValueError(
                "`config.callbacks_class` must be a callable method that "
                "returns a subclass of DefaultCallbacks, got "
                f"{callbacks_class}!"
            )
        self.callbacks_class = callbacks_class

        return self

    def exploration(
        self,
        *,
        explore: Optional[bool] = NotProvided,
        exploration_config: Optional[dict] = NotProvided,
    ) -> "AlgorithmConfig":
        """Sets the config's exploration settings.

        Args:
            explore: Default exploration behavior, iff `explore=None` is passed into
                compute_action(s). Set to False for no exploration behavior (e.g.,
                for evaluation).
            exploration_config: A dict specifying the Exploration object's config.

        Returns:
            This updated AlgorithmConfig object.
        """
        if explore is not NotProvided:
            self.explore = explore
        if exploration_config is not NotProvided:
            # Override entire `exploration_config` if `type` key changes.
            # Update, if `type` key remains the same or is not specified.
            new_exploration_config = deep_update(
                {"exploration_config": self.exploration_config},
                {"exploration_config": exploration_config},
                False,
                ["exploration_config"],
                ["exploration_config"],
            )
            self.exploration_config = new_exploration_config["exploration_config"]

        return self

    def evaluation(
        self,
        *,
        evaluation_interval: Optional[int] = NotProvided,
        evaluation_duration: Optional[Union[int, str]] = NotProvided,
        evaluation_duration_unit: Optional[str] = NotProvided,
        evaluation_sample_timeout_s: Optional[float] = NotProvided,
        evaluation_parallel_to_training: Optional[bool] = NotProvided,
        evaluation_config: Optional[
            Union["AlgorithmConfig", PartialAlgorithmConfigDict]
        ] = NotProvided,
        off_policy_estimation_methods: Optional[Dict] = NotProvided,
        ope_split_batch_by_episode: Optional[bool] = NotProvided,
        evaluation_num_workers: Optional[int] = NotProvided,
        custom_evaluation_function: Optional[Callable] = NotProvided,
        always_attach_evaluation_results: Optional[bool] = NotProvided,
        enable_async_evaluation: Optional[bool] = NotProvided,
        # Deprecated args.
        evaluation_num_episodes=DEPRECATED_VALUE,
    ) -> "AlgorithmConfig":
        """Sets the config's evaluation settings.

        Args:
            evaluation_interval: Evaluate with every `evaluation_interval` training
                iterations. The evaluation stats will be reported under the "evaluation"
                metric key. Note that for Ape-X metrics are already only reported for
                the lowest epsilon workers (least random workers).
                Set to None (or 0) for no evaluation.
            evaluation_duration: Duration for which to run evaluation each
                `evaluation_interval`. The unit for the duration can be set via
                `evaluation_duration_unit` to either "episodes" (default) or
                "timesteps". If using multiple evaluation workers
                (evaluation_num_workers > 1), the load to run will be split amongst
                these.
                If the value is "auto":
                - For `evaluation_parallel_to_training=True`: Will run as many
                episodes/timesteps that fit into the (parallel) training step.
                - For `evaluation_parallel_to_training=False`: Error.
            evaluation_duration_unit: The unit, with which to count the evaluation
                duration. Either "episodes" (default) or "timesteps".
            evaluation_sample_timeout_s: The timeout (in seconds) for the ray.get call
                to the remote evaluation worker(s) `sample()` method. After this time,
                the user will receive a warning and instructions on how to fix the
                issue. This could be either to make sure the episode ends, increasing
                the timeout, or switching to `evaluation_duration_unit=timesteps`.
            evaluation_parallel_to_training: Whether to run evaluation in parallel to
                a Algorithm.train() call using threading. Default=False.
                E.g. evaluation_interval=2 -> For every other training iteration,
                the Algorithm.train() and Algorithm.evaluate() calls run in parallel.
                Note: This is experimental. Possible pitfalls could be race conditions
                for weight synching at the beginning of the evaluation loop.
            evaluation_config: Typical usage is to pass extra args to evaluation env
                creator and to disable exploration by computing deterministic actions.
                IMPORTANT NOTE: Policy gradient algorithms are able to find the optimal
                policy, even if this is a stochastic one. Setting "explore=False" here
                will result in the evaluation workers not using this optimal policy!
            off_policy_estimation_methods: Specify how to evaluate the current policy,
                along with any optional config parameters. This only has an effect when
                reading offline experiences ("input" is not "sampler").
                Available keys:
                {ope_method_name: {"type": ope_type, ...}} where `ope_method_name`
                is a user-defined string to save the OPE results under, and
                `ope_type` can be any subclass of OffPolicyEstimator, e.g.
                ray.rllib.offline.estimators.is::ImportanceSampling
                or your own custom subclass, or the full class path to the subclass.
                You can also add additional config arguments to be passed to the
                OffPolicyEstimator in the dict, e.g.
                {"qreg_dr": {"type": DoublyRobust, "q_model_type": "qreg", "k": 5}}
            ope_split_batch_by_episode: Whether to use SampleBatch.split_by_episode() to
                split the input batch to episodes before estimating the ope metrics. In
                case of bandits you should make this False to see improvements in ope
                evaluation speed. In case of bandits, it is ok to not split by episode,
                since each record is one timestep already. The default is True.
            evaluation_num_workers: Number of parallel workers to use for evaluation.
                Note that this is set to zero by default, which means evaluation will
                be run in the algorithm process (only if evaluation_interval is not
                None). If you increase this, it will increase the Ray resource usage of
                the algorithm since evaluation workers are created separately from
                rollout workers (used to sample data for training).
            custom_evaluation_function: Customize the evaluation method. This must be a
                function of signature (algo: Algorithm, eval_workers: WorkerSet) ->
                metrics: dict. See the Algorithm.evaluate() method to see the default
                implementation. The Algorithm guarantees all eval workers have the
                latest policy state before this function is called.
            always_attach_evaluation_results: Make sure the latest available evaluation
                results are always attached to a step result dict. This may be useful
                if Tune or some other meta controller needs access to evaluation metrics
                all the time.
            enable_async_evaluation: If True, use an AsyncRequestsManager for
                the evaluation workers and use this manager to send `sample()` requests
                to the evaluation workers. This way, the Algorithm becomes more robust
                against long running episodes and/or failing (and restarting) workers.

        Returns:
            This updated AlgorithmConfig object.
        """
        if evaluation_num_episodes != DEPRECATED_VALUE:
            deprecation_warning(
                old="AlgorithmConfig.evaluation(evaluation_num_episodes=..)",
                new="AlgorithmConfig.evaluation(evaluation_duration=.., "
                "evaluation_duration_unit='episodes')",
                error=False,
            )
            evaluation_duration = evaluation_num_episodes

        if evaluation_interval is not NotProvided:
            self.evaluation_interval = evaluation_interval
        if evaluation_duration is not NotProvided:
            self.evaluation_duration = evaluation_duration
        if evaluation_duration_unit is not NotProvided:
            self.evaluation_duration_unit = evaluation_duration_unit
        if evaluation_sample_timeout_s is not NotProvided:
            self.evaluation_sample_timeout_s = evaluation_sample_timeout_s
        if evaluation_parallel_to_training is not NotProvided:
            self.evaluation_parallel_to_training = evaluation_parallel_to_training
        if evaluation_config is not NotProvided:
            # If user really wants to set this to None, we should allow this here,
            # instead of creating an empty dict.
            if evaluation_config is None:
                self.evaluation_config = None
            # Update (don't replace) the existing overrides with the provided ones.
            else:
                from ray.rllib.algorithms.algorithm import Algorithm

                self.evaluation_config = deep_update(
                    self.evaluation_config or {},
                    evaluation_config,
                    True,
                    Algorithm._allow_unknown_subkeys,
                    Algorithm._override_all_subkeys_if_type_changes,
                    Algorithm._override_all_key_list,
                )
        if off_policy_estimation_methods is not NotProvided:
            self.off_policy_estimation_methods = off_policy_estimation_methods
        if evaluation_num_workers is not NotProvided:
            self.evaluation_num_workers = evaluation_num_workers
        if custom_evaluation_function is not NotProvided:
            self.custom_evaluation_function = custom_evaluation_function
        if always_attach_evaluation_results is not NotProvided:
            self.always_attach_evaluation_results = always_attach_evaluation_results
        if enable_async_evaluation is not NotProvided:
            self.enable_async_evaluation = enable_async_evaluation
        if ope_split_batch_by_episode is not NotProvided:
            self.ope_split_batch_by_episode = ope_split_batch_by_episode

        return self

    def offline_data(
        self,
        *,
        input_=NotProvided,
        input_config=NotProvided,
        actions_in_input_normalized=NotProvided,
        input_evaluation=NotProvided,
        postprocess_inputs=NotProvided,
        shuffle_buffer_size=NotProvided,
        output=NotProvided,
        output_config=NotProvided,
        output_compress_columns=NotProvided,
        output_max_file_size=NotProvided,
        offline_sampling=NotProvided,
    ) -> "AlgorithmConfig":
        """Sets the config's offline data settings.

        Args:
            input_: Specify how to generate experiences:
                - "sampler": Generate experiences via online (env) simulation (default).
                - A local directory or file glob expression (e.g., "/tmp/*.json").
                - A list of individual file paths/URIs (e.g., ["/tmp/1.json",
                "s3://bucket/2.json"]).
                - A dict with string keys and sampling probabilities as values (e.g.,
                {"sampler": 0.4, "/tmp/*.json": 0.4, "s3://bucket/expert.json": 0.2}).
                - A callable that takes an `IOContext` object as only arg and returns a
                ray.rllib.offline.InputReader.
                - A string key that indexes a callable with tune.registry.register_input
            input_config: Arguments that describe the settings for reading the input.
                If input is `sample`, this will be environment configuation, e.g.
                `env_name` and `env_config`, etc. See `EnvContext` for more info.
                If the input is `dataset`, this will be e.g. `format`, `path`.
            actions_in_input_normalized: True, if the actions in a given offline "input"
                are already normalized (between -1.0 and 1.0). This is usually the case
                when the offline file has been generated by another RLlib algorithm
                (e.g. PPO or SAC), while "normalize_actions" was set to True.
            postprocess_inputs: Whether to run postprocess_trajectory() on the
                trajectory fragments from offline inputs. Note that postprocessing will
                be done using the *current* policy, not the *behavior* policy, which
                is typically undesirable for on-policy algorithms.
            shuffle_buffer_size: If positive, input batches will be shuffled via a
                sliding window buffer of this number of batches. Use this if the input
                data is not in random enough order. Input is delayed until the shuffle
                buffer is filled.
            output: Specify where experiences should be saved:
                 - None: don't save any experiences
                 - "logdir" to save to the agent log dir
                 - a path/URI to save to a custom output directory (e.g., "s3://bckt/")
                 - a function that returns a rllib.offline.OutputWriter
            output_config: Arguments accessible from the IOContext for configuring
                custom output.
            output_compress_columns: What sample batch columns to LZ4 compress in the
                output data.
            output_max_file_size: Max output file size (in bytes) before rolling over
                to a new file.
            offline_sampling: Whether sampling for the Algorithm happens via
                reading from offline data. If True, EnvRunners will NOT limit the
                number of collected batches within the same `sample()` call based on
                the number of sub-environments within the worker (no sub-environments
                present).

        Returns:
            This updated AlgorithmConfig object.
        """
        if input_ is not NotProvided:
            self.input_ = input_
        if input_config is not NotProvided:
            if not isinstance(input_config, dict):
                raise ValueError(
                    f"input_config must be a dict, got {type(input_config)}."
                )
            # TODO (Kourosh) Once we use a complete separation between rollout worker
            #  and input dataset reader we can remove this.
            #  For now Error out if user attempts to set these parameters.
            msg = "{} should not be set in the input_config. RLlib will use {} instead."
            if input_config.get("num_cpus_per_read_task") is not None:
                raise ValueError(
                    msg.format(
                        "num_cpus_per_read_task",
                        "config.resources(num_cpus_per_worker=..)",
                    )
                )
            if input_config.get("parallelism") is not None:
                if self.in_evaluation:
                    raise ValueError(
                        msg.format(
                            "parallelism",
                            "config.evaluation(evaluation_num_workers=..)",
                        )
                    )
                else:
                    raise ValueError(
                        msg.format(
                            "parallelism", "config.rollouts(num_rollout_workers=..)"
                        )
                    )
            self.input_config = input_config
        if actions_in_input_normalized is not NotProvided:
            self.actions_in_input_normalized = actions_in_input_normalized
        if input_evaluation is not NotProvided:
            deprecation_warning(
                old="offline_data(input_evaluation={})".format(input_evaluation),
                new="evaluation(off_policy_estimation_methods={})".format(
                    input_evaluation
                ),
                error=True,
                help="Running OPE during training is not recommended.",
            )
        if postprocess_inputs is not NotProvided:
            self.postprocess_inputs = postprocess_inputs
        if shuffle_buffer_size is not NotProvided:
            self.shuffle_buffer_size = shuffle_buffer_size
        if output is not NotProvided:
            self.output = output
        if output_config is not NotProvided:
            self.output_config = output_config
        if output_compress_columns is not NotProvided:
            self.output_compress_columns = output_compress_columns
        if output_max_file_size is not NotProvided:
            self.output_max_file_size = output_max_file_size
        if offline_sampling is not NotProvided:
            self.offline_sampling = offline_sampling

        return self

    def multi_agent(
        self,
        *,
        policies=NotProvided,
        algorithm_config_overrides_per_module: Optional[
            Dict[ModuleID, PartialAlgorithmConfigDict]
        ] = NotProvided,
        policy_map_capacity: Optional[int] = NotProvided,
        policy_mapping_fn: Optional[
            Callable[[AgentID, "OldEpisode"], PolicyID]
        ] = NotProvided,
        policies_to_train: Optional[
            Union[Container[PolicyID], Callable[[PolicyID, SampleBatchType], bool]]
        ] = NotProvided,
        policy_states_are_swappable: Optional[bool] = NotProvided,
        observation_fn: Optional[Callable] = NotProvided,
        count_steps_by: Optional[str] = NotProvided,
        # Deprecated args:
        replay_mode=DEPRECATED_VALUE,
        # Now done via Ray object store, which has its own cloud-supported
        # spillover mechanism.
        policy_map_cache=DEPRECATED_VALUE,
    ) -> "AlgorithmConfig":
        """Sets the config's multi-agent settings.

        Validates the new multi-agent settings and translates everything into
        a unified multi-agent setup format. For example a `policies` list or set
        of IDs is properly converted into a dict mapping these IDs to PolicySpecs.

        Args:
            policies: Map of type MultiAgentPolicyConfigDict from policy ids to either
                4-tuples of (policy_cls, obs_space, act_space, config) or PolicySpecs.
                These tuples or PolicySpecs define the class of the policy, the
                observation- and action spaces of the policies, and any extra config.
            algorithm_config_overrides_per_module: Only used if
                `_enable_new_api_stack=True`.
                A mapping from ModuleIDs to per-module AlgorithmConfig override dicts,
                which apply certain settings,
                e.g. the learning rate, from the main AlgorithmConfig only to this
                particular module (within a MultiAgentRLModule).
                You can create override dicts by using the `AlgorithmConfig.overrides`
                utility. For example, to override your learning rate and (PPO) lambda
                setting just for a single RLModule with your MultiAgentRLModule, do:
                config.multi_agent(algorithm_config_overrides_per_module={
                "module_1": PPOConfig.overrides(lr=0.0002, lambda_=0.75),
                })
            policy_map_capacity: Keep this many policies in the "policy_map" (before
                writing least-recently used ones to disk/S3).
            policy_mapping_fn: Function mapping agent ids to policy ids. The signature
                is: `(agent_id, episode, worker, **kwargs) -> PolicyID`.
            policies_to_train: Determines those policies that should be updated.
                Options are:
                - None, for training all policies.
                - An iterable of PolicyIDs that should be trained.
                - A callable, taking a PolicyID and a SampleBatch or MultiAgentBatch
                and returning a bool (indicating whether the given policy is trainable
                or not, given the particular batch). This allows you to have a policy
                trained only on certain data (e.g. when playing against a certain
                opponent).
            policy_states_are_swappable: Whether all Policy objects in this map can be
                "swapped out" via a simple `state = A.get_state(); B.set_state(state)`,
                where `A` and `B` are policy instances in this map. You should set
                this to True for significantly speeding up the PolicyMap's cache lookup
                times, iff your policies all share the same neural network
                architecture and optimizer types. If True, the PolicyMap will not
                have to garbage collect old, least recently used policies, but instead
                keep them in memory and simply override their state with the state of
                the most recently accessed one.
                For example, in a league-based training setup, you might have 100s of
                the same policies in your map (playing against each other in various
                combinations), but all of them share the same state structure
                (are "swappable").
            observation_fn: Optional function that can be used to enhance the local
                agent observations to include more state. See
                rllib/evaluation/observation_function.py for more info.
            count_steps_by: Which metric to use as the "batch size" when building a
                MultiAgentBatch. The two supported values are:
                "env_steps": Count each time the env is "stepped" (no matter how many
                multi-agent actions are passed/how many multi-agent observations
                have been returned in the previous step).
                "agent_steps": Count each individual agent step as one step.

        Returns:
            This updated AlgorithmConfig object.
        """
        if policies is not NotProvided:
            # Make sure our Policy IDs are ok (this should work whether `policies`
            # is a dict or just any Sequence).
            for pid in policies:
                validate_policy_id(pid, error=True)

            # Validate each policy spec in a given dict.
            if isinstance(policies, dict):
                for pid, spec in policies.items():
                    # If not a PolicySpec object, values must be lists/tuples of len 4.
                    if not isinstance(spec, PolicySpec):
                        if not isinstance(spec, (list, tuple)) or len(spec) != 4:
                            raise ValueError(
                                "Policy specs must be tuples/lists of "
                                "(cls or None, obs_space, action_space, config), "
                                f"got {spec} for PolicyID={pid}"
                            )
                    # TODO: Switch from dict to AlgorithmConfigOverride, once available.
                    # Config not a dict.
                    elif (
                        not isinstance(spec.config, (AlgorithmConfig, dict))
                        and spec.config is not None
                    ):
                        raise ValueError(
                            f"Multi-agent policy config for {pid} must be a dict or "
                            f"AlgorithmConfig object, but got {type(spec.config)}!"
                        )
            self.policies = policies

        if algorithm_config_overrides_per_module is not NotProvided:
            if not isinstance(algorithm_config_overrides_per_module, dict):
                raise ValueError(
                    "`algorithm_config_overrides_per_module` must be a dict mapping "
                    "module IDs to config override dicts! You provided "
                    f"{algorithm_config_overrides_per_module}."
                )
            self.algorithm_config_overrides_per_module = (
                algorithm_config_overrides_per_module
            )

        if policy_map_capacity is not NotProvided:
            self.policy_map_capacity = policy_map_capacity

        if policy_mapping_fn is not NotProvided:
            # Create `policy_mapping_fn` from a config dict.
            # Helpful is users would like to specify custom callable classes in
            # yaml files.
            if isinstance(policy_mapping_fn, dict):
                policy_mapping_fn = from_config(policy_mapping_fn)
            self.policy_mapping_fn = policy_mapping_fn

        if observation_fn is not NotProvided:
            self.observation_fn = observation_fn

        if policy_map_cache != DEPRECATED_VALUE:
            deprecation_warning(
                old="AlgorithmConfig.multi_agent(policy_map_cache=..)",
                error=True,
            )

        if replay_mode != DEPRECATED_VALUE:
            deprecation_warning(
                old="AlgorithmConfig.multi_agent(replay_mode=..)",
                new="AlgorithmConfig.training("
                "replay_buffer_config={'replay_mode': ..})",
                error=True,
            )

        if count_steps_by is not NotProvided:
            if count_steps_by not in ["env_steps", "agent_steps"]:
                raise ValueError(
                    "config.multi_agent(count_steps_by=..) must be one of "
                    f"[env_steps|agent_steps], not {count_steps_by}!"
                )
            self.count_steps_by = count_steps_by

        if policies_to_train is not NotProvided:
            assert (
                isinstance(policies_to_train, (list, set, tuple))
                or callable(policies_to_train)
                or policies_to_train is None
            ), (
                "ERROR: `policies_to_train` must be a [list|set|tuple] or a "
                "callable taking PolicyID and SampleBatch and returning "
                "True|False (trainable or not?) or None (for always training all "
                "policies)."
            )
            # Check `policies_to_train` for invalid entries.
            if isinstance(policies_to_train, (list, set, tuple)):
                if len(policies_to_train) == 0:
                    logger.warning(
                        "`config.multi_agent(policies_to_train=..)` is empty! "
                        "Make sure - if you would like to learn at least one policy - "
                        "to add its ID to that list."
                    )
            self.policies_to_train = policies_to_train

        if policy_states_are_swappable is not NotProvided:
            self.policy_states_are_swappable = policy_states_are_swappable

        return self

    def is_multi_agent(self) -> bool:
        """Returns whether this config specifies a multi-agent setup.

        Returns:
            True, if a) >1 policies defined OR b) 1 policy defined, but its ID is NOT
            DEFAULT_POLICY_ID.
        """
        return len(self.policies) > 1 or DEFAULT_POLICY_ID not in self.policies

    def reporting(
        self,
        *,
        keep_per_episode_custom_metrics: Optional[bool] = NotProvided,
        metrics_episode_collection_timeout_s: Optional[float] = NotProvided,
        metrics_num_episodes_for_smoothing: Optional[int] = NotProvided,
        min_time_s_per_iteration: Optional[int] = NotProvided,
        min_train_timesteps_per_iteration: Optional[int] = NotProvided,
        min_sample_timesteps_per_iteration: Optional[int] = NotProvided,
    ) -> "AlgorithmConfig":
        """Sets the config's reporting settings.

        Args:
            keep_per_episode_custom_metrics: Store raw custom metrics without
                calculating max, min, mean
            metrics_episode_collection_timeout_s: Wait for metric batches for at most
                this many seconds. Those that have not returned in time will be
                collected in the next train iteration.
            metrics_num_episodes_for_smoothing: Smooth rollout metrics over this many
                episodes, if possible.
                In case rollouts (sample collection) just started, there may be fewer
                than this many episodes in the buffer and we'll compute metrics
                over this smaller number of available episodes.
                In case there are more than this many episodes collected in a single
                training iteration, use all of these episodes for metrics computation,
                meaning don't ever cut any "excess" episodes.
                Set this to 1 to disable smoothing and to always report only the most
                recently collected episode's return.
            min_time_s_per_iteration: Minimum time to accumulate within a single
                `train()` call. This value does not affect learning,
                only the number of times `Algorithm.training_step()` is called by
                `Algorithm.train()`. If - after one such step attempt, the time taken
                has not reached `min_time_s_per_iteration`, will perform n more
                `training_step()` calls until the minimum time has been
                consumed. Set to 0 or None for no minimum time.
            min_train_timesteps_per_iteration: Minimum training timesteps to accumulate
                within a single `train()` call. This value does not affect learning,
                only the number of times `Algorithm.training_step()` is called by
                `Algorithm.train()`. If - after one such step attempt, the training
                timestep count has not been reached, will perform n more
                `training_step()` calls until the minimum timesteps have been
                executed. Set to 0 or None for no minimum timesteps.
            min_sample_timesteps_per_iteration: Minimum env sampling timesteps to
                accumulate within a single `train()` call. This value does not affect
                learning, only the number of times `Algorithm.training_step()` is
                called by `Algorithm.train()`. If - after one such step attempt, the env
                sampling timestep count has not been reached, will perform n more
                `training_step()` calls until the minimum timesteps have been
                executed. Set to 0 or None for no minimum timesteps.

        Returns:
            This updated AlgorithmConfig object.
        """
        if keep_per_episode_custom_metrics is not NotProvided:
            self.keep_per_episode_custom_metrics = keep_per_episode_custom_metrics
        if metrics_episode_collection_timeout_s is not NotProvided:
            self.metrics_episode_collection_timeout_s = (
                metrics_episode_collection_timeout_s
            )
        if metrics_num_episodes_for_smoothing is not NotProvided:
            self.metrics_num_episodes_for_smoothing = metrics_num_episodes_for_smoothing
        if min_time_s_per_iteration is not NotProvided:
            self.min_time_s_per_iteration = min_time_s_per_iteration
        if min_train_timesteps_per_iteration is not NotProvided:
            self.min_train_timesteps_per_iteration = min_train_timesteps_per_iteration
        if min_sample_timesteps_per_iteration is not NotProvided:
            self.min_sample_timesteps_per_iteration = min_sample_timesteps_per_iteration

        return self

    def checkpointing(
        self,
        export_native_model_files: Optional[bool] = NotProvided,
        checkpoint_trainable_policies_only: Optional[bool] = NotProvided,
    ) -> "AlgorithmConfig":
        """Sets the config's checkpointing settings.

        Args:
            export_native_model_files: Whether an individual Policy-
                or the Algorithm's checkpoints also contain (tf or torch) native
                model files. These could be used to restore just the NN models
                from these files w/o requiring RLlib. These files are generated
                by calling the tf- or torch- built-in saving utility methods on
                the actual models.
            checkpoint_trainable_policies_only: Whether to only add Policies to the
                Algorithm checkpoint (in sub-directory "policies/") that are trainable
                according to the `is_trainable_policy` callable of the local worker.

        Returns:
            This updated AlgorithmConfig object.
        """

        if export_native_model_files is not NotProvided:
            self.export_native_model_files = export_native_model_files
        if checkpoint_trainable_policies_only is not NotProvided:
            self.checkpoint_trainable_policies_only = checkpoint_trainable_policies_only

        return self

    def debugging(
        self,
        *,
        logger_creator: Optional[Callable[[], Logger]] = NotProvided,
        logger_config: Optional[dict] = NotProvided,
        log_level: Optional[str] = NotProvided,
        log_sys_usage: Optional[bool] = NotProvided,
        fake_sampler: Optional[bool] = NotProvided,
        seed: Optional[int] = NotProvided,
    ) -> "AlgorithmConfig":
        """Sets the config's debugging settings.

        Args:
            logger_creator: Callable that creates a ray.tune.Logger
                object. If unspecified, a default logger is created.
            logger_config: Define logger-specific configuration to be used inside Logger
                Default value None allows overwriting with nested dicts.
            log_level: Set the ray.rllib.* log level for the agent process and its
                workers. Should be one of DEBUG, INFO, WARN, or ERROR. The DEBUG level
                will also periodically print out summaries of relevant internal dataflow
                (this is also printed out once at startup at the INFO level). When using
                the `rllib train` command, you can also use the `-v` and `-vv` flags as
                shorthand for INFO and DEBUG.
            log_sys_usage: Log system resource metrics to results. This requires
                `psutil` to be installed for sys stats, and `gputil` for GPU metrics.
            fake_sampler: Use fake (infinite speed) sampler. For testing only.
            seed: This argument, in conjunction with worker_index, sets the random
                seed of each worker, so that identically configured trials will have
                identical results. This makes experiments reproducible.

        Returns:
            This updated AlgorithmConfig object.
        """
        if logger_creator is not NotProvided:
            self.logger_creator = logger_creator
        if logger_config is not NotProvided:
            self.logger_config = logger_config
        if log_level is not NotProvided:
            self.log_level = log_level
        if log_sys_usage is not NotProvided:
            self.log_sys_usage = log_sys_usage
        if fake_sampler is not NotProvided:
            self.fake_sampler = fake_sampler
        if seed is not NotProvided:
            self.seed = seed

        return self

    def fault_tolerance(
        self,
        recreate_failed_workers: Optional[bool] = NotProvided,
        max_num_worker_restarts: Optional[int] = NotProvided,
        delay_between_worker_restarts_s: Optional[float] = NotProvided,
        restart_failed_sub_environments: Optional[bool] = NotProvided,
        num_consecutive_worker_failures_tolerance: Optional[int] = NotProvided,
        worker_health_probe_timeout_s: int = NotProvided,
        worker_restore_timeout_s: int = NotProvided,
    ):
        """Sets the config's fault tolerance settings.

        Args:
            recreate_failed_workers: Whether - upon a worker failure - RLlib will try to
                recreate the lost worker as an identical copy of the failed one. The new
                worker will only differ from the failed one in its
                `self.recreated_worker=True` property value. It will have the same
                `worker_index` as the original one. If True, the
                `ignore_worker_failures` setting will be ignored.
            max_num_worker_restarts: The maximum number of times a worker is allowed to
                be restarted (if `recreate_failed_workers` is True).
            delay_between_worker_restarts_s: The delay (in seconds) between two
                consecutive worker restarts (if `recreate_failed_workers` is True).
            restart_failed_sub_environments: If True and any sub-environment (within
                a vectorized env) throws any error during env stepping, the
                Sampler will try to restart the faulty sub-environment. This is done
                without disturbing the other (still intact) sub-environment and without
                the EnvRunner crashing.
            num_consecutive_worker_failures_tolerance: The number of consecutive times
                a rollout worker (or evaluation worker) failure is tolerated before
                finally crashing the Algorithm. Only useful if either
                `ignore_worker_failures` or `recreate_failed_workers` is True.
                Note that for `restart_failed_sub_environments` and sub-environment
                failures, the worker itself is NOT affected and won't throw any errors
                as the flawed sub-environment is silently restarted under the hood.
            worker_health_probe_timeout_s: Max amount of time we should spend waiting
                for health probe calls to finish. Health pings are very cheap, so the
                default is 1 minute.
            worker_restore_timeout_s: Max amount of time we should wait to restore
                states on recovered worker actors. Default is 30 mins.

        Returns:
            This updated AlgorithmConfig object.
        """
        if recreate_failed_workers is not NotProvided:
            self.recreate_failed_workers = recreate_failed_workers
        if max_num_worker_restarts is not NotProvided:
            self.max_num_worker_restarts = max_num_worker_restarts
        if delay_between_worker_restarts_s is not NotProvided:
            self.delay_between_worker_restarts_s = delay_between_worker_restarts_s
        if restart_failed_sub_environments is not NotProvided:
            self.restart_failed_sub_environments = restart_failed_sub_environments
        if num_consecutive_worker_failures_tolerance is not NotProvided:
            self.num_consecutive_worker_failures_tolerance = (
                num_consecutive_worker_failures_tolerance
            )
        if worker_health_probe_timeout_s is not NotProvided:
            self.worker_health_probe_timeout_s = worker_health_probe_timeout_s
        if worker_restore_timeout_s is not NotProvided:
            self.worker_restore_timeout_s = worker_restore_timeout_s

        return self

    @ExperimentalAPI
    def rl_module(
        self,
        *,
        rl_module_spec: Optional[RLModuleSpec] = NotProvided,
        # Deprecated arg.
        _enable_rl_module_api: Optional[bool] = NotProvided,
    ) -> "AlgorithmConfig":
        """Sets the config's RLModule settings.

        Args:
            rl_module_spec: The RLModule spec to use for this config. It can be either
                a SingleAgentRLModuleSpec or a MultiAgentRLModuleSpec. If the
                observation_space, action_space, catalog_class, or the model config is
                not specified it will be inferred from the env and other parts of the
                algorithm config object.

        Returns:
            This updated AlgorithmConfig object.
        """
        if rl_module_spec is not NotProvided:
            self._rl_module_spec = rl_module_spec

        if _enable_rl_module_api is not NotProvided:
            deprecation_warning(
                old="AlgorithmConfig.rl_module(_enable_rl_module_api=True|False)",
                new="AlgorithmConfig.experimental(_enable_new_api_stack=True|False)",
                error=True,
            )
        return self

    def experimental(
        self,
        *,
        _enable_new_api_stack: Optional[bool] = NotProvided,
        _tf_policy_handles_more_than_one_loss: Optional[bool] = NotProvided,
        _disable_preprocessor_api: Optional[bool] = NotProvided,
        _disable_action_flattening: Optional[bool] = NotProvided,
        _disable_initialize_loss_from_dummy_batch: Optional[bool] = NotProvided,
        # Deprecated args.
        _disable_execution_plan_api=None,
    ) -> "AlgorithmConfig":
        """Sets the config's experimental settings.

        Args:
            _enable_new_api_stack: Enables the new API stack, which will use RLModule
                (instead of ModelV2) as well as the multi-GPU capable Learner API
                (instead of using Policy to compute loss and update the model).
            _tf_policy_handles_more_than_one_loss: Experimental flag.
                If True, TFPolicy will handle more than one loss/optimizer.
                Set this to True, if you would like to return more than
                one loss term from your `loss_fn` and an equal number of optimizers
                from your `optimizer_fn`. In the future, the default for this will be
                True.
            _disable_preprocessor_api: Experimental flag.
                If True, no (observation) preprocessor will be created and
                observations will arrive in model as they are returned by the env.
                In the future, the default for this will be True.
            _disable_action_flattening: Experimental flag.
                If True, RLlib will no longer flatten the policy-computed actions into
                a single tensor (for storage in SampleCollectors/output files/etc..),
                but leave (possibly nested) actions as-is. Disabling flattening affects:
                - SampleCollectors: Have to store possibly nested action structs.
                - Models that have the previous action(s) as part of their input.
                - Algorithms reading from offline files (incl. action information).

        Returns:
            This updated AlgorithmConfig object.
        """
        if _disable_execution_plan_api is not None:
            deprecation_warning(
                old="config.experimental(_disable_execution_plan_api=...)",
                help="The execution plan API is no longer supported! Use subclassing "
                "of the `Algorithm` class and override the "
                "`Algorithm.training_step()` method instead.",
                error=True,
            )

        if _enable_new_api_stack is not NotProvided:
            self._enable_new_api_stack = _enable_new_api_stack

            if _enable_new_api_stack is True and self.exploration_config:
                self.__prior_exploration_config = self.exploration_config
                self.exploration_config = {}

            elif _enable_new_api_stack is False and not self.exploration_config:
                if self.__prior_exploration_config is not None:
                    self.exploration_config = self.__prior_exploration_config
                    self.__prior_exploration_config = None
                else:
                    logger.warning(
                        "config._enable_new_api_stack was set to False, but no prior "
                        "exploration config was found to be restored."
                    )

        if _tf_policy_handles_more_than_one_loss is not NotProvided:
            self._tf_policy_handles_more_than_one_loss = (
                _tf_policy_handles_more_than_one_loss
            )
        if _disable_preprocessor_api is not NotProvided:
            self._disable_preprocessor_api = _disable_preprocessor_api
        if _disable_action_flattening is not NotProvided:
            self._disable_action_flattening = _disable_action_flattening
        if _disable_initialize_loss_from_dummy_batch is not NotProvided:
            self._disable_initialize_loss_from_dummy_batch = (
                _disable_initialize_loss_from_dummy_batch
            )

        return self

    @property
    def rl_module_spec(self):
        default_rl_module_spec = self.get_default_rl_module_spec()
        _check_rl_module_spec(default_rl_module_spec)

        # `self._rl_module_spec` has been user defined (via call to `self.rl_module()`).
        if self._rl_module_spec is not None:
            # Merge provided RL Module spec class with defaults
            _check_rl_module_spec(self._rl_module_spec)
            # We can only merge if we have SingleAgentRLModuleSpecs.
            # TODO (sven): Support merging for MultiAgentRLModuleSpecs.
            if isinstance(self._rl_module_spec, SingleAgentRLModuleSpec):
                if isinstance(default_rl_module_spec, SingleAgentRLModuleSpec):
                    default_rl_module_spec.update(self._rl_module_spec)
                    return default_rl_module_spec
                elif isinstance(default_rl_module_spec, MultiAgentRLModuleSpec):
                    raise ValueError(
                        "Cannot merge MultiAgentRLModuleSpec with "
                        "SingleAgentRLModuleSpec!"
                    )
        # `self._rl_module_spec` has not been user defined -> return default one.
        else:
            return default_rl_module_spec

    @property
    def learner_class(self) -> Type["Learner"]:
        """Returns the Learner sub-class to use by this Algorithm.

        Either
        a) User sets a specific learner class via calling `.training(learner_class=...)`
        b) User leaves learner class unset (None) and the AlgorithmConfig itself
        figures out the actual learner class by calling its own
        `.get_default_learner_class()` method.
        """
        return self._learner_class or self.get_default_learner_class()

    @property
    def is_atari(self) -> bool:
        """True if if specified env is an Atari env."""

        # Not yet determined, try to figure this out.
        if self._is_atari is None:
            # Atari envs are usually specified via a string like "PongNoFrameskip-v4"
            # or "ALE/Breakout-v5".
            # We do NOT attempt to auto-detect Atari env for other specified types like
            # a callable, to avoid running heavy logics in validate().
            # For these cases, users can explicitly set `environment(atari=True)`.
            if type(self.env) is not str:
                return False
            try:
                env = gym.make(self.env)
            # Any gymnasium error -> Cannot be an Atari env.
            except gym.error.Error:
                return False

            self._is_atari = is_atari(env)
            # Clean up env's resources, if any.
            env.close()

        return self._is_atari

    @property
    def uses_new_env_runners(self):
        return self.env_runner_cls is not None and not issubclass(
            self.env_runner_cls, RolloutWorker
        )

    def get_rollout_fragment_length(self, worker_index: int = 0) -> int:
        """Automatically infers a proper rollout_fragment_length setting if "auto".

        Uses the simple formula:
        `rollout_fragment_length` = `train_batch_size` /
        (`num_envs_per_worker` * `num_rollout_workers`)

        If result is a fraction AND `worker_index` is provided, will make
        those workers add additional timesteps, such that the overall batch size (across
        the workers) will add up to exactly the `train_batch_size`.

        Returns:
            The user-provided `rollout_fragment_length` or a computed one (if user
            provided value is "auto"), making sure `train_batch_size` is reached
            exactly in each iteration.
        """
        if self.rollout_fragment_length == "auto":
            # Example:
            # 2 workers, 2 envs per worker, 2000 train batch size:
            # -> 2000 / 4 -> 500
            # 4 workers, 3 envs per worker, 2500 train batch size:
            # -> 2500 / 12 -> 208.333 -> diff=4 (208 * 12 = 2496)
            # -> worker 1: 209, workers 2-4: 208
            rollout_fragment_length = self.train_batch_size / (
                self.num_envs_per_worker * (self.num_rollout_workers or 1)
            )
            if int(rollout_fragment_length) != rollout_fragment_length:
                diff = self.train_batch_size - int(
                    rollout_fragment_length
                ) * self.num_envs_per_worker * (self.num_rollout_workers or 1)
                if (worker_index * self.num_envs_per_worker) <= diff:
                    return int(rollout_fragment_length) + 1
            return int(rollout_fragment_length)
        else:
            return self.rollout_fragment_length

    # TODO: Make evaluation_config as read-only property and replace the current
    #  self.evaluation_config a private variable.
    def get_evaluation_config_object(
        self,
    ) -> Optional["AlgorithmConfig"]:
        """Creates a full AlgorithmConfig object from `self.evaluation_config`.

        Returns:
            A fully valid AlgorithmConfig object that can be used for the evaluation
            WorkerSet. If `self` is already an evaluation config object, return None.
        """
        if self.in_evaluation:
            assert self.evaluation_config is None
            return None

        evaluation_config = self.evaluation_config
        # Already an AlgorithmConfig -> copy and use as-is.
        if isinstance(evaluation_config, AlgorithmConfig):
            eval_config_obj = evaluation_config.copy(copy_frozen=False)
        # Create unfrozen copy of self to be used as the to-be-returned eval
        # AlgorithmConfig.
        else:
            eval_config_obj = self.copy(copy_frozen=False)
            # Update with evaluation override settings:
            eval_config_obj.update_from_dict(evaluation_config or {})

        # Switch on the `in_evaluation` flag and remove `evaluation_config`
        # (set to None).
        eval_config_obj.in_evaluation = True
        eval_config_obj.evaluation_config = None

        # Evaluation duration unit: episodes.
        # Switch on `complete_episode` rollouts. Also, make sure
        # rollout fragments are short so we never have more than one
        # episode in one rollout.
        if self.evaluation_duration_unit == "episodes":
            eval_config_obj.batch_mode = "complete_episodes"
            eval_config_obj.rollout_fragment_length = 1
        # Evaluation duration unit: timesteps.
        # - Set `batch_mode=truncate_episodes` so we don't perform rollouts
        #   strictly along episode borders.
        # Set `rollout_fragment_length` such that desired steps are divided
        # equally amongst workers or - in "auto" duration mode - set it
        # to a reasonably small number (10), such that a single `sample()`
        # call doesn't take too much time and we can stop evaluation as soon
        # as possible after the train step is completed.
        else:
            eval_config_obj.batch_mode = "truncate_episodes"
            eval_config_obj.rollout_fragment_length = (
                10
                if self.evaluation_duration == "auto"
                else int(
                    math.ceil(
                        self.evaluation_duration / (self.evaluation_num_workers or 1)
                    )
                )
            )

        return eval_config_obj

    def get_multi_agent_setup(
        self,
        *,
        policies: Optional[MultiAgentPolicyConfigDict] = None,
        env: Optional[EnvType] = None,
        spaces: Optional[Dict[PolicyID, Tuple[Space, Space]]] = None,
        default_policy_class: Optional[Type[Policy]] = None,
    ) -> Tuple[MultiAgentPolicyConfigDict, Callable[[PolicyID, SampleBatchType], bool]]:
        r"""Compiles complete multi-agent config (dict) from the information in `self`.

        Infers the observation- and action spaces, the policy classes, and the policy's
        configs. The returned `MultiAgentPolicyConfigDict` is fully unified and strictly
        maps PolicyIDs to complete PolicySpec objects (with all their fields not-None).

        Examples:
        .. testcode::

            import gymnasium as gym
            from ray.rllib.algorithms.ppo import PPOConfig
            config = (
              PPOConfig()
              .environment("CartPole-v1")
              .framework("torch")
              .multi_agent(policies={"pol1", "pol2"}, policies_to_train=["pol1"])
            )
            policy_dict, is_policy_to_train = config.get_multi_agent_setup(
                env=gym.make("CartPole-v1"))
            is_policy_to_train("pol1")
            is_policy_to_train("pol2")

        Args:
            policies: An optional multi-agent `policies` dict, mapping policy IDs
                to PolicySpec objects. If not provided, will use `self.policies`
                instead. Note that the `policy_class`, `observation_space`, and
                `action_space` properties in these PolicySpecs may be None and must
                therefore be inferred here.
            env: An optional env instance, from which to infer the different spaces for
                the different policies. If not provided, will try to infer from
                `spaces`. Otherwise from `self.observation_space` and
                `self.action_space`. If no information on spaces can be infered, will
                raise an error.
            spaces: Optional dict mapping policy IDs to tuples of 1) observation space
                and 2) action space that should be used for the respective policy.
                These spaces were usually provided by an already instantiated remote
                EnvRunner. If not provided, will try to infer from `env`. Otherwise
                from `self.observation_space` and `self.action_space`. If no
                information on spaces can be inferred, will raise an error.
            default_policy_class: The Policy class to use should a PolicySpec have its
                policy_class property set to None.

        Returns:
            A tuple consisting of 1) a MultiAgentPolicyConfigDict and 2) a
            `is_policy_to_train(PolicyID, SampleBatchType) -> bool` callable.

        Raises:
            ValueError: In case, no spaces can be infered for the policy/ies.
            ValueError: In case, two agents in the env map to the same PolicyID
                (according to `self.policy_mapping_fn`), but have different action- or
                observation spaces according to the infered space information.
        """
        policies = copy.deepcopy(policies or self.policies)

        # Policies given as set/list/tuple (of PolicyIDs) -> Setup each policy
        # automatically via empty PolicySpec (will make RLlib infer observation- and
        # action spaces as well as the Policy's class).
        if isinstance(policies, (set, list, tuple)):
            policies = {pid: PolicySpec() for pid in policies}

        # Try extracting spaces from env or from given spaces dict.
        env_obs_space = None
        env_act_space = None

        # Env is a ray.remote: Get spaces via its (automatically added)
        # `_get_spaces()` method.
        if isinstance(env, ray.actor.ActorHandle):
            env_obs_space, env_act_space = ray.get(env._get_spaces.remote())
        # Normal env (gym.Env or MultiAgentEnv): These should have the
        # `observation_space` and `action_space` properties.
        elif env is not None:
            # `env` is a gymnasium.vector.Env.
            if hasattr(env, "single_observation_space") and isinstance(
                env.single_observation_space, gym.Space
            ):
                env_obs_space = env.single_observation_space
            # `env` is a gymnasium.Env.
            elif hasattr(env, "observation_space") and isinstance(
                env.observation_space, gym.Space
            ):
                env_obs_space = env.observation_space

            # `env` is a gymnasium.vector.Env.
            if hasattr(env, "single_action_space") and isinstance(
                env.single_action_space, gym.Space
            ):
                env_act_space = env.single_action_space
            # `env` is a gymnasium.Env.
            elif hasattr(env, "action_space") and isinstance(
                env.action_space, gym.Space
            ):
                env_act_space = env.action_space

        # Last resort: Try getting the env's spaces from the spaces
        # dict's special __env__ key.
        if spaces is not None:
            if env_obs_space is None:
                env_obs_space = spaces.get("__env__", [None])[0]
            if env_act_space is None:
                env_act_space = spaces.get("__env__", [None, None])[1]

        # Check each defined policy ID and unify its spec.
        for pid, policy_spec in policies.copy().items():
            # Convert to PolicySpec if plain list/tuple.
            if not isinstance(policy_spec, PolicySpec):
                policies[pid] = policy_spec = PolicySpec(*policy_spec)

            # Infer policy classes for policies dict, if not provided (None).
            if policy_spec.policy_class is None and default_policy_class is not None:
                policies[pid].policy_class = default_policy_class

            # In case - somehow - an old gym Space made it to here, convert it
            # to the corresponding gymnasium space.
            if old_gym and isinstance(policy_spec.observation_space, old_gym.Space):
                policies[
                    pid
                ].observation_space = convert_old_gym_space_to_gymnasium_space(
                    policy_spec.observation_space
                )
            # Infer observation space.
            elif policy_spec.observation_space is None:
                if spaces is not None and pid in spaces:
                    obs_space = spaces[pid][0]
                elif env_obs_space is not None:
                    # Multi-agent case AND different agents have different spaces:
                    # Need to reverse map spaces (for the different agents) to certain
                    # policy IDs.
                    if (
                        isinstance(env, MultiAgentEnv)
                        and hasattr(env, "_obs_space_in_preferred_format")
                        and env._obs_space_in_preferred_format
                    ):
                        obs_space = None
                        mapping_fn = self.policy_mapping_fn
                        one_obs_space = next(iter(env_obs_space.values()))
                        # If all obs spaces are the same anyways, just use the first
                        # single-agent space.
                        if all(s == one_obs_space for s in env_obs_space.values()):
                            obs_space = one_obs_space
                        # Otherwise, we have to match the policy ID with all possible
                        # agent IDs and find the agent ID that matches.
                        elif mapping_fn:
                            for aid in env.get_agent_ids():
                                # Match: Assign spaces for this agentID to the PolicyID.
                                if mapping_fn(aid, None, worker=None) == pid:
                                    # Make sure, different agents that map to the same
                                    # policy don't have different spaces.
                                    if (
                                        obs_space is not None
                                        and env_obs_space[aid] != obs_space
                                    ):
                                        raise ValueError(
                                            "Two agents in your environment map to the "
                                            "same policyID (as per your `policy_mapping"
                                            "_fn`), however, these agents also have "
                                            "different observation spaces!"
                                        )
                                    obs_space = env_obs_space[aid]
                    # Otherwise, just use env's obs space as-is.
                    else:
                        obs_space = env_obs_space
                # Space given directly in config.
                elif self.observation_space:
                    obs_space = self.observation_space
                else:
                    raise ValueError(
                        "`observation_space` not provided in PolicySpec for "
                        f"{pid} and env does not have an observation space OR "
                        "no spaces received from other workers' env(s) OR no "
                        "`observation_space` specified in config!"
                    )

                policies[pid].observation_space = obs_space

            # In case - somehow - an old gym Space made it to here, convert it
            # to the corresponding gymnasium space.
            if old_gym and isinstance(policy_spec.action_space, old_gym.Space):
                policies[pid].action_space = convert_old_gym_space_to_gymnasium_space(
                    policy_spec.action_space
                )
            # Infer action space.
            elif policy_spec.action_space is None:
                if spaces is not None and pid in spaces:
                    act_space = spaces[pid][1]
                elif env_act_space is not None:
                    # Multi-agent case AND different agents have different spaces:
                    # Need to reverse map spaces (for the different agents) to certain
                    # policy IDs.
                    if (
                        isinstance(env, MultiAgentEnv)
                        and hasattr(env, "_action_space_in_preferred_format")
                        and env._action_space_in_preferred_format
                    ):
                        act_space = None
                        mapping_fn = self.policy_mapping_fn
                        one_act_space = next(iter(env_act_space.values()))
                        # If all action spaces are the same anyways, just use the first
                        # single-agent space.
                        if all(s == one_act_space for s in env_act_space.values()):
                            act_space = one_act_space
                        # Otherwise, we have to match the policy ID with all possible
                        # agent IDs and find the agent ID that matches.
                        elif mapping_fn:
                            for aid in env.get_agent_ids():
                                # Match: Assign spaces for this AgentID to the PolicyID.
                                if mapping_fn(aid, None, worker=None) == pid:
                                    # Make sure, different agents that map to the same
                                    # policy don't have different spaces.
                                    if (
                                        act_space is not None
                                        and env_act_space[aid] != act_space
                                    ):
                                        raise ValueError(
                                            "Two agents in your environment map to the "
                                            "same policyID (as per your `policy_mapping"
                                            "_fn`), however, these agents also have "
                                            "different action spaces!"
                                        )
                                    act_space = env_act_space[aid]
                    # Otherwise, just use env's action space as-is.
                    else:
                        act_space = env_act_space
                elif self.action_space:
                    act_space = self.action_space
                else:
                    raise ValueError(
                        "`action_space` not provided in PolicySpec for "
                        f"{pid} and env does not have an action space OR "
                        "no spaces received from other workers' env(s) OR no "
                        "`action_space` specified in config!"
                    )
                policies[pid].action_space = act_space

            # Create entire AlgorithmConfig object from the provided override.
            # If None, use {} as override.
            if not isinstance(policies[pid].config, AlgorithmConfig):
                assert policies[pid].config is None or isinstance(
                    policies[pid].config, dict
                )
                policies[pid].config = self.copy(copy_frozen=False).update_from_dict(
                    policies[pid].config or {}
                )

        # If container given, construct a simple default callable returning True
        # if the PolicyID is found in the list/set of IDs.
        if self.policies_to_train is not None and not callable(self.policies_to_train):
            pols = set(self.policies_to_train)

            def is_policy_to_train(pid, batch=None):
                return pid in pols

        else:
            is_policy_to_train = self.policies_to_train

        return policies, is_policy_to_train

    # TODO: Move this to those algorithms that really need this, which is currently
    #  only A2C and PG.
    def validate_train_batch_size_vs_rollout_fragment_length(self) -> None:
        """Detects mismatches for `train_batch_size` vs `rollout_fragment_length`.

        Only applicable for algorithms, whose train_batch_size should be directly
        dependent on rollout_fragment_length (synchronous sampling, on-policy PG algos).

        If rollout_fragment_length != "auto", makes sure that the product of
        `rollout_fragment_length` x `num_rollout_workers` x `num_envs_per_worker`
        roughly (10%) matches the provided `train_batch_size`. Otherwise, errors with
        asking the user to set rollout_fragment_length to `auto` or to a matching
        value.

        Also, only checks this if `train_batch_size` > 0 (DDPPO sets this
        to -1 to auto-calculate the actual batch size later).

        Raises:
            ValueError: If there is a mismatch between user provided
            `rollout_fragment_length` and `train_batch_size`.
        """
        if (
            self.rollout_fragment_length != "auto"
            and not self.in_evaluation
            and self.train_batch_size > 0
        ):
            min_batch_size = (
                max(self.num_rollout_workers, 1)
                * self.num_envs_per_worker
                * self.rollout_fragment_length
            )
            batch_size = min_batch_size
            while batch_size < self.train_batch_size:
                batch_size += min_batch_size
            if (
                batch_size - self.train_batch_size > 0.1 * self.train_batch_size
                or batch_size - min_batch_size - self.train_batch_size
                > (0.1 * self.train_batch_size)
            ):
                suggested_rollout_fragment_length = self.train_batch_size // (
                    self.num_envs_per_worker * (self.num_rollout_workers or 1)
                )
                raise ValueError(
                    f"Your desired `train_batch_size` ({self.train_batch_size}) or a "
                    "value 10% off of that cannot be achieved with your other "
                    f"settings (num_rollout_workers={self.num_rollout_workers}; "
                    f"num_envs_per_worker={self.num_envs_per_worker}; "
                    f"rollout_fragment_length={self.rollout_fragment_length})! "
                    "Try setting `rollout_fragment_length` to 'auto' OR "
                    f"{suggested_rollout_fragment_length}."
                )

    def get_torch_compile_worker_config(self):
        """Returns the TorchCompileConfig to use on workers."""

        from ray.rllib.core.rl_module.torch.torch_compile_config import (
            TorchCompileConfig,
        )

        return TorchCompileConfig(
            torch_dynamo_backend=self.torch_compile_worker_dynamo_backend,
            torch_dynamo_mode=self.torch_compile_worker_dynamo_mode,
        )

    def get_default_rl_module_spec(self) -> RLModuleSpec:
        """Returns the RLModule spec to use for this algorithm.

        Override this method in the sub-class to return the RLModule spec given
        the input framework.

        Returns:
            The RLModuleSpec (SingleAgentRLModuleSpec or MultiAgentRLModuleSpec) to use
            for this algorithm's RLModule.
        """
        raise NotImplementedError

    def get_default_learner_class(self) -> Union[Type["Learner"], str]:
        """Returns the Learner class to use for this algorithm.

        Override this method in the sub-class to return the Learner class type given
        the input framework.

        Returns:
            The Learner class to use for this algorithm either as a class type or as
            a string (e.g. ray.rllib.core.learner.testing.torch.BC).
        """
        raise NotImplementedError

    def get_marl_module_spec(
        self,
        *,
        policy_dict: Optional[Dict[str, PolicySpec]] = None,
        single_agent_rl_module_spec: Optional[SingleAgentRLModuleSpec] = None,
        env: Optional[EnvType] = None,
        spaces: Optional[Dict[PolicyID, Tuple[Space, Space]]] = None,
    ) -> MultiAgentRLModuleSpec:
        """Returns the MultiAgentRLModule spec based on the given policy spec dict.

        policy_dict could be a partial dict of the policies that we need to turn into
        an equivalent multi-agent RLModule spec.

        Args:
            policy_dict: The policy spec dict. Using this dict, we can determine the
                inferred values for observation_space, action_space, and config for
                each policy. If the module spec does not have these values specified,
                they will get auto-filled with these values obtrained from the policy
                spec dict. Here we are relying on the policy's logic for infering these
                values from other sources of information (e.g. environement)
            single_agent_rl_module_spec: The SingleAgentRLModuleSpec to use for
                constructing a MultiAgentRLModuleSpec. If None, the already
                configured spec (`self._rl_module_spec`) or the default RLModuleSpec for
                this algorithm (`self.get_default_rl_module_spec()`) will be used.
            env: An optional env instance, from which to infer the different spaces for
                the different SingleAgentRLModules. If not provided, will try to infer
                from `spaces`. Otherwise from `self.observation_space` and
                `self.action_space`. If no information on spaces can be infered, will
                raise an error.
            spaces: Optional dict mapping policy IDs to tuples of 1) observation space
                and 2) action space that should be used for the respective policy.
                These spaces were usually provided by an already instantiated remote
                EnvRunner. If not provided, will try to infer from `env`. Otherwise
                from `self.observation_space` and `self.action_space`. If no
                information on spaces can be inferred, will raise an error.
        """
        # TODO (Kourosh,sven): When we replace policy entirely there will be no need for
        #  this function to map policy_dict to marl_module_specs anymore. The module
        #  spec will be directly given by the user or inferred from env and spaces.
        if policy_dict is None:
            policy_dict, _ = self.get_multi_agent_setup(env=env, spaces=spaces)

        # TODO (Kourosh): Raise an error if the config is not frozen
        # If the module is single-agent convert it to multi-agent spec

        # The default RLModuleSpec (might be multi-agent or single-agent).
        default_rl_module_spec = self.get_default_rl_module_spec()
        # The currently configured RLModuleSpec (might be multi-agent or single-agent).
        # If None, use the default one.
        current_rl_module_spec = self._rl_module_spec or default_rl_module_spec

        # Algorithm is currently setup as a single-agent one.
        if isinstance(current_rl_module_spec, SingleAgentRLModuleSpec):
            # Use either the provided `single_agent_rl_module_spec` (a
            # SingleAgentRLModuleSpec), the currently configured one of this
            # AlgorithmConfig object, or the default one.
            single_agent_rl_module_spec = (
                single_agent_rl_module_spec or current_rl_module_spec
            )
            # Now construct the proper MultiAgentRLModuleSpec.
            marl_module_spec = MultiAgentRLModuleSpec(
                module_specs={
                    k: copy.deepcopy(single_agent_rl_module_spec)
                    for k in policy_dict.keys()
                },
            )

        # Algorithm is currently setup as a multi-agent one.
        else:
            # The user currently has a MultiAgentSpec setup (either via
            # self._rl_module_spec or the default spec of this AlgorithmConfig).
            assert isinstance(current_rl_module_spec, MultiAgentRLModuleSpec)

            # Default is single-agent but the user has provided a multi-agent spec
            # so the use-case is multi-agent.
            if isinstance(default_rl_module_spec, SingleAgentRLModuleSpec):
                # The individual (single-agent) module specs are defined by the user
                # in the currently setup MultiAgentRLModuleSpec -> Use that
                # SingleAgentRLModuleSpec.
                if isinstance(
                    current_rl_module_spec.module_specs, SingleAgentRLModuleSpec
                ):
                    single_agent_spec = single_agent_rl_module_spec or (
                        current_rl_module_spec.module_specs
                    )
                    module_specs = {
                        k: copy.deepcopy(single_agent_spec) for k in policy_dict.keys()
                    }

                # The individual (single-agent) module specs have not been configured
                # via this AlgorithmConfig object -> Use provided single-agent spec or
                # the the default spec (which is also a SingleAgentRLModuleSpec in this
                # case).
                else:
                    single_agent_spec = (
                        single_agent_rl_module_spec or default_rl_module_spec
                    )
                    module_specs = {
                        k: copy.deepcopy(
                            current_rl_module_spec.module_specs.get(
                                k, single_agent_spec
                            )
                        )
                        for k in policy_dict.keys()
                    }

                # Now construct the proper MultiAgentRLModuleSpec.
                # We need to infer the multi-agent class from `current_rl_module_spec`
                # and fill in the module_specs dict.
                marl_module_spec = current_rl_module_spec.__class__(
                    marl_module_class=current_rl_module_spec.marl_module_class,
                    module_specs=module_specs,
                    modules_to_load=current_rl_module_spec.modules_to_load,
                    load_state_path=current_rl_module_spec.load_state_path,
                )

            # Default is multi-agent and user wants to override it -> Don't use the
            # default.
            else:
                # Use has given an override SingleAgentRLModuleSpec -> Use this to
                # construct the individual RLModules within the MultiAgentRLModuleSpec.
                if single_agent_rl_module_spec is not None:
                    pass
                # User has NOT provided an override SingleAgentRLModuleSpec.
                else:
                    # But the currently setup multi-agent spec has a SingleAgentRLModule
                    # spec defined -> Use that to construct the individual RLModules
                    # within the MultiAgentRLModuleSpec.
                    if isinstance(
                        current_rl_module_spec.module_specs, SingleAgentRLModuleSpec
                    ):
                        # The individual module specs are not given, it is given as one
                        # SingleAgentRLModuleSpec to be re-used for all
                        single_agent_rl_module_spec = (
                            current_rl_module_spec.module_specs
                        )
                    # The currently setup multi-agent spec has NO
                    # SingleAgentRLModuleSpec in it -> Error (there is no way we can
                    # infer this information from anywhere at this point).
                    else:
                        raise ValueError(
                            "We have a MultiAgentRLModuleSpec "
                            f"({current_rl_module_spec}), but no "
                            "`SingleAgentRLModuleSpec`s to compile the individual "
                            "RLModules' specs! Use "
                            "`AlgorithmConfig.get_marl_module_spec("
                            "policy_dict=.., single_agent_rl_module_spec=..)`."
                        )

                # Now construct the proper MultiAgentRLModuleSpec.
                marl_module_spec = current_rl_module_spec.__class__(
                    marl_module_class=current_rl_module_spec.marl_module_class,
                    module_specs={
                        k: copy.deepcopy(single_agent_rl_module_spec)
                        for k in policy_dict.keys()
                    },
                    modules_to_load=current_rl_module_spec.modules_to_load,
                    load_state_path=current_rl_module_spec.load_state_path,
                )

        # Make sure that policy_dict and marl_module_spec have similar keys
        if set(policy_dict.keys()) != set(marl_module_spec.module_specs.keys()):
            raise ValueError(
                "Policy dict and module spec have different keys! \n"
                f"policy_dict keys: {list(policy_dict.keys())} \n"
                f"module_spec keys: {list(marl_module_spec.module_specs.keys())}"
            )

        # Fill in the missing values from the specs that we already have. By combining
        # PolicySpecs and the default RLModuleSpec.

        for module_id in policy_dict:
            policy_spec = policy_dict[module_id]
            module_spec = marl_module_spec.module_specs[module_id]
            if module_spec.module_class is None:
                if isinstance(default_rl_module_spec, SingleAgentRLModuleSpec):
                    module_spec.module_class = default_rl_module_spec.module_class
                elif isinstance(
                    default_rl_module_spec.module_specs, SingleAgentRLModuleSpec
                ):
                    module_class = default_rl_module_spec.module_specs.module_class
                    # This should be already checked in validate() but we check it
                    # again here just in case
                    if module_class is None:
                        raise ValueError(
                            "The default rl_module spec cannot have an empty "
                            "module_class under its SingleAgentRLModuleSpec."
                        )
                    module_spec.module_class = module_class
                elif module_id in default_rl_module_spec.module_specs:
                    module_spec.module_class = default_rl_module_spec.module_specs[
                        module_id
                    ].module_class
                else:
                    raise ValueError(
                        f"Module class for module {module_id} cannot be inferred. "
                        f"It is neither provided in the rl_module_spec that "
                        "is passed in nor in the default module spec used in "
                        "the algorithm."
                    )
            if module_spec.catalog_class is None:
                if isinstance(default_rl_module_spec, SingleAgentRLModuleSpec):
                    module_spec.catalog_class = default_rl_module_spec.catalog_class
                elif isinstance(
                    default_rl_module_spec.module_specs, SingleAgentRLModuleSpec
                ):
                    catalog_class = default_rl_module_spec.module_specs.catalog_class
                    module_spec.catalog_class = catalog_class
                elif module_id in default_rl_module_spec.module_specs:
                    module_spec.catalog_class = default_rl_module_spec.module_specs[
                        module_id
                    ].catalog_class
                else:
                    raise ValueError(
                        f"Catalog class for module {module_id} cannot be inferred. "
                        f"It is neither provided in the rl_module_spec that "
                        "is passed in nor in the default module spec used in "
                        "the algorithm."
                    )

            if module_spec.observation_space is None:
                module_spec.observation_space = policy_spec.observation_space
            if module_spec.action_space is None:
                module_spec.action_space = policy_spec.action_space
            if module_spec.model_config_dict is None:
                module_spec.model_config_dict = policy_spec.config.get("model", {})

        return marl_module_spec

    def __setattr__(self, key, value):
        """Gatekeeper in case we are in frozen state and need to error."""

        # If we are frozen, do not allow to set any attributes anymore.
        if hasattr(self, "_is_frozen") and self._is_frozen:
            # TODO: Remove `simple_optimizer` entirely.
            #  Remove need to set `worker_index` in RolloutWorker's c'tor.
            if key not in ["simple_optimizer", "worker_index", "_is_frozen"]:
                raise AttributeError(
                    f"Cannot set attribute ({key}) of an already frozen "
                    "AlgorithmConfig!"
                )
        # Backward compatibility for checkpoints taken with wheels, in which
        # `self.rl_module_spec` was still settable (now it's a property).
        if key == "rl_module_spec":
            key = "_rl_module_spec"

        super().__setattr__(key, value)

    def __getitem__(self, item):
        """Shim method to still support accessing properties by key lookup.

        This way, an AlgorithmConfig object can still be used as if a dict, e.g.
        by Ray Tune.

        Examples:
            .. testcode::

                from ray.rllib.algorithms.algorithm_config import AlgorithmConfig
                config = AlgorithmConfig()
                print(config["lr"])

            .. testoutput::

                0.001
        """
        # TODO: Uncomment this once all algorithms use AlgorithmConfigs under the
        #  hood (as well as Ray Tune).
        # if log_once("algo_config_getitem"):
        #    logger.warning(
        #        "AlgorithmConfig objects should NOT be used as dict! "
        #        f"Try accessing `{item}` directly as a property."
        #    )
        # In case user accesses "old" keys, e.g. "num_workers", which need to
        # be translated to their correct property names.
        item = self._translate_special_keys(item)
        return getattr(self, item)

    def __setitem__(self, key, value):
        # TODO: Remove comments once all methods/functions only support
        #  AlgorithmConfigs and there is no more ambiguity anywhere in the code
        #  on whether an AlgorithmConfig is used or an old python config dict.
        # raise AttributeError(
        #    "AlgorithmConfig objects should not have their values set like dicts"
        #    f"(`config['{key}'] = {value}`), "
        #    f"but via setting their properties directly (config.{prop} = {value})."
        # )
        if key == "multiagent":
            raise AttributeError(
                "Cannot set `multiagent` key in an AlgorithmConfig!\nTry setting "
                "the multi-agent components of your AlgorithmConfig object via the "
                "`multi_agent()` method and its arguments.\nE.g. `config.multi_agent("
                "policies=.., policy_mapping_fn.., policies_to_train=..)`."
            )
        super().__setattr__(key, value)

    def __contains__(self, item) -> bool:
        """Shim method to help pretend we are a dict."""
        prop = self._translate_special_keys(item, warn_deprecated=False)
        return hasattr(self, prop)

    def get(self, key, default=None):
        """Shim method to help pretend we are a dict."""
        prop = self._translate_special_keys(key, warn_deprecated=False)
        return getattr(self, prop, default)

    def pop(self, key, default=None):
        """Shim method to help pretend we are a dict."""
        return self.get(key, default)

    def keys(self):
        """Shim method to help pretend we are a dict."""
        return self.to_dict().keys()

    def values(self):
        """Shim method to help pretend we are a dict."""
        return self.to_dict().values()

    def items(self):
        """Shim method to help pretend we are a dict."""
        return self.to_dict().items()

    # -----------------------------------------------------------
    # Various validation methods for different types of settings.
    # -----------------------------------------------------------
    def _validate_framework_settings(self) -> None:
        """Validates framework settings and checks whether framework is installed."""
        _tf1, _tf, _tfv = None, None, None
        _torch = None
        if self.framework_str not in {"tf", "tf2"} and self.framework_str != "torch":
            return
        elif self.framework_str in {"tf", "tf2"}:
            _tf1, _tf, _tfv = try_import_tf()
        else:
            _torch, _ = try_import_torch()

        # Can not use "tf" with learner API.
        if self.framework_str == "tf" and self._enable_new_api_stack:
            raise ValueError(
                "Cannot use `framework=tf` with the new API stack! Either switch to tf2"
                " via `config.framework('tf2')` OR disable the new API stack via "
                "`config.experimental(_enable_new_api_stack=False)`."
            )

        # Check if torch framework supports torch.compile.
        if (
            _torch is not None
            and self.framework_str == "torch"
            and version.parse(_torch.__version__) < TORCH_COMPILE_REQUIRED_VERSION
            and (self.torch_compile_learner or self.torch_compile_worker)
        ):
            raise ValueError("torch.compile is only supported from torch 2.0.0")

        # Make sure the Learner's torch-what-to-compile setting is supported.
        if self.torch_compile_learner:
            from ray.rllib.core.learner.torch.torch_learner import (
                TorchCompileWhatToCompile,
            )

            if self.torch_compile_learner_what_to_compile not in [
                TorchCompileWhatToCompile.FORWARD_TRAIN,
                TorchCompileWhatToCompile.COMPLETE_UPDATE,
            ]:
                raise ValueError(
                    f"`config.torch_compile_learner_what_to_compile` must be one of ["
                    f"TorchCompileWhatToCompile.forward_train, "
                    f"TorchCompileWhatToCompile.complete_update] but is"
                    f" {self.torch_compile_learner_what_to_compile}"
                )

        self._check_if_correct_nn_framework_installed(_tf1, _tf, _torch)
        self._resolve_tf_settings(_tf1, _tfv)

    def _validate_resources_settings(self):
        """Checks, whether resources related settings make sense."""

        # TODO @Avnishn: This is a short-term work around due to
        #  https://github.com/ray-project/ray/issues/35409
        #  Remove this once we are able to specify placement group bundle index in RLlib
        if (
            self.num_cpus_per_learner_worker > 1
            and self.num_gpus_per_learner_worker > 0
        ):
            raise ValueError(
                "Cannot set both `num_cpus_per_learner_worker` > 1 and "
                " `num_gpus_per_learner_worker` > 0! Either set "
                "`num_cpus_per_learner_worker` > 1 (and `num_gpus_per_learner_worker`"
                "=0) OR set `num_gpus_per_learner_worker` > 0 (and leave "
                "`num_cpus_per_learner_worker` at its default value of 1). "
                "This is due to issues with placement group fragmentation. See "
                "https://github.com/ray-project/ray/issues/35409 for more details."
            )

        # Make sure the resource requirements for learner_group is valid.
        if self.num_learner_workers == 0 and self.num_gpus_per_worker > 1:
            raise ValueError(
                "num_gpus_per_worker must be 0 (cpu) or 1 (gpu) when using local mode "
                "(i.e. num_learner_workers = 0)"
            )

    def _validate_multi_agent_settings(self):
        """Checks, whether multi-agent related settings make sense."""

        # Check `policies_to_train` for invalid entries.
        if isinstance(self.policies_to_train, (list, set, tuple)):
            for pid in self.policies_to_train:
                if pid not in self.policies:
                    raise ValueError(
                        "`config.multi_agent(policies_to_train=..)` contains "
                        f"policy ID ({pid}) that was not defined in "
                        f"`config.multi_agent(policies=..)`!"
                    )

    def _validate_evaluation_settings(self):
        """Checks, whether evaluation related settings make sense."""
        if (
            self.evaluation_interval
            and self.env_runner_cls is not None
            and not issubclass(self.env_runner_cls, RolloutWorker)
            and not self.enable_async_evaluation
        ):
            raise ValueError(
                "When using an EnvRunner class that's not a subclass of `RolloutWorker`"
                f"(yours is {self.env_runner_cls.__name__}), "
                "`config.enable_async_evaluation` must be set to True! Call "
                "`config.evaluation(enable_async_evaluation=True) on your config "
                "object to fix this problem."
            )

        # If async evaluation is enabled, custom_eval_functions are not allowed.
        if self.enable_async_evaluation and self.custom_evaluation_function:
            raise ValueError(
                "`config.custom_evaluation_function` not supported in combination "
                "with `enable_async_evaluation=True` config setting!"
            )

        # If `evaluation_num_workers` > 0, warn if `evaluation_interval` is
        # None.
        if self.evaluation_num_workers > 0 and not self.evaluation_interval:
            logger.warning(
                f"You have specified {self.evaluation_num_workers} "
                "evaluation workers, but your `evaluation_interval` is None! "
                "Therefore, evaluation will not occur automatically with each"
                " call to `Algorithm.train()`. Instead, you will have to call "
                "`Algorithm.evaluate()` manually in order to trigger an "
                "evaluation run."
            )
        # If `evaluation_num_workers=0` and
        # `evaluation_parallel_to_training=True`, warn that you need
        # at least one remote eval worker for parallel training and
        # evaluation, and set `evaluation_parallel_to_training` to False.
        elif self.evaluation_num_workers == 0 and self.evaluation_parallel_to_training:
            raise ValueError(
                "`evaluation_parallel_to_training` can only be done if "
                "`evaluation_num_workers` > 0! Try setting "
                "`config.evaluation_parallel_to_training` to False."
            )

        # If `evaluation_duration=auto`, error if
        # `evaluation_parallel_to_training=False`.
        if self.evaluation_duration == "auto":
            if not self.evaluation_parallel_to_training:
                raise ValueError(
                    "`evaluation_duration=auto` not supported for "
                    "`evaluation_parallel_to_training=False`!"
                )
        # Make sure, it's an int otherwise.
        elif (
            not isinstance(self.evaluation_duration, int)
            or self.evaluation_duration <= 0
        ):
            raise ValueError(
                f"`evaluation_duration` ({self.evaluation_duration}) must be an "
                f"int and >0!"
            )

    def _validate_input_settings(self):
        """Checks, whether input related settings make sense."""

        if self.input_ == "sampler" and self.off_policy_estimation_methods:
            raise ValueError(
                "Off-policy estimation methods can only be used if the input is a "
                "dataset. We currently do not support applying off_policy_estimation_"
                "method on a sampler input."
            )

        if self.input_ == "dataset":
            # If we need to read a ray dataset set the parallelism and
            # num_cpus_per_read_task from rollout worker settings
            self.input_config["num_cpus_per_read_task"] = self.num_cpus_per_worker
            if self.in_evaluation:
                # If using dataset for evaluation, the parallelism gets set to
                # evaluation_num_workers for backward compatibility and num_cpus gets
                # set to num_cpus_per_worker from rollout worker. User only needs to
                # set evaluation_num_workers.
                self.input_config["parallelism"] = self.evaluation_num_workers or 1
            else:
                # If using dataset for training, the parallelism and num_cpus gets set
                # based on rollout worker parameters. This is for backwards
                # compatibility for now. User only needs to set num_rollout_workers.
                self.input_config["parallelism"] = self.num_rollout_workers or 1

    def _validate_new_api_stack_settings(self):
        """Checks, whether settings related to the new API stack make sense."""

        if not self._enable_new_api_stack:
            # Throw a warning if the user has used `self.rl_module(rl_module_spec=...)`
            # but has not enabled the new API stack at the same time.
            if self._rl_module_spec is not None:
                logger.warning(
                    "You have setup a RLModuleSpec (via calling "
                    "`config.rl_module(...)`), but have not enabled the new API stack. "
                    "To enable it, call `config.experimental(_enable_new_api_stack="
                    "True)`."
                )
            # Throw a warning if the user has used `self.training(learner_class=...)`
            # but has not enabled the new API stack at the same time.
            if self._learner_class is not None:
                logger.warning(
                    "You specified a custom Learner class (via "
                    f"`AlgorithmConfig.training(learner_class={self._learner_class})`, "
                    f"but have the new API stack disabled. You need to enable it via "
                    "`AlgorithmConfig.experimental(_enable_new_api_stack=True)`."
                )
            # Early out. The rest of this method is only for _enable_new_api_stack=True.
            return

        # New API stack (RLModule, Learner APIs) only works with connectors.
        if not self.enable_connectors:
            raise ValueError(
                "The new API stack (RLModule and Learner APIs) only works with "
                "connectors! Please enable connectors via "
                "`config.rollouts(enable_connectors=True)`."
            )

        # LR-schedule checking.
        Scheduler.validate(
            fixed_value_or_schedule=self.lr,
            setting_name="lr",
            description="learning rate",
        )

        # This is not compatible with RLModules, which all have a method
        # `forward_exploration` to specify custom exploration behavior.
        if self.exploration_config:
            raise ValueError(
                "When the RLModule API is enabled, exploration_config can not be "
                "set. If you want to implement custom exploration behaviour, "
                "please modify the `forward_exploration` method of the "
                "RLModule at hand. On configs that have a default exploration "
                "config, this must be done via "
                "`config.exploration_config={}`."
            )

        not_compatible_w_rlm_msg = (
            "Cannot use `{}` option with the new API stack (RLModule and "
            "Learner APIs)! `{}` is part of the ModelV2 API and Policy API,"
            " which are not compatible with the new API stack. You can either "
            "deactivate the new stack via `config.experimental( "
            "_enable_new_api_stack=False)`,"
            "or use the new stack (incl. RLModule API) and implement your "
            "custom model as an RLModule."
        )

        if self.model["custom_model"] is not None:
            raise ValueError(
                not_compatible_w_rlm_msg.format("custom_model", "custom_model")
            )

        if self.model["custom_model_config"] != {}:
            raise ValueError(
                not_compatible_w_rlm_msg.format(
                    "custom_model_config", "custom_model_config"
                )
            )

    # TODO (sven): Once everything is on the new API stack, we won't need this method
    #  anymore.
    def _validate_to_be_deprecated_settings(self):
        if self.preprocessor_pref not in ["rllib", "deepmind", None]:
            raise ValueError(
                "`config.preprocessor_pref` must be either 'rllib', 'deepmind' or None!"
            )

        # Check model config.
        # If no preprocessing, propagate into model's config as well
        # (so model will know, whether inputs are preprocessed or not).
        if self._disable_preprocessor_api is True:
            self.model["_disable_preprocessor_api"] = True
        # If no action flattening, propagate into model's config as well
        # (so model will know, whether action inputs are already flattened or
        # not).
        if self._disable_action_flattening is True:
            self.model["_disable_action_flattening"] = True
        if self.model.get("custom_preprocessor"):
            deprecation_warning(
                old="AlgorithmConfig.training(model={'custom_preprocessor': ...})",
                help="Custom preprocessors are deprecated, "
                "since they sometimes conflict with the built-in "
                "preprocessors for handling complex observation spaces. "
                "Please use wrapper classes around your environment "
                "instead.",
                error=True,
            )

        # Multi-GPU settings.
        if self.simple_optimizer is True:
            pass
        # Multi-GPU setting: Must use MultiGPUTrainOneStep.
        elif not self._enable_new_api_stack and self.num_gpus > 1:
            # TODO: AlphaStar uses >1 GPUs differently (1 per policy actor), so this is
            #  ok for tf2 here.
            #  Remove this hacky check, once we have fully moved to the Learner API.
            if self.framework_str == "tf2" and type(self).__name__ != "AlphaStar":
                raise ValueError(
                    "`num_gpus` > 1 not supported yet for "
                    f"framework={self.framework_str}!"
                )
            elif self.simple_optimizer is True:
                raise ValueError(
                    "Cannot use `simple_optimizer` if `num_gpus` > 1! "
                    "Consider not setting `simple_optimizer` in your config."
                )
            self.simple_optimizer = False
        # Auto-setting: Use simple-optimizer for tf-eager or multiagent,
        # otherwise: MultiGPUTrainOneStep (if supported by the algo's execution
        # plan).
        elif self.simple_optimizer == DEPRECATED_VALUE:
            # tf-eager: Must use simple optimizer.
            if self.framework_str not in ["tf", "torch"]:
                self.simple_optimizer = True
            # Multi-agent case: Try using MultiGPU optimizer (only
            # if all policies used are DynamicTFPolicies or TorchPolicies).
            elif self.is_multi_agent():
                from ray.rllib.policy.dynamic_tf_policy import DynamicTFPolicy
                from ray.rllib.policy.torch_policy import TorchPolicy

                default_policy_cls = None
                if self.algo_class:
                    default_policy_cls = self.algo_class.get_default_policy_class(self)

                policies = self.policies
                policy_specs = (
                    [
                        PolicySpec(*spec) if isinstance(spec, (tuple, list)) else spec
                        for spec in policies.values()
                    ]
                    if isinstance(policies, dict)
                    else [PolicySpec() for _ in policies]
                )

                if any(
                    (spec.policy_class or default_policy_cls) is None
                    or not issubclass(
                        spec.policy_class or default_policy_cls,
                        (DynamicTFPolicy, TorchPolicy),
                    )
                    for spec in policy_specs
                ):
                    self.simple_optimizer = True
                else:
                    self.simple_optimizer = False
            else:
                self.simple_optimizer = False

        # User manually set simple-optimizer to False -> Error if tf-eager.
        elif self.simple_optimizer is False:
            if self.framework_str == "tf2":
                raise ValueError(
                    "`simple_optimizer=False` not supported for "
                    f"config.framework({self.framework_str})!"
                )

    @staticmethod
    def _serialize_dict(config):
        # Serialize classes to classpaths:
        config["callbacks"] = serialize_type(config["callbacks"])
        config["sample_collector"] = serialize_type(config["sample_collector"])
        if isinstance(config["env"], type):
            config["env"] = serialize_type(config["env"])
        if "replay_buffer_config" in config and (
            isinstance(config["replay_buffer_config"].get("type"), type)
        ):
            config["replay_buffer_config"]["type"] = serialize_type(
                config["replay_buffer_config"]["type"]
            )
        if isinstance(config["exploration_config"].get("type"), type):
            config["exploration_config"]["type"] = serialize_type(
                config["exploration_config"]["type"]
            )
        if isinstance(config["model"].get("custom_model"), type):
            config["model"]["custom_model"] = serialize_type(
                config["model"]["custom_model"]
            )

        # List'ify `policies`, iff a set or tuple (these types are not JSON'able).
        ma_config = config.get("multiagent")
        if ma_config is not None:
            if isinstance(ma_config.get("policies"), (set, tuple)):
                ma_config["policies"] = list(ma_config["policies"])
            # Do NOT serialize functions/lambdas.
            if ma_config.get("policy_mapping_fn"):
                ma_config["policy_mapping_fn"] = NOT_SERIALIZABLE
            if ma_config.get("policies_to_train"):
                ma_config["policies_to_train"] = NOT_SERIALIZABLE
        # However, if these "multiagent" settings have been provided directly
        # on the top-level (as they should), we override the settings under
        # "multiagent". Note that the "multiagent" key should no longer be used anyways.
        if isinstance(config.get("policies"), (set, tuple)):
            config["policies"] = list(config["policies"])
        # Do NOT serialize functions/lambdas.
        if config.get("policy_mapping_fn"):
            config["policy_mapping_fn"] = NOT_SERIALIZABLE
        if config.get("policies_to_train"):
            config["policies_to_train"] = NOT_SERIALIZABLE

        return config

    @staticmethod
    def _translate_special_keys(key: str, warn_deprecated: bool = True) -> str:
        # Handle special key (str) -> `AlgorithmConfig.[some_property]` cases.
        if key == "callbacks":
            key = "callbacks_class"
        elif key == "create_env_on_driver":
            key = "create_env_on_local_worker"
        elif key == "custom_eval_function":
            key = "custom_evaluation_function"
        elif key == "framework":
            key = "framework_str"
        elif key == "input":
            key = "input_"
        elif key == "lambda":
            key = "lambda_"
        elif key == "num_cpus_for_driver":
            key = "num_cpus_for_local_worker"
        elif key == "num_workers":
            key = "num_rollout_workers"

        # Deprecated keys.
        if warn_deprecated:
            if key == "collect_metrics_timeout":
                deprecation_warning(
                    old="collect_metrics_timeout",
                    new="metrics_episode_collection_timeout_s",
                    error=True,
                )
            elif key == "metrics_smoothing_episodes":
                deprecation_warning(
                    old="config.metrics_smoothing_episodes",
                    new="config.metrics_num_episodes_for_smoothing",
                    error=True,
                )
            elif key == "min_iter_time_s":
                deprecation_warning(
                    old="config.min_iter_time_s",
                    new="config.min_time_s_per_iteration",
                    error=True,
                )
            elif key == "min_time_s_per_reporting":
                deprecation_warning(
                    old="config.min_time_s_per_reporting",
                    new="config.min_time_s_per_iteration",
                    error=True,
                )
            elif key == "min_sample_timesteps_per_reporting":
                deprecation_warning(
                    old="config.min_sample_timesteps_per_reporting",
                    new="config.min_sample_timesteps_per_iteration",
                    error=True,
                )
            elif key == "min_train_timesteps_per_reporting":
                deprecation_warning(
                    old="config.min_train_timesteps_per_reporting",
                    new="config.min_train_timesteps_per_iteration",
                    error=True,
                )
            elif key == "timesteps_per_iteration":
                deprecation_warning(
                    old="config.timesteps_per_iteration",
                    new="`config.min_sample_timesteps_per_iteration` OR "
                    "`config.min_train_timesteps_per_iteration`",
                    error=True,
                )
            elif key == "evaluation_num_episodes":
                deprecation_warning(
                    old="config.evaluation_num_episodes",
                    new="`config.evaluation_duration` and "
                    "`config.evaluation_duration_unit=episodes`",
                    error=True,
                )

        return key

    def _check_if_correct_nn_framework_installed(self, _tf1, _tf, _torch):
        """Check if tf/torch experiment is running and tf/torch installed."""
        if self.framework_str in {"tf", "tf2"}:
            if not (_tf1 or _tf):
                raise ImportError(
                    (
                        "TensorFlow was specified as the framework to use (via `config."
                        "framework([tf|tf2])`)! However, no installation was "
                        "found. You can install TensorFlow via `pip install tensorflow`"
                    )
                )
        elif self.framework_str == "torch":
            if not _torch:
                raise ImportError(
                    (
                        "PyTorch was specified as the framework to use (via `config."
                        "framework('torch')`)! However, no installation was found. You "
                        "can install PyTorch via `pip install torch`."
                    )
                )

    def _resolve_tf_settings(self, _tf1, _tfv):
        """Check and resolve tf settings."""
        if _tf1 and self.framework_str == "tf2":
            if self.framework_str == "tf2" and _tfv < 2:
                raise ValueError(
                    "You configured `framework`=tf2, but your installed "
                    "pip tf-version is < 2.0! Make sure your TensorFlow "
                    "version is >= 2.x."
                )
            if not _tf1.executing_eagerly():
                _tf1.enable_eager_execution()
            # Recommend setting tracing to True for speedups.
            logger.info(
                f"Executing eagerly (framework='{self.framework_str}'),"
                f" with eager_tracing={self.eager_tracing}. For "
                "production workloads, make sure to set eager_tracing=True"
                "  in order to match the speed of tf-static-graph "
                "(framework='tf'). For debugging purposes, "
                "`eager_tracing=False` is the best choice."
            )
        # Tf-static-graph (framework=tf): Recommend upgrading to tf2 and
        # enabling eager tracing for similar speed.
        elif _tf1 and self.framework_str == "tf":
            logger.info(
                "Your framework setting is 'tf', meaning you are using "
                "static-graph mode. Set framework='tf2' to enable eager "
                "execution with tf2.x. You may also then want to set "
                "eager_tracing=True in order to reach similar execution "
                "speed as with static-graph mode."
            )

    @property
    @Deprecated(
        old="AlgorithmConfig.multiagent['[some key]']",
        new="AlgorithmConfig.[some key]",
        error=True,
    )
    def multiagent(self):
        pass

    @property
    @Deprecated(new="AlgorithmConfig.rollouts(num_rollout_workers=..)", error=True)
    def num_workers(self):
        pass


class TorchCompileWhatToCompile(str, Enum):
    """Enumerates schemes of what parts of the TorchLearner can be compiled.

    This can be either the entire update step of the learner or only the forward
    methods (and therein the forward_train method) of the RLModule.

    .. note::
        - torch.compiled code can become slow on graph breaks or even raise
            errors on unsupported operations. Empirically, compiling
            `forward_train` should introduce little graph breaks, raise no
            errors but result in a speedup comparable to compiling the
            complete update.
        - Using `complete_update` is experimental and may result in errors.
    """

    # Compile the entire update step of the learner.
    # This includes the forward pass of the RLModule, the loss computation, and the
    # optimizer step.
    COMPLETE_UPDATE = "complete_update"
    # Only compile the forward methods (and therein the forward_train method) of the
    # RLModule.
    FORWARD_TRAIN = "forward_train"<|MERGE_RESOLUTION|>--- conflicted
+++ resolved
@@ -766,234 +766,6 @@
     def validate(self) -> None:
         """Validates all values in this config."""
 
-<<<<<<< HEAD
-        # TODO (sven): Add some structure to this method. Subdivide it into smaller
-        #  private methods, each responsible for one "theme" of the config, e.g.
-        #  evaluation, RLModule, env, etc...
-
-        # Check and error if `on_episode_created` callback has been overridden on the
-        # new API stack.
-        if self.uses_new_env_runners and self.callbacks_class is not DefaultCallbacks:
-            default_src = inspect.getsource(DefaultCallbacks.on_episode_created)
-            user_src = inspect.getsource(self.callbacks_class.on_episode_created)
-            if default_src != user_src:
-                raise ValueError(
-                    "When using the new API stack with EnvRunners, you cannot override "
-                    "the `DefaultCallbacks.on_episode_created()` method anymore! "
-                    "This particular callback is no longer supported as we are now "
-                    "using gym.vector.Env, which automatically resets individual "
-                    "sub-environments when they are terminated. Override the "
-                    "`on_episode_start` method instead, which gets fired right after "
-                    "the `env.reset()` call."
-                )
-
-        # Validate rollout settings.
-        if (
-            self.evaluation_interval
-            and self.env_runner_cls is not None
-            and not issubclass(self.env_runner_cls, RolloutWorker)
-            and not self.enable_async_evaluation
-        ):
-            raise ValueError(
-                "When using an EnvRunner class that's not a subclass of `RolloutWorker`"
-                f"(yours is {self.env_runner_cls.__name__}), "
-                "`config.enable_async_evaluation` must be set to True! Call "
-                "`config.evaluation(enable_async_evaluation=True) on your config "
-                "object to fix this problem."
-            )
-        if self.batch_mode not in ["truncate_episodes", "complete_episodes"]:
-            raise ValueError(
-                "`config.batch_mode` must be one of [truncate_episodes|"
-                "complete_episodes]! Got {}".format(self.batch_mode)
-            )
-        if self.preprocessor_pref not in ["rllib", "deepmind", None]:
-            raise ValueError(
-                "`config.preprocessor_pref` must be either 'rllib', 'deepmind' or None!"
-            )
-        if self.num_envs_per_worker <= 0:
-            raise ValueError(
-                f"`num_envs_per_worker` ({self.num_envs_per_worker}) must be "
-                f"larger than 0!"
-            )
-
-        # Check correct framework settings, and whether configured framework is
-        # installed.
-        _tf1, _tf, _tfv = None, None, None
-        _torch = None
-        if self.framework_str not in {"tf", "tf2"} and self.framework_str != "torch":
-            return
-        elif self.framework_str in {"tf", "tf2"}:
-            _tf1, _tf, _tfv = try_import_tf()
-        else:
-            _torch, _ = try_import_torch()
-
-        # Can not use "tf" with learner API.
-        if self.framework_str == "tf" and self._enable_new_api_stack:
-            raise ValueError(
-                "Cannot use `framework=tf` with the new API stack! Either switch to tf2"
-                " via `config.framework('tf2')` OR disable the new API stack via "
-                "`config.experimental(_enable_new_api_stack=False)`."
-            )
-
-        # Check if torch framework supports torch.compile.
-        if (
-            _torch is not None
-            and self.framework_str == "torch"
-            and version.parse(_torch.__version__) < TORCH_COMPILE_REQUIRED_VERSION
-            and (self.torch_compile_learner or self.torch_compile_worker)
-        ):
-            raise ValueError("torch.compile is only supported from torch 2.0.0")
-
-        # Make sure the Learner's torch-what-to-compile setting is supported.
-        if self.torch_compile_learner:
-            from ray.rllib.core.learner.torch.torch_learner import (
-                TorchCompileWhatToCompile,
-            )
-
-            if self.torch_compile_learner_what_to_compile not in [
-                TorchCompileWhatToCompile.FORWARD_TRAIN,
-                TorchCompileWhatToCompile.COMPLETE_UPDATE,
-            ]:
-                raise ValueError(
-                    f"`config.torch_compile_learner_what_to_compile` must be one of ["
-                    f"TorchCompileWhatToCompile.forward_train, "
-                    f"TorchCompileWhatToCompile.complete_update] but is"
-                    f" {self.torch_compile_learner_what_to_compile}"
-                )
-
-        self._check_if_correct_nn_framework_installed(_tf1, _tf, _torch)
-        self._resolve_tf_settings(_tf1, _tfv)
-
-        # Check `policies_to_train` for invalid entries.
-        if isinstance(self.policies_to_train, (list, set, tuple)):
-            for pid in self.policies_to_train:
-                if pid not in self.policies:
-                    raise ValueError(
-                        "`config.multi_agent(policies_to_train=..)` contains "
-                        f"policy ID ({pid}) that was not defined in "
-                        f"`config.multi_agent(policies=..)`!"
-                    )
-
-        # If async evaluation is enabled, custom_eval_functions are not allowed.
-        if self.enable_async_evaluation and self.custom_evaluation_function:
-            raise ValueError(
-                "`config.custom_evaluation_function` not supported in combination "
-                "with `enable_async_evaluation=True` config setting!"
-            )
-
-        # If `evaluation_num_workers` > 0, warn if `evaluation_interval` is
-        # None.
-        if self.evaluation_num_workers > 0 and not self.evaluation_interval:
-            logger.warning(
-                f"You have specified {self.evaluation_num_workers} "
-                "evaluation workers, but your `evaluation_interval` is None! "
-                "Therefore, evaluation will not occur automatically with each"
-                " call to `Algorithm.train()`. Instead, you will have to call "
-                "`Algorithm.evaluate()` manually in order to trigger an "
-                "evaluation run."
-            )
-        # If `evaluation_num_workers=0` and
-        # `evaluation_parallel_to_training=True`, warn that you need
-        # at least one remote eval worker for parallel training and
-        # evaluation, and set `evaluation_parallel_to_training` to False.
-        elif self.evaluation_num_workers == 0 and self.evaluation_parallel_to_training:
-            raise ValueError(
-                "`evaluation_parallel_to_training` can only be done if "
-                "`evaluation_num_workers` > 0! Try setting "
-                "`config.evaluation_parallel_to_training` to False."
-            )
-
-        # If `evaluation_duration=auto`, error if
-        # `evaluation_parallel_to_training=False`.
-        if self.evaluation_duration == "auto":
-            if not self.evaluation_parallel_to_training:
-                raise ValueError(
-                    "`evaluation_duration=auto` not supported for "
-                    "`evaluation_parallel_to_training=False`!"
-                )
-        # Make sure, it's an int otherwise.
-        elif (
-            not isinstance(self.evaluation_duration, int)
-            or self.evaluation_duration <= 0
-        ):
-            raise ValueError(
-                f"`evaluation_duration` ({self.evaluation_duration}) must be an "
-                f"int and >0!"
-            )
-
-        # Check model config.
-        # If no preprocessing, propagate into model's config as well
-        # (so model will know, whether inputs are preprocessed or not).
-        if self._disable_preprocessor_api is True:
-            self.model["_disable_preprocessor_api"] = True
-        # If no action flattening, propagate into model's config as well
-        # (so model will know, whether action inputs are already flattened or
-        # not).
-        if self._disable_action_flattening is True:
-            self.model["_disable_action_flattening"] = True
-        if self.model.get("custom_preprocessor"):
-            deprecation_warning(
-                old="AlgorithmConfig.training(model={'custom_preprocessor': ...})",
-                help="Custom preprocessors are deprecated, "
-                "since they sometimes conflict with the built-in "
-                "preprocessors for handling complex observation spaces. "
-                "Please use wrapper classes around your environment "
-                "instead.",
-                error=True,
-            )
-
-        # New API stack (RLModule, Learner APIs) only works with connectors.
-        if not self.enable_connectors and self._enable_new_api_stack:
-            raise ValueError(
-                "The new API stack (RLModule and Learner APIs) only works with "
-                "connectors! Please enable connectors via "
-                "`config.rollouts(enable_connectors=True)`."
-            )
-
-        # Throw a warning if the user has used `self.rl_module(rl_module_spec=...)` but
-        # has not enabled the new API stack at the same time.
-        if self._rl_module_spec is not None and not self._enable_new_api_stack:
-            logger.warning(
-                "You have setup a RLModuleSpec (via calling `config.rl_module(...)`), "
-                "but have not enabled the new API stack. To enable it, call "
-                "`config.experimental(_enable_new_api_stack=True)`."
-            )
-        # LR-schedule checking.
-        if self._enable_new_api_stack:
-            Scheduler.validate(
-                fixed_value_or_schedule=self.lr,
-                setting_name="lr",
-                description="learning rate",
-            )
-        # Throw a warning if the user has used `self.training(learner_class=...)` but
-        # has not enabled the new API stack at the same time.
-        if self._learner_class is not None and not self._enable_new_api_stack:
-            logger.warning(
-                "You specified a custom Learner class (via "
-                f"`AlgorithmConfig.training(learner_class={self._learner_class})`, but "
-                "have the new API stack disabled. You need to enable it via "
-                "`AlgorithmConfig.experimental(_enable_new_api_stack=True)`."
-            )
-
-        # TODO @Avnishn: This is a short-term work around due to
-        # https://github.com/ray-project/ray/issues/35409
-        # Remove this once we are able to specify placement group bundle index in RLlib
-        if (
-            self.num_cpus_per_learner_worker > 1
-            and self.num_gpus_per_learner_worker > 0
-        ):
-            raise ValueError(
-                "Cannot set both `num_cpus_per_learner_worker` > 1 and "
-                " `num_gpus_per_learner_worker` > 0! Either set "
-                "`num_cpus_per_learner_worker` > 1 (and `num_gpus_per_learner_worker`"
-                "=0) OR set `num_gpus_per_learner_worker` > 0 (and leave "
-                "`num_cpus_per_learner_worker` at its default value of 1). "
-                "This is due to issues with placement group fragmentation. See "
-                "https://github.com/ray-project/ray/issues/35409 for more details."
-            )
-
-=======
->>>>>>> 9bb973aa
         # TODO (sven): Remove this hack. We should not have env-var dependent logic
         #  this deep in the codebase (should only be used in example/testing scripts).
         #  We should also never set attributes automatically for the user ->
@@ -3924,6 +3696,22 @@
             description="learning rate",
         )
 
+        # Check and error if `on_episode_created` callback has been overridden on the
+        # new API stack.
+        if self.uses_new_env_runners and self.callbacks_class is not DefaultCallbacks:
+            default_src = inspect.getsource(DefaultCallbacks.on_episode_created)
+            user_src = inspect.getsource(self.callbacks_class.on_episode_created)
+            if default_src != user_src:
+                raise ValueError(
+                    "When using the new API stack with EnvRunners, you cannot override "
+                    "the `DefaultCallbacks.on_episode_created()` method anymore! "
+                    "This particular callback is no longer supported as we are now "
+                    "using gym.vector.Env, which automatically resets individual "
+                    "sub-environments when they are terminated. Override the "
+                    "`on_episode_start` method instead, which gets fired right after "
+                    "the `env.reset()` call."
+                )
+
         # This is not compatible with RLModules, which all have a method
         # `forward_exploration` to specify custom exploration behavior.
         if self.exploration_config:
