import copy
import dataclasses
from enum import Enum
import inspect
import logging
import math
import sys
from typing import (
    Any,
    Callable,
    Collection,
    Dict,
    List,
    Optional,
    Tuple,
    Type,
    TYPE_CHECKING,
    Union,
)

import gymnasium as gym
import tree
from packaging import version

import ray
from ray.rllib.algorithms.callbacks import DefaultCallbacks
from ray.rllib.core import DEFAULT_MODULE_ID
from ray.rllib.core.columns import Columns
from ray.rllib.core.rl_module import validate_module_id
from ray.rllib.core.rl_module.default_model_config import DefaultModelConfig
from ray.rllib.core.rl_module.multi_rl_module import MultiRLModuleSpec
from ray.rllib.core.rl_module.rl_module import RLModuleSpec
from ray.rllib.env import INPUT_ENV_SPACES
from ray.rllib.env.env_context import EnvContext
from ray.rllib.env.multi_agent_env import MultiAgentEnv
from ray.rllib.env.wrappers.atari_wrappers import is_atari
from ray.rllib.evaluation.collectors.sample_collector import SampleCollector
from ray.rllib.evaluation.collectors.simple_list_collector import SimpleListCollector
from ray.rllib.models import MODEL_DEFAULTS
from ray.rllib.offline.input_reader import InputReader
from ray.rllib.offline.io_context import IOContext
from ray.rllib.policy.policy import Policy, PolicySpec
from ray.rllib.policy.sample_batch import DEFAULT_POLICY_ID
from ray.rllib.utils import deep_update, merge_dicts
from ray.rllib.utils.annotations import (
    OldAPIStack,
    OverrideToImplementCustomLogic_CallToSuperRecommended,
)
from ray.rllib.utils.deprecation import (
    DEPRECATED_VALUE,
    Deprecated,
    deprecation_warning,
)
from ray.rllib.utils.framework import try_import_tf, try_import_torch
from ray.rllib.utils.from_config import NotProvided, from_config
from ray.rllib.utils.schedules.scheduler import Scheduler
from ray.rllib.utils.serialization import (
    NOT_SERIALIZABLE,
    deserialize_type,
    serialize_type,
)
from ray.rllib.utils.test_utils import check
from ray.rllib.utils.torch_utils import TORCH_COMPILE_REQUIRED_VERSION
from ray.rllib.utils.typing import (
    AgentID,
    AlgorithmConfigDict,
    EnvConfigDict,
    EnvType,
    LearningRateOrSchedule,
    ModuleID,
    MultiAgentPolicyConfigDict,
    PartialAlgorithmConfigDict,
    PolicyID,
    ResultDict,
    RLModuleSpecType,
    SampleBatchType,
)
from ray.tune.logger import Logger
from ray.tune.registry import get_trainable_cls
from ray.tune.result import TRIAL_INFO
from ray.tune.tune import _Config

Space = gym.Space


if TYPE_CHECKING:
    from ray.rllib.algorithms.algorithm import Algorithm
    from ray.rllib.connectors.connector_v2 import ConnectorV2
    from ray.rllib.core.learner import Learner
    from ray.rllib.core.learner.learner_group import LearnerGroup
    from ray.rllib.core.rl_module.rl_module import RLModule
    from ray.rllib.utils.typing import EpisodeType

logger = logging.getLogger(__name__)


def _check_rl_module_spec(module_spec: RLModuleSpecType) -> None:
    if not isinstance(module_spec, (RLModuleSpec, MultiRLModuleSpec)):
        raise ValueError(
            "rl_module_spec must be an instance of "
            "RLModuleSpec or MultiRLModuleSpec."
            f"Got {type(module_spec)} instead."
        )


class AlgorithmConfig(_Config):
    """A RLlib AlgorithmConfig builds an RLlib Algorithm from a given configuration.

    .. testcode::

        from ray.rllib.algorithms.ppo import PPOConfig
        from ray.rllib.algorithms.callbacks import MemoryTrackingCallbacks
        # Construct a generic config object, specifying values within different
        # sub-categories, e.g. "training".
        config = (
            PPOConfig()
            .training(gamma=0.9, lr=0.01)
            .environment(env="CartPole-v1")
            .env_runners(num_env_runners=0)
            .callbacks(MemoryTrackingCallbacks)
        )
        # A config object can be used to construct the respective Algorithm.
        rllib_algo = config.build()

    .. testcode::

        from ray.rllib.algorithms.ppo import PPOConfig
        from ray import tune
        # In combination with a tune.grid_search:
        config = PPOConfig()
        config.training(lr=tune.grid_search([0.01, 0.001]))
        # Use `to_dict()` method to get the legacy plain python config dict
        # for usage with `tune.Tuner().fit()`.
        tune.Tuner("PPO", param_space=config.to_dict())
    """

    @staticmethod
    def DEFAULT_AGENT_TO_MODULE_MAPPING_FN(agent_id, episode):
        # The default agent ID to module ID mapping function to use in the multi-agent
        # case if None is provided.
        # Map any agent ID to "default_policy".
        return DEFAULT_MODULE_ID

    # TODO (sven): Deprecate in new API stack.
    @staticmethod
    def DEFAULT_POLICY_MAPPING_FN(aid, episode, worker, **kwargs):
        # The default policy mapping function to use if None provided.
        # Map any agent ID to "default_policy".
        return DEFAULT_POLICY_ID

    @classmethod
    def from_dict(cls, config_dict: dict) -> "AlgorithmConfig":
        """Creates an AlgorithmConfig from a legacy python config dict.

        .. testcode::

            from ray.rllib.algorithms.ppo.ppo import PPOConfig
            # pass a RLlib config dict
            ppo_config = PPOConfig.from_dict({})
            ppo = ppo_config.build(env="Pendulum-v1")

        Args:
            config_dict: The legacy formatted python config dict for some algorithm.

        Returns:
            A new AlgorithmConfig object that matches the given python config dict.
        """
        # Create a default config object of this class.
        config_obj = cls()
        # Remove `_is_frozen` flag from config dict in case the AlgorithmConfig that
        # the dict was derived from was already frozen (we don't want to copy the
        # frozenness).
        config_dict.pop("_is_frozen", None)
        config_obj.update_from_dict(config_dict)
        return config_obj

    @classmethod
    def overrides(cls, **kwargs):
        """Generates and validates a set of config key/value pairs (passed via kwargs).

        Validation whether given config keys are valid is done immediately upon
        construction (by comparing against the properties of a default AlgorithmConfig
        object of this class).
        Allows combination with a full AlgorithmConfig object to yield a new
        AlgorithmConfig object.

        Used anywhere, we would like to enable the user to only define a few config
        settings that would change with respect to some main config, e.g. in multi-agent
        setups and evaluation configs.

        .. testcode::

            from ray.rllib.algorithms.ppo import PPOConfig
            from ray.rllib.policy.policy import PolicySpec
            config = (
                PPOConfig()
                .multi_agent(
                    policies={
                        "pol0": PolicySpec(config=PPOConfig.overrides(lambda_=0.95))
                    },
                )
            )


        .. testcode::

            from ray.rllib.algorithms.algorithm_config import AlgorithmConfig
            from ray.rllib.algorithms.ppo import PPOConfig
            config = (
                PPOConfig()
                .evaluation(
                    evaluation_num_env_runners=1,
                    evaluation_interval=1,
                    evaluation_config=AlgorithmConfig.overrides(explore=False),
                )
            )

        Returns:
            A dict mapping valid config property-names to values.

        Raises:
            KeyError: In case a non-existing property name (kwargs key) is being
                passed in. Valid property names are taken from a default
                AlgorithmConfig object of `cls`.
        """
        default_config = cls()
        config_overrides = {}
        for key, value in kwargs.items():
            if not hasattr(default_config, key):
                raise KeyError(
                    f"Invalid property name {key} for config class {cls.__name__}!"
                )
            # Allow things like "lambda" as well.
            key = cls._translate_special_keys(key, warn_deprecated=True)
            config_overrides[key] = value

        return config_overrides

    def __init__(self, algo_class: Optional[type] = None):
        """Initializes an AlgorithmConfig instance.

        Args:
            algo_class: An optional Algorithm class that this config class belongs to.
                Used (if provided) to build a respective Algorithm instance from this
                config.
        """
        # Define all settings and their default values.

        # Define the default RLlib Algorithm class that this AlgorithmConfig is applied
        # to.
        self.algo_class = algo_class

        # `self.python_environment()`
        self.extra_python_environs_for_driver = {}
        self.extra_python_environs_for_worker = {}

        # `self.resources()`
        self.placement_strategy = "PACK"
        self.num_gpus = 0  # @OldAPIStack
        self._fake_gpus = False  # @OldAPIStack
        self.num_cpus_for_main_process = 1

        # `self.framework()`
        self.framework_str = "torch"
        self.eager_tracing = True
        self.eager_max_retraces = 20
        self.tf_session_args = {
            # note: overridden by `local_tf_session_args`
            "intra_op_parallelism_threads": 2,
            "inter_op_parallelism_threads": 2,
            "gpu_options": {
                "allow_growth": True,
            },
            "log_device_placement": False,
            "device_count": {"CPU": 1},
            # Required by multi-GPU (num_gpus > 1).
            "allow_soft_placement": True,
        }
        self.local_tf_session_args = {
            # Allow a higher level of parallelism by default, but not unlimited
            # since that can cause crashes with many concurrent drivers.
            "intra_op_parallelism_threads": 8,
            "inter_op_parallelism_threads": 8,
        }
        # Torch compile settings
        self.torch_compile_learner = False
        self.torch_compile_learner_what_to_compile = (
            TorchCompileWhatToCompile.FORWARD_TRAIN
        )
        # AOT Eager is a dummy backend and doesn't result in speedups.
        self.torch_compile_learner_dynamo_backend = (
            "aot_eager" if sys.platform == "darwin" else "inductor"
        )
        self.torch_compile_learner_dynamo_mode = None
        self.torch_compile_worker = False
        # AOT Eager is a dummy backend and doesn't result in speedups.
        self.torch_compile_worker_dynamo_backend = (
            "aot_eager" if sys.platform == "darwin" else "onnxrt"
        )
        self.torch_compile_worker_dynamo_mode = None
        # Default kwargs for `torch.nn.parallel.DistributedDataParallel`.
        self.torch_ddp_kwargs = {}
        # Default setting for skipping `nan` gradient updates.
        self.torch_skip_nan_gradients = False

        # `self.environment()`
        self.env = None
        self.env_config = {}
        self.observation_space = None
        self.action_space = None
        self.clip_rewards = None
        self.normalize_actions = True
        self.clip_actions = False
        self._is_atari = None
        self.disable_env_checking = False
        # Deprecated settings:
        self.env_task_fn = None
        self.render_env = False
        self.action_mask_key = "action_mask"

        # `self.env_runners()`
        self.env_runner_cls = None
        self.num_env_runners = 0
        self.num_envs_per_env_runner = 1
        self.num_cpus_per_env_runner = 1
        self.num_gpus_per_env_runner = 0
        self.custom_resources_per_env_runner = {}
        self.validate_env_runners_after_construction = True
        self.max_requests_in_flight_per_env_runner = 1
        self.sample_timeout_s = 60.0
        self.create_env_on_local_worker = False
        self._env_to_module_connector = None
        self.add_default_connectors_to_env_to_module_pipeline = True
        self._module_to_env_connector = None
        self.add_default_connectors_to_module_to_env_pipeline = True
        self.episode_lookback_horizon = 1
        # TODO (sven): Rename into `sample_timesteps` (or `sample_duration`
        #  and `sample_duration_unit` (replacing batch_mode), like we do it
        #  in the evaluation config).
        self.rollout_fragment_length = 200
        # TODO (sven): Rename into `sample_mode`.
        self.batch_mode = "truncate_episodes"
        self.compress_observations = False
        # @OldAPIStack
        self.remote_worker_envs = False
        self.remote_env_batch_wait_ms = 0
        self.enable_tf1_exec_eagerly = False
        self.sample_collector = SimpleListCollector
        self.preprocessor_pref = "deepmind"
        self.observation_filter = "NoFilter"
        self.update_worker_filter_stats = True
        self.use_worker_filter_stats = True
        self.sampler_perf_stats_ema_coef = None

        # `self.learners()`
        self.num_learners = 0
        self.num_gpus_per_learner = 0
        self.num_cpus_per_learner = 1
        self.local_gpu_idx = 0
        # TODO (sven): This probably works even without any restriction
        #  (allowing for any arbitrary number of requests in-flight). Test with
        #  3 first, then with unlimited, and if both show the same behavior on
        #  an async algo, remove this restriction entirely.
        self.max_requests_in_flight_per_learner = 3

        # `self.training()`
        self.gamma = 0.99
        self.lr = 0.001
        self.grad_clip = None
        self.grad_clip_by = "global_norm"
        # Simple logic for now: If None, use `train_batch_size`.
        self.train_batch_size_per_learner = None
        self.train_batch_size = 32  # @OldAPIStack

        # These setting have been adopted from the original PPO batch settings:
        # num_sgd_iter, minibatch_size, and shuffle_sequences.
        self.num_epochs = 1
        self.minibatch_size = None
        self.shuffle_batch_per_epoch = False

        # TODO (sven): Unsolved problem with RLModules sometimes requiring settings from
        #  the main AlgorithmConfig. We should not require the user to provide those
        #  settings in both, the AlgorithmConfig (as property) AND the model config
        #  dict. We should generally move to a world, in which there exists an
        #  AlgorithmConfig that a) has-a user provided model config object and b)
        #  is given a chance to compile a final model config (dict or object) that is
        #  then passed into the RLModule/Catalog. This design would then match our
        #  "compilation" pattern, where we compile automatically those settings that
        #  should NOT be touched by the user.
        #  In case, an Algorithm already uses the above described pattern (and has
        #  `self.model` as a @property, ignore AttributeError (for trying to set this
        #  property).
        try:
            self.model = copy.deepcopy(MODEL_DEFAULTS)
        except AttributeError:
            pass

        self._learner_connector = None
        self.add_default_connectors_to_learner_pipeline = True
        self.learner_config_dict = {}
        self.optimizer = {}  # @OldAPIStack
        self._learner_class = None

        # `self.callbacks()`
        self.callbacks_class = DefaultCallbacks

        # `self.explore()`
        self.explore = True
        # This is not compatible with RLModules, which have a method
        # `forward_exploration` to specify custom exploration behavior.
        if not hasattr(self, "exploration_config"):
            # Helper to keep track of the original exploration config when dis-/enabling
            # rl modules.
            self._prior_exploration_config = None
            self.exploration_config = {}

        # `self.api_stack()`
        self.enable_rl_module_and_learner = True
        self.enable_env_runner_and_connector_v2 = True
        self.api_stack(
            enable_rl_module_and_learner=True,
            enable_env_runner_and_connector_v2=True,
        )

        # `self.multi_agent()`
        # TODO (sven): Prepare multi-agent setup for logging each agent's and each
        #  RLModule's steps taken thus far (and passing this information into the
        #  EnvRunner metrics and the RLModule's forward pass). Thereby, deprecate the
        #  `count_steps_by` config setting AND - at the same time - allow users to
        #  specify the batch size unit instead (agent- vs env steps).
        self.count_steps_by = "env_steps"
        # self.agent_to_module_mapping_fn = self.DEFAULT_AGENT_TO_MODULE_MAPPING_FN
        # Soon to be Deprecated.
        self.policies = {DEFAULT_POLICY_ID: PolicySpec()}
        self.policy_map_capacity = 100
        self.policy_mapping_fn = self.DEFAULT_POLICY_MAPPING_FN
        self.policies_to_train = None
        self.policy_states_are_swappable = False
        self.observation_fn = None

        # `self.offline_data()`
        self.input_ = "sampler"
        self.input_read_method = "read_parquet"
        self.input_read_method_kwargs = {}
        self.input_read_schema = {}
        self.input_read_episodes = False
        self.input_read_sample_batches = False
        self.input_read_batch_size = None
        self.input_filesystem = None
        self.input_filesystem_kwargs = {}
        self.input_compress_columns = [Columns.OBS, Columns.NEXT_OBS]
        self.input_spaces_jsonable = True
        self.materialize_data = False
        self.materialize_mapped_data = True
        self.map_batches_kwargs = {}
        self.iter_batches_kwargs = {}
        self.prelearner_class = None
        self.prelearner_buffer_class = None
        self.prelearner_buffer_kwargs = {}
        self.prelearner_module_synch_period = 10
        self.dataset_num_iters_per_learner = None
        self.input_config = {}
        self.actions_in_input_normalized = False
        self.postprocess_inputs = False
        self.shuffle_buffer_size = 0
        self.output = None
        self.output_config = {}
        self.output_compress_columns = [Columns.OBS, Columns.NEXT_OBS]
        self.output_max_file_size = 64 * 1024 * 1024
        self.output_max_rows_per_file = None
        self.output_write_remaining_data = False
        self.output_write_method = "write_parquet"
        self.output_write_method_kwargs = {}
        self.output_filesystem = None
        self.output_filesystem_kwargs = {}
        self.output_write_episodes = True
        self.offline_sampling = False

        # `self.evaluation()`
        self.evaluation_interval = None
        self.evaluation_duration = 10
        self.evaluation_duration_unit = "episodes"
        self.evaluation_sample_timeout_s = 120.0
        self.evaluation_parallel_to_training = False
        self.evaluation_force_reset_envs_before_iteration = True
        self.evaluation_config = None
        self.off_policy_estimation_methods = {}
        self.ope_split_batch_by_episode = True
        self.evaluation_num_env_runners = 0
        self.custom_evaluation_function = None
        # TODO: Set this flag still in the config or - much better - in the
        #  RolloutWorker as a property.
        self.in_evaluation = False
        # TODO (sven): Deprecate this setting (it's not user-accessible right now any
        #  way). Replace by logic within `training_step` to merge and broadcast the
        #  EnvRunner (connector) states.
        self.sync_filters_on_rollout_workers_timeout_s = 10.0

        # `self.reporting()`
        self.keep_per_episode_custom_metrics = False
        self.metrics_episode_collection_timeout_s = 60.0
        self.metrics_num_episodes_for_smoothing = 100
        self.min_time_s_per_iteration = None
        self.min_train_timesteps_per_iteration = 0
        self.min_sample_timesteps_per_iteration = 0
        self.log_gradients = True

        # `self.checkpointing()`
        self.export_native_model_files = False
        self.checkpoint_trainable_policies_only = False

        # `self.debugging()`
        self.logger_creator = None
        self.logger_config = None
        self.log_level = "WARN"
        self.log_sys_usage = True
        self.fake_sampler = False
        self.seed = None
        # TODO (sven): Remove these settings again in the future. We only need them
        #  to debug a quite complex, production memory leak, possibly related to
        #  evaluation in parallel (when `training_step` is getting called inside a
        #  thread). It's also possible that the leak is not caused by RLlib itself,
        #  but by Ray core, but we need more data to narrow this down.
        self._run_training_always_in_thread = False
        self._evaluation_parallel_to_training_wo_thread = False

        # `self.fault_tolerance()`
        self.restart_failed_env_runners = True
        self.ignore_env_runner_failures = False
        # By default, restart failed worker a thousand times.
        # This should be enough to handle normal transient failures.
        # This also prevents infinite number of restarts in case the worker or env has
        # a bug.
        self.max_num_env_runner_restarts = 1000
        # Small delay between worker restarts. In case EnvRunners or eval EnvRunners
        # have remote dependencies, this delay can be adjusted to make sure we don't
        # flood them with re-connection requests, and allow them enough time to recover.
        # This delay also gives Ray time to stream back error logging and exceptions.
        self.delay_between_env_runner_restarts_s = 60.0
        self.restart_failed_sub_environments = False
        self.num_consecutive_env_runner_failures_tolerance = 100
        self.env_runner_health_probe_timeout_s = 30.0
        self.env_runner_restore_timeout_s = 1800.0

        # `self.rl_module()`
        self._model_config = {}
        self._rl_module_spec = None
        # Module ID specific config overrides.
        self.algorithm_config_overrides_per_module = {}
        # Cached, actual AlgorithmConfig objects derived from
        # `self.algorithm_config_overrides_per_module`.
        self._per_module_overrides: Dict[ModuleID, "AlgorithmConfig"] = {}

        # `self.experimental()`
        self._torch_grad_scaler_class = None
        self._torch_lr_scheduler_classes = None
        self._tf_policy_handles_more_than_one_loss = False
        self._disable_preprocessor_api = False
        self._disable_action_flattening = False
        self._disable_initialize_loss_from_dummy_batch = False
        self._dont_auto_sync_env_runner_states = False

        # Has this config object been frozen (cannot alter its attributes anymore).
        self._is_frozen = False

        # TODO: Remove, once all deprecation_warning calls upon using these keys
        #  have been removed.
        # === Deprecated keys ===
        self.enable_connectors = DEPRECATED_VALUE
        self.simple_optimizer = DEPRECATED_VALUE
        self.monitor = DEPRECATED_VALUE
        self.evaluation_num_episodes = DEPRECATED_VALUE
        self.metrics_smoothing_episodes = DEPRECATED_VALUE
        self.timesteps_per_iteration = DEPRECATED_VALUE
        self.min_iter_time_s = DEPRECATED_VALUE
        self.collect_metrics_timeout = DEPRECATED_VALUE
        self.min_time_s_per_reporting = DEPRECATED_VALUE
        self.min_train_timesteps_per_reporting = DEPRECATED_VALUE
        self.min_sample_timesteps_per_reporting = DEPRECATED_VALUE
        self.input_evaluation = DEPRECATED_VALUE
        self.policy_map_cache = DEPRECATED_VALUE
        self.worker_cls = DEPRECATED_VALUE
        self.synchronize_filters = DEPRECATED_VALUE
        self.enable_async_evaluation = DEPRECATED_VALUE
        self.custom_async_evaluation_function = DEPRECATED_VALUE
        self._enable_rl_module_api = DEPRECATED_VALUE
        self.auto_wrap_old_gym_envs = DEPRECATED_VALUE
        self.always_attach_evaluation_results = DEPRECATED_VALUE

        # The following values have moved because of the new ReplayBuffer API
        self.buffer_size = DEPRECATED_VALUE
        self.prioritized_replay = DEPRECATED_VALUE
        self.learning_starts = DEPRECATED_VALUE
        self.replay_batch_size = DEPRECATED_VALUE
        # -1 = DEPRECATED_VALUE is a valid value for replay_sequence_length
        self.replay_sequence_length = None
        self.replay_mode = DEPRECATED_VALUE
        self.prioritized_replay_alpha = DEPRECATED_VALUE
        self.prioritized_replay_beta = DEPRECATED_VALUE
        self.prioritized_replay_eps = DEPRECATED_VALUE
        self.min_time_s_per_reporting = DEPRECATED_VALUE
        self.min_train_timesteps_per_reporting = DEPRECATED_VALUE
        self.min_sample_timesteps_per_reporting = DEPRECATED_VALUE
        self._disable_execution_plan_api = DEPRECATED_VALUE

    def to_dict(self) -> AlgorithmConfigDict:
        """Converts all settings into a legacy config dict for backward compatibility.

        Returns:
            A complete AlgorithmConfigDict, usable in backward-compatible Tune/RLlib
            use cases.
        """
        config = copy.deepcopy(vars(self))
        config.pop("algo_class")
        config.pop("_is_frozen")

        # Worst naming convention ever: NEVER EVER use reserved key-words...
        if "lambda_" in config:
            assert hasattr(self, "lambda_")
            config["lambda"] = getattr(self, "lambda_")
            config.pop("lambda_")
        if "input_" in config:
            assert hasattr(self, "input_")
            config["input"] = getattr(self, "input_")
            config.pop("input_")

        # Convert `policies` (PolicySpecs?) into dict.
        # Convert policies dict such that each policy ID maps to a old-style.
        # 4-tuple: class, obs-, and action space, config.
        if "policies" in config and isinstance(config["policies"], dict):
            policies_dict = {}
            for policy_id, policy_spec in config.pop("policies").items():
                if isinstance(policy_spec, PolicySpec):
                    policies_dict[policy_id] = policy_spec.get_state()
                else:
                    policies_dict[policy_id] = policy_spec
            config["policies"] = policies_dict

        # Switch out deprecated vs new config keys.
        config["callbacks"] = config.pop("callbacks_class", DefaultCallbacks)
        config["create_env_on_driver"] = config.pop("create_env_on_local_worker", 1)
        config["custom_eval_function"] = config.pop("custom_evaluation_function", None)
        config["framework"] = config.pop("framework_str", None)

        # Simplify: Remove all deprecated keys that have as value `DEPRECATED_VALUE`.
        # These would be useless in the returned dict anyways.
        for dep_k in [
            "monitor",
            "evaluation_num_episodes",
            "metrics_smoothing_episodes",
            "timesteps_per_iteration",
            "min_iter_time_s",
            "collect_metrics_timeout",
            "buffer_size",
            "prioritized_replay",
            "learning_starts",
            "replay_batch_size",
            "replay_mode",
            "prioritized_replay_alpha",
            "prioritized_replay_beta",
            "prioritized_replay_eps",
            "min_time_s_per_reporting",
            "min_train_timesteps_per_reporting",
            "min_sample_timesteps_per_reporting",
            "input_evaluation",
            "_enable_new_api_stack",
        ]:
            if config.get(dep_k) == DEPRECATED_VALUE:
                config.pop(dep_k, None)

        return config

    def update_from_dict(
        self,
        config_dict: PartialAlgorithmConfigDict,
    ) -> "AlgorithmConfig":
        """Modifies this AlgorithmConfig via the provided python config dict.

        Warns if `config_dict` contains deprecated keys.
        Silently sets even properties of `self` that do NOT exist. This way, this method
        may be used to configure custom Policies which do not have their own specific
        AlgorithmConfig classes, e.g.
        `ray.rllib.examples.policy.random_policy::RandomPolicy`.

        Args:
            config_dict: The old-style python config dict (PartialAlgorithmConfigDict)
                to use for overriding some properties defined in there.

        Returns:
            This updated AlgorithmConfig object.
        """
        eval_call = {}

        # We deal with this special key before all others because it may influence
        # stuff like "exploration_config".
        # Namely, we want to re-instantiate the exploration config this config had
        # inside `self.experimental()` before potentially overwriting it in the
        # following.
        enable_new_api_stack = config_dict.get(
            "_enable_new_api_stack",
            config_dict.get(
                "enable_rl_module_and_learner",
                config_dict.get("enable_env_runner_and_connector_v2"),
            ),
        )
        if enable_new_api_stack is not None:
            self.api_stack(
                enable_rl_module_and_learner=enable_new_api_stack,
                enable_env_runner_and_connector_v2=enable_new_api_stack,
            )

        # Modify our properties one by one.
        for key, value in config_dict.items():
            key = self._translate_special_keys(key, warn_deprecated=False)

            # Ray Tune saves additional data under this magic keyword.
            # This should not get treated as AlgorithmConfig field.
            if key == TRIAL_INFO:
                continue

            if key in ["_enable_new_api_stack"]:
                # We've dealt with this above.
                continue
            # Set our multi-agent settings.
            elif key == "multiagent":
                kwargs = {
                    k: value[k]
                    for k in [
                        "policies",
                        "policy_map_capacity",
                        "policy_mapping_fn",
                        "policies_to_train",
                        "policy_states_are_swappable",
                        "observation_fn",
                        "count_steps_by",
                    ]
                    if k in value
                }
                self.multi_agent(**kwargs)
            # Some keys specify config sub-dicts and therefore should go through the
            # correct methods to properly `.update()` those from given config dict
            # (to not lose any sub-keys).
            elif key == "callbacks_class" and value != NOT_SERIALIZABLE:
                # For backward compatibility reasons, only resolve possible
                # classpath if value is a str type.
                if isinstance(value, str):
                    value = deserialize_type(value, error=True)
                self.callbacks(callbacks_class=value)
            elif key == "env_config":
                self.environment(env_config=value)
            elif key.startswith("evaluation_"):
                eval_call[key] = value
            elif key == "exploration_config":
                if enable_new_api_stack:
                    self.exploration_config = value
                    continue
                if isinstance(value, dict) and "type" in value:
                    value["type"] = deserialize_type(value["type"])
                self.env_runners(exploration_config=value)
            elif key == "model":
                # Resolve possible classpath.
                if isinstance(value, dict) and value.get("custom_model"):
                    value["custom_model"] = deserialize_type(value["custom_model"])
                self.training(**{key: value})
            elif key == "optimizer":
                self.training(**{key: value})
            elif key == "replay_buffer_config":
                if isinstance(value, dict) and "type" in value:
                    value["type"] = deserialize_type(value["type"])
                self.training(**{key: value})
            elif key == "sample_collector":
                # Resolve possible classpath.
                value = deserialize_type(value)
                self.env_runners(sample_collector=value)
            # Set the property named `key` to `value`.
            else:
                setattr(self, key, value)

        self.evaluation(**eval_call)

        return self

    def get_state(self) -> Dict[str, Any]:
        """Returns a dict state that can be pickled.

        Returns:
            A dictionary containing all attributes of the instance.
        """

        state = self.__dict__.copy()
        state["class"] = type(self)
        state.pop("algo_class")
        state.pop("_is_frozen")
        state = {k: v for k, v in state.items() if v != DEPRECATED_VALUE}

        # Convert `policies` (PolicySpecs?) into dict.
        # Convert policies dict such that each policy ID maps to a old-style.
        # 4-tuple: class, obs-, and action space, config.
        # TODO (simon, sven): Remove when deprecating old stack.
        if "policies" in state and isinstance(state["policies"], dict):
            policies_dict = {}
            for policy_id, policy_spec in state.pop("policies").items():
                if isinstance(policy_spec, PolicySpec):
                    policies_dict[policy_id] = policy_spec.get_state()
                else:
                    policies_dict[policy_id] = policy_spec
            state["policies"] = policies_dict

        # state = self._serialize_dict(state)

        return state

    @classmethod
    def from_state(cls, state: Dict[str, Any]) -> "AlgorithmConfig":
        """Returns an instance constructed from the state.

        Args:
            cls: An `AlgorithmConfig` class.
            state: A dictionary containing the state of an `AlgorithmConfig`.
                See `AlgorithmConfig.get_state` for creating a state.

        Returns:
            An `AlgorithmConfig` instance with attributes from the `state`.
        """

        ctor = state["class"]
        config = ctor()

        config.__dict__.update(state)

        return config

    # TODO(sven): We might want to have a `deserialize` method as well. Right now,
    #  simply using the from_dict() API works in this same (deserializing) manner,
    #  whether the dict used is actually code-free (already serialized) or not
    #  (i.e. a classic RLlib config dict with e.g. "callbacks" key still pointing to
    #  a class).
    def serialize(self) -> Dict[str, Any]:
        """Returns a mapping from str to JSON'able values representing this config.

        The resulting values don't have any code in them.
        Classes (such as `callbacks_class`) are converted to their full
        classpath, e.g. `ray.rllib.algorithms.callbacks.DefaultCallbacks`.
        Actual code such as lambda functions ware written as their source
        code (str) plus any closure information for properly restoring the
        code inside the AlgorithmConfig object made from the returned dict data.
        Dataclass objects get converted to dicts.

        Returns:
            A dict mapping from str to JSON'able values.
        """
        config = self.to_dict()
        return self._serialize_dict(config)

    def copy(self, copy_frozen: Optional[bool] = None) -> "AlgorithmConfig":
        """Creates a deep copy of this config and (un)freezes if necessary.

        Args:
            copy_frozen: Whether the created deep copy is frozen or not. If None,
                keep the same frozen status that `self` currently has.

        Returns:
            A deep copy of `self` that is (un)frozen.
        """
        cp = copy.deepcopy(self)
        if copy_frozen is True:
            cp.freeze()
        elif copy_frozen is False:
            cp._is_frozen = False
            if isinstance(cp.evaluation_config, AlgorithmConfig):
                cp.evaluation_config._is_frozen = False
        return cp

    def freeze(self) -> None:
        """Freezes this config object, such that no attributes can be set anymore.

        Algorithms should use this method to make sure that their config objects
        remain read-only after this.
        """
        if self._is_frozen:
            return
        self._is_frozen = True

        # Also freeze underlying eval config, if applicable.
        if isinstance(self.evaluation_config, AlgorithmConfig):
            self.evaluation_config.freeze()

        # TODO: Flip out all set/dict/list values into frozen versions
        #  of themselves? This way, users won't even be able to alter those values
        #  directly anymore.

    @OverrideToImplementCustomLogic_CallToSuperRecommended
    def validate(self) -> None:
        """Validates all values in this config."""

        # Check framework specific settings.
        self._validate_framework_settings()
        # Check resources specific settings.
        self._validate_resources_settings()
        # Check multi-agent specific settings.
        self._validate_multi_agent_settings()
        # Check input specific settings.
        self._validate_input_settings()
        # Check evaluation specific settings.
        self._validate_evaluation_settings()
        # Check offline specific settings (new API stack).
        self._validate_offline_settings()

        # Check new API stack specific settings.
        self._validate_new_api_stack_settings()

        # Check to-be-deprecated settings (however that are still in use).
        self._validate_to_be_deprecated_settings()

    def build(
        self,
        env: Optional[Union[str, EnvType]] = None,
        logger_creator: Optional[Callable[[], Logger]] = None,
        use_copy: bool = True,
    ) -> "Algorithm":
        """Builds an Algorithm from this AlgorithmConfig (or a copy thereof).

        Args:
            env: Name of the environment to use (e.g. a gym-registered str),
                a full class path (e.g.
                "ray.rllib.examples.envs.classes.random_env.RandomEnv"), or an Env
                class directly. Note that this arg can also be specified via
                the "env" key in `config`.
            logger_creator: Callable that creates a ray.tune.Logger
                object. If unspecified, a default logger is created.
            use_copy: Whether to deepcopy `self` and pass the copy to the Algorithm
                (instead of `self`) as config. This is useful in case you would like to
                recycle the same AlgorithmConfig over and over, e.g. in a test case, in
                which we loop over different DL-frameworks.

        Returns:
            A ray.rllib.algorithms.algorithm.Algorithm object.
        """
        if env is not None:
            self.env = env
            if self.evaluation_config is not None:
                self.evaluation_config["env"] = env
        if logger_creator is not None:
            self.logger_creator = logger_creator

        algo_class = self.algo_class
        if isinstance(self.algo_class, str):
            algo_class = get_trainable_cls(self.algo_class)

        return algo_class(
            config=self if not use_copy else copy.deepcopy(self),
            logger_creator=self.logger_creator,
        )

    def build_env_to_module_connector(self, env):
        from ray.rllib.connectors.env_to_module import (
            AddObservationsFromEpisodesToBatch,
            AddStatesFromEpisodesToBatch,
            AgentToModuleMapping,
            BatchIndividualItems,
            EnvToModulePipeline,
            NumpyToTensor,
        )

        custom_connectors = []
        # Create an env-to-module connector pipeline (including RLlib's default
        # env->module connector piece) and return it.
        if self._env_to_module_connector is not None:
            val_ = self._env_to_module_connector(env)

            from ray.rllib.connectors.connector_v2 import ConnectorV2

            # ConnectorV2 (piece or pipeline).
            if isinstance(val_, ConnectorV2):
                custom_connectors = [val_]
            # Sequence of individual ConnectorV2 pieces.
            elif isinstance(val_, (list, tuple)):
                custom_connectors = list(val_)
            # Unsupported return value.
            else:
                raise ValueError(
                    "`AlgorithmConfig.env_runners(env_to_module_connector=..)` must "
                    "return a ConnectorV2 object or a list thereof (to be added to a "
                    f"pipeline)! Your function returned {val_}."
                )

        obs_space = getattr(env, "single_observation_space", env.observation_space)
        if obs_space is None and self.is_multi_agent():
            obs_space = gym.spaces.Dict(
                {
                    aid: env.get_observation_space(aid)
                    for aid in env.unwrapped.possible_agents
                }
            )
        act_space = getattr(env, "single_action_space", env.action_space)
        if act_space is None and self.is_multi_agent():
            act_space = gym.spaces.Dict(
                {
                    aid: env.get_action_space(aid)
                    for aid in env.unwrapped.possible_agents
                }
            )
        pipeline = EnvToModulePipeline(
            input_observation_space=obs_space,
            input_action_space=act_space,
            connectors=custom_connectors,
        )

        if self.add_default_connectors_to_env_to_module_pipeline:
            # Append OBS handling.
            pipeline.append(AddObservationsFromEpisodesToBatch())
            # Append STATE_IN/STATE_OUT (and time-rank) handler.
            pipeline.append(AddStatesFromEpisodesToBatch())
            # If multi-agent -> Map from AgentID-based data to ModuleID based data.
            if self.is_multi_agent():
                pipeline.append(
                    AgentToModuleMapping(
                        rl_module_specs=(
                            self.rl_module_spec.rl_module_specs
                            if isinstance(self.rl_module_spec, MultiRLModuleSpec)
                            else set(self.policies)
                        ),
                        agent_to_module_mapping_fn=self.policy_mapping_fn,
                    )
                )
            # Batch all data.
            pipeline.append(BatchIndividualItems(multi_agent=self.is_multi_agent()))
            # Convert to Tensors.
            pipeline.append(NumpyToTensor())

        return pipeline

    def build_module_to_env_connector(self, env):
        from ray.rllib.connectors.module_to_env import (
            GetActions,
            ListifyDataForVectorEnv,
            ModuleToAgentUnmapping,
            ModuleToEnvPipeline,
            NormalizeAndClipActions,
            RemoveSingleTsTimeRankFromBatch,
            TensorToNumpy,
            UnBatchToIndividualItems,
        )

        custom_connectors = []
        # Create a module-to-env connector pipeline (including RLlib's default
        # module->env connector piece) and return it.
        if self._module_to_env_connector is not None:
            val_ = self._module_to_env_connector(env)

            from ray.rllib.connectors.connector_v2 import ConnectorV2

            # ConnectorV2 (piece or pipeline).
            if isinstance(val_, ConnectorV2):
                custom_connectors = [val_]
            # Sequence of individual ConnectorV2 pieces.
            elif isinstance(val_, (list, tuple)):
                custom_connectors = list(val_)
            # Unsupported return value.
            else:
                raise ValueError(
                    "`AlgorithmConfig.env_runners(module_to_env_connector=..)` must "
                    "return a ConnectorV2 object or a list thereof (to be added to a "
                    f"pipeline)! Your function returned {val_}."
                )

        obs_space = getattr(env, "single_observation_space", env.observation_space)
        if obs_space is None and self.is_multi_agent():
            obs_space = gym.spaces.Dict(
                {
                    aid: env.get_observation_space(aid)
                    for aid in env.unwrapped.possible_agents
                }
            )
        act_space = getattr(env, "single_action_space", env.action_space)
        if act_space is None and self.is_multi_agent():
            act_space = gym.spaces.Dict(
                {
                    aid: env.get_action_space(aid)
                    for aid in env.unwrapped.possible_agents
                }
            )
        pipeline = ModuleToEnvPipeline(
            input_observation_space=obs_space,
            input_action_space=act_space,
            connectors=custom_connectors,
        )

        if self.add_default_connectors_to_module_to_env_pipeline:
            # Prepend: Anything that has to do with plain data processing (not
            # particularly with the actions).

            # Remove extra time-rank, if applicable.
            pipeline.prepend(RemoveSingleTsTimeRankFromBatch())

            # If multi-agent -> Map from ModuleID-based data to AgentID based data.
            if self.is_multi_agent():
                pipeline.prepend(ModuleToAgentUnmapping())

            # Unbatch all data.
            pipeline.prepend(UnBatchToIndividualItems())

            # Convert to numpy.
            pipeline.prepend(TensorToNumpy())

            # Sample actions from ACTION_DIST_INPUTS (if ACTIONS not present).
            pipeline.prepend(GetActions())

            # Append: Anything that has to do with action sampling.
            # Unsquash/clip actions based on config and action space.
            pipeline.append(
                NormalizeAndClipActions(
                    normalize_actions=self.normalize_actions,
                    clip_actions=self.clip_actions,
                )
            )
            # Listify data from ConnectorV2-data format to normal lists that we can
            # index into by env vector index. These lists contain individual items
            # for single-agent and multi-agent dicts for multi-agent.
            pipeline.append(ListifyDataForVectorEnv())

        return pipeline

    def build_learner_connector(
        self,
        input_observation_space,
        input_action_space,
        device=None,
    ):
        from ray.rllib.connectors.learner import (
            AddColumnsFromEpisodesToTrainBatch,
            AddObservationsFromEpisodesToBatch,
            AddStatesFromEpisodesToBatch,
            AgentToModuleMapping,
            BatchIndividualItems,
            LearnerConnectorPipeline,
            NumpyToTensor,
        )

        custom_connectors = []
        # Create a learner connector pipeline (including RLlib's default
        # learner connector piece) and return it.
        if self._learner_connector is not None:
            val_ = self._learner_connector(
                input_observation_space,
                input_action_space,
                # device,  # TODO (sven): Also pass device into custom builder.
            )

            from ray.rllib.connectors.connector_v2 import ConnectorV2

            # ConnectorV2 (piece or pipeline).
            if isinstance(val_, ConnectorV2):
                custom_connectors = [val_]
            # Sequence of individual ConnectorV2 pieces.
            elif isinstance(val_, (list, tuple)):
                custom_connectors = list(val_)
            # Unsupported return value.
            else:
                raise ValueError(
                    "`AlgorithmConfig.training(learner_connector=..)` must return "
                    "a ConnectorV2 object or a list thereof (to be added to a "
                    f"pipeline)! Your function returned {val_}."
                )

        pipeline = LearnerConnectorPipeline(
            connectors=custom_connectors,
            input_observation_space=input_observation_space,
            input_action_space=input_action_space,
        )
        if self.add_default_connectors_to_learner_pipeline:
            # Append OBS handling.
            pipeline.append(
                AddObservationsFromEpisodesToBatch(as_learner_connector=True)
            )
            # Append all other columns handling.
            pipeline.append(AddColumnsFromEpisodesToTrainBatch())
            # Append STATE_IN/STATE_OUT (and time-rank) handler.
            pipeline.append(AddStatesFromEpisodesToBatch(as_learner_connector=True))
            # If multi-agent -> Map from AgentID-based data to ModuleID based data.
            if self.is_multi_agent():
                pipeline.append(
                    AgentToModuleMapping(
                        rl_module_specs=(
                            self.rl_module_spec.rl_module_specs
                            if isinstance(self.rl_module_spec, MultiRLModuleSpec)
                            else set(self.policies)
                        ),
                        agent_to_module_mapping_fn=self.policy_mapping_fn,
                    )
                )
            # Batch all data.
            pipeline.append(BatchIndividualItems(multi_agent=self.is_multi_agent()))
            # Convert to Tensors.
            pipeline.append(NumpyToTensor(as_learner_connector=True, device=device))
        return pipeline

    def build_learner_group(
        self,
        *,
        env: Optional[EnvType] = None,
        spaces: Optional[Dict[ModuleID, Tuple[gym.Space, gym.Space]]] = None,
        rl_module_spec: Optional[RLModuleSpecType] = None,
    ) -> "LearnerGroup":
        """Builds and returns a new LearnerGroup object based on settings in `self`.

        Args:
            env: An optional EnvType object (e.g. a gym.Env) useful for extracting space
                information for the to-be-constructed RLModule inside the LearnerGroup's
                Learner workers. Note that if RLlib cannot infer any space information
                either from this `env` arg, from the optional `spaces` arg or from
                `self`, the LearnerGroup cannot be created.
            spaces: An optional dict mapping ModuleIDs to
                (observation-space, action-space)-tuples for the to-be-constructed
                RLModule inside the LearnerGroup's Learner workers. Note that if RLlib
                cannot infer any space information either from this `spces` arg,
                from the optional `env` arg or from `self`, the LearnerGroup cannot
                be created.
            rl_module_spec: An optional (single-agent or multi-agent) RLModuleSpec to
                use for the constructed LearnerGroup. If None, RLlib tries to infer
                the RLModuleSpec using the other information given and stored in this
                `AlgorithmConfig` object.

        Returns:
            The newly created `LearnerGroup` object.
        """
        from ray.rllib.core.learner.learner_group import LearnerGroup

        # If `spaces` or `env` provided -> Create a MultiRLModuleSpec first to be
        # passed into the LearnerGroup constructor.
        if rl_module_spec is None:
            rl_module_spec = self.get_multi_rl_module_spec(env=env, spaces=spaces)

        # Construct the actual LearnerGroup.
        learner_group = LearnerGroup(config=self.copy(), module_spec=rl_module_spec)

        return learner_group

    def build_learner(
        self,
        *,
        env: Optional[EnvType] = None,
        spaces: Optional[Dict[PolicyID, Tuple[gym.Space, gym.Space]]] = None,
    ) -> "Learner":
        """Builds and returns a new Learner object based on settings in `self`.

        This Learner object already has its `build()` method called, meaning
        its RLModule is already constructed.

        Args:
            env: An optional EnvType object (e.g. a gym.Env) useful for extracting space
                information for the to-be-constructed RLModule inside the Learner.
                Note that if RLlib cannot infer any space information
                either from this `env` arg, from the optional `spaces` arg or from
                `self`, the Learner cannot be created.
            spaces: An optional dict mapping ModuleIDs to
                (observation-space, action-space)-tuples for the to-be-constructed
                RLModule inside the Learner. Note that if RLlib cannot infer any
                space information either from this `spces` arg, from the optional
                `env` arg or from `self`, the Learner cannot be created.

        Returns:
            The newly created (and already built) Learner object.
        """
        # If `spaces` or `env` provided -> Create a MultiRLModuleSpec first to be
        # passed into the LearnerGroup constructor.
        rl_module_spec = None
        if env is not None or spaces is not None:
            rl_module_spec = self.get_multi_rl_module_spec(env=env, spaces=spaces)
        # Construct the actual Learner object.
        learner = self.learner_class(config=self, module_spec=rl_module_spec)
        # `build()` the Learner (internal structures such as RLModule, etc..).
        learner.build()

        return learner

    def get_config_for_module(self, module_id: ModuleID) -> "AlgorithmConfig":
        """Returns an AlgorithmConfig object, specific to the given module ID.

        In a multi-agent setup, individual modules might override one or more
        AlgorithmConfig properties (e.g. `train_batch_size`, `lr`) using the
        `overrides()` method.

        In order to retrieve a full AlgorithmConfig instance (with all these overrides
        already translated and built-in), users can call this method with the respective
        module ID.

        Args:
            module_id: The module ID for which to get the final AlgorithmConfig object.

        Returns:
            A new AlgorithmConfig object for the specific module ID.
        """
        # ModuleID NOT found in cached ModuleID, but in overrides dict.
        # Create new algo config object and cache it.
        if (
            module_id not in self._per_module_overrides
            and module_id in self.algorithm_config_overrides_per_module
        ):
            self._per_module_overrides[module_id] = self.copy().update_from_dict(
                self.algorithm_config_overrides_per_module[module_id]
            )

        # Return the module specific algo config object.
        if module_id in self._per_module_overrides:
            return self._per_module_overrides[module_id]
        # No overrides for ModuleID -> return self.
        else:
            return self

    def python_environment(
        self,
        *,
        extra_python_environs_for_driver: Optional[dict] = NotProvided,
        extra_python_environs_for_worker: Optional[dict] = NotProvided,
    ) -> "AlgorithmConfig":
        """Sets the config's python environment settings.

        Args:
            extra_python_environs_for_driver: Any extra python env vars to set in the
                algorithm's process, e.g., {"OMP_NUM_THREADS": "16"}.
            extra_python_environs_for_worker: The extra python environments need to set
                for worker processes.

        Returns:
            This updated AlgorithmConfig object.
        """
        if extra_python_environs_for_driver is not NotProvided:
            self.extra_python_environs_for_driver = extra_python_environs_for_driver
        if extra_python_environs_for_worker is not NotProvided:
            self.extra_python_environs_for_worker = extra_python_environs_for_worker
        return self

    def resources(
        self,
        *,
        num_cpus_for_main_process: Optional[int] = NotProvided,
        num_gpus: Optional[Union[float, int]] = NotProvided,  # @OldAPIStack
        _fake_gpus: Optional[bool] = NotProvided,  # @OldAPIStack
        placement_strategy: Optional[str] = NotProvided,
        # Deprecated args.
        num_cpus_per_worker=DEPRECATED_VALUE,  # moved to `env_runners`
        num_gpus_per_worker=DEPRECATED_VALUE,  # moved to `env_runners`
        custom_resources_per_worker=DEPRECATED_VALUE,  # moved to `env_runners`
        num_learner_workers=DEPRECATED_VALUE,  # moved to `learners`
        num_cpus_per_learner_worker=DEPRECATED_VALUE,  # moved to `learners`
        num_gpus_per_learner_worker=DEPRECATED_VALUE,  # moved to `learners`
        local_gpu_idx=DEPRECATED_VALUE,  # moved to `learners`
        num_cpus_for_local_worker=DEPRECATED_VALUE,
    ) -> "AlgorithmConfig":
        """Specifies resources allocated for an Algorithm and its ray actors/workers.

        Args:
            num_cpus_for_main_process: Number of CPUs to allocate for the main algorithm
                process that runs `Algorithm.training_step()`.
                Note: This is only relevant when running RLlib through Tune. Otherwise,
                `Algorithm.training_step()` runs in the main program (driver).
            num_gpus: Number of GPUs to allocate to the algorithm process.
                Note that not all algorithms can take advantage of GPUs.
                Support for multi-GPU is currently only available for
                tf-[PPO/IMPALA/DQN/PG]. This can be fractional (e.g., 0.3 GPUs).
            _fake_gpus: Set to True for debugging (multi-)?GPU funcitonality on a
                CPU machine. GPU towers are simulated by graphs located on
                CPUs in this case. Use `num_gpus` to test for different numbers of
                fake GPUs.
            placement_strategy: The strategy for the placement group factory returned by
                `Algorithm.default_resource_request()`. A PlacementGroup defines, which
                devices (resources) should always be co-located on the same node.
                For example, an Algorithm with 2 EnvRunners and 1 Learner (with
                1 GPU) requests a placement group with the bundles:
                [{"cpu": 1}, {"gpu": 1, "cpu": 1}, {"cpu": 1}, {"cpu": 1}], where the
                first bundle is for the local (main Algorithm) process, the second one
                for the 1 Learner worker and the last 2 bundles are for the two
                EnvRunners. These bundles can now be "placed" on the same or different
                nodes depending on the value of `placement_strategy`:
                "PACK": Packs bundles into as few nodes as possible.
                "SPREAD": Places bundles across distinct nodes as even as possible.
                "STRICT_PACK": Packs bundles into one node. The group is not allowed
                to span multiple nodes.
                "STRICT_SPREAD": Packs bundles across distinct nodes.

        Returns:
            This updated AlgorithmConfig object.
        """
        if num_cpus_per_worker != DEPRECATED_VALUE:
            deprecation_warning(
                old="AlgorithmConfig.resources(num_cpus_per_worker)",
                new="AlgorithmConfig.env_runners(num_cpus_per_env_runner)",
                error=False,
            )
            self.num_cpus_per_env_runner = num_cpus_per_worker

        if num_gpus_per_worker != DEPRECATED_VALUE:
            deprecation_warning(
                old="AlgorithmConfig.resources(num_gpus_per_worker)",
                new="AlgorithmConfig.env_runners(num_gpus_per_env_runner)",
                error=False,
            )
            self.num_gpus_per_env_runner = num_gpus_per_worker

        if custom_resources_per_worker != DEPRECATED_VALUE:
            deprecation_warning(
                old="AlgorithmConfig.resources(custom_resources_per_worker)",
                new="AlgorithmConfig.env_runners(custom_resources_per_env_runner)",
                error=False,
            )
            self.custom_resources_per_env_runner = custom_resources_per_worker

        if num_learner_workers != DEPRECATED_VALUE:
            deprecation_warning(
                old="AlgorithmConfig.resources(num_learner_workers)",
                new="AlgorithmConfig.learners(num_learner)",
                error=False,
            )
            self.num_learners = num_learner_workers

        if num_cpus_per_learner_worker != DEPRECATED_VALUE:
            deprecation_warning(
                old="AlgorithmConfig.resources(num_cpus_per_learner_worker)",
                new="AlgorithmConfig.learners(num_cpus_per_learner)",
                error=False,
            )
            self.num_cpus_per_learner = num_cpus_per_learner_worker

        if num_gpus_per_learner_worker != DEPRECATED_VALUE:
            deprecation_warning(
                old="AlgorithmConfig.resources(num_gpus_per_learner_worker)",
                new="AlgorithmConfig.learners(num_gpus_per_learner)",
                error=False,
            )
            self.num_gpus_per_learner = num_gpus_per_learner_worker

        if local_gpu_idx != DEPRECATED_VALUE:
            deprecation_warning(
                old="AlgorithmConfig.resources(local_gpu_idx)",
                new="AlgorithmConfig.learners(local_gpu_idx)",
                error=False,
            )
            self.local_gpu_idx = local_gpu_idx

        if num_cpus_for_local_worker != DEPRECATED_VALUE:
            deprecation_warning(
                old="AlgorithmConfig.resources(num_cpus_for_local_worker)",
                new="AlgorithmConfig.resources(num_cpus_for_main_process)",
                error=False,
            )
            self.num_cpus_for_main_process = num_cpus_for_local_worker

        if num_cpus_for_main_process is not NotProvided:
            self.num_cpus_for_main_process = num_cpus_for_main_process
        if num_gpus is not NotProvided:
            self.num_gpus = num_gpus
        if _fake_gpus is not NotProvided:
            self._fake_gpus = _fake_gpus
        if placement_strategy is not NotProvided:
            self.placement_strategy = placement_strategy

        return self

    def framework(
        self,
        framework: Optional[str] = NotProvided,
        *,
        eager_tracing: Optional[bool] = NotProvided,
        eager_max_retraces: Optional[int] = NotProvided,
        tf_session_args: Optional[Dict[str, Any]] = NotProvided,
        local_tf_session_args: Optional[Dict[str, Any]] = NotProvided,
        torch_compile_learner: Optional[bool] = NotProvided,
        torch_compile_learner_what_to_compile: Optional[str] = NotProvided,
        torch_compile_learner_dynamo_mode: Optional[str] = NotProvided,
        torch_compile_learner_dynamo_backend: Optional[str] = NotProvided,
        torch_compile_worker: Optional[bool] = NotProvided,
        torch_compile_worker_dynamo_backend: Optional[str] = NotProvided,
        torch_compile_worker_dynamo_mode: Optional[str] = NotProvided,
        torch_ddp_kwargs: Optional[Dict[str, Any]] = NotProvided,
        torch_skip_nan_gradients: Optional[bool] = NotProvided,
    ) -> "AlgorithmConfig":
        """Sets the config's DL framework settings.

        Args:
            framework: torch: PyTorch; tf2: TensorFlow 2.x (eager execution or traced
                if eager_tracing=True); tf: TensorFlow (static-graph);
            eager_tracing: Enable tracing in eager mode. This greatly improves
                performance (speedup ~2x), but makes it slightly harder to debug
                since Python code won't be evaluated after the initial eager pass.
                Only possible if framework=tf2.
            eager_max_retraces: Maximum number of tf.function re-traces before a
                runtime error is raised. This is to prevent unnoticed retraces of
                methods inside the `..._eager_traced` Policy, which could slow down
                execution by a factor of 4, without the user noticing what the root
                cause for this slowdown could be.
                Only necessary for framework=tf2.
                Set to None to ignore the re-trace count and never throw an error.
            tf_session_args: Configures TF for single-process operation by default.
            local_tf_session_args: Override the following tf session args on the local
                worker
            torch_compile_learner: If True, forward_train methods on TorchRLModules
                on the learner are compiled. If not specified, the default is to compile
                forward train on the learner.
            torch_compile_learner_what_to_compile: A TorchCompileWhatToCompile
                mode specifying what to compile on the learner side if
                torch_compile_learner is True. See TorchCompileWhatToCompile for
                details and advice on its usage.
            torch_compile_learner_dynamo_backend: The torch dynamo backend to use on
                the learner.
            torch_compile_learner_dynamo_mode: The torch dynamo mode to use on the
                learner.
            torch_compile_worker: If True, forward exploration and inference methods on
                TorchRLModules on the workers are compiled. If not specified,
                the default is to not compile forward methods on the workers because
                retracing can be expensive.
            torch_compile_worker_dynamo_backend: The torch dynamo backend to use on
                the workers.
            torch_compile_worker_dynamo_mode: The torch dynamo mode to use on the
                workers.
            torch_ddp_kwargs: The kwargs to pass into
                `torch.nn.parallel.DistributedDataParallel` when using `num_learners
                > 1`. This is specifically helpful when searching for unused parameters
                that are not used in the backward pass. This can give hints for errors
                in custom models where some parameters do not get touched in the
                backward pass although they should.
            torch_skip_nan_gradients: If updates with `nan` gradients should be entirely
                skipped. This skips updates in the optimizer entirely if they contain
                any `nan` gradient. This can help to avoid biasing moving-average based
                optimizers - like Adam. This can help in training phases where policy
                updates can be highly unstable such as during the early stages of
                training or with highly exploratory policies. In such phases many
                gradients might turn `nan` and setting them to zero could corrupt the
                optimizer's internal state. The default is `False` and turns `nan`
                gradients to zero. If many `nan` gradients are encountered consider (a)
                monitoring gradients by setting `log_gradients` in `AlgorithmConfig` to
                `True`, (b) use proper weight initialization (e.g. Xavier, Kaiming) via
                the `model_config_dict` in `AlgorithmConfig.rl_module` and/or (c)
                gradient clipping via `grad_clip` in `AlgorithmConfig.training`.

        Returns:
            This updated AlgorithmConfig object.
        """
        if framework is not NotProvided:
            if framework == "tfe":
                deprecation_warning(
                    old="AlgorithmConfig.framework('tfe')",
                    new="AlgorithmConfig.framework('tf2')",
                    error=True,
                )
            self.framework_str = framework
        if eager_tracing is not NotProvided:
            self.eager_tracing = eager_tracing
        if eager_max_retraces is not NotProvided:
            self.eager_max_retraces = eager_max_retraces
        if tf_session_args is not NotProvided:
            self.tf_session_args = tf_session_args
        if local_tf_session_args is not NotProvided:
            self.local_tf_session_args = local_tf_session_args

        if torch_compile_learner is not NotProvided:
            self.torch_compile_learner = torch_compile_learner
        if torch_compile_learner_dynamo_backend is not NotProvided:
            self.torch_compile_learner_dynamo_backend = (
                torch_compile_learner_dynamo_backend
            )
        if torch_compile_learner_dynamo_mode is not NotProvided:
            self.torch_compile_learner_dynamo_mode = torch_compile_learner_dynamo_mode
        if torch_compile_learner_what_to_compile is not NotProvided:
            self.torch_compile_learner_what_to_compile = (
                torch_compile_learner_what_to_compile
            )
        if torch_compile_worker is not NotProvided:
            self.torch_compile_worker = torch_compile_worker
        if torch_compile_worker_dynamo_backend is not NotProvided:
            self.torch_compile_worker_dynamo_backend = (
                torch_compile_worker_dynamo_backend
            )
        if torch_compile_worker_dynamo_mode is not NotProvided:
            self.torch_compile_worker_dynamo_mode = torch_compile_worker_dynamo_mode
        if torch_ddp_kwargs is not NotProvided:
            self.torch_ddp_kwargs = torch_ddp_kwargs
        if torch_skip_nan_gradients is not NotProvided:
            self.torch_skip_nan_gradients = torch_skip_nan_gradients

        return self

    def api_stack(
        self,
        enable_rl_module_and_learner: Optional[bool] = NotProvided,
        enable_env_runner_and_connector_v2: Optional[bool] = NotProvided,
    ) -> "AlgorithmConfig":
        """Sets the config's API stack settings.

        Args:
            enable_rl_module_and_learner: Enables the usage of `RLModule` (instead of
                `ModelV2`) and Learner (instead of the training-related parts of
                `Policy`). Must be used with `enable_env_runner_and_connector_v2=True`.
                Together, these two settings activate the "new API stack" of RLlib.
            enable_env_runner_and_connector_v2: Enables the usage of EnvRunners
                (SingleAgentEnvRunner and MultiAgentEnvRunner) and ConnectorV2.
                When setting this to True, `enable_rl_module_and_learner` must be True
                as well. Together, these two settings activate the "new API stack" of
                RLlib.

        Returns:
            This updated AlgorithmConfig object.
        """
        if enable_rl_module_and_learner is not NotProvided:
            self.enable_rl_module_and_learner = enable_rl_module_and_learner

            if enable_rl_module_and_learner is True and self.exploration_config:
                self._prior_exploration_config = self.exploration_config
                self.exploration_config = {}

            elif enable_rl_module_and_learner is False and not self.exploration_config:
                if self._prior_exploration_config is not None:
                    self.exploration_config = self._prior_exploration_config
                    self._prior_exploration_config = None
                else:
                    logger.warning(
                        "config.enable_rl_module_and_learner was set to False, but no "
                        "prior exploration config was found to be restored."
                    )

        if enable_env_runner_and_connector_v2 is not NotProvided:
            self.enable_env_runner_and_connector_v2 = enable_env_runner_and_connector_v2

        return self

    def environment(
        self,
        env: Optional[Union[str, EnvType]] = NotProvided,
        *,
        env_config: Optional[EnvConfigDict] = NotProvided,
        observation_space: Optional[gym.spaces.Space] = NotProvided,
        action_space: Optional[gym.spaces.Space] = NotProvided,
        env_task_fn: Optional[
            Callable[[ResultDict, EnvType, EnvContext], Any]
        ] = NotProvided,
        render_env: Optional[bool] = NotProvided,
        clip_rewards: Optional[Union[bool, float]] = NotProvided,
        normalize_actions: Optional[bool] = NotProvided,
        clip_actions: Optional[bool] = NotProvided,
        disable_env_checking: Optional[bool] = NotProvided,
        is_atari: Optional[bool] = NotProvided,
        action_mask_key: Optional[str] = NotProvided,
        # Deprecated args.
        auto_wrap_old_gym_envs=DEPRECATED_VALUE,
    ) -> "AlgorithmConfig":
        """Sets the config's RL-environment settings.

        Args:
            env: The environment specifier. This can either be a tune-registered env,
                via `tune.register_env([name], lambda env_ctx: [env object])`,
                or a string specifier of an RLlib supported type. In the latter case,
                RLlib tries to interpret the specifier as either an Farama-Foundation
                gymnasium env, a PyBullet env, or a fully qualified classpath to an Env
                class, e.g. "ray.rllib.examples.envs.classes.random_env.RandomEnv".
            env_config: Arguments dict passed to the env creator as an EnvContext
                object (which is a dict plus the properties: `num_env_runners`,
                `worker_index`, `vector_index`, and `remote`).
            observation_space: The observation space for the Policies of this Algorithm.
            action_space: The action space for the Policies of this Algorithm.
            env_task_fn: A callable taking the last train results, the base env and the
                env context as args and returning a new task to set the env to.
                The env must be a `TaskSettableEnv` sub-class for this to work.
                See `examples/curriculum_learning.py` for an example.
            render_env: If True, try to render the environment on the local worker or on
                worker 1 (if num_env_runners > 0). For vectorized envs, this usually
                means that only the first sub-environment is rendered.
                In order for this to work, your env has to implement the
                `render()` method which either:
                a) handles window generation and rendering itself (returning True) or
                b) returns a numpy uint8 image of shape [height x width x 3 (RGB)].
            clip_rewards: Whether to clip rewards during Policy's postprocessing.
                None (default): Clip for Atari only (r=sign(r)).
                True: r=sign(r): Fixed rewards -1.0, 1.0, or 0.0.
                False: Never clip.
                [float value]: Clip at -value and + value.
                Tuple[value1, value2]: Clip at value1 and value2.
            normalize_actions: If True, RLlib learns entirely inside a normalized
                action space (0.0 centered with small stddev; only affecting Box
                components). RLlib unsquashes actions (and clip, just in case) to the
                bounds of the env's action space before sending actions back to the env.
            clip_actions: If True, the RLlib default ModuleToEnv connector clips
                actions according to the env's bounds (before sending them into the
                `env.step()` call).
            disable_env_checking: Disable RLlib's env checks after a gymnasium.Env
                instance has been constructed in an EnvRunner. Note that the checks
                include an `env.reset()` and `env.step()` (with a random action), which
                might tinker with your env's logic and behavior and thus negatively
                influence sample collection- and/or learning behavior.
            is_atari: This config can be used to explicitly specify whether the env is
                an Atari env or not. If not specified, RLlib tries to auto-detect
                this.
            action_mask_key: If observation is a dictionary, expect the value by
                the key `action_mask_key` to contain a valid actions mask (`numpy.int8`
                array of zeros and ones). Defaults to "action_mask".

        Returns:
            This updated AlgorithmConfig object.
        """
        if auto_wrap_old_gym_envs != DEPRECATED_VALUE:
            deprecation_warning(
                old="AlgorithmConfig.environment(auto_wrap_old_gym_envs=..)",
                error=True,
            )
        if env is not NotProvided:
            self.env = env
        if env_config is not NotProvided:
            deep_update(self.env_config, env_config, True)
        if observation_space is not NotProvided:
            self.observation_space = observation_space
        if action_space is not NotProvided:
            self.action_space = action_space
        if env_task_fn is not NotProvided:
            self.env_task_fn = env_task_fn
        if render_env is not NotProvided:
            self.render_env = render_env
        if clip_rewards is not NotProvided:
            self.clip_rewards = clip_rewards
        if normalize_actions is not NotProvided:
            self.normalize_actions = normalize_actions
        if clip_actions is not NotProvided:
            self.clip_actions = clip_actions
        if disable_env_checking is not NotProvided:
            self.disable_env_checking = disable_env_checking
        if is_atari is not NotProvided:
            self._is_atari = is_atari
        if action_mask_key is not NotProvided:
            self.action_mask_key = action_mask_key

        return self

    def env_runners(
        self,
        *,
        env_runner_cls: Optional[type] = NotProvided,
        num_env_runners: Optional[int] = NotProvided,
        num_envs_per_env_runner: Optional[int] = NotProvided,
        num_cpus_per_env_runner: Optional[int] = NotProvided,
        num_gpus_per_env_runner: Optional[Union[float, int]] = NotProvided,
        custom_resources_per_env_runner: Optional[dict] = NotProvided,
        validate_env_runners_after_construction: Optional[bool] = NotProvided,
        sample_timeout_s: Optional[float] = NotProvided,
        max_requests_in_flight_per_env_runner: Optional[int] = NotProvided,
        env_to_module_connector: Optional[
            Callable[[EnvType], Union["ConnectorV2", List["ConnectorV2"]]]
        ] = NotProvided,
        module_to_env_connector: Optional[
            Callable[[EnvType, "RLModule"], Union["ConnectorV2", List["ConnectorV2"]]]
        ] = NotProvided,
        add_default_connectors_to_env_to_module_pipeline: Optional[bool] = NotProvided,
        add_default_connectors_to_module_to_env_pipeline: Optional[bool] = NotProvided,
        episode_lookback_horizon: Optional[int] = NotProvided,
        use_worker_filter_stats: Optional[bool] = NotProvided,
        update_worker_filter_stats: Optional[bool] = NotProvided,
        compress_observations: Optional[bool] = NotProvided,
        rollout_fragment_length: Optional[Union[int, str]] = NotProvided,
        batch_mode: Optional[str] = NotProvided,
        explore: Optional[bool] = NotProvided,
        # @OldAPIStack settings.
        exploration_config: Optional[dict] = NotProvided,  # @OldAPIStack
        create_env_on_local_worker: Optional[bool] = NotProvided,  # @OldAPIStack
        sample_collector: Optional[Type[SampleCollector]] = NotProvided,  # @OldAPIStack
        remote_worker_envs: Optional[bool] = NotProvided,  # @OldAPIStack
        remote_env_batch_wait_ms: Optional[float] = NotProvided,  # @OldAPIStack
        preprocessor_pref: Optional[str] = NotProvided,  # @OldAPIStack
        observation_filter: Optional[str] = NotProvided,  # @OldAPIStack
        enable_tf1_exec_eagerly: Optional[bool] = NotProvided,  # @OldAPIStack
        sampler_perf_stats_ema_coef: Optional[float] = NotProvided,  # @OldAPIStack
        # Deprecated args.
        num_rollout_workers=DEPRECATED_VALUE,
        num_envs_per_worker=DEPRECATED_VALUE,
        validate_workers_after_construction=DEPRECATED_VALUE,
        ignore_worker_failures=DEPRECATED_VALUE,
        recreate_failed_workers=DEPRECATED_VALUE,
        restart_failed_sub_environments=DEPRECATED_VALUE,
        num_consecutive_worker_failures_tolerance=DEPRECATED_VALUE,
        worker_health_probe_timeout_s=DEPRECATED_VALUE,
        worker_restore_timeout_s=DEPRECATED_VALUE,
        synchronize_filter=DEPRECATED_VALUE,
        # deprecated
        enable_connectors=DEPRECATED_VALUE,
    ) -> "AlgorithmConfig":
        """Sets the rollout worker configuration.

        Args:
            env_runner_cls: The EnvRunner class to use for environment rollouts (data
                collection).
            num_env_runners: Number of EnvRunner actors to create for parallel sampling.
                Setting this to 0 forces sampling to be done in the local
                EnvRunner (main process or the Algorithm's actor when using Tune).
            num_envs_per_env_runner: Number of environments to step through
                (vector-wise) per EnvRunner. This enables batching when computing
                actions through RLModule inference, which can improve performance
                for inference-bottlenecked workloads.
            num_cpus_per_env_runner: Number of CPUs to allocate per EnvRunner.
            num_gpus_per_env_runner: Number of GPUs to allocate per EnvRunner. This can
                be fractional. This is usually needed only if your env itself requires a
                GPU (i.e., it is a GPU-intensive video game), or model inference is
                unusually expensive.
            custom_resources_per_env_runner: Any custom Ray resources to allocate per
                EnvRunner.
            sample_timeout_s: The timeout in seconds for calling `sample()` on remote
                EnvRunner workers. Results (episode list) from workers that take longer
                than this time are discarded. Only used by algorithms that sample
                synchronously in turn with their update step (e.g., PPO or DQN). Not
                relevant for any algos that sample asynchronously, such as APPO or
                IMPALA.
            max_requests_in_flight_per_env_runner: Max number of in-flight requests
                to each EnvRunner (actor)). See the
                `ray.rllib.utils.actor_manager.FaultTolerantActorManager` class for more
                details.
                Tuning these values is important when running experiments with
                large sample batches, where there is the risk that the object store may
                fill up, causing spilling of objects to disk. This can cause any
                asynchronous requests to become very slow, making your experiment run
                slowly as well. You can inspect the object store during your experiment
                via a call to `ray memory` on your head node, and by using the Ray
                dashboard. If you're seeing that the object store is filling up,
                turn down the number of remote requests in flight or enable compression.
            sample_collector: For the old API stack only. The SampleCollector class to
                be used to collect and retrieve environment-, model-, and sampler data.
                Override the SampleCollector base class to implement your own
                collection/buffering/retrieval logic.
            create_env_on_local_worker: When `num_env_runners` > 0, the driver
                (local_worker; worker-idx=0) does not need an environment. This is
                because it doesn't have to sample (done by remote_workers;
                worker_indices > 0) nor evaluate (done by evaluation workers;
                see below).
            env_to_module_connector: A callable taking an Env as input arg and returning
                an env-to-module ConnectorV2 (might be a pipeline) object.
            module_to_env_connector: A callable taking an Env and an RLModule as input
                args and returning a module-to-env ConnectorV2 (might be a pipeline)
                object.
            add_default_connectors_to_env_to_module_pipeline: If True (default), RLlib's
                EnvRunners automatically add the default env-to-module ConnectorV2
                pieces to the EnvToModulePipeline. These automatically perform adding
                observations and states (in case of stateful Module(s)), agent-to-module
                mapping, batching, and conversion to tensor data. Only if you know
                exactly what you are doing, you should set this setting to False.
                Note that this setting is only relevant if the new API stack is used
                (including the new EnvRunner classes).
            add_default_connectors_to_module_to_env_pipeline: If True (default), RLlib's
                EnvRunners automatically add the default module-to-env ConnectorV2
                pieces to the ModuleToEnvPipeline. These automatically perform removing
                the additional time-rank (if applicable, in case of stateful
                Module(s)), module-to-agent unmapping, un-batching (to lists), and
                conversion from tensor data to numpy. Only if you know exactly what you
                are doing, you should set this setting to False.
                Note that this setting is only relevant if the new API stack is used
                (including the new EnvRunner classes).
            episode_lookback_horizon: The amount of data (in timesteps) to keep from the
                preceeding episode chunk when a new chunk (for the same episode) is
                generated to continue sampling at a later time. The larger this value,
                the more an env-to-module connector can look back in time
                and compile RLModule input data from this information. For example, if
                your custom env-to-module connector (and your custom RLModule) requires
                the previous 10 rewards as inputs, you must set this to at least 10.
            use_worker_filter_stats: Whether to use the workers in the EnvRunnerGroup to
                update the central filters (held by the local worker). If False, stats
                from the workers aren't used and are discarded.
            update_worker_filter_stats: Whether to push filter updates from the central
                filters (held by the local worker) to the remote workers' filters.
                Setting this to True might be useful within the evaluation config in
                order to disable the usage of evaluation trajectories for synching
                the central filter (used for training).
            rollout_fragment_length: Divide episodes into fragments of this many steps
                each during sampling. Trajectories of this size are collected from
                EnvRunners and combined into a larger batch of `train_batch_size`
                for learning.
                For example, given rollout_fragment_length=100 and
                train_batch_size=1000:
                1. RLlib collects 10 fragments of 100 steps each from rollout workers.
                2. These fragments are concatenated and we perform an epoch of SGD.
                When using multiple envs per worker, the fragment size is multiplied by
                `num_envs_per_env_runner`. This is since we are collecting steps from
                multiple envs in parallel. For example, if num_envs_per_env_runner=5,
                then EnvRunners return experiences in chunks of 5*100 = 500 steps.
                The dataflow here can vary per algorithm. For example, PPO further
                divides the train batch into minibatches for multi-epoch SGD.
                Set `rollout_fragment_length` to "auto" to have RLlib compute an exact
                value to match the given batch size.
            batch_mode: How to build individual batches with the EnvRunner(s). Batches
                coming from distributed EnvRunners are usually concat'd to form the
                train batch. Note that "steps" below can mean different things (either
                env- or agent-steps) and depends on the `count_steps_by` setting,
                adjustable via `AlgorithmConfig.multi_agent(count_steps_by=..)`:
                1) "truncate_episodes": Each call to `EnvRunner.sample()` returns a
                batch of at most `rollout_fragment_length * num_envs_per_env_runner` in
                size. The batch is exactly `rollout_fragment_length * num_envs`
                in size if postprocessing does not change batch sizes. Episodes
                may be truncated in order to meet this size requirement.
                This mode guarantees evenly sized batches, but increases
                variance as the future return must now be estimated at truncation
                boundaries.
                2) "complete_episodes": Each call to `EnvRunner.sample()` returns a
                batch of at least `rollout_fragment_length * num_envs_per_env_runner` in
                size. Episodes aren't truncated, but multiple episodes
                may be packed within one batch to meet the (minimum) batch size.
                Note that when `num_envs_per_env_runner > 1`, episode steps are
                buffered until the episode completes, and hence batches may contain
                significant amounts of off-policy data.
            explore: Default exploration behavior, iff `explore=None` is passed into
                compute_action(s). Set to False for no exploration behavior (e.g.,
                for evaluation).
            exploration_config: A dict specifying the Exploration object's config.
            remote_worker_envs: If using num_envs_per_env_runner > 1, whether to create
                those new envs in remote processes instead of in the same worker.
                This adds overheads, but can make sense if your envs can take much
                time to step / reset (e.g., for StarCraft). Use this cautiously;
                overheads are significant.
            remote_env_batch_wait_ms: Timeout that remote workers are waiting when
                polling environments. 0 (continue when at least one env is ready) is
                a reasonable default, but optimal value could be obtained by measuring
                your environment step / reset and model inference perf.
            validate_env_runners_after_construction: Whether to validate that each
                created remote EnvRunner is healthy after its construction process.
            preprocessor_pref: Whether to use "rllib" or "deepmind" preprocessors by
                default. Set to None for using no preprocessor. In this case, the
                model has to handle possibly complex observations from the
                environment.
            observation_filter: Element-wise observation filter, either "NoFilter"
                or "MeanStdFilter".
            compress_observations: Whether to LZ4 compress individual observations
                in the SampleBatches collected during rollouts.
            enable_tf1_exec_eagerly: Explicitly tells the rollout worker to enable
                TF eager execution. This is useful for example when framework is
                "torch", but a TF2 policy needs to be restored for evaluation or
                league-based purposes.
            sampler_perf_stats_ema_coef: If specified, perf stats are in EMAs. This
                is the coeff of how much new data points contribute to the averages.
                Default is None, which uses simple global average instead.
                The EMA update rule is: updated = (1 - ema_coef) * old + ema_coef * new

        Returns:
            This updated AlgorithmConfig object.
        """
        if enable_connectors != DEPRECATED_VALUE:
            deprecation_warning(
                old="AlgorithmConfig.env_runners(enable_connectors=...)",
                error=False,
            )
        if num_rollout_workers != DEPRECATED_VALUE:
            deprecation_warning(
                old="AlgorithmConfig.env_runners(num_rollout_workers)",
                new="AlgorithmConfig.env_runners(num_env_runners)",
                error=True,
            )
        if num_envs_per_worker != DEPRECATED_VALUE:
            deprecation_warning(
                old="AlgorithmConfig.env_runners(num_envs_per_worker)",
                new="AlgorithmConfig.env_runners(num_envs_per_env_runner)",
                error=True,
            )
        if validate_workers_after_construction != DEPRECATED_VALUE:
            deprecation_warning(
                old="AlgorithmConfig.env_runners(validate_workers_after_construction)",
                new="AlgorithmConfig.env_runners(validate_env_runners_after_"
                "construction)",
                error=True,
            )

        if env_runner_cls is not NotProvided:
            self.env_runner_cls = env_runner_cls
        if num_env_runners is not NotProvided:
            self.num_env_runners = num_env_runners
        if num_envs_per_env_runner is not NotProvided:
            if num_envs_per_env_runner <= 0:
                raise ValueError(
                    f"`num_envs_per_env_runner` ({num_envs_per_env_runner}) must be "
                    "larger 0!"
                )
            self.num_envs_per_env_runner = num_envs_per_env_runner

        if num_cpus_per_env_runner is not NotProvided:
            self.num_cpus_per_env_runner = num_cpus_per_env_runner
        if num_gpus_per_env_runner is not NotProvided:
            self.num_gpus_per_env_runner = num_gpus_per_env_runner
        if custom_resources_per_env_runner is not NotProvided:
            self.custom_resources_per_env_runner = custom_resources_per_env_runner

        if sample_timeout_s is not NotProvided:
            self.sample_timeout_s = sample_timeout_s
        if max_requests_in_flight_per_env_runner is not NotProvided:
            self.max_requests_in_flight_per_env_runner = (
                max_requests_in_flight_per_env_runner
            )
        if sample_collector is not NotProvided:
            self.sample_collector = sample_collector
        if create_env_on_local_worker is not NotProvided:
            self.create_env_on_local_worker = create_env_on_local_worker
        if env_to_module_connector is not NotProvided:
            self._env_to_module_connector = env_to_module_connector
        if module_to_env_connector is not NotProvided:
            self._module_to_env_connector = module_to_env_connector
        if add_default_connectors_to_env_to_module_pipeline is not NotProvided:
            self.add_default_connectors_to_env_to_module_pipeline = (
                add_default_connectors_to_env_to_module_pipeline
            )
        if add_default_connectors_to_module_to_env_pipeline is not NotProvided:
            self.add_default_connectors_to_module_to_env_pipeline = (
                add_default_connectors_to_module_to_env_pipeline
            )
        if episode_lookback_horizon is not NotProvided:
            self.episode_lookback_horizon = episode_lookback_horizon
        if use_worker_filter_stats is not NotProvided:
            self.use_worker_filter_stats = use_worker_filter_stats
        if update_worker_filter_stats is not NotProvided:
            self.update_worker_filter_stats = update_worker_filter_stats
        if rollout_fragment_length is not NotProvided:
            if not (
                (
                    isinstance(rollout_fragment_length, int)
                    and rollout_fragment_length > 0
                )
                or rollout_fragment_length == "auto"
            ):
                raise ValueError("`rollout_fragment_length` must be int >0 or 'auto'!")
            self.rollout_fragment_length = rollout_fragment_length
        if batch_mode is not NotProvided:
            if batch_mode not in ["truncate_episodes", "complete_episodes"]:
                raise ValueError(
                    f"`batch_mode` ({batch_mode}) must be one of [truncate_episodes|"
                    "complete_episodes]!"
                )
            self.batch_mode = batch_mode
        if explore is not NotProvided:
            self.explore = explore
        if exploration_config is not NotProvided:
            # Override entire `exploration_config` if `type` key changes.
            # Update, if `type` key remains the same or is not specified.
            new_exploration_config = deep_update(
                {"exploration_config": self.exploration_config},
                {"exploration_config": exploration_config},
                False,
                ["exploration_config"],
                ["exploration_config"],
            )
            self.exploration_config = new_exploration_config["exploration_config"]
        if remote_worker_envs is not NotProvided:
            self.remote_worker_envs = remote_worker_envs
        if remote_env_batch_wait_ms is not NotProvided:
            self.remote_env_batch_wait_ms = remote_env_batch_wait_ms
        if validate_env_runners_after_construction is not NotProvided:
            self.validate_env_runners_after_construction = (
                validate_env_runners_after_construction
            )
        if preprocessor_pref is not NotProvided:
            self.preprocessor_pref = preprocessor_pref
        if observation_filter is not NotProvided:
            self.observation_filter = observation_filter
        if synchronize_filter is not NotProvided:
            self.synchronize_filters = synchronize_filter
        if compress_observations is not NotProvided:
            self.compress_observations = compress_observations
        if enable_tf1_exec_eagerly is not NotProvided:
            self.enable_tf1_exec_eagerly = enable_tf1_exec_eagerly
        if sampler_perf_stats_ema_coef is not NotProvided:
            self.sampler_perf_stats_ema_coef = sampler_perf_stats_ema_coef

        # Deprecated settings.
        if synchronize_filter != DEPRECATED_VALUE:
            deprecation_warning(
                old="AlgorithmConfig.env_runners(synchronize_filter=..)",
                new="AlgorithmConfig.env_runners(update_worker_filter_stats=..)",
                error=True,
            )
        if ignore_worker_failures != DEPRECATED_VALUE:
            deprecation_warning(
                old="ignore_worker_failures is deprecated, and will soon be a no-op",
                error=True,
            )
        if recreate_failed_workers != DEPRECATED_VALUE:
            deprecation_warning(
                old="AlgorithmConfig.env_runners(recreate_failed_workers=..)",
                new="AlgorithmConfig.fault_tolerance(recreate_failed_workers=..)",
                error=True,
            )
        if restart_failed_sub_environments != DEPRECATED_VALUE:
            deprecation_warning(
                old="AlgorithmConfig.env_runners(restart_failed_sub_environments=..)",
                new=(
                    "AlgorithmConfig.fault_tolerance("
                    "restart_failed_sub_environments=..)"
                ),
                error=True,
            )
        if num_consecutive_worker_failures_tolerance != DEPRECATED_VALUE:
            deprecation_warning(
                old=(
                    "AlgorithmConfig.env_runners("
                    "num_consecutive_worker_failures_tolerance=..)"
                ),
                new=(
                    "AlgorithmConfig.fault_tolerance("
                    "num_consecutive_worker_failures_tolerance=..)"
                ),
                error=True,
            )
        if worker_health_probe_timeout_s != DEPRECATED_VALUE:
            deprecation_warning(
                old="AlgorithmConfig.env_runners(worker_health_probe_timeout_s=..)",
                new="AlgorithmConfig.fault_tolerance(worker_health_probe_timeout_s=..)",
                error=True,
            )
        if worker_restore_timeout_s != DEPRECATED_VALUE:
            deprecation_warning(
                old="AlgorithmConfig.env_runners(worker_restore_timeout_s=..)",
                new="AlgorithmConfig.fault_tolerance(worker_restore_timeout_s=..)",
                error=True,
            )

        return self

    def learners(
        self,
        *,
        num_learners: Optional[int] = NotProvided,
        num_cpus_per_learner: Optional[Union[float, int]] = NotProvided,
        num_gpus_per_learner: Optional[Union[float, int]] = NotProvided,
        local_gpu_idx: Optional[int] = NotProvided,
        max_requests_in_flight_per_learner: Optional[int] = NotProvided,
    ):
        """Sets LearnerGroup and Learner worker related configurations.

        Args:
            num_learners: Number of Learner workers used for updating the RLModule.
                A value of 0 means training takes place on a local Learner on main
                process CPUs or 1 GPU (determined by `num_gpus_per_learner`).
                For multi-gpu training, you have to set `num_learners` to > 1 and set
                `num_gpus_per_learner` accordingly (e.g., 4 GPUs total and model fits on
                1 GPU: `num_learners=4; num_gpus_per_learner=1` OR 4 GPUs total and
                model requires 2 GPUs: `num_learners=2; num_gpus_per_learner=2`).
            num_cpus_per_learner: Number of CPUs allocated per Learner worker.
                Only necessary for custom processing pipeline inside each Learner
                requiring multiple CPU cores. Ignored if `num_learners=0`.
            num_gpus_per_learner: Number of GPUs allocated per Learner worker. If
                `num_learners=0`, any value greater than 0 runs the
                training on a single GPU on the main process, while a value of 0 runs
                the training on main process CPUs. If `num_gpus_per_learner` is > 0,
                then you shouldn't change `num_cpus_per_learner` (from its default
                value of 1).
            local_gpu_idx: If `num_gpus_per_learner` > 0, and
                `num_learners` < 2, then RLlib uses this GPU index for training. This is
                an index into the available
                CUDA devices. For example if `os.environ["CUDA_VISIBLE_DEVICES"] = "1"`
                and `local_gpu_idx=0`, RLlib uses the GPU with ID=1 on the node.
            max_requests_in_flight_per_learner: Max number of in-flight requests
                to each Learner (actor)). See the
                `ray.rllib.utils.actor_manager.FaultTolerantActorManager` class for more
                details.

        Returns:
            This updated AlgorithmConfig object.
        """
        if num_learners is not NotProvided:
            self.num_learners = num_learners
        if num_cpus_per_learner is not NotProvided:
            self.num_cpus_per_learner = num_cpus_per_learner
        if num_gpus_per_learner is not NotProvided:
            self.num_gpus_per_learner = num_gpus_per_learner
        if local_gpu_idx is not NotProvided:
            self.local_gpu_idx = local_gpu_idx
        if max_requests_in_flight_per_learner is not NotProvided:
            self.max_requests_in_flight_per_learner = max_requests_in_flight_per_learner

        return self

    def training(
        self,
        *,
        gamma: Optional[float] = NotProvided,
        lr: Optional[LearningRateOrSchedule] = NotProvided,
        grad_clip: Optional[float] = NotProvided,
        grad_clip_by: Optional[str] = NotProvided,
        train_batch_size: Optional[int] = NotProvided,
        train_batch_size_per_learner: Optional[int] = NotProvided,
        num_epochs: Optional[int] = NotProvided,
        minibatch_size: Optional[int] = NotProvided,
        shuffle_batch_per_epoch: Optional[bool] = NotProvided,
        model: Optional[dict] = NotProvided,
        optimizer: Optional[dict] = NotProvided,
        learner_class: Optional[Type["Learner"]] = NotProvided,
        learner_connector: Optional[
            Callable[["RLModule"], Union["ConnectorV2", List["ConnectorV2"]]]
        ] = NotProvided,
        add_default_connectors_to_learner_pipeline: Optional[bool] = NotProvided,
        learner_config_dict: Optional[Dict[str, Any]] = NotProvided,
        # Deprecated args.
        num_sgd_iter=DEPRECATED_VALUE,
        max_requests_in_flight_per_sampler_worker=DEPRECATED_VALUE,
    ) -> "AlgorithmConfig":
        """Sets the training related configuration.

        Args:
            gamma: Float specifying the discount factor of the Markov Decision process.
            lr: The learning rate (float) or learning rate schedule in the format of
                [[timestep, lr-value], [timestep, lr-value], ...]
                In case of a schedule, intermediary timesteps are assigned to
                linearly interpolated learning rate values. A schedule config's first
                entry must start with timestep 0, i.e.: [[0, initial_value], [...]].
                Note: If you require a) more than one optimizer (per RLModule),
                b) optimizer types that are not Adam, c) a learning rate schedule that
                is not a linearly interpolated, piecewise schedule as described above,
                or d) specifying c'tor arguments of the optimizer that are not the
                learning rate (e.g. Adam's epsilon), then you must override your
                Learner's `configure_optimizer_for_module()` method and handle
                lr-scheduling yourself.
            grad_clip: If None, no gradient clipping is applied. Otherwise,
                depending on the setting of `grad_clip_by`, the (float) value of
                `grad_clip` has the following effect:
                If `grad_clip_by=value`: Clips all computed gradients individually
                inside the interval [-`grad_clip`, +`grad_clip`].
                If `grad_clip_by=norm`, computes the L2-norm of each weight/bias
                gradient tensor individually and then clip all gradients such that these
                L2-norms do not exceed `grad_clip`. The L2-norm of a tensor is computed
                via: `sqrt(SUM(w0^2, w1^2, ..., wn^2))` where w[i] are the elements of
                the tensor (no matter what the shape of this tensor is).
                If `grad_clip_by=global_norm`, computes the square of the L2-norm of
                each weight/bias gradient tensor individually, sum up all these squared
                L2-norms across all given gradient tensors (e.g. the entire module to
                be updated), square root that overall sum, and then clip all gradients
                such that this global L2-norm does not exceed the given value.
                The global L2-norm over a list of tensors (e.g. W and V) is computed
                via:
                `sqrt[SUM(w0^2, w1^2, ..., wn^2) + SUM(v0^2, v1^2, ..., vm^2)]`, where
                w[i] and v[j] are the elements of the tensors W and V (no matter what
                the shapes of these tensors are).
            grad_clip_by: See `grad_clip` for the effect of this setting on gradient
                clipping. Allowed values are `value`, `norm`, and `global_norm`.
            train_batch_size_per_learner: Train batch size per individual Learner
                worker. This setting only applies to the new API stack. The number
                of Learner workers can be set via `config.resources(
                num_learners=...)`. The total effective batch size is then
                `num_learners` x `train_batch_size_per_learner` and you can
                access it with the property `AlgorithmConfig.total_train_batch_size`.
            train_batch_size: Training batch size, if applicable. When on the new API
                stack, this setting should no longer be used. Instead, use
                `train_batch_size_per_learner` (in combination with
                `num_learners`).
            num_epochs: The number of complete passes over the entire train batch (per
                Learner). Each pass might be further split into n minibatches (if
                `minibatch_size` provided).
            minibatch_size: The size of minibatches to use to further split the train
                batch into.
            shuffle_batch_per_epoch: Whether to shuffle the train batch once per epoch.
                If the train batch has a time rank (axis=1), shuffling only takes
                place along the batch axis to not disturb any intact (episode)
                trajectories.
            model: Arguments passed into the policy model. See models/catalog.py for a
                full list of the available model options.
                TODO: Provide ModelConfig objects instead of dicts.
            optimizer: Arguments to pass to the policy optimizer. This setting is not
                used when `enable_rl_module_and_learner=True`.
            learner_class: The `Learner` class to use for (distributed) updating of the
                RLModule. Only used when `enable_rl_module_and_learner=True`.
            learner_connector: A callable taking an env observation space and an env
                action space as inputs and returning a learner ConnectorV2 (might be
                a pipeline) object.
            add_default_connectors_to_learner_pipeline: If True (default), RLlib's
                Learners automatically add the default Learner ConnectorV2
                pieces to the LearnerPipeline. These automatically perform:
                a) adding observations from episodes to the train batch, if this has not
                already been done by a user-provided connector piece
                b) if RLModule is stateful, add a time rank to the train batch, zero-pad
                the data, and add the correct state inputs, if this has not already been
                done by a user-provided connector piece.
                c) add all other information (actions, rewards, terminateds, etc..) to
                the train batch, if this has not already been done by a user-provided
                connector piece.
                Only if you know exactly what you are doing, you
                should set this setting to False.
                Note that this setting is only relevant if the new API stack is used
                (including the new EnvRunner classes).
            learner_config_dict: A dict to insert any settings accessible from within
                the Learner instance. This should only be used in connection with custom
                Learner subclasses and in case the user doesn't want to write an extra
                `AlgorithmConfig` subclass just to add a few settings to the base Algo's
                own config class.

        Returns:
            This updated AlgorithmConfig object.
        """
        if num_sgd_iter != DEPRECATED_VALUE:
            deprecation_warning(
                old="config.training(num_sgd_iter=..)",
                new="config.training(num_epochs=..)",
                error=False,
            )
            num_epochs = num_sgd_iter
        if max_requests_in_flight_per_sampler_worker != DEPRECATED_VALUE:
            deprecation_warning(
                old="AlgorithmConfig.training("
                "max_requests_in_flight_per_sampler_worker=...)",
                new="AlgorithmConfig.env_runners("
                "max_requests_in_flight_per_env_runner=...)",
                error=False,
            )
            self.env_runners(
                max_requests_in_flight_per_env_runner=(
                    max_requests_in_flight_per_sampler_worker
                ),
            )

        if gamma is not NotProvided:
            self.gamma = gamma
        if lr is not NotProvided:
            self.lr = lr
        if grad_clip is not NotProvided:
            self.grad_clip = grad_clip
        if grad_clip_by is not NotProvided:
            if grad_clip_by not in ["value", "norm", "global_norm"]:
                raise ValueError(
                    f"`grad_clip_by` ({grad_clip_by}) must be one of: 'value', 'norm', "
                    "or 'global_norm'!"
                )
            self.grad_clip_by = grad_clip_by
        if train_batch_size_per_learner is not NotProvided:
            self.train_batch_size_per_learner = train_batch_size_per_learner
        if train_batch_size is not NotProvided:
            self.train_batch_size = train_batch_size
        if num_epochs is not NotProvided:
            self.num_epochs = num_epochs
        if minibatch_size is not NotProvided:
            self.minibatch_size = minibatch_size
        if shuffle_batch_per_epoch is not NotProvided:
            self.shuffle_batch_per_epoch = shuffle_batch_per_epoch

        if model is not NotProvided:
            self.model.update(model)
            if (
                model.get("_use_default_native_models", DEPRECATED_VALUE)
                != DEPRECATED_VALUE
            ):
                deprecation_warning(
                    old="AlgorithmConfig.training(_use_default_native_models=True)",
                    help="_use_default_native_models is not supported "
                    "anymore. To get rid of this error, set `config.api_stack("
                    "enable_rl_module_and_learner=True)`. Native models will "
                    "be better supported by the upcoming RLModule API.",
                    # Error out if user tries to enable this.
                    error=model["_use_default_native_models"],
                )

        if optimizer is not NotProvided:
            self.optimizer = merge_dicts(self.optimizer, optimizer)
        if learner_class is not NotProvided:
            self._learner_class = learner_class
        if learner_connector is not NotProvided:
            self._learner_connector = learner_connector
        if add_default_connectors_to_learner_pipeline is not NotProvided:
            self.add_default_connectors_to_learner_pipeline = (
                add_default_connectors_to_learner_pipeline
            )
        if learner_config_dict is not NotProvided:
            self.learner_config_dict.update(learner_config_dict)

        return self

    def callbacks(self, callbacks_class) -> "AlgorithmConfig":
        """Sets the callbacks configuration.

        Args:
            callbacks_class: Callbacks class, whose methods are called during
                various phases of training and environment sample collection.
                See the `DefaultCallbacks` class and
                `examples/metrics/custom_metrics_and_callbacks.py` for more usage
                information.

        Returns:
            This updated AlgorithmConfig object.
        """
        if callbacks_class is None:
            callbacks_class = DefaultCallbacks
        # Check, whether given `callbacks` is a callable.
        if not callable(callbacks_class):
            raise ValueError(
                "`config.callbacks_class` must be a callable method that "
                "returns a subclass of DefaultCallbacks, got "
                f"{callbacks_class}!"
            )
        self.callbacks_class = callbacks_class

        return self

    def evaluation(
        self,
        *,
        evaluation_interval: Optional[int] = NotProvided,
        evaluation_duration: Optional[Union[int, str]] = NotProvided,
        evaluation_duration_unit: Optional[str] = NotProvided,
        evaluation_sample_timeout_s: Optional[float] = NotProvided,
        evaluation_parallel_to_training: Optional[bool] = NotProvided,
        evaluation_force_reset_envs_before_iteration: Optional[bool] = NotProvided,
        evaluation_config: Optional[
            Union["AlgorithmConfig", PartialAlgorithmConfigDict]
        ] = NotProvided,
        off_policy_estimation_methods: Optional[Dict] = NotProvided,
        ope_split_batch_by_episode: Optional[bool] = NotProvided,
        evaluation_num_env_runners: Optional[int] = NotProvided,
        custom_evaluation_function: Optional[Callable] = NotProvided,
        # Deprecated args.
        always_attach_evaluation_results=DEPRECATED_VALUE,
        evaluation_num_workers=DEPRECATED_VALUE,
    ) -> "AlgorithmConfig":
        """Sets the config's evaluation settings.

        Args:
            evaluation_interval: Evaluate with every `evaluation_interval` training
                iterations. The evaluation stats are reported under the "evaluation"
                metric key. Set to None (or 0) for no evaluation.
            evaluation_duration: Duration for which to run evaluation each
                `evaluation_interval`. The unit for the duration can be set via
                `evaluation_duration_unit` to either "episodes" (default) or
                "timesteps". If using multiple evaluation workers (EnvRunners) in the
                `evaluation_num_env_runners > 1` setting, the amount of
                episodes/timesteps to run are split amongst these.
                A special value of "auto" can be used in case
                `evaluation_parallel_to_training=True`. This is the recommended way when
                trying to save as much time on evaluation as possible. The Algorithm
                then runs as many timesteps via the evaluation workers as possible,
                while not taking longer than the parallely running training step and
                thus, never wasting any idle time on either training- or evaluation
                workers. When using this setting (`evaluation_duration="auto"`), it is
                strongly advised to set `evaluation_interval=1` and
                `evaluation_force_reset_envs_before_iteration=True` at the same time.
            evaluation_duration_unit: The unit, with which to count the evaluation
                duration. Either "episodes" (default) or "timesteps". Note that this
                setting is ignored if `evaluation_duration="auto"`.
            evaluation_sample_timeout_s: The timeout (in seconds) for evaluation workers
                to sample a complete episode in the case your config settings are:
                `evaluation_duration != auto` and `evaluation_duration_unit=episode`.
                After this time, the user receives a warning and instructions on how
                to fix the issue.
            evaluation_parallel_to_training: Whether to run evaluation in parallel to
                the `Algorithm.training_step()` call, using threading. Default=False.
                E.g. for evaluation_interval=1 -> In every call to `Algorithm.train()`,
                the `Algorithm.training_step()` and `Algorithm.evaluate()` calls
                run in parallel. Note that this setting - albeit extremely efficient b/c
                it wastes no extra time for evaluation - causes the evaluation results
                to lag one iteration behind the rest of the training results. This is
                important when picking a good checkpoint. For example, if iteration 42
                reports a good evaluation `episode_return_mean`, be aware that these
                results were achieved on the weights trained in iteration 41, so you
                should probably pick the iteration 41 checkpoint instead.
            evaluation_force_reset_envs_before_iteration: Whether all environments
                should be force-reset (even if they are not done yet) right before
                the evaluation step of the iteration begins. Setting this to True
                (default) makes sure that the evaluation results aren't polluted with
                episode statistics that were actually (at least partially) achieved with
                an earlier set of weights. Note that this setting is only
                supported on the new API stack w/ EnvRunners and ConnectorV2
                (`config.enable_rl_module_and_learner=True` AND
                `config.enable_env_runner_and_connector_v2=True`).
            evaluation_config: Typical usage is to pass extra args to evaluation env
                creator and to disable exploration by computing deterministic actions.
                IMPORTANT NOTE: Policy gradient algorithms are able to find the optimal
                policy, even if this is a stochastic one. Setting "explore=False" here
                results in the evaluation workers not using this optimal policy!
            off_policy_estimation_methods: Specify how to evaluate the current policy,
                along with any optional config parameters. This only has an effect when
                reading offline experiences ("input" is not "sampler").
                Available keys:
                {ope_method_name: {"type": ope_type, ...}} where `ope_method_name`
                is a user-defined string to save the OPE results under, and
                `ope_type` can be any subclass of OffPolicyEstimator, e.g.
                ray.rllib.offline.estimators.is::ImportanceSampling
                or your own custom subclass, or the full class path to the subclass.
                You can also add additional config arguments to be passed to the
                OffPolicyEstimator in the dict, e.g.
                {"qreg_dr": {"type": DoublyRobust, "q_model_type": "qreg", "k": 5}}
            ope_split_batch_by_episode: Whether to use SampleBatch.split_by_episode() to
                split the input batch to episodes before estimating the ope metrics. In
                case of bandits you should make this False to see improvements in ope
                evaluation speed. In case of bandits, it is ok to not split by episode,
                since each record is one timestep already. The default is True.
            evaluation_num_env_runners: Number of parallel EnvRunners to use for
                evaluation. Note that this is set to zero by default, which means
                evaluation is run in the algorithm process (only if
                `evaluation_interval` is not 0 or None). If you increase this, also
                increases the Ray resource usage of the algorithm since evaluation
                workers are created separately from those EnvRunners used to sample data
                for training.
            custom_evaluation_function: Customize the evaluation method. This must be a
                function of signature (algo: Algorithm, eval_workers: EnvRunnerGroup) ->
                (metrics: dict, env_steps: int, agent_steps: int) (metrics: dict if
                `enable_env_runner_and_connector_v2=True`), where `env_steps` and
                `agent_steps` define the number of sampled steps during the evaluation
                iteration. See the Algorithm.evaluate() method to see the default
                implementation. The Algorithm guarantees all eval workers have the
                latest policy state before this function is called.

        Returns:
            This updated AlgorithmConfig object.
        """
        if always_attach_evaluation_results != DEPRECATED_VALUE:
            deprecation_warning(
                old="AlgorithmConfig.evaluation(always_attach_evaluation_results=..)",
                help="This setting is no longer needed, b/c Tune does not error "
                "anymore (only warns) when a metrics key can't be found in the "
                "results.",
                error=True,
            )
        if evaluation_num_workers != DEPRECATED_VALUE:
            deprecation_warning(
                old="AlgorithmConfig.evaluation(evaluation_num_workers=..)",
                new="AlgorithmConfig.evaluation(evaluation_num_env_runners=..)",
                error=False,
            )
            self.evaluation_num_env_runners = evaluation_num_workers

        if evaluation_interval is not NotProvided:
            self.evaluation_interval = evaluation_interval
        if evaluation_duration is not NotProvided:
            self.evaluation_duration = evaluation_duration
        if evaluation_duration_unit is not NotProvided:
            self.evaluation_duration_unit = evaluation_duration_unit
        if evaluation_sample_timeout_s is not NotProvided:
            self.evaluation_sample_timeout_s = evaluation_sample_timeout_s
        if evaluation_parallel_to_training is not NotProvided:
            self.evaluation_parallel_to_training = evaluation_parallel_to_training
        if evaluation_force_reset_envs_before_iteration is not NotProvided:
            self.evaluation_force_reset_envs_before_iteration = (
                evaluation_force_reset_envs_before_iteration
            )
        if evaluation_config is not NotProvided:
            # If user really wants to set this to None, we should allow this here,
            # instead of creating an empty dict.
            if evaluation_config is None:
                self.evaluation_config = None
            # Update (don't replace) the existing overrides with the provided ones.
            else:
                from ray.rllib.algorithms.algorithm import Algorithm

                self.evaluation_config = deep_update(
                    self.evaluation_config or {},
                    evaluation_config,
                    True,
                    Algorithm._allow_unknown_subkeys,
                    Algorithm._override_all_subkeys_if_type_changes,
                    Algorithm._override_all_key_list,
                )
        if off_policy_estimation_methods is not NotProvided:
            self.off_policy_estimation_methods = off_policy_estimation_methods
        if evaluation_num_env_runners is not NotProvided:
            self.evaluation_num_env_runners = evaluation_num_env_runners
        if custom_evaluation_function is not NotProvided:
            self.custom_evaluation_function = custom_evaluation_function
        if ope_split_batch_by_episode is not NotProvided:
            self.ope_split_batch_by_episode = ope_split_batch_by_episode

        return self

    def offline_data(
        self,
        *,
        input_: Optional[Union[str, Callable[[IOContext], InputReader]]] = NotProvided,
        input_read_method: Optional[Union[str, Callable]] = NotProvided,
        input_read_method_kwargs: Optional[Dict] = NotProvided,
        input_read_schema: Optional[Dict[str, str]] = NotProvided,
        input_read_episodes: Optional[bool] = NotProvided,
        input_read_sample_batches: Optional[bool] = NotProvided,
        input_read_batch_size: Optional[int] = NotProvided,
        input_filesystem: Optional[str] = NotProvided,
        input_filesystem_kwargs: Optional[Dict] = NotProvided,
        input_compress_columns: Optional[List[str]] = NotProvided,
        materialize_data: Optional[bool] = NotProvided,
        materialize_mapped_data: Optional[bool] = NotProvided,
        map_batches_kwargs: Optional[Dict] = NotProvided,
        iter_batches_kwargs: Optional[Dict] = NotProvided,
        prelearner_class: Optional[Type] = NotProvided,
        prelearner_buffer_class: Optional[Type] = NotProvided,
        prelearner_buffer_kwargs: Optional[Dict] = NotProvided,
        prelearner_module_synch_period: Optional[int] = NotProvided,
        dataset_num_iters_per_learner: Optional[int] = NotProvided,
        input_config: Optional[Dict] = NotProvided,
        actions_in_input_normalized: Optional[bool] = NotProvided,
        postprocess_inputs: Optional[bool] = NotProvided,
        shuffle_buffer_size: Optional[int] = NotProvided,
        output: Optional[str] = NotProvided,
        output_config: Optional[Dict] = NotProvided,
        output_compress_columns: Optional[List[str]] = NotProvided,
        output_max_file_size: Optional[float] = NotProvided,
        output_max_rows_per_file: Optional[int] = NotProvided,
        output_write_remaining_data: Optional[bool] = NotProvided,
        output_write_method: Optional[str] = NotProvided,
        output_write_method_kwargs: Optional[Dict] = NotProvided,
        output_filesystem: Optional[str] = NotProvided,
        output_filesystem_kwargs: Optional[Dict] = NotProvided,
        output_write_episodes: Optional[bool] = NotProvided,
        offline_sampling: Optional[str] = NotProvided,
    ) -> "AlgorithmConfig":
        """Sets the config's offline data settings.

        Args:
            input_: Specify how to generate experiences:
                - "sampler": Generate experiences via online (env) simulation (default).
                - A local directory or file glob expression (e.g., "/tmp/*.json").
                - A list of individual file paths/URIs (e.g., ["/tmp/1.json",
                "s3://bucket/2.json"]).
                - A dict with string keys and sampling probabilities as values (e.g.,
                {"sampler": 0.4, "/tmp/*.json": 0.4, "s3://bucket/expert.json": 0.2}).
                - A callable that takes an `IOContext` object as only arg and returns a
                `ray.rllib.offline.InputReader`.
                - A string key that indexes a callable with
                `tune.registry.register_input`
            input_read_method: Read method for the `ray.data.Dataset` to read in the
                offline data from `input_`. The default is `read_parquet` for Parquet
                files. See https://docs.ray.io/en/latest/data/api/input_output.html for
                more info about available read methods in `ray.data`.
            input_read_method_kwargs: Keyword args for `input_read_method`. These
                are passed into the read method without checking. If no arguments
                are passed in the default argument
                `{'override_num_blocks': max(num_learners * 2, 2)}` is used. Use these
                keyword args together with `map_batches_kwargs` and
                `iter_batches_kwargs` to tune the performance of the data pipeline.
            input_read_schema: Table schema for converting offline data to episodes.
                This schema maps the offline data columns to
                ray.rllib.core.columns.Columns:
                `{Columns.OBS: 'o_t', Columns.ACTIONS: 'a_t', ...}`. Columns in
                the data set that are not mapped via this schema are sorted into
                episodes' `extra_model_outputs`. If no schema is passed in the default
                schema used is `ray.rllib.offline.offline_data.SCHEMA`. If your data set
                contains already the names in this schema, no `input_read_schema` is
                needed.
            input_read_episodes: Whether offline data is already stored in RLlib's
                `EpisodeType` format, i.e. `ray.rllib.env.SingleAgentEpisode` (multi
                -agent is planned but not supported, yet). Reading episodes directly
                avoids additional transform steps and is usually faster and
                therefore the recommended format when your application remains fully
                inside of RLlib's schema. The other format is a columnar format and is
                agnostic to the RL framework used. Use the latter format, if you are
                unsure when to use the data or in which RL framework. The default is
                to read column data, i.e. False. `input_read_episodes` and
                `input_read_sample_batches` cannot be True at the same time. See
                also `output_write_episodes` to define the output data format when
                recording.
            input_read_sample_batches: Whether offline data is stored in RLlib's old
                stack `SampleBatch` type. This is usually the case for older data
                recorded with RLlib in JSON line format. Reading in `SampleBatch`
                data needs extra transforms and might not concatenate episode chunks
                contained in different `SampleBatch`es in the data. If possible avoid
                to read `SampleBatch`es and convert them in a controlled form into
                RLlib's `EpisodeType` (i.e. `SingleAgentEpisode` or
                `MultiAgentEpisode`). The default is False. `input_read_episodes`
                and `input_read_sample_batches` cannot be True at the same time.
            input_read_batch_size: Batch size to pull from the data set. This could
                differ from the `train_batch_size_per_learner`, if a dataset holds
                `EpisodeType` (i.e. `SingleAgentEpisode` or `MultiAgentEpisode`) or
                `BatchType` (i.e. `SampleBatch` or `MultiAgentBatch`) or any other
                data type that contains multiple timesteps in a single row of the
                dataset. In such cases a single batch of size
                `train_batch_size_per_learner` will potentially pull a multiple of
                `train_batch_size_per_learner` timesteps from the offline dataset. The
                default is `None` in which the `train_batch_size_per_learner` is pulled.
            input_filesystem: A cloud filesystem to handle access to cloud storage when
                reading experiences. Should be either "gcs" for Google Cloud Storage,
                "s3" for AWS S3 buckets, or "abs" for Azure Blob Storage.
            input_filesystem_kwargs: A dictionary holding the kwargs for the filesystem
                given by `input_filesystem`. See `gcsfs.GCSFilesystem` for GCS,
                `pyarrow.fs.S3FileSystem`, for S3, and `ablfs.AzureBlobFilesystem` for
                ABS filesystem arguments.
            input_compress_columns: What input columns are compressed with LZ4 in the
                input data. If data is stored in RLlib's `SingleAgentEpisode` (
                `MultiAgentEpisode` not supported, yet). Note the providing
                `rllib.core.columns.Columns.OBS` also tries to decompress
                `rllib.core.columns.Columns.NEXT_OBS`.
            materialize_data: Whether the raw data should be materialized in memory.
                This boosts performance, but requires enough memory to avoid an OOM, so
                make sure that your cluster has the resources available. For very large
                data you might want to switch to streaming mode by setting this to
                `False` (default). If your algorithm does not need the RLModule in the
                Learner connector pipeline or all (learner) connectors are stateless
                you should consider setting `materialize_mapped_data` to `True`
                instead (and set `materialize_data` to `False`). If your data does not
                fit into memory and your Learner connector pipeline requires an RLModule
                or is stateful, set both `materialize_data` and
                `materialize_mapped_data` to `False`.
            materialize_mapped_data: Whether the data should be materialized after
                running it through the Learner connector pipeline (i.e. after running
                the `OfflinePreLearner`). This improves performance, but should only be
                used in case the (learner) connector pipeline does not require an
                RLModule and the (learner) connector pipeline is stateless. For example,
                MARWIL's Learner connector pipeline requires the RLModule for value
                function predictions and training batches would become stale after some
                iterations causing learning degradation or divergence. Also ensure that
                your cluster has enough memory available to avoid an OOM. If set to
                `True` (True), make sure that `materialize_data` is set to `False` to
                avoid materialization of two datasets. If your data does not fit into
                memory and your Learner connector pipeline requires an RLModule or is
                stateful, set both `materialize_data` and `materialize_mapped_data` to
                `False`.
            map_batches_kwargs: Keyword args for the `map_batches` method. These are
                passed into the `ray.data.Dataset.map_batches` method when sampling
                without checking. If no arguments passed in the default arguments
                `{'concurrency': max(2, num_learners), 'zero_copy_batch': True}` is
                used. Use these keyword args together with `input_read_method_kwargs`
                and `iter_batches_kwargs` to tune the performance of the data pipeline.
            iter_batches_kwargs: Keyword args for the `iter_batches` method. These are
                passed into the `ray.data.Dataset.iter_batches` method when sampling
                without checking. If no arguments are passed in, the default argument
                `{'prefetch_batches': 2, 'local_buffer_shuffle_size':
                train_batch_size_per_learner x 4}` is used. Use these keyword args
                together with `input_read_method_kwargs` and `map_batches_kwargs` to
                tune the performance of the data pipeline.
            prelearner_class: An optional `OfflinePreLearner` class that is used to
                transform data batches in `ray.data.map_batches` used in the
                `OfflineData` class to transform data from columns to batches that can
                be used in the `Learner.update...()` methods. Override the
                `OfflinePreLearner` class and pass your derived class in here, if you
                need to make some further transformations specific for your data or
                loss. The default is None which uses the base `OfflinePreLearner`
                defined in `ray.rllib.offline.offline_prelearner`.
            prelearner_module_synch_period: The period (number of batches converted)
                after which the `RLModule` held by the `PreLearner` should sync weights.
                The `PreLearner` is used to preprocess batches for the learners. The
                higher this value, the more off-policy the `PreLearner`'s module is.
                Values too small force the `PreLearner` to sync more frequently
                and thus might slow down the data pipeline. The default value chosen
                by the `OfflinePreLearner` is 10.
            dataset_num_iters_per_learner: Number of updates to run in each learner
                during a single training iteration. If None, each learner runs a
                complete epoch over its data block (the dataset is partitioned into
                at least as many blocks as there are learners). The default is `None`.
            input_config: Arguments that describe the settings for reading the input.
                If input is "sample", this is the environment configuration, e.g.
                `env_name` and `env_config`, etc. See `EnvContext` for more info.
                If the input is "dataset", this contains e.g. `format`, `path`.
            actions_in_input_normalized: True, if the actions in a given offline "input"
                are already normalized (between -1.0 and 1.0). This is usually the case
                when the offline file has been generated by another RLlib algorithm
                (e.g. PPO or SAC), while "normalize_actions" was set to True.
            postprocess_inputs: Whether to run postprocess_trajectory() on the
                trajectory fragments from offline inputs. Note that postprocessing is
                done using the *current* policy, not the *behavior* policy, which
                is typically undesirable for on-policy algorithms.
            shuffle_buffer_size: If positive, input batches are shuffled via a
                sliding window buffer of this number of batches. Use this if the input
                data is not in random enough order. Input is delayed until the shuffle
                buffer is filled.
            output: Specify where experiences should be saved:
                 - None: don't save any experiences
                 - "logdir" to save to the agent log dir
                 - a path/URI to save to a custom output directory (e.g., "s3://bckt/")
                 - a function that returns a rllib.offline.OutputWriter
            output_config: Arguments accessible from the IOContext for configuring
                custom output.
            output_compress_columns: What sample batch columns to LZ4 compress in the
                output data. Note that providing `rllib.core.columns.Columns.OBS` also
                compresses `rllib.core.columns.Columns.NEXT_OBS`.
            output_max_file_size: Max output file size (in bytes) before rolling over
                to a new file.
            output_max_rows_per_file: Max output row numbers before rolling over to a
                new file.
            output_write_remaining_data: Determines whether any remaining data in the
                recording buffers should be stored to disk. It is only applicable if
                `output_max_rows_per_file` is defined. When sampling data, it is
                buffered until the threshold specified by `output_max_rows_per_file`
                is reached. Only complete multiples of `output_max_rows_per_file` are
                written to disk, while any leftover data remains in the buffers. If a
                recording session is stopped, residual data may still reside in these
                buffers. Setting `output_write_remaining_data` to `True` ensures this
                data is flushed to disk. By default, this attribute is set to `False`.
            output_write_method: Write method for the `ray.data.Dataset` to write the
                offline data to `output`. The default is `read_parquet` for Parquet
                files. See https://docs.ray.io/en/latest/data/api/input_output.html for
                more info about available read methods in `ray.data`.
            output_write_method_kwargs: `kwargs` for the `output_write_method`. These
                are passed into the write method without checking.
            output_filesystem: A cloud filesystem to handle access to cloud storage when
                writing experiences. Should be either "gcs" for Google Cloud Storage,
                "s3" for AWS S3 buckets, or "abs" for Azure Blob Storage.
            output_filesystem_kwargs: A dictionary holding the kwargs for the filesystem
                given by `output_filesystem`. See `gcsfs.GCSFilesystem` for GCS,
                `pyarrow.fs.S3FileSystem`, for S3, and `ablfs.AzureBlobFilesystem` for
                ABS filesystem arguments.
            offline_sampling: Whether sampling for the Algorithm happens via
                reading from offline data. If True, EnvRunners don't limit the number
                of collected batches within the same `sample()` call based on
                the number of sub-environments within the worker (no sub-environments
                present).

        Returns:
            This updated AlgorithmConfig object.
        """
        if input_ is not NotProvided:
            self.input_ = input_
        if input_read_method is not NotProvided:
            self.input_read_method = input_read_method
        if input_read_method_kwargs is not NotProvided:
            self.input_read_method_kwargs = input_read_method_kwargs
        if input_read_schema is not NotProvided:
            self.input_read_schema = input_read_schema
        if input_read_episodes is not NotProvided:
            self.input_read_episodes = input_read_episodes
        if input_read_sample_batches is not NotProvided:
            self.input_read_sample_batches = input_read_sample_batches
        if input_read_batch_size is not NotProvided:
            self.input_read_batch_size = input_read_batch_size
        if input_filesystem is not NotProvided:
            self.input_filesystem = input_filesystem
        if input_filesystem_kwargs is not NotProvided:
            self.input_filesystem_kwargs = input_filesystem_kwargs
        if input_compress_columns is not NotProvided:
            self.input_compress_columns = input_compress_columns
        if materialize_data is not NotProvided:
            self.materialize_data = materialize_data
        if materialize_mapped_data is not NotProvided:
            self.materialize_mapped_data = materialize_mapped_data
        if map_batches_kwargs is not NotProvided:
            self.map_batches_kwargs = map_batches_kwargs
        if iter_batches_kwargs is not NotProvided:
            self.iter_batches_kwargs = iter_batches_kwargs
        if prelearner_class is not NotProvided:
            self.prelearner_class = prelearner_class
        if prelearner_buffer_class is not NotProvided:
            self.prelearner_buffer_class = prelearner_buffer_class
        if prelearner_buffer_kwargs is not NotProvided:
            self.prelearner_buffer_kwargs = prelearner_buffer_kwargs
        if prelearner_module_synch_period is not NotProvided:
            self.prelearner_module_synch_period = prelearner_module_synch_period
        if dataset_num_iters_per_learner is not NotProvided:
            self.dataset_num_iters_per_learner = dataset_num_iters_per_learner
        if input_config is not NotProvided:
            if not isinstance(input_config, dict):
                raise ValueError(
                    f"input_config must be a dict, got {type(input_config)}."
                )
            # TODO (Kourosh) Once we use a complete separation between rollout worker
            #  and input dataset reader we can remove this.
            #  For now Error out if user attempts to set these parameters.
            msg = "{} should not be set in the input_config. RLlib uses {} instead."
            if input_config.get("num_cpus_per_read_task") is not None:
                raise ValueError(
                    msg.format(
                        "num_cpus_per_read_task",
                        "config.env_runners(num_cpus_per_env_runner=..)",
                    )
                )
            if input_config.get("parallelism") is not None:
                if self.in_evaluation:
                    raise ValueError(
                        msg.format(
                            "parallelism",
                            "config.evaluation(evaluation_num_env_runners=..)",
                        )
                    )
                else:
                    raise ValueError(
                        msg.format(
                            "parallelism", "config.env_runners(num_env_runners=..)"
                        )
                    )
            self.input_config = input_config
        if actions_in_input_normalized is not NotProvided:
            self.actions_in_input_normalized = actions_in_input_normalized
        if postprocess_inputs is not NotProvided:
            self.postprocess_inputs = postprocess_inputs
        if shuffle_buffer_size is not NotProvided:
            self.shuffle_buffer_size = shuffle_buffer_size
        if output is not NotProvided:
            self.output = output
        if output_config is not NotProvided:
            self.output_config = output_config
        if output_compress_columns is not NotProvided:
            self.output_compress_columns = output_compress_columns
        if output_max_file_size is not NotProvided:
            self.output_max_file_size = output_max_file_size
        if output_max_rows_per_file is not NotProvided:
            self.output_max_rows_per_file = output_max_rows_per_file
        if output_write_remaining_data is not NotProvided:
            self.output_write_remaining_data = output_write_remaining_data
        if output_write_method is not NotProvided:
            self.output_write_method = output_write_method
        if output_write_method_kwargs is not NotProvided:
            self.output_write_method_kwargs = output_write_method_kwargs
        if output_filesystem is not NotProvided:
            self.output_filesystem = output_filesystem
        if output_filesystem_kwargs is not NotProvided:
            self.output_filesystem_kwargs = output_filesystem_kwargs
        if output_write_episodes is not NotProvided:
            self.output_write_episodes = output_write_episodes
        if offline_sampling is not NotProvided:
            self.offline_sampling = offline_sampling

        return self

    def multi_agent(
        self,
        *,
        policies: Optional[
            Union[MultiAgentPolicyConfigDict, Collection[PolicyID]]
        ] = NotProvided,
        policy_map_capacity: Optional[int] = NotProvided,
        policy_mapping_fn: Optional[
            Callable[[AgentID, "EpisodeType"], PolicyID]
        ] = NotProvided,
        policies_to_train: Optional[
            Union[Collection[PolicyID], Callable[[PolicyID, SampleBatchType], bool]]
        ] = NotProvided,
        policy_states_are_swappable: Optional[bool] = NotProvided,
        observation_fn: Optional[Callable] = NotProvided,
        count_steps_by: Optional[str] = NotProvided,
        # Deprecated args:
        algorithm_config_overrides_per_module=DEPRECATED_VALUE,
        replay_mode=DEPRECATED_VALUE,
        # Now done via Ray object store, which has its own cloud-supported
        # spillover mechanism.
        policy_map_cache=DEPRECATED_VALUE,
    ) -> "AlgorithmConfig":
        """Sets the config's multi-agent settings.

        Validates the new multi-agent settings and translates everything into
        a unified multi-agent setup format. For example a `policies` list or set
        of IDs is properly converted into a dict mapping these IDs to PolicySpecs.

        Args:
            policies: Map of type MultiAgentPolicyConfigDict from policy ids to either
                4-tuples of (policy_cls, obs_space, act_space, config) or PolicySpecs.
                These tuples or PolicySpecs define the class of the policy, the
                observation- and action spaces of the policies, and any extra config.
            policy_map_capacity: Keep this many policies in the "policy_map" (before
                writing least-recently used ones to disk/S3).
            policy_mapping_fn: Function mapping agent ids to policy ids. The signature
                is: `(agent_id, episode, worker, **kwargs) -> PolicyID`.
            policies_to_train: Determines those policies that should be updated.
                Options are:
                - None, for training all policies.
                - An iterable of PolicyIDs that should be trained.
                - A callable, taking a PolicyID and a SampleBatch or MultiAgentBatch
                and returning a bool (indicating whether the given policy is trainable
                or not, given the particular batch). This allows you to have a policy
                trained only on certain data (e.g. when playing against a certain
                opponent).
            policy_states_are_swappable: Whether all Policy objects in this map can be
                "swapped out" via a simple `state = A.get_state(); B.set_state(state)`,
                where `A` and `B` are policy instances in this map. You should set
                this to True for significantly speeding up the PolicyMap's cache lookup
                times, iff your policies all share the same neural network
                architecture and optimizer types. If True, the PolicyMap doesn't
                have to garbage collect old, least recently used policies, but instead
                keeps them in memory and simply override their state with the state of
                the most recently accessed one.
                For example, in a league-based training setup, you might have 100s of
                the same policies in your map (playing against each other in various
                combinations), but all of them share the same state structure
                (are "swappable").
            observation_fn: Optional function that can be used to enhance the local
                agent observations to include more state. See
                rllib/evaluation/observation_function.py for more info.
            count_steps_by: Which metric to use as the "batch size" when building a
                MultiAgentBatch. The two supported values are:
                "env_steps": Count each time the env is "stepped" (no matter how many
                multi-agent actions are passed/how many multi-agent observations
                have been returned in the previous step).
                "agent_steps": Count each individual agent step as one step.

        Returns:
            This updated AlgorithmConfig object.
        """
        if policies is not NotProvided:
            # Make sure our Policy IDs are ok (this should work whether `policies`
            # is a dict or just any Sequence).
            for pid in policies:
                validate_module_id(pid, error=True)

            # Collection: Convert to dict.
            if isinstance(policies, (set, tuple, list)):
                policies = {p: PolicySpec() for p in policies}
            # Validate each policy spec in a given dict.
            if isinstance(policies, dict):
                for pid, spec in policies.items():
                    # If not a PolicySpec object, values must be lists/tuples of len 4.
                    if not isinstance(spec, PolicySpec):
                        if not isinstance(spec, (list, tuple)) or len(spec) != 4:
                            raise ValueError(
                                "Policy specs must be tuples/lists of "
                                "(cls or None, obs_space, action_space, config), "
                                f"got {spec} for PolicyID={pid}"
                            )
                    # TODO: Switch from dict to AlgorithmConfigOverride, once available.
                    # Config not a dict.
                    elif (
                        not isinstance(spec.config, (AlgorithmConfig, dict))
                        and spec.config is not None
                    ):
                        raise ValueError(
                            f"Multi-agent policy config for {pid} must be a dict or "
                            f"AlgorithmConfig object, but got {type(spec.config)}!"
                        )
                self.policies = policies
            else:
                raise ValueError(
                    "`policies` must be dict mapping PolicyID to PolicySpec OR a "
                    "set/tuple/list of PolicyIDs!"
                )

        if algorithm_config_overrides_per_module != DEPRECATED_VALUE:
            deprecation_warning(old="", error=False)
            self.rl_module(
                algorithm_config_overrides_per_module=(
                    algorithm_config_overrides_per_module
                )
            )

        if policy_map_capacity is not NotProvided:
            self.policy_map_capacity = policy_map_capacity

        if policy_mapping_fn is not NotProvided:
            # Create `policy_mapping_fn` from a config dict.
            # Helpful if users would like to specify custom callable classes in
            # yaml files.
            if isinstance(policy_mapping_fn, dict):
                policy_mapping_fn = from_config(policy_mapping_fn)
            self.policy_mapping_fn = policy_mapping_fn

        if observation_fn is not NotProvided:
            self.observation_fn = observation_fn

        if policy_map_cache != DEPRECATED_VALUE:
            deprecation_warning(
                old="AlgorithmConfig.multi_agent(policy_map_cache=..)",
                error=True,
            )

        if replay_mode != DEPRECATED_VALUE:
            deprecation_warning(
                old="AlgorithmConfig.multi_agent(replay_mode=..)",
                new="AlgorithmConfig.training("
                "replay_buffer_config={'replay_mode': ..})",
                error=True,
            )

        if count_steps_by is not NotProvided:
            if count_steps_by not in ["env_steps", "agent_steps"]:
                raise ValueError(
                    "config.multi_agent(count_steps_by=..) must be one of "
                    f"[env_steps|agent_steps], not {count_steps_by}!"
                )
            self.count_steps_by = count_steps_by

        if policies_to_train is not NotProvided:
            assert (
                isinstance(policies_to_train, (list, set, tuple))
                or callable(policies_to_train)
                or policies_to_train is None
            ), (
                "ERROR: `policies_to_train` must be a [list|set|tuple] or a "
                "callable taking PolicyID and SampleBatch and returning "
                "True|False (trainable or not?) or None (for always training all "
                "policies)."
            )
            # Check `policies_to_train` for invalid entries.
            if isinstance(policies_to_train, (list, set, tuple)):
                if len(policies_to_train) == 0:
                    logger.warning(
                        "`config.multi_agent(policies_to_train=..)` is empty! "
                        "Make sure - if you would like to learn at least one policy - "
                        "to add its ID to that list."
                    )
            self.policies_to_train = policies_to_train

        if policy_states_are_swappable is not NotProvided:
            self.policy_states_are_swappable = policy_states_are_swappable

        return self

    def is_multi_agent(self) -> bool:
        """Returns whether this config specifies a multi-agent setup.

        Returns:
            True, if a) >1 policies defined OR b) 1 policy defined, but its ID is NOT
            DEFAULT_POLICY_ID.
        """
        return len(self.policies) > 1 or DEFAULT_POLICY_ID not in self.policies

    def reporting(
        self,
        *,
        keep_per_episode_custom_metrics: Optional[bool] = NotProvided,
        metrics_episode_collection_timeout_s: Optional[float] = NotProvided,
        metrics_num_episodes_for_smoothing: Optional[int] = NotProvided,
        min_time_s_per_iteration: Optional[float] = NotProvided,
        min_train_timesteps_per_iteration: Optional[int] = NotProvided,
        min_sample_timesteps_per_iteration: Optional[int] = NotProvided,
        log_gradients: Optional[bool] = NotProvided,
    ) -> "AlgorithmConfig":
        """Sets the config's reporting settings.

        Args:
            keep_per_episode_custom_metrics: Store raw custom metrics without
                calculating max, min, mean
            metrics_episode_collection_timeout_s: Wait for metric batches for at most
                this many seconds. Those that have not returned in time are collected
                in the next train iteration.
            metrics_num_episodes_for_smoothing: Smooth rollout metrics over this many
                episodes, if possible.
                In case rollouts (sample collection) just started, there may be fewer
                than this many episodes in the buffer and we'll compute metrics
                over this smaller number of available episodes.
                In case there are more than this many episodes collected in a single
                training iteration, use all of these episodes for metrics computation,
                meaning don't ever cut any "excess" episodes.
                Set this to 1 to disable smoothing and to always report only the most
                recently collected episode's return.
            min_time_s_per_iteration: Minimum time (in sec) to accumulate within a
                single `Algorithm.train()` call. This value does not affect learning,
                only the number of times `Algorithm.training_step()` is called by
                `Algorithm.train()`. If - after one such step attempt, the time taken
                has not reached `min_time_s_per_iteration`, performs n more
                `Algorithm.training_step()` calls until the minimum time has been
                consumed. Set to 0 or None for no minimum time.
            min_train_timesteps_per_iteration: Minimum training timesteps to accumulate
                within a single `train()` call. This value does not affect learning,
                only the number of times `Algorithm.training_step()` is called by
                `Algorithm.train()`. If - after one such step attempt, the training
                timestep count has not been reached, performs n more
                `training_step()` calls until the minimum timesteps have been
                executed. Set to 0 or None for no minimum timesteps.
            min_sample_timesteps_per_iteration: Minimum env sampling timesteps to
                accumulate within a single `train()` call. This value does not affect
                learning, only the number of times `Algorithm.training_step()` is
                called by `Algorithm.train()`. If - after one such step attempt, the env
                sampling timestep count has not been reached, performs n more
                `training_step()` calls until the minimum timesteps have been
                executed. Set to 0 or None for no minimum timesteps.
            log_gradients: Log gradients to results. If this is `True` the global norm
                of the gradients dictionariy for each optimizer is logged to results.
                The default is `True`.

        Returns:
            This updated AlgorithmConfig object.
        """
        if keep_per_episode_custom_metrics is not NotProvided:
            self.keep_per_episode_custom_metrics = keep_per_episode_custom_metrics
        if metrics_episode_collection_timeout_s is not NotProvided:
            self.metrics_episode_collection_timeout_s = (
                metrics_episode_collection_timeout_s
            )
        if metrics_num_episodes_for_smoothing is not NotProvided:
            self.metrics_num_episodes_for_smoothing = metrics_num_episodes_for_smoothing
        if min_time_s_per_iteration is not NotProvided:
            self.min_time_s_per_iteration = min_time_s_per_iteration
        if min_train_timesteps_per_iteration is not NotProvided:
            self.min_train_timesteps_per_iteration = min_train_timesteps_per_iteration
        if min_sample_timesteps_per_iteration is not NotProvided:
            self.min_sample_timesteps_per_iteration = min_sample_timesteps_per_iteration
        if log_gradients is not NotProvided:
            self.log_gradients = log_gradients

        return self

    def checkpointing(
        self,
        export_native_model_files: Optional[bool] = NotProvided,
        checkpoint_trainable_policies_only: Optional[bool] = NotProvided,
    ) -> "AlgorithmConfig":
        """Sets the config's checkpointing settings.

        Args:
            export_native_model_files: Whether an individual Policy-
                or the Algorithm's checkpoints also contain (tf or torch) native
                model files. These could be used to restore just the NN models
                from these files w/o requiring RLlib. These files are generated
                by calling the tf- or torch- built-in saving utility methods on
                the actual models.
            checkpoint_trainable_policies_only: Whether to only add Policies to the
                Algorithm checkpoint (in sub-directory "policies/") that are trainable
                according to the `is_trainable_policy` callable of the local worker.

        Returns:
            This updated AlgorithmConfig object.
        """

        if export_native_model_files is not NotProvided:
            self.export_native_model_files = export_native_model_files
        if checkpoint_trainable_policies_only is not NotProvided:
            self.checkpoint_trainable_policies_only = checkpoint_trainable_policies_only

        return self

    def debugging(
        self,
        *,
        logger_creator: Optional[Callable[[], Logger]] = NotProvided,
        logger_config: Optional[dict] = NotProvided,
        log_level: Optional[str] = NotProvided,
        log_sys_usage: Optional[bool] = NotProvided,
        fake_sampler: Optional[bool] = NotProvided,
        seed: Optional[int] = NotProvided,
        _run_training_always_in_thread: Optional[bool] = NotProvided,
        _evaluation_parallel_to_training_wo_thread: Optional[bool] = NotProvided,
    ) -> "AlgorithmConfig":
        """Sets the config's debugging settings.

        Args:
            logger_creator: Callable that creates a ray.tune.Logger
                object. If unspecified, a default logger is created.
            logger_config: Define logger-specific configuration to be used inside Logger
                Default value None allows overwriting with nested dicts.
            log_level: Set the ray.rllib.* log level for the agent process and its
                workers. Should be one of DEBUG, INFO, WARN, or ERROR. The DEBUG level
                also periodically prints out summaries of relevant internal dataflow
                (this is also printed out once at startup at the INFO level).
            log_sys_usage: Log system resource metrics to results. This requires
                `psutil` to be installed for sys stats, and `gputil` for GPU metrics.
            fake_sampler: Use fake (infinite speed) sampler. For testing only.
            seed: This argument, in conjunction with worker_index, sets the random
                seed of each worker, so that identically configured trials have
                identical results. This makes experiments reproducible.
            _run_training_always_in_thread: Runs the n `training_step()` calls per
                iteration always in a separate thread (just as we would do with
                `evaluation_parallel_to_training=True`, but even without evaluation
                going on and even without evaluation workers being created in the
                Algorithm).
            _evaluation_parallel_to_training_wo_thread: Only relevant if
                `evaluation_parallel_to_training` is True. Then, in order to achieve
                parallelism, RLlib doesn't use a thread pool (as it usually does in
                this situation).

        Returns:
            This updated AlgorithmConfig object.
        """
        if logger_creator is not NotProvided:
            self.logger_creator = logger_creator
        if logger_config is not NotProvided:
            self.logger_config = logger_config
        if log_level is not NotProvided:
            self.log_level = log_level
        if log_sys_usage is not NotProvided:
            self.log_sys_usage = log_sys_usage
        if fake_sampler is not NotProvided:
            self.fake_sampler = fake_sampler
        if seed is not NotProvided:
            self.seed = seed
        if _run_training_always_in_thread is not NotProvided:
            self._run_training_always_in_thread = _run_training_always_in_thread
        if _evaluation_parallel_to_training_wo_thread is not NotProvided:
            self._evaluation_parallel_to_training_wo_thread = (
                _evaluation_parallel_to_training_wo_thread
            )

        return self

    def fault_tolerance(
        self,
        *,
        restart_failed_env_runners: Optional[bool] = NotProvided,
        ignore_env_runner_failures: Optional[bool] = NotProvided,
        max_num_env_runner_restarts: Optional[int] = NotProvided,
        delay_between_env_runner_restarts_s: Optional[float] = NotProvided,
        restart_failed_sub_environments: Optional[bool] = NotProvided,
        num_consecutive_env_runner_failures_tolerance: Optional[int] = NotProvided,
        env_runner_health_probe_timeout_s: Optional[float] = NotProvided,
        env_runner_restore_timeout_s: Optional[float] = NotProvided,
        # Deprecated args.
        recreate_failed_env_runners=DEPRECATED_VALUE,
        ignore_worker_failures=DEPRECATED_VALUE,
        recreate_failed_workers=DEPRECATED_VALUE,
        max_num_worker_restarts=DEPRECATED_VALUE,
        delay_between_worker_restarts_s=DEPRECATED_VALUE,
        num_consecutive_worker_failures_tolerance=DEPRECATED_VALUE,
        worker_health_probe_timeout_s=DEPRECATED_VALUE,
        worker_restore_timeout_s=DEPRECATED_VALUE,
    ):
        """Sets the config's fault tolerance settings.

        Args:
            restart_failed_env_runners: Whether - upon an EnvRunner failure - RLlib
                tries to restart the lost EnvRunner(s) as an identical copy of the
                failed one(s). You should set this to True when training on SPOT
                instances that may preempt any time. The new, recreated EnvRunner(s)
                only differ from the failed one in their `self.recreated_worker=True`
                property value and have the same `worker_index` as the original(s).
                If this setting is True, the value of the `ignore_env_runner_failures`
                setting is ignored.
            ignore_env_runner_failures: Whether to ignore any EnvRunner failures
                and continue running with the remaining EnvRunners. This setting is
                ignored, if `restart_failed_env_runners=True`.
            max_num_env_runner_restarts: The maximum number of times any EnvRunner
                is allowed to be restarted (if `restart_failed_env_runners` is True).
            delay_between_env_runner_restarts_s: The delay (in seconds) between two
                consecutive EnvRunner restarts (if `restart_failed_env_runners` is
                True).
            restart_failed_sub_environments: If True and any sub-environment (within
                a vectorized env) throws any error during env stepping, the
                Sampler tries to restart the faulty sub-environment. This is done
                without disturbing the other (still intact) sub-environment and without
                the EnvRunner crashing.
            num_consecutive_env_runner_failures_tolerance: The number of consecutive
                times an EnvRunner failure (also for evaluation) is tolerated before
                finally crashing the Algorithm. Only useful if either
                `ignore_env_runner_failures` or `restart_failed_env_runners` is True.
                Note that for `restart_failed_sub_environments` and sub-environment
                failures, the EnvRunner itself is NOT affected and won't throw any
                errors as the flawed sub-environment is silently restarted under the
                hood.
            env_runner_health_probe_timeout_s: Max amount of time in seconds, we should
                spend waiting for EnvRunner health probe calls
                (`EnvRunner.ping.remote()`) to respond. Health pings are very cheap,
                however, we perform the health check via a blocking `ray.get()`, so the
                default value should not be too large.
            env_runner_restore_timeout_s: Max amount of time we should wait to restore
                states on recovered EnvRunner actors. Default is 30 mins.

        Returns:
            This updated AlgorithmConfig object.
        """
        if recreate_failed_env_runners != DEPRECATED_VALUE:
            deprecation_warning(
                old="AlgorithmConfig.fault_tolerance(recreate_failed_env_runners)",
                new="AlgorithmConfig.fault_tolerance(restart_failed_env_runners)",
                error=True,
            )
        if ignore_worker_failures != DEPRECATED_VALUE:
            deprecation_warning(
                old="AlgorithmConfig.fault_tolerance(ignore_worker_failures)",
                new="AlgorithmConfig.fault_tolerance(ignore_env_runner_failures)",
                error=True,
            )
        if recreate_failed_workers != DEPRECATED_VALUE:
            deprecation_warning(
                old="AlgorithmConfig.fault_tolerance(recreate_failed_workers)",
                new="AlgorithmConfig.fault_tolerance(restart_failed_env_runners)",
                error=True,
            )
        if max_num_worker_restarts != DEPRECATED_VALUE:
            deprecation_warning(
                old="AlgorithmConfig.fault_tolerance(max_num_worker_restarts)",
                new="AlgorithmConfig.fault_tolerance(max_num_env_runner_restarts)",
                error=True,
            )
        if delay_between_worker_restarts_s != DEPRECATED_VALUE:
            deprecation_warning(
                old="AlgorithmConfig.fault_tolerance(delay_between_worker_restarts_s)",
                new="AlgorithmConfig.fault_tolerance(delay_between_env_runner_"
                "restarts_s)",
                error=True,
            )
        if num_consecutive_worker_failures_tolerance != DEPRECATED_VALUE:
            deprecation_warning(
                old="AlgorithmConfig.fault_tolerance(num_consecutive_worker_"
                "failures_tolerance)",
                new="AlgorithmConfig.fault_tolerance(num_consecutive_env_runner_"
                "failures_tolerance)",
                error=True,
            )
        if worker_health_probe_timeout_s != DEPRECATED_VALUE:
            deprecation_warning(
                old="AlgorithmConfig.fault_tolerance(worker_health_probe_timeout_s)",
                new="AlgorithmConfig.fault_tolerance("
                "env_runner_health_probe_timeout_s)",
                error=True,
            )
        if worker_restore_timeout_s != DEPRECATED_VALUE:
            deprecation_warning(
                old="AlgorithmConfig.fault_tolerance(worker_restore_timeout_s)",
                new="AlgorithmConfig.fault_tolerance(env_runner_restore_timeout_s)",
                error=True,
            )

        if ignore_env_runner_failures is not NotProvided:
            self.ignore_env_runner_failures = ignore_env_runner_failures
        if restart_failed_env_runners is not NotProvided:
            self.restart_failed_env_runners = restart_failed_env_runners
        if max_num_env_runner_restarts is not NotProvided:
            self.max_num_env_runner_restarts = max_num_env_runner_restarts
        if delay_between_env_runner_restarts_s is not NotProvided:
            self.delay_between_env_runner_restarts_s = (
                delay_between_env_runner_restarts_s
            )
        if restart_failed_sub_environments is not NotProvided:
            self.restart_failed_sub_environments = restart_failed_sub_environments
        if num_consecutive_env_runner_failures_tolerance is not NotProvided:
            self.num_consecutive_env_runner_failures_tolerance = (
                num_consecutive_env_runner_failures_tolerance
            )
        if env_runner_health_probe_timeout_s is not NotProvided:
            self.env_runner_health_probe_timeout_s = env_runner_health_probe_timeout_s
        if env_runner_restore_timeout_s is not NotProvided:
            self.env_runner_restore_timeout_s = env_runner_restore_timeout_s

        return self

    def rl_module(
        self,
        *,
        model_config: Optional[Union[Dict[str, Any], DefaultModelConfig]] = NotProvided,
        rl_module_spec: Optional[RLModuleSpecType] = NotProvided,
        algorithm_config_overrides_per_module: Optional[
            Dict[ModuleID, PartialAlgorithmConfigDict]
        ] = NotProvided,
        # Deprecated arg.
        model_config_dict=DEPRECATED_VALUE,
        _enable_rl_module_api=DEPRECATED_VALUE,
    ) -> "AlgorithmConfig":
        """Sets the config's RLModule settings.

        Args:
            model_config: The DefaultModelConfig object (or a config dictionary) passed
<<<<<<< HEAD
                as `model_config` arg into each RLModule's constructor. This will be
                used for all RLModules, if not otherwise specified through
                `rl_module_spec`.
=======
                as `model_config` arg into each RLModule's constructor. This is used
                for all RLModules, if not otherwise specified through `rl_module_spec`.
>>>>>>> c3afcc3f
            rl_module_spec: The RLModule spec to use for this config. It can be either
                a RLModuleSpec or a MultiRLModuleSpec. If the
                observation_space, action_space, catalog_class, or the model config is
                not specified it is inferred from the env and other parts of the
                algorithm config object.
            algorithm_config_overrides_per_module: Only used if
                `enable_rl_module_and_learner=True`.
                A mapping from ModuleIDs to per-module AlgorithmConfig override dicts,
                which apply certain settings,
                e.g. the learning rate, from the main AlgorithmConfig only to this
                particular module (within a MultiRLModule).
                You can create override dicts by using the `AlgorithmConfig.overrides`
                utility. For example, to override your learning rate and (PPO) lambda
                setting just for a single RLModule with your MultiRLModule, do:
                config.multi_agent(algorithm_config_overrides_per_module={
                "module_1": PPOConfig.overrides(lr=0.0002, lambda_=0.75),
                })

        Returns:
            This updated AlgorithmConfig object.
        """
        if _enable_rl_module_api != DEPRECATED_VALUE:
            deprecation_warning(
                old="AlgorithmConfig.rl_module(_enable_rl_module_api=..)",
                new="AlgorithmConfig.api_stack(enable_rl_module_and_learner=..)",
                error=True,
            )
        if model_config_dict != DEPRECATED_VALUE:
            deprecation_warning(
<<<<<<< HEAD

=======
                old="AlgorithmConfig.rl_module(model_config_dict=..)",
                new="AlgorithmConfig.rl_module(model_config=..)",
>>>>>>> c3afcc3f
                error=False,
            )
            model_config = model_config_dict

        if model_config is not NotProvided:
            self._model_config = model_config
        if rl_module_spec is not NotProvided:
            self._rl_module_spec = rl_module_spec
        if algorithm_config_overrides_per_module is not NotProvided:
            if not isinstance(algorithm_config_overrides_per_module, dict):
                raise ValueError(
                    "`algorithm_config_overrides_per_module` must be a dict mapping "
                    "module IDs to config override dicts! You provided "
                    f"{algorithm_config_overrides_per_module}."
                )
            self.algorithm_config_overrides_per_module.update(
                algorithm_config_overrides_per_module
            )

        return self

    def experimental(
        self,
        *,
        _torch_grad_scaler_class: Optional[Type] = NotProvided,
        _torch_lr_scheduler_classes: Optional[
            Union[List[Type], Dict[ModuleID, List[Type]]]
        ] = NotProvided,
        _tf_policy_handles_more_than_one_loss: Optional[bool] = NotProvided,
        _disable_preprocessor_api: Optional[bool] = NotProvided,
        _disable_action_flattening: Optional[bool] = NotProvided,
        _disable_initialize_loss_from_dummy_batch: Optional[bool] = NotProvided,
        # Deprecated args.
        _enable_new_api_stack=DEPRECATED_VALUE,
    ) -> "AlgorithmConfig":
        """Sets the config's experimental settings.

        Args:
            _torch_grad_scaler_class: Class to use for torch loss scaling (and gradient
                unscaling). The class must implement the following methods to be
                compatible with a `TorchLearner`. These methods/APIs match exactly those
                of torch's own `torch.amp.GradScaler` (see here for more details
                https://pytorch.org/docs/stable/amp.html#gradient-scaling):
                `scale([loss])` to scale the loss by some factor.
                `get_scale()` to get the current scale factor value.
                `step([optimizer])` to unscale the grads (divide by the scale factor)
                and step the given optimizer.
                `update()` to update the scaler after an optimizer step (for example to
                adjust the scale factor).
            _torch_lr_scheduler_classes: A list of `torch.lr_scheduler.LRScheduler`
                (see here for more details
                https://pytorch.org/docs/stable/optim.html#how-to-adjust-learning-rate)
                classes or a dictionary mapping module IDs to such a list of respective
                scheduler classes. Multiple scheduler classes can be applied in sequence
                and are stepped in the same sequence as defined here. Note, most
                learning rate schedulers need arguments to be configured, that is, you
                might have to partially initialize the schedulers in the list(s) using
                `functools.partial`.
            _tf_policy_handles_more_than_one_loss: Experimental flag.
                If True, TFPolicy handles more than one loss or optimizer.
                Set this to True, if you would like to return more than
                one loss term from your `loss_fn` and an equal number of optimizers
                from your `optimizer_fn`.
            _disable_preprocessor_api: Experimental flag.
                If True, no (observation) preprocessor is created and
                observations arrive in model as they are returned by the env.
            _disable_action_flattening: Experimental flag.
                If True, RLlib doesn't flatten the policy-computed actions into
                a single tensor (for storage in SampleCollectors/output files/etc..),
                but leave (possibly nested) actions as-is. Disabling flattening affects:
                - SampleCollectors: Have to store possibly nested action structs.
                - Models that have the previous action(s) as part of their input.
                - Algorithms reading from offline files (incl. action information).

        Returns:
            This updated AlgorithmConfig object.
        """
        if _enable_new_api_stack != DEPRECATED_VALUE:
            deprecation_warning(
                old="config.experimental(_enable_new_api_stack=...)",
                new="config.api_stack(enable_rl_module_and_learner=...)",
                error=True,
            )

        if _tf_policy_handles_more_than_one_loss is not NotProvided:
            self._tf_policy_handles_more_than_one_loss = (
                _tf_policy_handles_more_than_one_loss
            )
        if _disable_preprocessor_api is not NotProvided:
            self._disable_preprocessor_api = _disable_preprocessor_api
        if _disable_action_flattening is not NotProvided:
            self._disable_action_flattening = _disable_action_flattening
        if _disable_initialize_loss_from_dummy_batch is not NotProvided:
            self._disable_initialize_loss_from_dummy_batch = (
                _disable_initialize_loss_from_dummy_batch
            )
        if _torch_grad_scaler_class is not NotProvided:
            self._torch_grad_scaler_class = _torch_grad_scaler_class
        if _torch_lr_scheduler_classes is not NotProvided:
            self._torch_lr_scheduler_classes = _torch_lr_scheduler_classes

        return self

    @property
    def rl_module_spec(self):
        default_rl_module_spec = self.get_default_rl_module_spec()
        _check_rl_module_spec(default_rl_module_spec)

        # `self._rl_module_spec` has been user defined (via call to `self.rl_module()`).
        if self._rl_module_spec is not None:
            # Merge provided RL Module spec class with defaults.
            _check_rl_module_spec(self._rl_module_spec)
            # Merge given spec with default one (in case items are missing, such as
            # spaces, module class, etc.)
            if isinstance(self._rl_module_spec, RLModuleSpec):
                if isinstance(default_rl_module_spec, RLModuleSpec):
                    default_rl_module_spec.update(self._rl_module_spec)
                    return default_rl_module_spec
                elif isinstance(default_rl_module_spec, MultiRLModuleSpec):
                    raise ValueError(
                        "Cannot merge MultiRLModuleSpec with RLModuleSpec!"
                    )
            else:
                multi_rl_module_spec = copy.deepcopy(self._rl_module_spec)
                multi_rl_module_spec.update(default_rl_module_spec)
                return multi_rl_module_spec

        # `self._rl_module_spec` has not been user defined -> return default one.
        else:
            return default_rl_module_spec

    @property
    def learner_class(self) -> Type["Learner"]:
        """Returns the Learner sub-class to use by this Algorithm.

        Either
        a) User sets a specific learner class via calling `.training(learner_class=...)`
        b) User leaves learner class unset (None) and the AlgorithmConfig itself
        figures out the actual learner class by calling its own
        `.get_default_learner_class()` method.
        """
        return self._learner_class or self.get_default_learner_class()

    @property
    def is_atari(self) -> bool:
        """True if if specified env is an Atari env."""

        # Not yet determined, try to figure this out.
        if self._is_atari is None:
            # Atari envs are usually specified via a string like "PongNoFrameskip-v4"
            # or "ale_py:ALE/Breakout-v5".
            # We do NOT attempt to auto-detect Atari env for other specified types like
            # a callable, to avoid running heavy logics in validate().
            # For these cases, users can explicitly set `environment(atari=True)`.
            if type(self.env) is not str:
                return False
            try:
                env = gym.make(self.env)
            # Any gymnasium error -> Cannot be an Atari env.
            except gym.error.Error:
                return False

            self._is_atari = is_atari(env)
            # Clean up env's resources, if any.
            env.close()

        return self._is_atari

    @property
    def total_train_batch_size(self):
        if (
            self.train_batch_size_per_learner is not None
            and self.enable_rl_module_and_learner
        ):
            return self.train_batch_size_per_learner * (self.num_learners or 1)
        else:
            return self.train_batch_size

    # TODO: Make rollout_fragment_length as read-only property and replace the current
    #  self.rollout_fragment_length a private variable.
    def get_rollout_fragment_length(self, worker_index: int = 0) -> int:
        """Automatically infers a proper rollout_fragment_length setting if "auto".

        Uses the simple formula:
        `rollout_fragment_length` = `total_train_batch_size` /
        (`num_envs_per_env_runner` * `num_env_runners`)

        If result is a fraction AND `worker_index` is provided, makes
        those workers add additional timesteps, such that the overall batch size (across
        the workers) adds up to exactly the `total_train_batch_size`.

        Returns:
            The user-provided `rollout_fragment_length` or a computed one (if user
            provided value is "auto"), making sure `total_train_batch_size` is reached
            exactly in each iteration.
        """
        if self.rollout_fragment_length == "auto":
            # Example:
            # 2 workers, 2 envs per worker, 2000 train batch size:
            # -> 2000 / 4 -> 500
            # 4 workers, 3 envs per worker, 2500 train batch size:
            # -> 2500 / 12 -> 208.333 -> diff=4 (208 * 12 = 2496)
            # -> worker 1, 2: 209, workers 3, 4: 208
            # 2 workers, 20 envs per worker, 512 train batch size:
            # -> 512 / 40 -> 12.8 -> diff=32 (12 * 40 = 480)
            # -> worker 1: 13, workers 2: 12
            rollout_fragment_length = self.total_train_batch_size / (
                self.num_envs_per_env_runner * (self.num_env_runners or 1)
            )
            if int(rollout_fragment_length) != rollout_fragment_length:
                diff = self.total_train_batch_size - int(
                    rollout_fragment_length
                ) * self.num_envs_per_env_runner * (self.num_env_runners or 1)
                if ((worker_index - 1) * self.num_envs_per_env_runner) >= diff:
                    return int(rollout_fragment_length)
                else:
                    return int(rollout_fragment_length) + 1
            return int(rollout_fragment_length)
        else:
            return self.rollout_fragment_length

    # TODO: Make evaluation_config as read-only property and replace the current
    #  self.evaluation_config a private variable.
    def get_evaluation_config_object(
        self,
    ) -> Optional["AlgorithmConfig"]:
        """Creates a full AlgorithmConfig object from `self.evaluation_config`.

        Returns:
            A fully valid AlgorithmConfig object that can be used for the evaluation
            EnvRunnerGroup. If `self` is already an evaluation config object, return
            None.
        """
        if self.in_evaluation:
            assert self.evaluation_config is None
            return None

        evaluation_config = self.evaluation_config
        # Already an AlgorithmConfig -> copy and use as-is.
        if isinstance(evaluation_config, AlgorithmConfig):
            eval_config_obj = evaluation_config.copy(copy_frozen=False)
        # Create unfrozen copy of self to be used as the to-be-returned eval
        # AlgorithmConfig.
        else:
            eval_config_obj = self.copy(copy_frozen=False)
            # Update with evaluation override settings:
            eval_config_obj.update_from_dict(evaluation_config or {})

        # Switch on the `in_evaluation` flag and remove `evaluation_config`
        # (set to None).
        eval_config_obj.in_evaluation = True
        eval_config_obj.evaluation_config = None

        # NOTE: The following if-block is only relevant for the old API stack.
        # For the new API stack (EnvRunners), the evaluation methods of Algorithm
        # explicitly tell each EnvRunner on each sample call, how many timesteps
        # of episodes to collect.
        # Evaluation duration unit: episodes.
        # Switch on `complete_episode` rollouts. Also, make sure
        # rollout fragments are short so we never have more than one
        # episode in one rollout.
        if self.evaluation_duration_unit == "episodes":
            eval_config_obj.batch_mode = "complete_episodes"
            eval_config_obj.rollout_fragment_length = 1
        # Evaluation duration unit: timesteps.
        # - Set `batch_mode=truncate_episodes` so we don't perform rollouts
        #   strictly along episode borders.
        # Set `rollout_fragment_length` such that desired steps are divided
        # equally amongst workers or - in "auto" duration mode - set it
        # to a reasonably small number (10), such that a single `sample()`
        # call doesn't take too much time and we can stop evaluation as soon
        # as possible after the train step is completed.
        else:
            eval_config_obj.batch_mode = "truncate_episodes"
            eval_config_obj.rollout_fragment_length = (
                # Set to a moderately small (but not too small) value in order
                # to a) not overshoot too much the parallelly running `training_step`
                # but also to b) avoid too many `sample()` remote calls.
                # 100 seems like a good middle ground.
                100
                if self.evaluation_duration == "auto"
                else int(
                    math.ceil(
                        self.evaluation_duration
                        / (self.evaluation_num_env_runners or 1)
                    )
                )
            )

        return eval_config_obj

    # TODO: Move this to those algorithms that really need this, which is currently
    #  only A2C and PG.
    def validate_train_batch_size_vs_rollout_fragment_length(self) -> None:
        """Detects mismatches for `train_batch_size` vs `rollout_fragment_length`.

        Only applicable for algorithms, whose train_batch_size should be directly
        dependent on rollout_fragment_length (synchronous sampling, on-policy PG algos).

        If rollout_fragment_length != "auto", makes sure that the product of
        `rollout_fragment_length` x `num_env_runners` x `num_envs_per_env_runner`
        roughly (10%) matches the provided `train_batch_size`. Otherwise, errors with
        asking the user to set rollout_fragment_length to `auto` or to a matching
        value.

        Also, only checks this if `train_batch_size` > 0 (DDPPO sets this
        to -1 to auto-calculate the actual batch size later).

        Raises:
            ValueError: If there is a mismatch between user provided
                `rollout_fragment_length` and `total_train_batch_size`.
        """
        if (
            self.rollout_fragment_length != "auto"
            and not self.in_evaluation
            and self.total_train_batch_size > 0
        ):
            min_batch_size = (
                max(self.num_env_runners, 1)
                * self.num_envs_per_env_runner
                * self.rollout_fragment_length
            )
            batch_size = min_batch_size
            while batch_size < self.total_train_batch_size:
                batch_size += min_batch_size
            if batch_size - self.total_train_batch_size > (
                0.1 * self.total_train_batch_size
            ) or batch_size - min_batch_size - self.total_train_batch_size > (
                0.1 * self.total_train_batch_size
            ):
                suggested_rollout_fragment_length = self.total_train_batch_size // (
                    self.num_envs_per_env_runner * (self.num_env_runners or 1)
                )
                raise ValueError(
                    "Your desired `total_train_batch_size` "
                    f"({self.total_train_batch_size}={self.num_learners} "
                    f"learners x {self.train_batch_size_per_learner}) "
                    "or a value 10% off of that cannot be achieved with your other "
                    f"settings (num_env_runners={self.num_env_runners}; "
                    f"num_envs_per_env_runner={self.num_envs_per_env_runner}; "
                    f"rollout_fragment_length={self.rollout_fragment_length})! "
                    "Try setting `rollout_fragment_length` to 'auto' OR to a value of "
                    f"{suggested_rollout_fragment_length}."
                )

    def get_torch_compile_worker_config(self):
        """Returns the TorchCompileConfig to use on workers."""

        from ray.rllib.core.rl_module.torch.torch_compile_config import (
            TorchCompileConfig,
        )

        return TorchCompileConfig(
            torch_dynamo_backend=self.torch_compile_worker_dynamo_backend,
            torch_dynamo_mode=self.torch_compile_worker_dynamo_mode,
        )

    def get_default_rl_module_spec(self) -> RLModuleSpecType:
        """Returns the RLModule spec to use for this algorithm.

        Override this method in the subclass to return the RLModule spec, given
        the input framework.

        Returns:
            The RLModuleSpec (or MultiRLModuleSpec) to
            use for this algorithm's RLModule.
        """
        raise NotImplementedError

    def get_default_learner_class(self) -> Union[Type["Learner"], str]:
        """Returns the Learner class to use for this algorithm.

        Override this method in the sub-class to return the Learner class type given
        the input framework.

        Returns:
            The Learner class to use for this algorithm either as a class type or as
            a string (e.g. ray.rllib.core.learner.testing.torch.BC).
        """
        raise NotImplementedError

    def get_rl_module_spec(
        self,
        env: Optional[EnvType] = None,
        spaces: Optional[Dict[str, gym.Space]] = None,
        inference_only: Optional[bool] = None,
    ) -> RLModuleSpec:
        """Returns the RLModuleSpec based on the given env/spaces.

        Args:
            env: An optional environment instance, from which to infer the observation-
                and action spaces for the RLModule. If not provided, tries to infer
                from `spaces`, otherwise from `self.observation_space` and
                `self.action_space`. Raises an error, if no information on spaces can be
                inferred.
            spaces: Optional dict mapping ModuleIDs to 2-tuples of observation- and
                action space that should be used for the respective RLModule.
                These spaces are usually provided by an already instantiated remote
                EnvRunner (call `EnvRunner.get_spaces()`). If not provided, tries
                to infer from `env`, otherwise from `self.observation_space` and
                `self.action_space`. Raises an error, if no information on spaces can be
                inferred.
            inference_only: If `True`, the returned module spec is used in an
                inference-only setting (sampling) and the RLModule can thus be built in
                its light version (if available). For example, the `inference_only`
                version of an RLModule might only contain the networks required for
                computing actions, but misses additional target- or critic networks.

        Returns:
            A new RLModuleSpec instance that can be used to build an RLModule.
        """
        rl_module_spec = copy.deepcopy(self.rl_module_spec)

        # If a MultiRLModuleSpec -> Reduce to single-agent (and assert that
        # all non DEFAULT_MODULE_IDs are `learner_only` (so they are not built on
        # EnvRunner).
        if isinstance(rl_module_spec, MultiRLModuleSpec):
            error = False
            if DEFAULT_MODULE_ID not in rl_module_spec:
                error = True
            if inference_only:
                for mid, spec in rl_module_spec.rl_module_specs.items():
                    if mid != DEFAULT_MODULE_ID:
                        if not spec.learner_only:
                            error = True
            elif len(rl_module_spec) > 1:
                error = True
            if error:
                raise ValueError(
                    "When calling `AlgorithmConfig.get_rl_module_spec()`, the "
                    "configuration must contain the `DEFAULT_MODULE_ID` key and all "
                    "other keys' specs must have the setting `learner_only=True`! If "
                    "you are using a more complex setup, call "
                    "`AlgorithmConfig.get_multi_rl_module_spec(...)` instead."
                )
            rl_module_spec = rl_module_spec[DEFAULT_MODULE_ID]

        if spaces is not None:
            rl_module_spec.observation_space = spaces[DEFAULT_MODULE_ID][0]
            rl_module_spec.action_space = spaces[DEFAULT_MODULE_ID][1]
        elif env is not None:
            if isinstance(env, gym.vector.VectorEnv):
                rl_module_spec.observation_space = env.single_observation_space
            rl_module_spec.action_space = env.single_action_space

        # If module_config_dict is not defined, set to our generic one.
        if rl_module_spec.model_config is None:
            rl_module_spec.model_config = self.model_config

        if inference_only is not None:
            rl_module_spec.inference_only = inference_only

        return rl_module_spec

    def get_multi_rl_module_spec(
        self,
        *,
        env: Optional[EnvType] = None,
        spaces: Optional[Dict[PolicyID, Tuple[Space, Space]]] = None,
        inference_only: bool = False,
        # @HybridAPIStack
        policy_dict: Optional[Dict[str, PolicySpec]] = None,
        single_agent_rl_module_spec: Optional[RLModuleSpec] = None,
    ) -> MultiRLModuleSpec:
        """Returns the MultiRLModuleSpec based on the given env/spaces.

        Args:
            env: An optional environment instance, from which to infer the different
                spaces for the individual RLModules. If not provided, tries to infer
                from `spaces`, otherwise from `self.observation_space` and
                `self.action_space`. Raises an error, if no information on spaces can be
                inferred.
            spaces: Optional dict mapping ModuleIDs to 2-tuples of observation- and
                action space that should be used for the respective RLModule.
                These spaces are usually provided by an already instantiated remote
                EnvRunner (call `EnvRunner.get_spaces()`). If not provided, tries
                to infer from `env`, otherwise from `self.observation_space` and
                `self.action_space`. Raises an error, if no information on spaces can be
                inferred.
            inference_only: If `True`, the returned module spec is used in an
                inference-only setting (sampling) and the RLModule can thus be built in
                its light version (if available). For example, the `inference_only`
                version of an RLModule might only contain the networks required for
                computing actions, but misses additional target- or critic networks.
                Also, if `True`, the returned spec does NOT contain those (sub)
                RLModuleSpecs that have their `learner_only` flag set to True.

        Returns:
            A new MultiRLModuleSpec instance that can be used to build a MultiRLModule.
        """
        # TODO (Kourosh,sven): When we replace policy entirely there is no need for
        #  this function to map policy_dict to multi_rl_module_specs anymore. The module
        #  spec is directly given by the user or inferred from env and spaces.
        if policy_dict is None:
            policy_dict, _ = self.get_multi_agent_setup(env=env, spaces=spaces)

        # TODO (Kourosh): Raise an error if the config is not frozen
        # If the module is single-agent convert it to multi-agent spec

        # The default RLModuleSpec (might be multi-agent or single-agent).
        default_rl_module_spec = self.get_default_rl_module_spec()
        # The currently configured RLModuleSpec (might be multi-agent or single-agent).
        # If None, use the default one.
        current_rl_module_spec = self._rl_module_spec or default_rl_module_spec

        # Algorithm is currently setup as a single-agent one.
        if isinstance(current_rl_module_spec, RLModuleSpec):
            # Use either the provided `single_agent_rl_module_spec` (a
            # RLModuleSpec), the currently configured one of this
            # AlgorithmConfig object, or the default one.
            single_agent_rl_module_spec = (
                single_agent_rl_module_spec or current_rl_module_spec
            )
            single_agent_rl_module_spec.inference_only = inference_only
            # Now construct the proper MultiRLModuleSpec.
            multi_rl_module_spec = MultiRLModuleSpec(
                rl_module_specs={
                    k: copy.deepcopy(single_agent_rl_module_spec)
                    for k in policy_dict.keys()
                },
            )

        # Algorithm is currently setup as a multi-agent one.
        else:
            # The user currently has a MultiAgentSpec setup (either via
            # self._rl_module_spec or the default spec of this AlgorithmConfig).
            assert isinstance(current_rl_module_spec, MultiRLModuleSpec)

            # Default is single-agent but the user has provided a multi-agent spec
            # so the use-case is multi-agent.
            if isinstance(default_rl_module_spec, RLModuleSpec):
                # The individual (single-agent) module specs are defined by the user
                # in the currently setup MultiRLModuleSpec -> Use that
                # RLModuleSpec.
                if isinstance(current_rl_module_spec.rl_module_specs, RLModuleSpec):
                    single_agent_spec = single_agent_rl_module_spec or (
                        current_rl_module_spec.rl_module_specs
                    )
                    single_agent_spec.inference_only = inference_only
                    module_specs = {
                        k: copy.deepcopy(single_agent_spec) for k in policy_dict.keys()
                    }

                # The individual (single-agent) module specs have not been configured
                # via this AlgorithmConfig object -> Use provided single-agent spec or
                # the the default spec (which is also a RLModuleSpec in this
                # case).
                else:
                    single_agent_spec = (
                        single_agent_rl_module_spec or default_rl_module_spec
                    )
                    single_agent_spec.inference_only = inference_only
                    module_specs = {
                        k: copy.deepcopy(
                            current_rl_module_spec.rl_module_specs.get(
                                k, single_agent_spec
                            )
                        )
                        for k in (
                            policy_dict | current_rl_module_spec.rl_module_specs
                        ).keys()
                    }

                # Now construct the proper MultiRLModuleSpec.
                # We need to infer the multi-agent class from `current_rl_module_spec`
                # and fill in the module_specs dict.
                multi_rl_module_spec = current_rl_module_spec.__class__(
                    multi_rl_module_class=current_rl_module_spec.multi_rl_module_class,
                    rl_module_specs=module_specs,
                    modules_to_load=current_rl_module_spec.modules_to_load,
                    load_state_path=current_rl_module_spec.load_state_path,
                )

            # Default is multi-agent and user wants to override it -> Don't use the
            # default.
            else:
                # User provided an override RLModuleSpec -> Use this to
                # construct the individual RLModules within the MultiRLModuleSpec.
                if single_agent_rl_module_spec is not None:
                    pass
                # User has NOT provided an override RLModuleSpec.
                else:
                    # But the currently setup multi-agent spec has a SingleAgentRLModule
                    # spec defined -> Use that to construct the individual RLModules
                    # within the MultiRLModuleSpec.
                    if isinstance(current_rl_module_spec.rl_module_specs, RLModuleSpec):
                        # The individual module specs are not given, it is given as one
                        # RLModuleSpec to be re-used for all
                        single_agent_rl_module_spec = (
                            current_rl_module_spec.rl_module_specs
                        )
                    # The currently set up multi-agent spec has NO
                    # RLModuleSpec in it -> Error (there is no way we can
                    # infer this information from anywhere at this point).
                    else:
                        raise ValueError(
                            "We have a MultiRLModuleSpec "
                            f"({current_rl_module_spec}), but no "
                            "`RLModuleSpec`s to compile the individual "
                            "RLModules' specs! Use "
                            "`AlgorithmConfig.get_multi_rl_module_spec("
                            "policy_dict=.., rl_module_spec=..)`."
                        )

                single_agent_rl_module_spec.inference_only = inference_only

                # Now construct the proper MultiRLModuleSpec.
                multi_rl_module_spec = current_rl_module_spec.__class__(
                    multi_rl_module_class=current_rl_module_spec.multi_rl_module_class,
                    rl_module_specs={
                        k: copy.deepcopy(single_agent_rl_module_spec)
                        for k in policy_dict.keys()
                    },
                    modules_to_load=current_rl_module_spec.modules_to_load,
                    load_state_path=current_rl_module_spec.load_state_path,
                )

        # Fill in the missing values from the specs that we already have. By combining
        # PolicySpecs and the default RLModuleSpec.
        for module_id in policy_dict | multi_rl_module_spec.rl_module_specs:

            # Remove/skip `learner_only=True` RLModules if `inference_only` is True.
            module_spec = multi_rl_module_spec.rl_module_specs[module_id]
            if inference_only and module_spec.learner_only:
                multi_rl_module_spec.remove_modules(module_id)
                continue

            policy_spec = policy_dict.get(module_id)
            if policy_spec is None:
                policy_spec = policy_dict[DEFAULT_MODULE_ID]

            if module_spec.module_class is None:
                if isinstance(default_rl_module_spec, RLModuleSpec):
                    module_spec.module_class = default_rl_module_spec.module_class
                elif isinstance(default_rl_module_spec.rl_module_specs, RLModuleSpec):
                    module_class = default_rl_module_spec.rl_module_specs.module_class
                    # This should be already checked in validate() but we check it
                    # again here just in case
                    if module_class is None:
                        raise ValueError(
                            "The default rl_module spec cannot have an empty "
                            "module_class under its RLModuleSpec."
                        )
                    module_spec.module_class = module_class
                elif module_id in default_rl_module_spec.rl_module_specs:
                    module_spec.module_class = default_rl_module_spec.rl_module_specs[
                        module_id
                    ].module_class
                else:
                    raise ValueError(
                        f"Module class for module {module_id} cannot be inferred. "
                        f"It is neither provided in the rl_module_spec that "
                        "is passed in nor in the default module spec used in "
                        "the algorithm."
                    )
            if module_spec.catalog_class is None:
                if isinstance(default_rl_module_spec, RLModuleSpec):
                    module_spec.catalog_class = default_rl_module_spec.catalog_class
                elif isinstance(default_rl_module_spec.rl_module_specs, RLModuleSpec):
                    catalog_class = default_rl_module_spec.rl_module_specs.catalog_class
                    module_spec.catalog_class = catalog_class
                elif module_id in default_rl_module_spec.rl_module_specs:
                    module_spec.catalog_class = default_rl_module_spec.rl_module_specs[
                        module_id
                    ].catalog_class
                else:
                    raise ValueError(
                        f"Catalog class for module {module_id} cannot be inferred. "
                        f"It is neither provided in the rl_module_spec that "
                        "is passed in nor in the default module spec used in "
                        "the algorithm."
                    )
            # TODO (sven): Find a good way to pack module specific parameters from
            # the algorithms into the `model_config_dict`.
            if module_spec.observation_space is None:
                module_spec.observation_space = policy_spec.observation_space
            if module_spec.action_space is None:
                module_spec.action_space = policy_spec.action_space
            # In case the `RLModuleSpec` does not have a model config dict, we use the
            # the one defined by the auto keys and the `model_config_dict` arguments in
            # `self.rl_module()`.
            if module_spec.model_config is None:
                module_spec.model_config = self.model_config
            # Otherwise we combine the two dictionaries where settings from the
            # `RLModuleSpec` have higher priority.
            else:
                module_spec.model_config = (
                    self.model_config | module_spec._get_model_config()
                )

        return multi_rl_module_spec

    def __setattr__(self, key, value):
        """Gatekeeper in case we are in frozen state and need to error."""

        # If we are frozen, do not allow to set any attributes anymore.
        if hasattr(self, "_is_frozen") and self._is_frozen:
            # TODO: Remove `simple_optimizer` entirely.
            #  Remove need to set `worker_index` in RolloutWorker's c'tor.
            if key not in ["simple_optimizer", "worker_index", "_is_frozen"]:
                raise AttributeError(
                    f"Cannot set attribute ({key}) of an already frozen "
                    "AlgorithmConfig!"
                )
        # Backward compatibility for checkpoints taken with wheels, in which
        # `self.rl_module_spec` was still settable (now it's a property).
        if key == "rl_module_spec":
            key = "_rl_module_spec"

        super().__setattr__(key, value)

    def __getitem__(self, item):
        """Shim method to still support accessing properties by key lookup.

        This way, an AlgorithmConfig object can still be used as if a dict, e.g.
        by Ray Tune.

        Examples:
            .. testcode::

                from ray.rllib.algorithms.algorithm_config import AlgorithmConfig
                config = AlgorithmConfig()
                print(config["lr"])

            .. testoutput::

                0.001
        """
        # TODO: Uncomment this once all algorithms use AlgorithmConfigs under the
        #  hood (as well as Ray Tune).
        # if log_once("algo_config_getitem"):
        #    logger.warning(
        #        "AlgorithmConfig objects should NOT be used as dict! "
        #        f"Try accessing `{item}` directly as a property."
        #    )
        # In case user accesses "old" keys, e.g. "num_workers", which need to
        # be translated to their correct property names.
        item = self._translate_special_keys(item)
        return getattr(self, item)

    def __setitem__(self, key, value):
        # TODO: Remove comments once all methods/functions only support
        #  AlgorithmConfigs and there is no more ambiguity anywhere in the code
        #  on whether an AlgorithmConfig is used or an old python config dict.
        # raise AttributeError(
        #    "AlgorithmConfig objects should not have their values set like dicts"
        #    f"(`config['{key}'] = {value}`), "
        #    f"but via setting their properties directly (config.{prop} = {value})."
        # )
        if key == "multiagent":
            raise AttributeError(
                "Cannot set `multiagent` key in an AlgorithmConfig!\nTry setting "
                "the multi-agent components of your AlgorithmConfig object via the "
                "`multi_agent()` method and its arguments.\nE.g. `config.multi_agent("
                "policies=.., policy_mapping_fn.., policies_to_train=..)`."
            )
        super().__setattr__(key, value)

    def __contains__(self, item) -> bool:
        """Shim method to help pretend we are a dict."""
        prop = self._translate_special_keys(item, warn_deprecated=False)
        return hasattr(self, prop)

    def get(self, key, default=None):
        """Shim method to help pretend we are a dict."""
        prop = self._translate_special_keys(key, warn_deprecated=False)
        return getattr(self, prop, default)

    def pop(self, key, default=None):
        """Shim method to help pretend we are a dict."""
        return self.get(key, default)

    def keys(self):
        """Shim method to help pretend we are a dict."""
        return self.to_dict().keys()

    def values(self):
        """Shim method to help pretend we are a dict."""
        return self.to_dict().values()

    def items(self):
        """Shim method to help pretend we are a dict."""
        return self.to_dict().items()

    @property
    def model_config(self):
        """Defines the model configuration used.

        This method combines the auto configuration `self _model_config_auto_includes`
        defined by an algorithm with the user-defined configuration in
<<<<<<< HEAD
        `self._model_config`.This configuration dictionary will be used to
=======
        `self._model_config`.This configuration dictionary is used to
>>>>>>> c3afcc3f
        configure the `RLModule` in the new stack and the `ModelV2` in the old
        stack.

        Returns:
            A dictionary with the model configuration.
        """
<<<<<<< HEAD
        return (
            self._model_config_auto_includes
            | (
                self._model_config if isinstance(self._model_config, dict)
                else dataclasses.asdict(self._model_config)
            )
=======
        return self._model_config_auto_includes | (
            self._model_config
            if isinstance(self._model_config, dict)
            else dataclasses.asdict(self._model_config)
>>>>>>> c3afcc3f
        )

    @property
    def _model_config_auto_includes(self) -> Dict[str, Any]:
        """Defines which `AlgorithmConfig` settings/properties should be
        auto-included into `self.model_config`.

        The dictionary in this property contains the default configuration of an
        algorithm. Together with the `self._model`, this method is used to
        define the configuration sent to the `RLModule`.

        Returns:
            A dictionary with the automatically included properties/settings of this
            `AlgorithmConfig` object into `self.model_config`.
        """
        return {}

    # -----------------------------------------------------------
    # Various validation methods for different types of settings.
    # -----------------------------------------------------------
    def _validate_framework_settings(self) -> None:
        """Validates framework settings and checks whether framework is installed."""
        _tf1, _tf, _tfv = None, None, None
        _torch = None
        if self.framework_str not in {"tf", "tf2"} and self.framework_str != "torch":
            return
        elif self.framework_str in {"tf", "tf2"}:
            _tf1, _tf, _tfv = try_import_tf()
        else:
            _torch, _ = try_import_torch()

        # Can not use "tf" with learner API.
        if self.framework_str == "tf" and self.enable_rl_module_and_learner:
            raise ValueError(
                "Cannot use `framework=tf` with the new API stack! Either switch to tf2"
                " via `config.framework('tf2')` OR disable the new API stack via "
                "`config.api_stack(enable_rl_module_and_learner=False)`."
            )

        # Check if torch framework supports torch.compile.
        if (
            _torch is not None
            and self.framework_str == "torch"
            and version.parse(_torch.__version__) < TORCH_COMPILE_REQUIRED_VERSION
            and (self.torch_compile_learner or self.torch_compile_worker)
        ):
            raise ValueError("torch.compile is only supported from torch 2.0.0")

        # Make sure the Learner's torch-what-to-compile setting is supported.
        if self.torch_compile_learner:
            from ray.rllib.core.learner.torch.torch_learner import (
                TorchCompileWhatToCompile,
            )

            if self.torch_compile_learner_what_to_compile not in [
                TorchCompileWhatToCompile.FORWARD_TRAIN,
                TorchCompileWhatToCompile.COMPLETE_UPDATE,
            ]:
                raise ValueError(
                    f"`config.torch_compile_learner_what_to_compile` must be one of ["
                    f"TorchCompileWhatToCompile.forward_train, "
                    f"TorchCompileWhatToCompile.complete_update] but is"
                    f" {self.torch_compile_learner_what_to_compile}"
                )

        self._check_if_correct_nn_framework_installed(_tf1, _tf, _torch)
        self._resolve_tf_settings(_tf1, _tfv)

    def _validate_resources_settings(self):
        """Checks, whether resources related settings make sense."""

        # TODO @Avnishn: This is a short-term work around due to
        #  https://github.com/ray-project/ray/issues/35409
        #  Remove this once we are able to specify placement group bundle index in RLlib
        if self.num_cpus_per_learner > 1 and self.num_gpus_per_learner > 0:
            raise ValueError(
                "Can't set both `num_cpus_per_learner` > 1 and "
                " `num_gpus_per_learner` > 0! Either set "
                "`num_cpus_per_learner` > 1 (and `num_gpus_per_learner`"
                "=0) OR set `num_gpus_per_learner` > 0 (and leave "
                "`num_cpus_per_learner` at its default value of 1). "
                "This is due to issues with placement group fragmentation. See "
                "https://github.com/ray-project/ray/issues/35409 for more details."
            )

        # Make sure the resource requirements for learner_group is valid.
        if self.num_learners == 0 and self.num_gpus_per_env_runner > 1:
            raise ValueError(
                "num_gpus_per_env_runner must be 0 (cpu) or 1 (gpu) when using local "
                "mode (i.e., `num_learners=0`)"
            )

    def _validate_multi_agent_settings(self):
        """Checks, whether multi-agent related settings make sense."""

        # Check `policies_to_train` for invalid entries.
        if isinstance(self.policies_to_train, (list, set, tuple)):
            for pid in self.policies_to_train:
                if pid not in self.policies:
                    raise ValueError(
                        "`config.multi_agent(policies_to_train=..)` contains "
                        f"policy ID ({pid}) that was not defined in "
                        f"`config.multi_agent(policies=..)`!"
                    )

        # TODO (sven): For now, vectorization is not allowed on new EnvRunners with
        #  multi-agent.
        if (
            self.is_multi_agent()
            and self.enable_env_runner_and_connector_v2
            and self.num_envs_per_env_runner > 1
        ):
            raise ValueError(
                "For now, using env vectorization "
                "(`config.num_envs_per_env_runner > 1`) in combination with "
                "multi-agent AND the new EnvRunners is not supported! Try setting "
                "`config.num_envs_per_env_runner = 1`."
            )

    def _validate_evaluation_settings(self):
        """Checks, whether evaluation related settings make sense."""

        # Async evaluation has been deprecated. Use "simple" parallel mode instead
        # (which is also async):
        # `config.evaluation(evaluation_parallel_to_training=True)`.
        if self.enable_async_evaluation is True:
            raise ValueError(
                "`enable_async_evaluation` has been deprecated (you should set this to "
                "False)! Use `config.evaluation(evaluation_parallel_to_training=True)` "
                "instead."
            )

        # If `evaluation_num_env_runners` > 0, warn if `evaluation_interval` is 0 or
        # None.
        if self.evaluation_num_env_runners > 0 and not self.evaluation_interval:
            logger.warning(
                f"You have specified {self.evaluation_num_env_runners} "
                "evaluation workers, but your `evaluation_interval` is 0 or None! "
                "Therefore, evaluation doesn't occur automatically with each"
                " call to `Algorithm.train()`. Instead, you have to call "
                "`Algorithm.evaluate()` manually in order to trigger an "
                "evaluation run."
            )
        # If `evaluation_num_env_runners=0` and
        # `evaluation_parallel_to_training=True`, warn that you need
        # at least one remote eval worker for parallel training and
        # evaluation, and set `evaluation_parallel_to_training` to False.
        if (
            self.evaluation_num_env_runners == 0
            and self.evaluation_parallel_to_training
        ):
            raise ValueError(
                "`evaluation_parallel_to_training` can only be done if "
                "`evaluation_num_env_runners` > 0! Try setting "
                "`config.evaluation_parallel_to_training` to False."
            )

        # If `evaluation_duration=auto`, error if
        # `evaluation_parallel_to_training=False`.
        if self.evaluation_duration == "auto":
            if not self.evaluation_parallel_to_training:
                raise ValueError(
                    "`evaluation_duration=auto` not supported for "
                    "`evaluation_parallel_to_training=False`!"
                )
            elif self.evaluation_duration_unit == "episodes":
                logger.warning(
                    "When using `config.evaluation_duration='auto'`, the sampling unit "
                    "used is always 'timesteps'! You have set "
                    "`config.evaluation_duration_unit='episodes'`, which is ignored."
                )

        # Make sure, `evaluation_duration` is an int otherwise.
        elif (
            not isinstance(self.evaluation_duration, int)
            or self.evaluation_duration <= 0
        ):
            raise ValueError(
                f"`evaluation_duration` ({self.evaluation_duration}) must be an "
                f"int and >0!"
            )

    def _validate_input_settings(self):
        """Checks, whether input related settings make sense."""

        if self.input_ == "sampler" and self.off_policy_estimation_methods:
            raise ValueError(
                "Off-policy estimation methods can only be used if the input is a "
                "dataset. We currently do not support applying off_policy_estimation_"
                "method on a sampler input."
            )

        if self.input_ == "dataset":
            # If you need to read a Ray dataset set the parallelism and
            # num_cpus_per_read_task from rollout worker settings
            self.input_config["num_cpus_per_read_task"] = self.num_cpus_per_env_runner
            if self.in_evaluation:
                # If using dataset for evaluation, the parallelism gets set to
                # evaluation_num_env_runners for backward compatibility and num_cpus
                # gets set to num_cpus_per_env_runner from rollout worker. User only
                # needs to set evaluation_num_env_runners.
                self.input_config["parallelism"] = self.evaluation_num_env_runners or 1
            else:
                # If using dataset for training, the parallelism and num_cpus gets set
                # based on rollout worker parameters. This is for backwards
                # compatibility for now. User only needs to set num_env_runners.
                self.input_config["parallelism"] = self.num_env_runners or 1

    def _validate_new_api_stack_settings(self):
        """Checks, whether settings related to the new API stack make sense."""

        # Old API stack checks.
        if not self.enable_rl_module_and_learner:
            # Throw a warning if the user has used `self.rl_module(rl_module_spec=...)`
            # but has not enabled the new API stack at the same time.
            if self._rl_module_spec is not None:
                logger.warning(
                    "You have setup a RLModuleSpec (via calling "
                    "`config.rl_module(...)`), but have not enabled the new API stack. "
                    "To enable it, call `config.api_stack(enable_rl_module_and_learner="
                    "True)`."
                )
            # Throw a warning if the user has used `self.training(learner_class=...)`
            # but has not enabled the new API stack at the same time.
            if self._learner_class is not None:
                logger.warning(
                    "You specified a custom Learner class (via "
                    f"`AlgorithmConfig.training(learner_class={self._learner_class})`, "
                    f"but have the new API stack disabled. You need to enable it via "
                    "`AlgorithmConfig.api_stack(enable_rl_module_and_learner=True)`."
                )
            # User is using the new EnvRunners, but forgot to switch on
            # `enable_rl_module_and_learner`.
            if self.enable_env_runner_and_connector_v2:
                raise ValueError(
                    "You are using the new API stack EnvRunners (SingleAgentEnvRunner "
                    "or MultiAgentEnvRunner), but have forgotten to switch on the new "
                    "API stack! Try setting "
                    "`config.api_stack(enable_rl_module_and_learner=True)`."
                )
            # Early out. The rest of this method is only for
            # `enable_rl_module_and_learner=True`.
            return

        # Disabled hybrid API stack. Now, both `enable_rl_module_and_learner` and
        # `enable_env_runner_and_connector_v2` must be True or both False.
        if not self.enable_env_runner_and_connector_v2:
            raise ValueError(
                "Setting `enable_rl_module_and_learner` to True and "
                "`enable_env_runner_and_connector_v2` to False ('hybrid API stack'"
                ") is not longer supported! Set both to True (new API stack) or both "
                "to False (old API stack), instead."
            )

        # For those users that accidentally use the new API stack (because it's the
        # default now for many algos), we need to make sure they are warned.
        try:
            tree.assert_same_structure(self.model, MODEL_DEFAULTS)
            # Create copies excluding the specified key
            check(
                {k: v for k, v in self.model.items() if k != "vf_share_layers"},
                {k: v for k, v in MODEL_DEFAULTS.items() if k != "vf_share_layers"},
            )
        except Exception:
            logger.warning(
                "You configured a custom `model` config (probably through calling "
                "config.training(model=..), whereas your config uses the new API "
                "stack! In order to switch off the new API stack, set in your config: "
                "`config.api_stack(enable_rl_module_and_learner=False, "
                "enable_env_runner_and_connector_v2=False)`. If you DO want to use "
                "the new API stack, configure your model, instead, through: "
                "`config.rl_module(model_config={..})`."
            )

        # LR-schedule checking.
        Scheduler.validate(
            fixed_value_or_schedule=self.lr,
            setting_name="lr",
            description="learning rate",
        )

        # Check and error if `on_episode_created` callback has been overridden on the
        # new API stack AND this is a single-agent setup (multi-agent does not use
        # gym.vector.Env yet and therefore the reset call is still made manually,
        # allowing for the callback to be fired).
        if not self.is_multi_agent() and self.callbacks_class is not DefaultCallbacks:
            default_src = inspect.getsource(DefaultCallbacks.on_episode_created)
            try:
                user_src = inspect.getsource(self.callbacks_class.on_episode_created)
            # In case user has setup a `partial` instead of an actual Callbacks class.
            except AttributeError:
                user_src = default_src
            if default_src != user_src:
                raise ValueError(
                    "When using the new API stack in single-agent and with EnvRunners, "
                    "you cannot override the `DefaultCallbacks.on_episode_created()` "
                    "method anymore! This particular callback is no longer supported "
                    "b/c we are using `gym.vector.Env`, which automatically resets "
                    "individual sub-environments when they are terminated. Instead, "
                    "override the `on_episode_start` method, which gets fired right "
                    "after the `env.reset()` call."
                )

        # This is not compatible with RLModules, which all have a method
        # `forward_exploration` to specify custom exploration behavior.
        if self.exploration_config:
            raise ValueError(
                "When the RLModule API is enabled, exploration_config can not be "
                "set. If you want to implement custom exploration behaviour, "
                "please modify the `forward_exploration` method of the "
                "RLModule at hand. On configs that have a default exploration "
                "config, this must be done via "
                "`config.exploration_config={}`."
            )

        not_compatible_w_rlm_msg = (
            "Cannot use `{}` option with the new API stack (RLModule and "
            "Learner APIs)! `{}` is part of the ModelV2 API and Policy API,"
            " which are not compatible with the new API stack. You can either "
            "deactivate the new stack via `config.api_stack( "
            "enable_rl_module_and_learner=False)`,"
            "or use the new stack (incl. RLModule API) and implement your "
            "custom model as an RLModule."
        )

        if self.model["custom_model"] is not None:
            raise ValueError(
                not_compatible_w_rlm_msg.format("custom_model", "custom_model")
            )

        if self.model["custom_model_config"] != {}:
            raise ValueError(
                not_compatible_w_rlm_msg.format(
                    "custom_model_config", "custom_model_config"
                )
            )

    # TODO (sven): Once everything is on the new API stack, we won't need this method
    #  anymore.
    def _validate_to_be_deprecated_settings(self):
        # Env task fn is about to be deprecated.
        if self.enable_rl_module_and_learner and self.env_task_fn is not None:
            deprecation_warning(
                old="AlgorithmConfig.env_task_fn",
                help="The `env_task_fn` API is not supported on the new API stack! "
                "Curriculum learning should instead be implemented solely via "
                "custom callbacks. Check out our curriculum learning example "
                "script for more information: "
                "https://github.com/ray-project/ray/blob/master/rllib/examples/curriculum/curriculum_learning.py",  # noqa
            )
        # `render_env` is deprecated on new API stack.
        if self.enable_env_runner_and_connector_v2 and self.render_env is not False:
            deprecation_warning(
                old="AlgorithmConfig.render_env",
                help="The `render_env` setting is not supported on the new API stack! "
                "In order to log videos to WandB (or other loggers), take a look at "
                "this example here: "
                "https://github.com/ray-project/ray/blob/master/rllib/examples/envs/env_rendering_and_recording.py",  # noqa
            )

        if self.preprocessor_pref not in ["rllib", "deepmind", None]:
            raise ValueError(
                "`config.preprocessor_pref` must be either 'rllib', 'deepmind' or None!"
            )

        # Check model config.
        # If no preprocessing, propagate into model's config as well
        # (so model knows whether inputs are preprocessed or not).
        if self._disable_preprocessor_api is True:
            self.model["_disable_preprocessor_api"] = True
        # If no action flattening, propagate into model's config as well
        # (so model knows whether action inputs are already flattened or not).
        if self._disable_action_flattening is True:
            self.model["_disable_action_flattening"] = True
        if self.model.get("custom_preprocessor"):
            deprecation_warning(
                old="AlgorithmConfig.training(model={'custom_preprocessor': ...})",
                help="Custom preprocessors are deprecated, "
                "since they sometimes conflict with the built-in "
                "preprocessors for handling complex observation spaces. "
                "Please use wrapper classes around your environment "
                "instead.",
                error=True,
            )

        # Multi-GPU settings.
        if self.simple_optimizer is True:
            pass
        # Multi-GPU setting: Must use MultiGPUTrainOneStep.
        elif not self.enable_rl_module_and_learner and self.num_gpus > 1:
            # TODO: AlphaStar uses >1 GPUs differently (1 per policy actor), so this is
            #  ok for tf2 here.
            #  Remove this hacky check, once we have fully moved to the Learner API.
            if self.framework_str == "tf2" and type(self).__name__ != "AlphaStar":
                raise ValueError(
                    "`num_gpus` > 1 not supported yet for "
                    f"framework={self.framework_str}!"
                )
            elif self.simple_optimizer is True:
                raise ValueError(
                    "Cannot use `simple_optimizer` if `num_gpus` > 1! "
                    "Consider not setting `simple_optimizer` in your config."
                )
            self.simple_optimizer = False
        # Auto-setting: Use simple-optimizer for tf-eager or multiagent,
        # otherwise: MultiGPUTrainOneStep (if supported by the algo's execution
        # plan).
        elif self.simple_optimizer == DEPRECATED_VALUE:
            # tf-eager: Must use simple optimizer.
            if self.framework_str not in ["tf", "torch"]:
                self.simple_optimizer = True
            # Multi-agent case: Try using MultiGPU optimizer (only
            # if all policies used are DynamicTFPolicies or TorchPolicies).
            elif self.is_multi_agent():
                from ray.rllib.policy.dynamic_tf_policy import DynamicTFPolicy
                from ray.rllib.policy.torch_policy import TorchPolicy

                default_policy_cls = None
                if self.algo_class:
                    default_policy_cls = self.algo_class.get_default_policy_class(self)

                policies = self.policies
                policy_specs = (
                    [
                        PolicySpec(*spec) if isinstance(spec, (tuple, list)) else spec
                        for spec in policies.values()
                    ]
                    if isinstance(policies, dict)
                    else [PolicySpec() for _ in policies]
                )

                if any(
                    (spec.policy_class or default_policy_cls) is None
                    or not issubclass(
                        spec.policy_class or default_policy_cls,
                        (DynamicTFPolicy, TorchPolicy),
                    )
                    for spec in policy_specs
                ):
                    self.simple_optimizer = True
                else:
                    self.simple_optimizer = False
            else:
                self.simple_optimizer = False

        # User manually set simple-optimizer to False -> Error if tf-eager.
        elif self.simple_optimizer is False:
            if self.framework_str == "tf2":
                raise ValueError(
                    "`simple_optimizer=False` not supported for "
                    f"config.framework({self.framework_str})!"
                )

    def _validate_offline_settings(self):
        from ray.rllib.offline.offline_prelearner import OfflinePreLearner

        if self.prelearner_class and not issubclass(
            self.prelearner_class, OfflinePreLearner
        ):
            raise ValueError(
                "Unknown `prelearner_class`. Prelearner class needs to inherit "
                "from `OfflinePreLearner` class."
            )

        from ray.rllib.utils.replay_buffers.episode_replay_buffer import (
            EpisodeReplayBuffer,
        )

        if self.prelearner_buffer_class and not issubclass(
            self.prelearner_buffer_class, EpisodeReplayBuffer
        ):
            raise ValueError(
                "Unknown `prelearner_buffer_class`. The buffer class for the "
                "prelearner needs to inherit from `EpisodeReplayBuffer`. "
                "Specifically it needs to store and sample lists of "
                "`Single-/MultiAgentEpisode`s."
            )

        if self.input_read_batch_size and not (
            self.input_read_episodes or self.input_read_sample_batches
        ):
            raise ValueError(
                "Setting `input_read_batch_size` is only allowed in case of a "
                "dataset that holds either `EpisodeType` or `BatchType` data (i.e. "
                "rows that contains multiple timesteps), but neither "
                "`input_read_episodes` nor `input_read_sample_batches` is set to "
                "`True`."
            )

        if (
            self.output
            and self.output_write_episodes
            and self.batch_mode != "complete_episodes"
        ):
            raise ValueError(
                "When recording episodes only complete episodes should be "
                "recorded (i.e. `batch_mode=='complete_episodes'`). Otherwise "
                "recorded episodes cannot be read in for training."
            )

    @staticmethod
    def _serialize_dict(config):
        # Serialize classes to classpaths:
        if "callbacks_class" in config:
            config["callbacks"] = config.pop("callbacks_class")
        if "class" in config:
            config["class"] = serialize_type(config["class"])
        config["callbacks"] = serialize_type(config["callbacks"])
        config["sample_collector"] = serialize_type(config["sample_collector"])
        if isinstance(config["env"], type):
            config["env"] = serialize_type(config["env"])
        if "replay_buffer_config" in config and (
            isinstance(config["replay_buffer_config"].get("type"), type)
        ):
            config["replay_buffer_config"]["type"] = serialize_type(
                config["replay_buffer_config"]["type"]
            )
        if isinstance(config["exploration_config"].get("type"), type):
            config["exploration_config"]["type"] = serialize_type(
                config["exploration_config"]["type"]
            )
        if isinstance(config["model"].get("custom_model"), type):
            config["model"]["custom_model"] = serialize_type(
                config["model"]["custom_model"]
            )

        # List'ify `policies`, iff a set or tuple (these types are not JSON'able).
        ma_config = config.get("multiagent")
        if ma_config is not None:
            if isinstance(ma_config.get("policies"), (set, tuple)):
                ma_config["policies"] = list(ma_config["policies"])
            # Do NOT serialize functions/lambdas.
            if ma_config.get("policy_mapping_fn"):
                ma_config["policy_mapping_fn"] = NOT_SERIALIZABLE
            if ma_config.get("policies_to_train"):
                ma_config["policies_to_train"] = NOT_SERIALIZABLE
        # However, if these "multiagent" settings have been provided directly
        # on the top-level (as they should), we override the settings under
        # "multiagent". Note that the "multiagent" key should no longer be used anyways.
        if isinstance(config.get("policies"), (set, tuple)):
            config["policies"] = list(config["policies"])
        # Do NOT serialize functions/lambdas.
        if config.get("policy_mapping_fn"):
            config["policy_mapping_fn"] = NOT_SERIALIZABLE
        if config.get("policies_to_train"):
            config["policies_to_train"] = NOT_SERIALIZABLE

        return config

    @staticmethod
    def _translate_special_keys(key: str, warn_deprecated: bool = True) -> str:
        # Handle special key (str) -> `AlgorithmConfig.[some_property]` cases.
        if key == "callbacks":
            key = "callbacks_class"
        elif key == "create_env_on_driver":
            key = "create_env_on_local_worker"
        elif key == "custom_eval_function":
            key = "custom_evaluation_function"
        elif key == "framework":
            key = "framework_str"
        elif key == "input":
            key = "input_"
        elif key == "lambda":
            key = "lambda_"
        elif key == "num_cpus_for_driver":
            key = "num_cpus_for_main_process"
        elif key == "num_workers":
            key = "num_env_runners"

        # Deprecated keys.
        if warn_deprecated:
            if key == "collect_metrics_timeout":
                deprecation_warning(
                    old="collect_metrics_timeout",
                    new="metrics_episode_collection_timeout_s",
                    error=True,
                )
            elif key == "metrics_smoothing_episodes":
                deprecation_warning(
                    old="config.metrics_smoothing_episodes",
                    new="config.metrics_num_episodes_for_smoothing",
                    error=True,
                )
            elif key == "min_iter_time_s":
                deprecation_warning(
                    old="config.min_iter_time_s",
                    new="config.min_time_s_per_iteration",
                    error=True,
                )
            elif key == "min_time_s_per_reporting":
                deprecation_warning(
                    old="config.min_time_s_per_reporting",
                    new="config.min_time_s_per_iteration",
                    error=True,
                )
            elif key == "min_sample_timesteps_per_reporting":
                deprecation_warning(
                    old="config.min_sample_timesteps_per_reporting",
                    new="config.min_sample_timesteps_per_iteration",
                    error=True,
                )
            elif key == "min_train_timesteps_per_reporting":
                deprecation_warning(
                    old="config.min_train_timesteps_per_reporting",
                    new="config.min_train_timesteps_per_iteration",
                    error=True,
                )
            elif key == "timesteps_per_iteration":
                deprecation_warning(
                    old="config.timesteps_per_iteration",
                    new="`config.min_sample_timesteps_per_iteration` OR "
                    "`config.min_train_timesteps_per_iteration`",
                    error=True,
                )
            elif key == "evaluation_num_episodes":
                deprecation_warning(
                    old="config.evaluation_num_episodes",
                    new="`config.evaluation_duration` and "
                    "`config.evaluation_duration_unit=episodes`",
                    error=True,
                )

        return key

    def _check_if_correct_nn_framework_installed(self, _tf1, _tf, _torch):
        """Check if tf/torch experiment is running and tf/torch installed."""
        if self.framework_str in {"tf", "tf2"}:
            if not (_tf1 or _tf):
                raise ImportError(
                    (
                        "TensorFlow was specified as the framework to use (via `config."
                        "framework([tf|tf2])`)! However, no installation was "
                        "found. You can install TensorFlow via `pip install tensorflow`"
                    )
                )
        elif self.framework_str == "torch":
            if not _torch:
                raise ImportError(
                    (
                        "PyTorch was specified as the framework to use (via `config."
                        "framework('torch')`)! However, no installation was found. You "
                        "can install PyTorch via `pip install torch`."
                    )
                )

    def _resolve_tf_settings(self, _tf1, _tfv):
        """Check and resolve tf settings."""
        if _tf1 and self.framework_str == "tf2":
            if self.framework_str == "tf2" and _tfv < 2:
                raise ValueError(
                    "You configured `framework`=tf2, but your installed "
                    "pip tf-version is < 2.0! Make sure your TensorFlow "
                    "version is >= 2.x."
                )
            if not _tf1.executing_eagerly():
                _tf1.enable_eager_execution()
            # Recommend setting tracing to True for speedups.
            logger.info(
                f"Executing eagerly (framework='{self.framework_str}'),"
                f" with eager_tracing={self.eager_tracing}. For "
                "production workloads, make sure to set eager_tracing=True"
                "  in order to match the speed of tf-static-graph "
                "(framework='tf'). For debugging purposes, "
                "`eager_tracing=False` is the best choice."
            )
        # Tf-static-graph (framework=tf): Recommend upgrading to tf2 and
        # enabling eager tracing for similar speed.
        elif _tf1 and self.framework_str == "tf":
            logger.info(
                "Your framework setting is 'tf', meaning you are using "
                "static-graph mode. Set framework='tf2' to enable eager "
                "execution with tf2.x. You may also then want to set "
                "eager_tracing=True in order to reach similar execution "
                "speed as with static-graph mode."
            )

    @OldAPIStack
    def get_multi_agent_setup(
        self,
        *,
        policies: Optional[MultiAgentPolicyConfigDict] = None,
        env: Optional[EnvType] = None,
        spaces: Optional[Dict[PolicyID, Tuple[Space, Space]]] = None,
        default_policy_class: Optional[Type[Policy]] = None,
    ) -> Tuple[MultiAgentPolicyConfigDict, Callable[[PolicyID, SampleBatchType], bool]]:
        r"""Compiles complete multi-agent config (dict) from the information in `self`.

        Infers the observation- and action spaces, the policy classes, and the policy's
        configs. The returned `MultiAgentPolicyConfigDict` is fully unified and strictly
        maps PolicyIDs to complete PolicySpec objects (with all their fields not-None).

        Examples:
        .. testcode::

            import gymnasium as gym
            from ray.rllib.algorithms.ppo import PPOConfig
            config = (
              PPOConfig()
              .environment("CartPole-v1")
              .framework("torch")
              .multi_agent(policies={"pol1", "pol2"}, policies_to_train=["pol1"])
            )
            policy_dict, is_policy_to_train = config.get_multi_agent_setup(
                env=gym.make("CartPole-v1"))
            is_policy_to_train("pol1")
            is_policy_to_train("pol2")

        Args:
            policies: An optional multi-agent `policies` dict, mapping policy IDs
                to PolicySpec objects. If not provided uses `self.policies`
                instead. Note that the `policy_class`, `observation_space`, and
                `action_space` properties in these PolicySpecs may be None and must
                therefore be inferred here.
            env: An optional env instance, from which to infer the different spaces for
                the different policies. If not provided, tries to infer from
                `spaces`. Otherwise from `self.observation_space` and
                `self.action_space`. Raises an error, if no information on spaces can be
                infered.
            spaces: Optional dict mapping policy IDs to tuples of 1) observation space
                and 2) action space that should be used for the respective policy.
                These spaces were usually provided by an already instantiated remote
                EnvRunner. Note that if the `env` argument is provided, tries to
                infer spaces from `env` first.
            default_policy_class: The Policy class to use should a PolicySpec have its
                policy_class property set to None.

        Returns:
            A tuple consisting of 1) a MultiAgentPolicyConfigDict and 2) a
            `is_policy_to_train(PolicyID, SampleBatchType) -> bool` callable.

        Raises:
            ValueError: In case, no spaces can be infered for the policy/ies.
            ValueError: In case, two agents in the env map to the same PolicyID
                (according to `self.policy_mapping_fn`), but have different action- or
                observation spaces according to the infered space information.
        """
        policies = copy.deepcopy(policies or self.policies)

        # Policies given as set/list/tuple (of PolicyIDs) -> Setup each policy
        # automatically via empty PolicySpec (makes RLlib infer observation- and
        # action spaces as well as the Policy's class).
        if isinstance(policies, (set, list, tuple)):
            policies = {pid: PolicySpec() for pid in policies}

        # Try extracting spaces from env or from given spaces dict.
        env_obs_space = None
        env_act_space = None

        # Env is a ray.remote: Get spaces via its (automatically added)
        # `_get_spaces()` method.
        if isinstance(env, ray.actor.ActorHandle):
            env_obs_space, env_act_space = ray.get(env._get_spaces.remote())
        # Normal env (gym.Env or MultiAgentEnv): These should have the
        # `observation_space` and `action_space` properties.
        elif env is not None:
            # `env` is a gymnasium.vector.Env.
            if hasattr(env, "single_observation_space") and isinstance(
                env.single_observation_space, gym.Space
            ):
                env_obs_space = env.single_observation_space
            # `env` is a gymnasium.Env.
            elif hasattr(env, "observation_space") and isinstance(
                env.observation_space, gym.Space
            ):
                env_obs_space = env.observation_space

            # `env` is a gymnasium.vector.Env.
            if hasattr(env, "single_action_space") and isinstance(
                env.single_action_space, gym.Space
            ):
                env_act_space = env.single_action_space
            # `env` is a gymnasium.Env.
            elif hasattr(env, "action_space") and isinstance(
                env.action_space, gym.Space
            ):
                env_act_space = env.action_space

        # Last resort: Try getting the env's spaces from the spaces
        # dict's special __env__ key.
        if spaces is not None:
            if env_obs_space is None:
                env_obs_space = spaces.get(INPUT_ENV_SPACES, [None])[0]
            if env_act_space is None:
                env_act_space = spaces.get(INPUT_ENV_SPACES, [None, None])[1]

        # Check each defined policy ID and unify its spec.
        for pid, policy_spec in policies.copy().items():
            # Convert to PolicySpec if plain list/tuple.
            if not isinstance(policy_spec, PolicySpec):
                policies[pid] = policy_spec = PolicySpec(*policy_spec)

            # Infer policy classes for policies dict, if not provided (None).
            if policy_spec.policy_class is None and default_policy_class is not None:
                policies[pid].policy_class = default_policy_class

            # Infer observation space.
            if policy_spec.observation_space is None:
                env_unwrapped = env.unwrapped if hasattr(env, "unwrapped") else env
                # Module's space is provided -> Use it as-is.
                if spaces is not None and pid in spaces:
                    obs_space = spaces[pid][0]
                # MultiAgentEnv -> Check, whether agents have different spaces.
                elif isinstance(env_unwrapped, MultiAgentEnv):
                    obs_space = None
                    mapping_fn = self.policy_mapping_fn
                    aids = list(
                        env_unwrapped.possible_agents
                        if hasattr(env_unwrapped, "possible_agents")
                        and env_unwrapped.possible_agents
                        else env_unwrapped.get_agent_ids()
                    )
                    if len(aids) == 0:
                        one_obs_space = env_unwrapped.observation_space
                    else:
                        one_obs_space = env_unwrapped.get_observation_space(aids[0])
                    # If all obs spaces are the same, just use the first space.
                    if all(
                        env_unwrapped.get_observation_space(aid) == one_obs_space
                        for aid in aids
                    ):
                        obs_space = one_obs_space
                    # Need to reverse-map spaces (for the different agents) to certain
                    # policy IDs. We have to compare the ModuleID with all possible
                    # AgentIDs and find the agent ID that matches.
                    elif mapping_fn:
                        for aid in aids:
                            # Match: Assign spaces for this agentID to the PolicyID.
                            if mapping_fn(aid, None, worker=None) == pid:
                                # Make sure, different agents that map to the same
                                # policy don't have different spaces.
                                if (
                                    obs_space is not None
                                    and env_unwrapped.get_observation_space(aid)
                                    != obs_space
                                ):
                                    raise ValueError(
                                        "Two agents in your environment map to the "
                                        "same policyID (as per your `policy_mapping"
                                        "_fn`), however, these agents also have "
                                        "different observation spaces!"
                                    )
                                obs_space = env_unwrapped.get_observation_space(aid)
                # Just use env's obs space as-is.
                elif env_obs_space is not None:
                    obs_space = env_obs_space
                # Space given directly in config.
                elif self.observation_space:
                    obs_space = self.observation_space
                else:
                    raise ValueError(
                        "`observation_space` not provided in PolicySpec for "
                        f"{pid} and env does not have an observation space OR "
                        "no spaces received from other workers' env(s) OR no "
                        "`observation_space` specified in config!"
                    )

                policies[pid].observation_space = obs_space

            # Infer action space.
            if policy_spec.action_space is None:
                env_unwrapped = env.unwrapped if hasattr(env, "unwrapped") else env
                # Module's space is provided -> Use it as-is.
                if spaces is not None and pid in spaces:
                    act_space = spaces[pid][1]
                # MultiAgentEnv -> Check, whether agents have different spaces.
                elif isinstance(env_unwrapped, MultiAgentEnv):
                    act_space = None
                    mapping_fn = self.policy_mapping_fn
                    aids = list(
                        env_unwrapped.possible_agents
                        if hasattr(env_unwrapped, "possible_agents")
                        and env_unwrapped.possible_agents
                        else env_unwrapped.get_agent_ids()
                    )
                    if len(aids) == 0:
                        one_act_space = env_unwrapped.action_space
                    else:
                        one_act_space = env_unwrapped.get_action_space(aids[0])
                    # If all obs spaces are the same, just use the first space.
                    if all(
                        env_unwrapped.get_action_space(aid) == one_act_space
                        for aid in aids
                    ):
                        act_space = one_act_space
                    # Need to reverse-map spaces (for the different agents) to certain
                    # policy IDs. We have to compare the ModuleID with all possible
                    # AgentIDs and find the agent ID that matches.
                    elif mapping_fn:
                        for aid in aids:
                            # Match: Assign spaces for this AgentID to the PolicyID.
                            if mapping_fn(aid, None, worker=None) == pid:
                                # Make sure, different agents that map to the same
                                # policy don't have different spaces.
                                if (
                                    act_space is not None
                                    and env_unwrapped.get_action_space(aid) != act_space
                                ):
                                    raise ValueError(
                                        "Two agents in your environment map to the "
                                        "same policyID (as per your `policy_mapping"
                                        "_fn`), however, these agents also have "
                                        "different action spaces!"
                                    )
                                act_space = env_unwrapped.get_action_space(aid)
                # Just use env's action space as-is.
                elif env_act_space is not None:
                    act_space = env_act_space
                elif self.action_space:
                    act_space = self.action_space
                else:
                    raise ValueError(
                        "`action_space` not provided in PolicySpec for "
                        f"{pid} and env does not have an action space OR "
                        "no spaces received from other workers' env(s) OR no "
                        "`action_space` specified in config!"
                    )
                policies[pid].action_space = act_space

            # Create entire AlgorithmConfig object from the provided override.
            # If None, use {} as override.
            if not isinstance(policies[pid].config, AlgorithmConfig):
                assert policies[pid].config is None or isinstance(
                    policies[pid].config, dict
                )
                policies[pid].config = self.copy(copy_frozen=False).update_from_dict(
                    policies[pid].config or {}
                )

        # If collection given, construct a simple default callable returning True
        # if the PolicyID is found in the list/set of IDs.
        if self.policies_to_train is not None and not callable(self.policies_to_train):
            pols = set(self.policies_to_train)

            def is_policy_to_train(pid, batch=None):
                return pid in pols

        else:
            is_policy_to_train = self.policies_to_train

        return policies, is_policy_to_train

    @Deprecated(new="AlgorithmConfig.get_multi_rl_module_spec()", error=False)
    def get_marl_module_spec(self, *args, **kwargs):
        return self.get_multi_rl_module_spec(*args, **kwargs)

    @Deprecated(new="AlgorithmConfig.env_runners(..)", error=False)
    def rollouts(self, *args, **kwargs):
        return self.env_runners(*args, **kwargs)

    @Deprecated(new="AlgorithmConfig.env_runners(..)", error=False)
    def exploration(self, *args, **kwargs):
        return self.env_runners(*args, **kwargs)

    @property
    @Deprecated(
        new="AlgorithmConfig.fault_tolerance(restart_failed_env_runners=..)",
        error=False,
    )
    def recreate_failed_env_runners(self):
        return self.restart_failed_env_runners

    @recreate_failed_env_runners.setter
    def recreate_failed_env_runners(self, value):
        deprecation_warning(
            old="AlgorithmConfig.recreate_failed_env_runners",
            new="AlgorithmConfig.restart_failed_env_runners",
            error=True,
        )

    @property
    @Deprecated(new="AlgorithmConfig._enable_new_api_stack", error=False)
    def _enable_new_api_stack(self):
        return self.enable_rl_module_and_learner

    @_enable_new_api_stack.setter
    def _enable_new_api_stack(self, value):
        deprecation_warning(
            old="AlgorithmConfig._enable_new_api_stack",
            new="AlgorithmConfig.enable_rl_module_and_learner",
            error=True,
        )

    @property
    @Deprecated(new="AlgorithmConfig.enable_env_runner_and_connector_v2", error=True)
    def uses_new_env_runners(self):
        pass

    @property
    @Deprecated(new="AlgorithmConfig.num_env_runners", error=False)
    def num_rollout_workers(self):
        return self.num_env_runners

    @num_rollout_workers.setter
    def num_rollout_workers(self, value):
        deprecation_warning(
            old="AlgorithmConfig.num_rollout_workers",
            new="AlgorithmConfig.num_env_runners",
            error=False,
        )
        self.num_env_runners = value

    @property
    @Deprecated(new="AlgorithmConfig.evaluation_num_workers", error=False)
    def evaluation_num_workers(self):
        return self.evaluation_num_env_runners

    @evaluation_num_workers.setter
    def evaluation_num_workers(self, value):
        deprecation_warning(
            old="AlgorithmConfig.evaluation_num_workers",
            new="AlgorithmConfig.evaluation_num_env_runners",
            error=False,
        )
        self.evaluation_num_env_runners = value

    @property
    @Deprecated(new="AlgorithmConfig.num_envs_per_env_runner", error=False)
    def num_envs_per_worker(self):
        return self.num_envs_per_env_runner

    @num_envs_per_worker.setter
    def num_envs_per_worker(self, value):
        deprecation_warning(
            old="AlgorithmConfig.num_envs_per_worker",
            new="AlgorithmConfig.num_envs_per_env_runner",
            error=False,
        )
        self.num_envs_per_env_runner = value

    @property
    @Deprecated(new="AlgorithmConfig.ignore_env_runner_failures", error=False)
    def ignore_worker_failures(self):
        return self.ignore_env_runner_failures

    @ignore_worker_failures.setter
    def ignore_worker_failures(self, value):
        deprecation_warning(
            old="AlgorithmConfig.ignore_worker_failures",
            new="AlgorithmConfig.ignore_env_runner_failures",
            error=False,
        )
        self.ignore_env_runner_failures = value

    @property
    @Deprecated(new="AlgorithmConfig.restart_failed_env_runners", error=False)
    def recreate_failed_workers(self):
        return self.restart_failed_env_runners

    @recreate_failed_workers.setter
    def recreate_failed_workers(self, value):
        deprecation_warning(
            old="AlgorithmConfig.recreate_failed_workers",
            new="AlgorithmConfig.restart_failed_env_runners",
            error=False,
        )
        self.restart_failed_env_runners = value

    @property
    @Deprecated(new="AlgorithmConfig.max_num_env_runner_restarts", error=False)
    def max_num_worker_restarts(self):
        return self.max_num_env_runner_restarts

    @max_num_worker_restarts.setter
    def max_num_worker_restarts(self, value):
        deprecation_warning(
            old="AlgorithmConfig.max_num_worker_restarts",
            new="AlgorithmConfig.max_num_env_runner_restarts",
            error=False,
        )
        self.max_num_env_runner_restarts = value

    @property
    @Deprecated(new="AlgorithmConfig.delay_between_env_runner_restarts_s", error=False)
    def delay_between_worker_restarts_s(self):
        return self.delay_between_env_runner_restarts_s

    @delay_between_worker_restarts_s.setter
    def delay_between_worker_restarts_s(self, value):
        deprecation_warning(
            old="AlgorithmConfig.delay_between_worker_restarts_s",
            new="AlgorithmConfig.delay_between_env_runner_restarts_s",
            error=False,
        )
        self.delay_between_env_runner_restarts_s = value

    @property
    @Deprecated(
        new="AlgorithmConfig.num_consecutive_env_runner_failures_tolerance", error=False
    )
    def num_consecutive_worker_failures_tolerance(self):
        return self.num_consecutive_env_runner_failures_tolerance

    @num_consecutive_worker_failures_tolerance.setter
    def num_consecutive_worker_failures_tolerance(self, value):
        deprecation_warning(
            old="AlgorithmConfig.num_consecutive_worker_failures_tolerance",
            new="AlgorithmConfig.num_consecutive_env_runner_failures_tolerance",
            error=False,
        )
        self.num_consecutive_env_runner_failures_tolerance = value

    @property
    @Deprecated(new="AlgorithmConfig.env_runner_health_probe_timeout_s", error=False)
    def worker_health_probe_timeout_s(self):
        return self.env_runner_health_probe_timeout_s

    @worker_health_probe_timeout_s.setter
    def worker_health_probe_timeout_s(self, value):
        deprecation_warning(
            old="AlgorithmConfig.worker_health_probe_timeout_s",
            new="AlgorithmConfig.env_runner_health_probe_timeout_s",
            error=False,
        )
        self.env_runner_health_probe_timeout_s = value

    @property
    @Deprecated(new="AlgorithmConfig.env_runner_restore_timeout_s", error=False)
    def worker_restore_timeout_s(self):
        return self.env_runner_restore_timeout_s

    @worker_restore_timeout_s.setter
    def worker_restore_timeout_s(self, value):
        deprecation_warning(
            old="AlgorithmConfig.worker_restore_timeout_s",
            new="AlgorithmConfig.env_runner_restore_timeout_s",
            error=False,
        )
        self.env_runner_restore_timeout_s = value

    @property
    @Deprecated(
        new="AlgorithmConfig.validate_env_runners_after_construction",
        error=False,
    )
    def validate_workers_after_construction(self):
        return self.validate_env_runners_after_construction

    @validate_workers_after_construction.setter
    def validate_workers_after_construction(self, value):
        deprecation_warning(
            old="AlgorithmConfig.validate_workers_after_construction",
            new="AlgorithmConfig.validate_env_runners_after_construction",
            error=False,
        )
        self.validate_env_runners_after_construction = value

    # Cleanups from `resources()`.
    @property
    @Deprecated(new="AlgorithmConfig.num_cpus_per_env_runner", error=False)
    def num_cpus_per_worker(self):
        return self.num_cpus_per_env_runner

    @num_cpus_per_worker.setter
    def num_cpus_per_worker(self, value):
        deprecation_warning(
            old="AlgorithmConfig.num_cpus_per_worker",
            new="AlgorithmConfig.num_cpus_per_env_runner",
            error=False,
        )
        self.num_cpus_per_env_runner = value

    @property
    @Deprecated(new="AlgorithmConfig.num_gpus_per_env_runner", error=False)
    def num_gpus_per_worker(self):
        return self.num_gpus_per_env_runner

    @num_gpus_per_worker.setter
    def num_gpus_per_worker(self, value):
        deprecation_warning(
            old="AlgorithmConfig.num_gpus_per_worker",
            new="AlgorithmConfig.num_gpus_per_env_runner",
            error=False,
        )
        self.num_gpus_per_env_runner = value

    @property
    @Deprecated(new="AlgorithmConfig.custom_resources_per_env_runner", error=False)
    def custom_resources_per_worker(self):
        return self.custom_resources_per_env_runner

    @custom_resources_per_worker.setter
    def custom_resources_per_worker(self, value):
        deprecation_warning(
            old="AlgorithmConfig.custom_resources_per_worker",
            new="AlgorithmConfig.custom_resources_per_env_runner",
            error=False,
        )
        self.custom_resources_per_env_runner = value

    @property
    @Deprecated(new="AlgorithmConfig.num_learners", error=False)
    def num_learner_workers(self):
        return self.num_learners

    @num_learner_workers.setter
    def num_learner_workers(self, value):
        deprecation_warning(
            old="AlgorithmConfig.num_learner_workers",
            new="AlgorithmConfig.num_learners",
            error=False,
        )
        self.num_learners = value

    @property
    @Deprecated(new="AlgorithmConfig.num_cpus_per_learner", error=False)
    def num_cpus_per_learner_worker(self):
        return self.num_cpus_per_learner

    @num_cpus_per_learner_worker.setter
    def num_cpus_per_learner_worker(self, value):
        deprecation_warning(
            old="AlgorithmConfig.num_cpus_per_learner_worker",
            new="AlgorithmConfig.num_cpus_per_learner",
            error=False,
        )
        self.num_cpus_per_learner = value

    @property
    @Deprecated(new="AlgorithmConfig.num_gpus_per_learner", error=False)
    def num_gpus_per_learner_worker(self):
        return self.num_gpus_per_learner

    @num_gpus_per_learner_worker.setter
    def num_gpus_per_learner_worker(self, value):
        deprecation_warning(
            old="AlgorithmConfig.num_gpus_per_learner_worker",
            new="AlgorithmConfig.num_gpus_per_learner",
            error=False,
        )
        self.num_gpus_per_learner = value

    @property
    @Deprecated(new="AlgorithmConfig.num_cpus_for_local_worker", error=False)
    def num_cpus_for_local_worker(self):
        return self.num_cpus_for_main_process

    @num_cpus_for_local_worker.setter
    def num_cpus_for_local_worker(self, value):
        deprecation_warning(
            old="AlgorithmConfig.num_cpus_for_local_worker",
            new="AlgorithmConfig.num_cpus_for_main_process",
            error=False,
        )
        self.num_cpus_for_main_process = value


class TorchCompileWhatToCompile(str, Enum):
    """Enumerates schemes of what parts of the TorchLearner can be compiled.

    This can be either the entire update step of the learner or only the forward
    methods (and therein the forward_train method) of the RLModule.

    .. note::
        - torch.compiled code can become slow on graph breaks or even raise
            errors on unsupported operations. Empirically, compiling
            `forward_train` should introduce little graph breaks, raise no
            errors but result in a speedup comparable to compiling the
            complete update.
        - Using `complete_update` is experimental and may result in errors.
    """

    # Compile the entire update step of the learner.
    # This includes the forward pass of the RLModule, the loss computation, and the
    # optimizer step.
    COMPLETE_UPDATE = "complete_update"
    # Only compile the forward methods (and therein the forward_train method) of the
    # RLModule.
    FORWARD_TRAIN = "forward_train"<|MERGE_RESOLUTION|>--- conflicted
+++ resolved
@@ -3396,14 +3396,8 @@
 
         Args:
             model_config: The DefaultModelConfig object (or a config dictionary) passed
-<<<<<<< HEAD
-                as `model_config` arg into each RLModule's constructor. This will be
-                used for all RLModules, if not otherwise specified through
-                `rl_module_spec`.
-=======
                 as `model_config` arg into each RLModule's constructor. This is used
                 for all RLModules, if not otherwise specified through `rl_module_spec`.
->>>>>>> c3afcc3f
             rl_module_spec: The RLModule spec to use for this config. It can be either
                 a RLModuleSpec or a MultiRLModuleSpec. If the
                 observation_space, action_space, catalog_class, or the model config is
@@ -3433,12 +3427,8 @@
             )
         if model_config_dict != DEPRECATED_VALUE:
             deprecation_warning(
-<<<<<<< HEAD
-
-=======
                 old="AlgorithmConfig.rl_module(model_config_dict=..)",
                 new="AlgorithmConfig.rl_module(model_config=..)",
->>>>>>> c3afcc3f
                 error=False,
             )
             model_config = model_config_dict
@@ -4229,30 +4219,17 @@
 
         This method combines the auto configuration `self _model_config_auto_includes`
         defined by an algorithm with the user-defined configuration in
-<<<<<<< HEAD
-        `self._model_config`.This configuration dictionary will be used to
-=======
         `self._model_config`.This configuration dictionary is used to
->>>>>>> c3afcc3f
         configure the `RLModule` in the new stack and the `ModelV2` in the old
         stack.
 
         Returns:
             A dictionary with the model configuration.
         """
-<<<<<<< HEAD
-        return (
-            self._model_config_auto_includes
-            | (
-                self._model_config if isinstance(self._model_config, dict)
-                else dataclasses.asdict(self._model_config)
-            )
-=======
         return self._model_config_auto_includes | (
             self._model_config
             if isinstance(self._model_config, dict)
             else dataclasses.asdict(self._model_config)
->>>>>>> c3afcc3f
         )
 
     @property
