import copy
import dataclasses
import logging
import math
import os
from typing import (
    Any,
    Callable,
    Container,
    Dict,
    Mapping,
    Optional,
    Tuple,
    Type,
    TYPE_CHECKING,
    Union,
)

import ray
from ray.rllib.algorithms.callbacks import DefaultCallbacks
from ray.rllib.core.learner.learner import LearnerHyperparameters
from ray.rllib.core.learner.learner_group_config import (
    LearnerGroupConfig,
    ModuleSpec,
)
from ray.rllib.core.rl_module.rl_module import SingleAgentRLModuleSpec
from ray.rllib.core.rl_module.marl_module import MultiAgentRLModuleSpec
from ray.rllib.evaluation.rollout_worker import RolloutWorker
from ray.rllib.env.env_context import EnvContext
from ray.rllib.env.multi_agent_env import MultiAgentEnv
from ray.rllib.evaluation.collectors.sample_collector import SampleCollector
from ray.rllib.evaluation.collectors.simple_list_collector import SimpleListCollector
from ray.rllib.evaluation.episode import Episode
from ray.rllib.env.wrappers.atari_wrappers import is_atari
from ray.rllib.models import MODEL_DEFAULTS
from ray.rllib.policy.policy import Policy, PolicySpec
from ray.rllib.policy.sample_batch import DEFAULT_POLICY_ID
from ray.rllib.utils import deep_update, merge_dicts
from ray.rllib.utils.annotations import (
    OverrideToImplementCustomLogic_CallToSuperRecommended,
    ExperimentalAPI,
)
from ray.rllib.utils.deprecation import (
    Deprecated,
    DEPRECATED_VALUE,
    deprecation_warning,
)
from ray.rllib.utils.framework import try_import_tf, try_import_torch
from ray.rllib.utils.from_config import from_config, NotProvided
from ray.rllib.utils.gym import (
    convert_old_gym_space_to_gymnasium_space,
    try_import_gymnasium_and_gym,
)
from ray.rllib.utils.policy import validate_policy_id
from ray.rllib.utils.serialization import (
    deserialize_type,
    NOT_SERIALIZABLE,
    serialize_type,
)
from ray.rllib.utils.typing import (
    AgentID,
    AlgorithmConfigDict,
    EnvConfigDict,
    EnvType,
    MultiAgentPolicyConfigDict,
    PartialAlgorithmConfigDict,
    PolicyID,
    ResultDict,
    SampleBatchType,
)
from ray.tune.tune import _Config
from ray.tune.logger import Logger
from ray.tune.registry import get_trainable_cls
from ray.tune.result import TRIAL_INFO
from ray.util import log_once

gym, old_gym = try_import_gymnasium_and_gym()
Space = gym.Space


"""TODO(jungong, sven): in "offline_data" we can potentially unify all input types
under input and input_config keys. E.g.
input: sample
input_config {
env: CartPole-v1
}
or:
input: json_reader
input_config {
path: /tmp/
}
or:
input: dataset
input_config {
format: parquet
path: /tmp/
}
"""


if TYPE_CHECKING:
    from ray.rllib.algorithms.algorithm import Algorithm
    from ray.rllib.core.learner import Learner

logger = logging.getLogger(__name__)


def _check_rl_module_spec(module_spec: ModuleSpec) -> None:
    if not isinstance(module_spec, (SingleAgentRLModuleSpec, MultiAgentRLModuleSpec)):
        raise ValueError(
            "rl_module_spec must be an instance of "
            "SingleAgentRLModuleSpec or MultiAgentRLModuleSpec."
            f"Got {type(module_spec)} instead."
        )


class AlgorithmConfig(_Config):
    """A RLlib AlgorithmConfig builds an RLlib Algorithm from a given configuration.

    Example:
        >>> from ray.rllib.algorithms.algorithm_config import AlgorithmConfig
        >>> from ray.rllib.algorithms.callbacks import MemoryTrackingCallbacks
        >>> # Construct a generic config object, specifying values within different
        >>> # sub-categories, e.g. "training".
        >>> config = AlgorithmConfig().training(gamma=0.9, lr=0.01)  # doctest: +SKIP
        ...     .environment(env="CartPole-v1")
        ...     .resources(num_gpus=0)
        ...     .rollouts(num_rollout_workers=4)
        ...     .callbacks(MemoryTrackingCallbacks)
        >>> # A config object can be used to construct the respective Trainer.
        >>> rllib_algo = config.build()  # doctest: +SKIP

    Example:
        >>> from ray.rllib.algorithms.algorithm_config import AlgorithmConfig
        >>> from ray import tune
        >>> # In combination with a tune.grid_search:
        >>> config = AlgorithmConfig()
        >>> config.training(lr=tune.grid_search([0.01, 0.001])) # doctest: +SKIP
        >>> # Use `to_dict()` method to get the legacy plain python config dict
        >>> # for usage with `tune.Tuner().fit()`.
        >>> tune.Tuner(  # doctest: +SKIP
        ...     "[registered trainer class]", param_space=config.to_dict()
        ...     ).fit()
    """

    @staticmethod
    def DEFAULT_POLICY_MAPPING_FN(aid, episode, worker, **kwargs):
        # The default policy mapping function to use if None provided.
        # Map any agent ID to "default_policy".
        return DEFAULT_POLICY_ID

    @classmethod
    def from_dict(cls, config_dict: dict) -> "AlgorithmConfig":
        """Creates an AlgorithmConfig from a legacy python config dict.

        Examples:
            >>> from ray.rllib.algorithms.ppo.ppo import PPOConfig # doctest: +SKIP
            >>> ppo_config = PPOConfig.from_dict({...}) # doctest: +SKIP
            >>> ppo = ppo_config.build(env="Pendulum-v1") # doctest: +SKIP

        Args:
            config_dict: The legacy formatted python config dict for some algorithm.

        Returns:
             A new AlgorithmConfig object that matches the given python config dict.
        """
        # Create a default config object of this class.
        config_obj = cls()
        # Remove `_is_frozen` flag from config dict in case the AlgorithmConfig that
        # the dict was derived from was already frozen (we don't want to copy the
        # frozenness).
        config_dict.pop("_is_frozen", None)
        config_obj.update_from_dict(config_dict)
        return config_obj

    @classmethod
    def overrides(cls, **kwargs):
        """Generates and validates a set of config key/value pairs (passed via kwargs).

        Validation whether given config keys are valid is done immediately upon
        construction (by comparing against the properties of a default AlgorithmConfig
        object of this class).
        Allows combination with a full AlgorithmConfig object to yield a new
        AlgorithmConfig object.

        Used anywhere, we would like to enable the user to only define a few config
        settings that would change with respect to some main config, e.g. in multi-agent
        setups and evaluation configs.

        Examples:
            >>> from ray.rllib.algorithms.ppo import PPOConfig
            >>> from ray.rllib.policy.policy import PolicySpec
            >>> config = (
            ...     PPOConfig()
            ...     .multi_agent(
            ...         policies={
            ...             "pol0": PolicySpec(config=PPOConfig.overrides(lambda_=0.95))
            ...         },
            ...     )
            ... )

            >>> from ray.rllib.algorithms.algorithm_config import AlgorithmConfig
            >>> from ray.rllib.algorithms.pg import PGConfig
            >>> config = (
            ...     PGConfig()
            ...     .evaluation(
            ...         evaluation_num_workers=1,
            ...         evaluation_interval=1,
            ...         evaluation_config=AlgorithmConfig.overrides(explore=False),
            ...     )
            ... )

        Returns:
            A dict mapping valid config property-names to values.

        Raises:
            KeyError: In case a non-existing property name (kwargs key) is being
            passed in. Valid property names are taken from a default AlgorithmConfig
            object of `cls`.
        """
        default_config = cls()
        config_overrides = {}
        for key, value in kwargs.items():
            if not hasattr(default_config, key):
                raise KeyError(
                    f"Invalid property name {key} for config class {cls.__name__}!"
                )
            # Allow things like "lambda" as well.
            key = cls._translate_special_keys(key, warn_deprecated=True)
            config_overrides[key] = value

        return config_overrides

    def __init__(self, algo_class=None):
        # Define all settings and their default values.

        # Define the default RLlib Trainer class that this AlgorithmConfig will be
        # applied to.
        self.algo_class = algo_class

        # `self.python_environment()`
        self.extra_python_environs_for_driver = {}
        self.extra_python_environs_for_worker = {}

        # `self.resources()`
        self.num_gpus = 0
        self.num_cpus_per_worker = 1
        self.num_gpus_per_worker = 0
        self._fake_gpus = False
        self.num_cpus_for_local_worker = 1
        self.num_learner_workers = 0
        self.num_gpus_per_learner_worker = 0
        self.num_cpus_per_learner_worker = 1
        self.local_gpu_idx = 0
        self.custom_resources_per_worker = {}
        self.placement_strategy = "PACK"

        # `self.framework()`
        self.framework_str = "torch"
        self.eager_tracing = False
        self.eager_max_retraces = 20
        self.tf_session_args = {
            # note: overridden by `local_tf_session_args`
            "intra_op_parallelism_threads": 2,
            "inter_op_parallelism_threads": 2,
            "gpu_options": {
                "allow_growth": True,
            },
            "log_device_placement": False,
            "device_count": {"CPU": 1},
            # Required by multi-GPU (num_gpus > 1).
            "allow_soft_placement": True,
        }
        self.local_tf_session_args = {
            # Allow a higher level of parallelism by default, but not unlimited
            # since that can cause crashes with many concurrent drivers.
            "intra_op_parallelism_threads": 8,
            "inter_op_parallelism_threads": 8,
        }

        # `self.environment()`
        self.env = None
        self.env_config = {}
        self.observation_space = None
        self.action_space = None
        self.env_task_fn = None
        self.render_env = False
        self.clip_rewards = None
        self.normalize_actions = True
        self.clip_actions = False
        self.disable_env_checking = False
        # Whether this env is an atari env (for atari-specific preprocessing).
        # If not specified, we will try to auto-detect this.
        self.is_atari = None
        self.auto_wrap_old_gym_envs = True

        # `self.rollouts()`
        self.num_rollout_workers = 0
        self.num_envs_per_worker = 1
        self.sample_collector = SimpleListCollector
        self.create_env_on_local_worker = False
        self.sample_async = False
        self.enable_connectors = True
        self.rollout_fragment_length = 200
        self.batch_mode = "truncate_episodes"
        self.remote_worker_envs = False
        self.remote_env_batch_wait_ms = 0
        self.validate_workers_after_construction = True
        self.preprocessor_pref = "deepmind"
        self.observation_filter = "NoFilter"
        self.synchronize_filters = True
        self.compress_observations = False
        self.enable_tf1_exec_eagerly = False
        self.sampler_perf_stats_ema_coef = None

        # `self.training()`
        self.gamma = 0.99
        self.lr = 0.001
        self.grad_clip_by_value = None
        self.grad_clip_by_norm = None
        self.grad_clip_by_global_norm = None
        self.train_batch_size = 32
        self.model = copy.deepcopy(MODEL_DEFAULTS)
        self.optimizer = {}
        self.max_requests_in_flight_per_sampler_worker = 2
        self.learner_class = None
        self._enable_learner_api = False

        # `self.callbacks()`
        self.callbacks_class = DefaultCallbacks

        # `self.explore()`
        self.explore = True
        # This is not compatible with RLModules, which have a method
        # `forward_exploration` to specify custom exploration behavior.
        self.exploration_config = {}

        # `self.multi_agent()`
        self.policies = {DEFAULT_POLICY_ID: PolicySpec()}
        self.policy_map_capacity = 100
        self.policy_mapping_fn = self.DEFAULT_POLICY_MAPPING_FN
        self.policies_to_train = None
        self.policy_states_are_swappable = False
        self.observation_fn = None
        self.count_steps_by = "env_steps"

        # `self.offline_data()`
        self.input_ = "sampler"
        self.input_config = {}
        self.actions_in_input_normalized = False
        self.postprocess_inputs = False
        self.shuffle_buffer_size = 0
        self.output = None
        self.output_config = {}
        self.output_compress_columns = ["obs", "new_obs"]
        self.output_max_file_size = 64 * 1024 * 1024
        self.offline_sampling = False

        # `self.evaluation()`
        self.evaluation_interval = None
        self.evaluation_duration = 10
        self.evaluation_duration_unit = "episodes"
        self.evaluation_sample_timeout_s = 180.0
        self.evaluation_parallel_to_training = False
        self.evaluation_config = None
        self.off_policy_estimation_methods = {}
        self.ope_split_batch_by_episode = True
        self.evaluation_num_workers = 0
        self.custom_evaluation_function = None
        self.always_attach_evaluation_results = False
        self.enable_async_evaluation = False
        # TODO: Set this flag still in the config or - much better - in the
        #  RolloutWorker as a property.
        self.in_evaluation = False
        self.sync_filters_on_rollout_workers_timeout_s = 60.0

        # `self.reporting()`
        self.keep_per_episode_custom_metrics = False
        self.metrics_episode_collection_timeout_s = 60.0
        self.metrics_num_episodes_for_smoothing = 100
        self.min_time_s_per_iteration = None
        self.min_train_timesteps_per_iteration = 0
        self.min_sample_timesteps_per_iteration = 0

        # `self.checkpointing()`
        self.export_native_model_files = False
        self.checkpoint_trainable_policies_only = False

        # `self.debugging()`
        self.logger_creator = None
        self.logger_config = None
        self.log_level = "WARN"
        self.log_sys_usage = True
        self.fake_sampler = False
        self.seed = None
        self.worker_cls = None

        # `self.fault_tolerance()`
        self.ignore_worker_failures = False
        self.recreate_failed_workers = False
        # By default restart failed worker a thousand times.
        # This should be enough to handle normal transient failures.
        # This also prevents infinite number of restarts in case
        # the worker or env has a bug.
        self.max_num_worker_restarts = 1000
        # Small delay between worker restarts. In case rollout or
        # evaluation workers have remote dependencies, this delay can be
        # adjusted to make sure we don't flood them with re-connection
        # requests, and allow them enough time to recover.
        # This delay also gives Ray time to stream back error logging
        # and exceptions.
        self.delay_between_worker_restarts_s = 60.0
        self.restart_failed_sub_environments = False
        self.num_consecutive_worker_failures_tolerance = 100
        self.worker_health_probe_timeout_s = 60
        self.worker_restore_timeout_s = 1800

        # `self.rl_module()`
        self.rl_module_spec = None
        self._enable_rl_module_api = False
        # Whether to error out if exploration config is set when using RLModules.
        self._validate_exploration_conf_and_rl_modules = True

        # `self.experimental()`
        self._tf_policy_handles_more_than_one_loss = False
        self._disable_preprocessor_api = False
        self._disable_action_flattening = False
        self._disable_execution_plan_api = True
        self._disable_initialize_loss_from_dummy_batch = False

        # Has this config object been frozen (cannot alter its attributes anymore).
        self._is_frozen = False

        # TODO: Remove, once all deprecation_warning calls upon using these keys
        #  have been removed.
        # === Deprecated keys ===
        self.simple_optimizer = DEPRECATED_VALUE
        self.monitor = DEPRECATED_VALUE
        self.evaluation_num_episodes = DEPRECATED_VALUE
        self.metrics_smoothing_episodes = DEPRECATED_VALUE
        self.timesteps_per_iteration = DEPRECATED_VALUE
        self.min_iter_time_s = DEPRECATED_VALUE
        self.collect_metrics_timeout = DEPRECATED_VALUE
        self.min_time_s_per_reporting = DEPRECATED_VALUE
        self.min_train_timesteps_per_reporting = DEPRECATED_VALUE
        self.min_sample_timesteps_per_reporting = DEPRECATED_VALUE
        self.input_evaluation = DEPRECATED_VALUE
        self.policy_map_cache = DEPRECATED_VALUE

        # The following values have moved because of the new ReplayBuffer API
        self.buffer_size = DEPRECATED_VALUE
        self.prioritized_replay = DEPRECATED_VALUE
        self.learning_starts = DEPRECATED_VALUE
        self.replay_batch_size = DEPRECATED_VALUE
        # -1 = DEPRECATED_VALUE is a valid value for replay_sequence_length
        self.replay_sequence_length = None
        self.replay_mode = DEPRECATED_VALUE
        self.prioritized_replay_alpha = DEPRECATED_VALUE
        self.prioritized_replay_beta = DEPRECATED_VALUE
        self.prioritized_replay_eps = DEPRECATED_VALUE
        self.min_time_s_per_reporting = DEPRECATED_VALUE
        self.min_train_timesteps_per_reporting = DEPRECATED_VALUE
        self.min_sample_timesteps_per_reporting = DEPRECATED_VALUE
        self.horizon = DEPRECATED_VALUE
        self.soft_horizon = DEPRECATED_VALUE
        self.no_done_at_end = DEPRECATED_VALUE

    def to_dict(self) -> AlgorithmConfigDict:
        """Converts all settings into a legacy config dict for backward compatibility.

        Returns:
            A complete AlgorithmConfigDict, usable in backward-compatible Tune/RLlib
            use cases, e.g. w/ `tune.Tuner().fit()`.
        """
        config = copy.deepcopy(vars(self))
        config.pop("algo_class")
        config.pop("_is_frozen")

        # Worst naming convention ever: NEVER EVER use reserved key-words...
        if "lambda_" in config:
            assert hasattr(self, "lambda_")
            config["lambda"] = getattr(self, "lambda_")
            config.pop("lambda_")
        if "input_" in config:
            assert hasattr(self, "input_")
            config["input"] = getattr(self, "input_")
            config.pop("input_")

        # Setup legacy multi-agent sub-dict:
        config["multiagent"] = {}
        for k in self.multiagent.keys():
            # Convert policies dict such that each policy ID maps to a old-style
            # 4-tuple: class, obs-, and action space, config.
            if k == "policies" and isinstance(self.multiagent[k], dict):
                policies_dict = {}
                for policy_id, policy_spec in config.pop(k).items():
                    if isinstance(policy_spec, PolicySpec):
                        policies_dict[policy_id] = (
                            policy_spec.policy_class,
                            policy_spec.observation_space,
                            policy_spec.action_space,
                            policy_spec.config,
                        )
                    else:
                        policies_dict[policy_id] = policy_spec
                config["multiagent"][k] = policies_dict
            else:
                config["multiagent"][k] = config.pop(k)

        # Switch out deprecated vs new config keys.
        config["callbacks"] = config.pop("callbacks_class", DefaultCallbacks)
        config["create_env_on_driver"] = config.pop("create_env_on_local_worker", 1)
        config["custom_eval_function"] = config.pop("custom_evaluation_function", None)
        config["framework"] = config.pop("framework_str", None)
        config["num_cpus_for_driver"] = config.pop("num_cpus_for_local_worker", 1)
        config["num_workers"] = config.pop("num_rollout_workers", 0)

        # Simplify: Remove all deprecated keys that have as value `DEPRECATED_VALUE`.
        # These would be useless in the returned dict anyways.
        for dep_k in [
            "monitor",
            "evaluation_num_episodes",
            "metrics_smoothing_episodes",
            "timesteps_per_iteration",
            "min_iter_time_s",
            "collect_metrics_timeout",
            "buffer_size",
            "prioritized_replay",
            "learning_starts",
            "replay_batch_size",
            "replay_mode",
            "prioritized_replay_alpha",
            "prioritized_replay_beta",
            "prioritized_replay_eps",
            "min_time_s_per_reporting",
            "min_train_timesteps_per_reporting",
            "min_sample_timesteps_per_reporting",
            "input_evaluation",
        ]:
            if config.get(dep_k) == DEPRECATED_VALUE:
                config.pop(dep_k, None)

        return config

    def update_from_dict(
        self,
        config_dict: PartialAlgorithmConfigDict,
    ) -> "AlgorithmConfig":
        """Modifies this AlgorithmConfig via the provided python config dict.

        Warns if `config_dict` contains deprecated keys.
        Silently sets even properties of `self` that do NOT exist. This way, this method
        may be used to configure custom Policies which do not have their own specific
        AlgorithmConfig classes, e.g.
        `ray.rllib.examples.policy.random_policy::RandomPolicy`.

        Args:
            config_dict: The old-style python config dict (PartialAlgorithmConfigDict)
                to use for overriding some properties defined in there.

        Returns:
            This updated AlgorithmConfig object.
        """
        eval_call = {}

        # Modify our properties one by one.
        for key, value in config_dict.items():
            key = self._translate_special_keys(key, warn_deprecated=False)

            # Ray Tune saves additional data under this magic keyword.
            # This should not get treated as AlgorithmConfig field.
            if key == TRIAL_INFO:
                continue

            # Set our multi-agent settings.
            if key == "multiagent":
                kwargs = {
                    k: value[k]
                    for k in [
                        "policies",
                        "policy_map_capacity",
                        "policy_mapping_fn",
                        "policies_to_train",
                        "policy_states_are_swappable",
                        "observation_fn",
                        "count_steps_by",
                    ]
                    if k in value
                }
                self.multi_agent(**kwargs)
            # Some keys specify config sub-dicts and therefore should go through the
            # correct methods to properly `.update()` those from given config dict
            # (to not lose any sub-keys).
            elif key == "callbacks_class" and value != NOT_SERIALIZABLE:
                # For backward compatibility reasons, only resolve possible
                # classpath if value is a str type.
                if isinstance(value, str):
                    value = deserialize_type(value, error=True)
                self.callbacks(callbacks_class=value)
            elif key == "env_config":
                self.environment(env_config=value)
            elif key.startswith("evaluation_"):
                eval_call[key] = value
            elif key == "exploration_config":
                if config_dict.get("_enable_rl_module_api", False):
                    self.exploration_config = value
                    continue
                if isinstance(value, dict) and "type" in value:
                    value["type"] = deserialize_type(value["type"])
                self.exploration(exploration_config=value)
            elif key == "model":
                # Resolve possible classpath.
                if isinstance(value, dict) and value.get("custom_model"):
                    value["custom_model"] = deserialize_type(value["custom_model"])
                self.training(**{key: value})
            elif key == "optimizer":
                self.training(**{key: value})
            elif key == "replay_buffer_config":
                if isinstance(value, dict) and "type" in value:
                    value["type"] = deserialize_type(value["type"])
                self.training(**{key: value})
            elif key == "sample_collector":
                # Resolve possible classpath.
                value = deserialize_type(value)
                self.rollouts(sample_collector=value)
            # If config key matches a property, just set it, otherwise, warn and set.
            else:
                if not hasattr(self, key) and log_once(
                    "unknown_property_in_algo_config"
                ):
                    logger.warning(
                        f"Cannot create {type(self).__name__} from given "
                        f"`config_dict`! Property {key} not supported."
                    )
                setattr(self, key, value)

        self.evaluation(**eval_call)

        return self

    # TODO(sven): We might want to have a `deserialize` method as well. Right now,
    #  simply using the from_dict() API works in this same (deserializing) manner,
    #  whether the dict used is actually code-free (already serialized) or not
    #  (i.e. a classic RLlib config dict with e.g. "callbacks" key still pointing to
    #  a class).
    def serialize(self) -> Mapping[str, Any]:
        """Returns a mapping from str to JSON'able values representing this config.

        The resulting values will not have any code in them.
        Classes (such as `callbacks_class`) will be converted to their full
        classpath, e.g. `ray.rllib.algorithms.callbacks.DefaultCallbacks`.
        Actual code such as lambda functions will be written as their source
        code (str) plus any closure information for properly restoring the
        code inside the AlgorithmConfig object made from the returned dict data.
        Dataclass objects get converted to dicts.

        Returns:
            A mapping from str to JSON'able values.
        """
        config = self.to_dict()
        return self._serialize_dict(config)

    def copy(self, copy_frozen: Optional[bool] = None) -> "AlgorithmConfig":
        """Creates a deep copy of this config and (un)freezes if necessary.

        Args:
            copy_frozen: Whether the created deep copy will be frozen or not. If None,
                keep the same frozen status that `self` currently has.

        Returns:
            A deep copy of `self` that is (un)frozen.
        """
        cp = copy.deepcopy(self)
        if copy_frozen is True:
            cp.freeze()
        elif copy_frozen is False:
            cp._is_frozen = False
            if isinstance(cp.evaluation_config, AlgorithmConfig):
                cp.evaluation_config._is_frozen = False
        return cp

    def freeze(self) -> None:
        """Freezes this config object, such that no attributes can be set anymore.

        Algorithms should use this method to make sure that their config objects
        remain read-only after this.
        """
        if self._is_frozen:
            return
        self._is_frozen = True

        # Also freeze underlying eval config, if applicable.
        if isinstance(self.evaluation_config, AlgorithmConfig):
            self.evaluation_config.freeze()

        # TODO: Flip out all set/dict/list values into frozen versions
        #  of themselves? This way, users won't even be able to alter those values
        #  directly anymore.

    def _detect_atari_env(self) -> bool:
        """Returns whether this configured env is an Atari env or not.

        Returns:
            True, if specified env is an Atari env, False otherwise.
        """
        # Atari envs are usually specified via a string like "PongNoFrameskip-v4"
        # or "ALE/Breakout-v5".
        # We do NOT attempt to auto-detect Atari env for other specified types like
        # a callable, to avoid running heavy logics in validate().
        # For these cases, users can explicitly set `environment(atari=True)`.
        if not type(self.env) == str:
            return False

        try:
            if self.env.startswith("ALE/"):
                env = gym.make("GymV26Environment-v0", env_id=self.env)
            else:
                env = gym.make(self.env)
        except gym.error.NameNotFound:
            # Not an Atari env if this is not a gym env.
            return False

        return is_atari(env)

    @OverrideToImplementCustomLogic_CallToSuperRecommended
    def validate(self) -> None:
        """Validates all values in this config."""

        # Validate rollout settings.
        if not (
            (
                isinstance(self.rollout_fragment_length, int)
                and self.rollout_fragment_length > 0
            )
            or self.rollout_fragment_length == "auto"
        ):
            raise ValueError("`rollout_fragment_length` must be int >0 or 'auto'!")
        if self.batch_mode not in ["truncate_episodes", "complete_episodes"]:
            raise ValueError(
                "`config.batch_mode` must be one of [truncate_episodes|"
                "complete_episodes]! Got {}".format(self.batch_mode)
            )
        if self.preprocessor_pref not in ["rllib", "deepmind", None]:
            raise ValueError(
                "`config.preprocessor_pref` must be either 'rllib', 'deepmind' or None!"
            )
        if self.num_envs_per_worker <= 0:
            raise ValueError(
                f"`num_envs_per_worker` ({self.num_envs_per_worker}) must be "
                f"larger than 0!"
            )

        # Check correct framework settings, and whether configured framework is
        # installed.
        _tf1, _tf, _tfv = None, None, None
        _torch = None
        if self.framework_str not in {"tf", "tf2"} and self.framework_str != "torch":
            return
        elif self.framework_str in {"tf", "tf2"}:
            _tf1, _tf, _tfv = try_import_tf()
        else:
            _torch, _ = try_import_torch()

        self._check_if_correct_nn_framework_installed(_tf1, _tf, _torch)
        self._resolve_tf_settings(_tf1, _tfv)

        # Check `policies_to_train` for invalid entries.
        if isinstance(self.policies_to_train, (list, set, tuple)):
            for pid in self.policies_to_train:
                if pid not in self.policies:
                    raise ValueError(
                        "`config.multi_agent(policies_to_train=..)` contains "
                        f"policy ID ({pid}) that was not defined in "
                        f"`config.multi_agent(policies=..)`!"
                    )

        # If `evaluation_num_workers` > 0, warn if `evaluation_interval` is
        # None.
        if self.evaluation_num_workers > 0 and not self.evaluation_interval:
            logger.warning(
                f"You have specified {self.evaluation_num_workers} "
                "evaluation workers, but your `evaluation_interval` is None! "
                "Therefore, evaluation will not occur automatically with each"
                " call to `Algorithm.train()`. Instead, you will have to call "
                "`Algorithm.evaluate()` manually in order to trigger an "
                "evaluation run."
            )
        # If `evaluation_num_workers=0` and
        # `evaluation_parallel_to_training=True`, warn that you need
        # at least one remote eval worker for parallel training and
        # evaluation, and set `evaluation_parallel_to_training` to False.
        elif self.evaluation_num_workers == 0 and self.evaluation_parallel_to_training:
            raise ValueError(
                "`evaluation_parallel_to_training` can only be done if "
                "`evaluation_num_workers` > 0! Try setting "
                "`config.evaluation_parallel_to_training` to False."
            )

        # If `evaluation_duration=auto`, error if
        # `evaluation_parallel_to_training=False`.
        if self.evaluation_duration == "auto":
            if not self.evaluation_parallel_to_training:
                raise ValueError(
                    "`evaluation_duration=auto` not supported for "
                    "`evaluation_parallel_to_training=False`!"
                )
        # Make sure, it's an int otherwise.
        elif (
            not isinstance(self.evaluation_duration, int)
            or self.evaluation_duration <= 0
        ):
            raise ValueError(
                f"`evaluation_duration` ({self.evaluation_duration}) must be an "
                f"int and >0!"
            )

        # Check model config.
        # If no preprocessing, propagate into model's config as well
        # (so model will know, whether inputs are preprocessed or not).
        if self._disable_preprocessor_api is True:
            self.model["_disable_preprocessor_api"] = True
        # If no action flattening, propagate into model's config as well
        # (so model will know, whether action inputs are already flattened or
        # not).
        if self._disable_action_flattening is True:
            self.model["_disable_action_flattening"] = True
        if self.model.get("custom_preprocessor"):
            deprecation_warning(
                old="model_config['custom_preprocessor']",
                help="Custom preprocessors are deprecated, "
                "since they sometimes conflict with the built-in "
                "preprocessors for handling complex observation spaces. "
                "Please use wrapper classes around your environment "
                "instead.",
                error=True,
            )

        # RLModule API only works with connectors.
        if not self.enable_connectors and self._enable_rl_module_api:
            raise ValueError(
                "RLModule API only works with connectors. "
                "Please enable connectors via "
                "`config.rollouts(enable_connectors=True)`."
            )

        # Learner API requires RLModule API.
        if self._enable_learner_api and not self._enable_rl_module_api:
            raise ValueError(
                "Learner API requires RLModule API. "
                "Please enable RLModule API via "
                "`config.training(_enable_rl_module_api=True)`."
            )

        if bool(os.environ.get("RLLIB_ENABLE_RL_MODULE", False)):
            # enable RLModule API and connectors if env variable is set
            # (to be used in unittesting)
            self.rl_module(_enable_rl_module_api=True)
            self.enable_connectors = True

        # Explore parameter cannot be False with RLModule API enabled.
        # The reason is that the explore is not just a parameter that will get passed
        # down to the policy.compute_actions() anymore. It is a phase in which RLModule.
        # forward_exploration() will get called during smapling. If user needs to
        # really disable the stochasticity during this phase, they need to override the
        # RLModule.forward_exploration() method or setup model parameters such that it
        # will disable the stocalisticity of this method (e.g. by setting the std to 0
        # or setting temprature to 0 for the Categorical distribution).

        if self._enable_rl_module_api and not self.explore:
            raise ValueError(
                "When RLModule API is enabled, explore parameter cannot be False. "
                "Please set explore=None or disable RLModule API via "
                "`config.rl_module(_enable_rl_module_api=False)`."
                "If you want to disable the stochasticity during the exploration "
                "phase, you can customize your RLModule and override the RLModule."
                "forward_exploration() method "
                "or setup model parameters such that it will disable the "
                "stochasticity of this method (e.g. by setting the std to 0 or "
                "setting temperature to 0 for the Categorical distribution)."
            )

        # TODO: Deprecate self.simple_optimizer!
        # Multi-GPU settings.
        if self.simple_optimizer is True:
            pass
        # Multi-GPU setting: Must use MultiGPUTrainOneStep.
        elif self.num_gpus > 1:
            # TODO: AlphaStar uses >1 GPUs differently (1 per policy actor), so this is
            #  ok for tf2 here.
            #  Remove this hacky check, once we have fully moved to the Learner API.
            if self.framework_str == "tf2" and type(self).__name__ != "AlphaStar":
                raise ValueError(
                    "`num_gpus` > 1 not supported yet for "
                    f"framework={self.framework_str}!"
                )
            elif self.simple_optimizer is True:
                raise ValueError(
                    "Cannot use `simple_optimizer` if `num_gpus` > 1! "
                    "Consider not setting `simple_optimizer` in your config."
                )
            self.simple_optimizer = False
        # Auto-setting: Use simple-optimizer for tf-eager or multiagent,
        # otherwise: MultiGPUTrainOneStep (if supported by the algo's execution
        # plan).
        elif self.simple_optimizer == DEPRECATED_VALUE:
            # tf-eager: Must use simple optimizer.
            if self.framework_str not in ["tf", "torch"]:
                self.simple_optimizer = True
            # Multi-agent case: Try using MultiGPU optimizer (only
            # if all policies used are DynamicTFPolicies or TorchPolicies).
            elif self.is_multi_agent():
                from ray.rllib.policy.dynamic_tf_policy import DynamicTFPolicy
                from ray.rllib.policy.torch_policy import TorchPolicy

                default_policy_cls = None
                if self.algo_class:
                    default_policy_cls = self.algo_class.get_default_policy_class(self)

                policies = self.policies
                policy_specs = (
                    [
                        PolicySpec(*spec) if isinstance(spec, (tuple, list)) else spec
                        for spec in policies.values()
                    ]
                    if isinstance(policies, dict)
                    else [PolicySpec() for _ in policies]
                )

                if any(
                    (spec.policy_class or default_policy_cls) is None
                    or not issubclass(
                        spec.policy_class or default_policy_cls,
                        (DynamicTFPolicy, TorchPolicy),
                    )
                    for spec in policy_specs
                ):
                    self.simple_optimizer = True
                else:
                    self.simple_optimizer = False
            else:
                self.simple_optimizer = False

        # User manually set simple-optimizer to False -> Error if tf-eager.
        elif self.simple_optimizer is False:
            if self.framework_str == "tf2":
                raise ValueError(
                    "`simple_optimizer=False` not supported for "
                    f"config.framework({self.framework_str})!"
                )

        # Detect if specified env is an Atari env.
        if self.is_atari is None:
            self.is_atari = self._detect_atari_env()

        if self.input_ == "sampler" and self.off_policy_estimation_methods:
            raise ValueError(
                "Off-policy estimation methods can only be used if the input is a "
                "dataset. We currently do not support applying off_policy_esitmation "
                "method on a sampler input."
            )

        if self.input_ == "dataset":
            # if we need to read a ray dataset set the parallelism and
            # num_cpus_per_read_task from rollout worker settings
            self.input_config["num_cpus_per_read_task"] = self.num_cpus_per_worker
            if self.in_evaluation:
                # If using dataset for evaluation, the parallelism gets set to
                # evaluation_num_workers for backward compatibility and num_cpus gets
                # set to num_cpus_per_worker from rollout worker. User only needs to
                # set evaluation_num_workers.
                self.input_config["parallelism"] = self.evaluation_num_workers or 1
            else:
                # If using dataset for training, the parallelism and num_cpus gets set
                # based on rollout worker parameters. This is for backwards
                # compatibility for now. User only needs to set num_rollout_workers.
                self.input_config["parallelism"] = self.num_rollout_workers or 1

        if self._enable_rl_module_api:
            default_rl_module_spec = self.get_default_rl_module_spec()
            _check_rl_module_spec(default_rl_module_spec)

            if self.rl_module_spec is not None:
                # Merge provided RL Module spec class with defaults
                _check_rl_module_spec(self.rl_module_spec)
                # We can only merge if we have SingleAgentRLModuleSpecs.
                # TODO(Artur): Support merging for MultiAgentRLModuleSpecs.
                if isinstance(self.rl_module_spec, SingleAgentRLModuleSpec):
                    if isinstance(default_rl_module_spec, SingleAgentRLModuleSpec):
                        default_rl_module_spec.update(self.rl_module_spec)
                        self.rl_module_spec = default_rl_module_spec
                    elif isinstance(default_rl_module_spec, MultiAgentRLModuleSpec):
                        raise ValueError(
                            "Cannot merge MultiAgentRLModuleSpec with "
                            "SingleAgentRLModuleSpec!"
                        )
            else:
                self.rl_module_spec = default_rl_module_spec

            if self.exploration_config:
                if self._validate_exploration_conf_and_rl_modules:
                    # This is not compatible with RLModules, which have a method
                    # `forward_exploration` to specify custom exploration behavior.
                    raise ValueError(
                        "When RLModule API are enabled, exploration_config can not be "
                        "set. If you want to implement custom exploration behaviour, "
                        "please modify the `forward_exploration` method of the "
                        "RLModule at hand. On configs that have a default exploration "
                        "config, this must be done with "
                        "`config.exploration_config={}`."
                    )
                else:
                    # RLModules don't support exploration_configs anymore.
                    # AlgorithmConfig has a default exploration config.
                    logger.warning(
                        "When RLModule API are enabled, exploration_config "
                        "will be ignored. Disable RLModule API make use of an "
                        "exploration_config."
                    )

        # make sure the resource requirements for learner_group is valid
        if self.num_learner_workers == 0 and self.num_gpus_per_worker > 1:
            raise ValueError(
                "num_gpus_per_worker must be 0 (cpu) or 1 (gpu) when using local mode "
                "(i.e. num_learner_workers = 0)"
            )

<<<<<<< HEAD
=======
        # Resolve learner class.
        if self._enable_learner_api and self.learner_class is None:
            learner_class_path = self.get_default_learner_class()
            self.learner_class = deserialize_type(learner_class_path)

>>>>>>> dc34c333
    def build(
        self,
        env: Optional[Union[str, EnvType]] = None,
        logger_creator: Optional[Callable[[], Logger]] = None,
        use_copy: bool = True,
    ) -> "Algorithm":
        """Builds an Algorithm from this AlgorithmConfig (or a copy thereof).

        Args:
            env: Name of the environment to use (e.g. a gym-registered str),
                a full class path (e.g.
                "ray.rllib.examples.env.random_env.RandomEnv"), or an Env
                class directly. Note that this arg can also be specified via
                the "env" key in `config`.
            logger_creator: Callable that creates a ray.tune.Logger
                object. If unspecified, a default logger is created.
            use_copy: Whether to deepcopy `self` and pass the copy to the Algorithm
                (instead of `self`) as config. This is useful in case you would like to
                recycle the same AlgorithmConfig over and over, e.g. in a test case, in
                which we loop over different DL-frameworks.

        Returns:
            A ray.rllib.algorithms.algorithm.Algorithm object.
        """
        if env is not None:
            self.env = env
            if self.evaluation_config is not None:
                self.evaluation_config["env"] = env
        if logger_creator is not None:
            self.logger_creator = logger_creator

        algo_class = self.algo_class
        if isinstance(self.algo_class, str):
            algo_class = get_trainable_cls(self.algo_class)

        return algo_class(
            config=self if not use_copy else copy.deepcopy(self),
            logger_creator=self.logger_creator,
        )

    def python_environment(
        self,
        *,
        extra_python_environs_for_driver: Optional[dict] = NotProvided,
        extra_python_environs_for_worker: Optional[dict] = NotProvided,
    ) -> "AlgorithmConfig":
        """Sets the config's python environment settings.

        Args:
            extra_python_environs_for_driver: Any extra python env vars to set in the
                algorithm's process, e.g., {"OMP_NUM_THREADS": "16"}.
            extra_python_environs_for_worker: The extra python environments need to set
                for worker processes.

        Returns:
            This updated AlgorithmConfig object.
        """
        if extra_python_environs_for_driver is not NotProvided:
            self.extra_python_environs_for_driver = extra_python_environs_for_driver
        if extra_python_environs_for_worker is not NotProvided:
            self.extra_python_environs_for_worker = extra_python_environs_for_worker
        return self

    def resources(
        self,
        *,
        num_gpus: Optional[Union[float, int]] = NotProvided,
        _fake_gpus: Optional[bool] = NotProvided,
        num_cpus_per_worker: Optional[Union[float, int]] = NotProvided,
        num_gpus_per_worker: Optional[Union[float, int]] = NotProvided,
        num_cpus_for_local_worker: Optional[int] = NotProvided,
        num_learner_workers: Optional[int] = NotProvided,
        num_cpus_per_learner_worker: Optional[Union[float, int]] = NotProvided,
        num_gpus_per_learner_worker: Optional[Union[float, int]] = NotProvided,
        local_gpu_idx: Optional[int] = NotProvided,
        custom_resources_per_worker: Optional[dict] = NotProvided,
        placement_strategy: Optional[str] = NotProvided,
    ) -> "AlgorithmConfig":
        """Specifies resources allocated for an Algorithm and its ray actors/workers.

        Args:
            num_gpus: Number of GPUs to allocate to the algorithm process.
                Note that not all algorithms can take advantage of GPUs.
                Support for multi-GPU is currently only available for
                tf-[PPO/IMPALA/DQN/PG]. This can be fractional (e.g., 0.3 GPUs).
            _fake_gpus: Set to True for debugging (multi-)?GPU funcitonality on a
                CPU machine. GPU towers will be simulated by graphs located on
                CPUs in this case. Use `num_gpus` to test for different numbers of
                fake GPUs.
            num_cpus_per_worker: Number of CPUs to allocate per worker.
            num_gpus_per_worker: Number of GPUs to allocate per worker. This can be
                fractional. This is usually needed only if your env itself requires a
                GPU (i.e., it is a GPU-intensive video game), or model inference is
                unusually expensive.
            num_learner_workers: Number of workers used for training. A value of 0
                means training will take place on a local worker on head node CPUs or 1
                GPU (determined by `num_gpus_per_learner_worker`). For multi-gpu
                training, set number of workers greater than 1 and set
                `num_gpus_per_learner_worker` accordingly (e.g. 4 GPUs total, and model
                needs 2 GPUs: `num_learner_workers = 2` and
                `num_gpus_per_learner_worker = 2`)
            num_cpus_per_learner_worker: Number of CPUs allocated per trainer worker.
                Only necessary for custom processing pipeline inside each Learner
                requiring multiple CPU cores. Ignored if `num_learner_workers = 0`.
            num_gpus_per_learner_worker: Number of GPUs allocated per worker. If
                `num_learner_workers = 0`, any value greater than 0 will run the
                training on a single GPU on the head node, while a value of 0 will run
                the training on head node CPU cores.
            local_gpu_idx: if num_gpus_per_worker > 0, and num_workers<2, then this gpu
                index will be used for training. This is an index into the available
                cuda devices. For example if os.environ["CUDA_VISIBLE_DEVICES"] = "1"
                then a local_gpu_idx of 0 will use the gpu with id 1 on the node.
            custom_resources_per_worker: Any custom Ray resources to allocate per
                worker.
            num_cpus_for_local_worker: Number of CPUs to allocate for the algorithm.
                Note: this only takes effect when running in Tune. Otherwise,
                the algorithm runs in the main program (driver).
            custom_resources_per_worker: Any custom Ray resources to allocate per
                worker.
            placement_strategy: The strategy for the placement group factory returned by
                `Algorithm.default_resource_request()`. A PlacementGroup defines, which
                devices (resources) should always be co-located on the same node.
                For example, an Algorithm with 2 rollout workers, running with
                num_gpus=1 will request a placement group with the bundles:
                [{"gpu": 1, "cpu": 1}, {"cpu": 1}, {"cpu": 1}], where the first bundle
                is for the driver and the other 2 bundles are for the two workers.
                These bundles can now be "placed" on the same or different
                nodes depending on the value of `placement_strategy`:
                "PACK": Packs bundles into as few nodes as possible.
                "SPREAD": Places bundles across distinct nodes as even as possible.
                "STRICT_PACK": Packs bundles into one node. The group is not allowed
                to span multiple nodes.
                "STRICT_SPREAD": Packs bundles across distinct nodes.

        Returns:
            This updated AlgorithmConfig object.
        """
        if num_gpus is not NotProvided:
            self.num_gpus = num_gpus
        if _fake_gpus is not NotProvided:
            self._fake_gpus = _fake_gpus
        if num_cpus_per_worker is not NotProvided:
            self.num_cpus_per_worker = num_cpus_per_worker
        if num_gpus_per_worker is not NotProvided:
            self.num_gpus_per_worker = num_gpus_per_worker
        if num_cpus_for_local_worker is not NotProvided:
            self.num_cpus_for_local_worker = num_cpus_for_local_worker
        if custom_resources_per_worker is not NotProvided:
            self.custom_resources_per_worker = custom_resources_per_worker
        if placement_strategy is not NotProvided:
            self.placement_strategy = placement_strategy

        if num_learner_workers is not NotProvided:
            self.num_learner_workers = num_learner_workers
        if num_cpus_per_learner_worker is not NotProvided:
            self.num_cpus_per_learner_worker = num_cpus_per_learner_worker
        if num_gpus_per_learner_worker is not NotProvided:
            self.num_gpus_per_learner_worker = num_gpus_per_learner_worker
        if local_gpu_idx is not NotProvided:
            self.local_gpu_idx = local_gpu_idx

        return self

    def framework(
        self,
        framework: Optional[str] = NotProvided,
        *,
        eager_tracing: Optional[bool] = NotProvided,
        eager_max_retraces: Optional[int] = NotProvided,
        tf_session_args: Optional[Dict[str, Any]] = NotProvided,
        local_tf_session_args: Optional[Dict[str, Any]] = NotProvided,
    ) -> "AlgorithmConfig":
        """Sets the config's DL framework settings.

        Args:
            framework: tf: TensorFlow (static-graph); tf2: TensorFlow 2.x
                (eager or traced, if eager_tracing=True); torch: PyTorch
            eager_tracing: Enable tracing in eager mode. This greatly improves
                performance (speedup ~2x), but makes it slightly harder to debug
                since Python code won't be evaluated after the initial eager pass.
                Only possible if framework=tf2.
            eager_max_retraces: Maximum number of tf.function re-traces before a
                runtime error is raised. This is to prevent unnoticed retraces of
                methods inside the `..._eager_traced` Policy, which could slow down
                execution by a factor of 4, without the user noticing what the root
                cause for this slowdown could be.
                Only necessary for framework=tf2.
                Set to None to ignore the re-trace count and never throw an error.
            tf_session_args: Configures TF for single-process operation by default.
            local_tf_session_args: Override the following tf session args on the local
                worker

        Returns:
            This updated AlgorithmConfig object.
        """
        if framework is not NotProvided:
            if framework == "tfe":
                deprecation_warning(
                    old="AlgorithmConfig.framework('tfe')",
                    new="AlgorithmConfig.framework('tf2')",
                    error=True,
                )
            self.framework_str = framework
        if eager_tracing is not NotProvided:
            self.eager_tracing = eager_tracing
        if eager_max_retraces is not NotProvided:
            self.eager_max_retraces = eager_max_retraces
        if tf_session_args is not NotProvided:
            self.tf_session_args = tf_session_args
        if local_tf_session_args is not NotProvided:
            self.local_tf_session_args = local_tf_session_args

        return self

    def environment(
        self,
        env: Optional[Union[str, EnvType]] = NotProvided,
        *,
        env_config: Optional[EnvConfigDict] = NotProvided,
        observation_space: Optional[gym.spaces.Space] = NotProvided,
        action_space: Optional[gym.spaces.Space] = NotProvided,
        env_task_fn: Optional[
            Callable[[ResultDict, EnvType, EnvContext], Any]
        ] = NotProvided,
        render_env: Optional[bool] = NotProvided,
        clip_rewards: Optional[Union[bool, float]] = NotProvided,
        normalize_actions: Optional[bool] = NotProvided,
        clip_actions: Optional[bool] = NotProvided,
        disable_env_checking: Optional[bool] = NotProvided,
        is_atari: Optional[bool] = NotProvided,
        auto_wrap_old_gym_envs: Optional[bool] = NotProvided,
    ) -> "AlgorithmConfig":
        """Sets the config's RL-environment settings.

        Args:
            env: The environment specifier. This can either be a tune-registered env,
                via `tune.register_env([name], lambda env_ctx: [env object])`,
                or a string specifier of an RLlib supported type. In the latter case,
                RLlib will try to interpret the specifier as either an Farama-Foundation
                gymnasium env, a PyBullet env, a ViZDoomGym env, or a fully qualified
                classpath to an Env class, e.g.
                "ray.rllib.examples.env.random_env.RandomEnv".
            env_config: Arguments dict passed to the env creator as an EnvContext
                object (which is a dict plus the properties: num_rollout_workers,
                worker_index, vector_index, and remote).
            observation_space: The observation space for the Policies of this Algorithm.
            action_space: The action space for the Policies of this Algorithm.
            env_task_fn: A callable taking the last train results, the base env and the
                env context as args and returning a new task to set the env to.
                The env must be a `TaskSettableEnv` sub-class for this to work.
                See `examples/curriculum_learning.py` for an example.
            render_env: If True, try to render the environment on the local worker or on
                worker 1 (if num_rollout_workers > 0). For vectorized envs, this usually
                means that only the first sub-environment will be rendered.
                In order for this to work, your env will have to implement the
                `render()` method which either:
                a) handles window generation and rendering itself (returning True) or
                b) returns a numpy uint8 image of shape [height x width x 3 (RGB)].
            clip_rewards: Whether to clip rewards during Policy's postprocessing.
                None (default): Clip for Atari only (r=sign(r)).
                True: r=sign(r): Fixed rewards -1.0, 1.0, or 0.0.
                False: Never clip.
                [float value]: Clip at -value and + value.
                Tuple[value1, value2]: Clip at value1 and value2.
            normalize_actions: If True, RLlib will learn entirely inside a normalized
                action space (0.0 centered with small stddev; only affecting Box
                components). We will unsquash actions (and clip, just in case) to the
                bounds of the env's action space before sending actions back to the env.
            clip_actions: If True, RLlib will clip actions according to the env's bounds
                before sending them back to the env.
                TODO: (sven) This option should be deprecated and always be False.
            disable_env_checking: If True, disable the environment pre-checking module.
            is_atari: This config can be used to explicitly specify whether the env is
                an Atari env or not. If not specified, RLlib will try to auto-detect
                this during config validation.
            auto_wrap_old_gym_envs: Whether to auto-wrap old gym environments (using
                the pre 0.24 gym APIs, e.g. reset() returning single obs and no info
                dict). If True, RLlib will automatically wrap the given gym env class
                with the gym-provided compatibility wrapper
                (gym.wrappers.EnvCompatibility). If False, RLlib will produce a
                descriptive error on which steps to perform to upgrade to gymnasium
                (or to switch this flag to True).

        Returns:
            This updated AlgorithmConfig object.
        """
        if env is not NotProvided:
            self.env = env
        if env_config is not NotProvided:
            deep_update(
                self.env_config,
                env_config,
                True,
            )
        if observation_space is not NotProvided:
            self.observation_space = observation_space
        if action_space is not NotProvided:
            self.action_space = action_space
        if env_task_fn is not NotProvided:
            self.env_task_fn = env_task_fn
        if render_env is not NotProvided:
            self.render_env = render_env
        if clip_rewards is not NotProvided:
            self.clip_rewards = clip_rewards
        if normalize_actions is not NotProvided:
            self.normalize_actions = normalize_actions
        if clip_actions is not NotProvided:
            self.clip_actions = clip_actions
        if disable_env_checking is not NotProvided:
            self.disable_env_checking = disable_env_checking
        if is_atari is not NotProvided:
            self.is_atari = is_atari
        if auto_wrap_old_gym_envs is not NotProvided:
            self.auto_wrap_old_gym_envs = auto_wrap_old_gym_envs

        return self

    def rollouts(
        self,
        *,
        num_rollout_workers: Optional[int] = NotProvided,
        num_envs_per_worker: Optional[int] = NotProvided,
        create_env_on_local_worker: Optional[bool] = NotProvided,
        sample_collector: Optional[Type[SampleCollector]] = NotProvided,
        sample_async: Optional[bool] = NotProvided,
        enable_connectors: Optional[bool] = NotProvided,
        rollout_fragment_length: Optional[Union[int, str]] = NotProvided,
        batch_mode: Optional[str] = NotProvided,
        remote_worker_envs: Optional[bool] = NotProvided,
        remote_env_batch_wait_ms: Optional[float] = NotProvided,
        validate_workers_after_construction: Optional[bool] = NotProvided,
        preprocessor_pref: Optional[str] = NotProvided,
        observation_filter: Optional[str] = NotProvided,
        synchronize_filter: Optional[bool] = NotProvided,
        compress_observations: Optional[bool] = NotProvided,
        enable_tf1_exec_eagerly: Optional[bool] = NotProvided,
        sampler_perf_stats_ema_coef: Optional[float] = NotProvided,
        horizon=DEPRECATED_VALUE,
        soft_horizon=DEPRECATED_VALUE,
        no_done_at_end=DEPRECATED_VALUE,
        ignore_worker_failures=DEPRECATED_VALUE,
        recreate_failed_workers=DEPRECATED_VALUE,
        restart_failed_sub_environments=DEPRECATED_VALUE,
        num_consecutive_worker_failures_tolerance=DEPRECATED_VALUE,
        worker_health_probe_timeout_s=DEPRECATED_VALUE,
        worker_restore_timeout_s=DEPRECATED_VALUE,
    ) -> "AlgorithmConfig":
        """Sets the rollout worker configuration.

        Args:
            num_rollout_workers: Number of rollout worker actors to create for
                parallel sampling. Setting this to 0 will force rollouts to be done in
                the local worker (driver process or the Algorithm's actor when using
                Tune).
            num_envs_per_worker: Number of environments to evaluate vector-wise per
                worker. This enables model inference batching, which can improve
                performance for inference bottlenecked workloads.
            sample_collector: The SampleCollector class to be used to collect and
                retrieve environment-, model-, and sampler data. Override the
                SampleCollector base class to implement your own
                collection/buffering/retrieval logic.
            create_env_on_local_worker: When `num_rollout_workers` > 0, the driver
                (local_worker; worker-idx=0) does not need an environment. This is
                because it doesn't have to sample (done by remote_workers;
                worker_indices > 0) nor evaluate (done by evaluation workers;
                see below).
            sample_async: Use a background thread for sampling (slightly off-policy,
                usually not advisable to turn on unless your env specifically requires
                it).
            enable_connectors: Use connector based environment runner, so that all
                preprocessing of obs and postprocessing of actions are done in agent
                and action connectors.
            rollout_fragment_length: Divide episodes into fragments of this many steps
                each during rollouts. Trajectories of this size are collected from
                rollout workers and combined into a larger batch of `train_batch_size`
                for learning.
                For example, given rollout_fragment_length=100 and
                train_batch_size=1000:
                1. RLlib collects 10 fragments of 100 steps each from rollout workers.
                2. These fragments are concatenated and we perform an epoch of SGD.
                When using multiple envs per worker, the fragment size is multiplied by
                `num_envs_per_worker`. This is since we are collecting steps from
                multiple envs in parallel. For example, if num_envs_per_worker=5, then
                rollout workers will return experiences in chunks of 5*100 = 500 steps.
                The dataflow here can vary per algorithm. For example, PPO further
                divides the train batch into minibatches for multi-epoch SGD.
                Set to "auto" to have RLlib compute an exact `rollout_fragment_length`
                to match the given batch size.
            batch_mode: How to build per-Sampler (RolloutWorker) batches, which are then
                usually concat'd to form the train batch. Note that "steps" below can
                mean different things (either env- or agent-steps) and depends on the
                `count_steps_by` setting, adjustable via
                `AlgorithmConfig.multi_agent(count_steps_by=..)`:
                1) "truncate_episodes": Each call to sample() will return a
                batch of at most `rollout_fragment_length * num_envs_per_worker` in
                size. The batch will be exactly `rollout_fragment_length * num_envs`
                in size if postprocessing does not change batch sizes. Episodes
                may be truncated in order to meet this size requirement.
                This mode guarantees evenly sized batches, but increases
                variance as the future return must now be estimated at truncation
                boundaries.
                2) "complete_episodes": Each call to sample() will return a
                batch of at least `rollout_fragment_length * num_envs_per_worker` in
                size. Episodes will not be truncated, but multiple episodes
                may be packed within one batch to meet the (minimum) batch size.
                Note that when `num_envs_per_worker > 1`, episode steps will be buffered
                until the episode completes, and hence batches may contain
                significant amounts of off-policy data.
            remote_worker_envs: If using num_envs_per_worker > 1, whether to create
                those new envs in remote processes instead of in the same worker.
                This adds overheads, but can make sense if your envs can take much
                time to step / reset (e.g., for StarCraft). Use this cautiously;
                overheads are significant.
            remote_env_batch_wait_ms: Timeout that remote workers are waiting when
                polling environments. 0 (continue when at least one env is ready) is
                a reasonable default, but optimal value could be obtained by measuring
                your environment step / reset and model inference perf.
            validate_workers_after_construction: Whether to validate that each created
                remote worker is healthy after its construction process.
            preprocessor_pref: Whether to use "rllib" or "deepmind" preprocessors by
                default. Set to None for using no preprocessor. In this case, the
                model will have to handle possibly complex observations from the
                environment.
            observation_filter: Element-wise observation filter, either "NoFilter"
                or "MeanStdFilter".
            synchronize_filter: Whether to synchronize the statistics of remote filters.
            compress_observations: Whether to LZ4 compress individual observations
                in the SampleBatches collected during rollouts.
            enable_tf1_exec_eagerly: Explicitly tells the rollout worker to enable
                TF eager execution. This is useful for example when framework is
                "torch", but a TF2 policy needs to be restored for evaluation or
                league-based purposes.
            sampler_perf_stats_ema_coef: If specified, perf stats are in EMAs. This
                is the coeff of how much new data points contribute to the averages.
                Default is None, which uses simple global average instead.
                The EMA update rule is: updated = (1 - ema_coef) * old + ema_coef * new

        Returns:
            This updated AlgorithmConfig object.
        """
        if num_rollout_workers is not NotProvided:
            self.num_rollout_workers = num_rollout_workers
        if num_envs_per_worker is not NotProvided:
            self.num_envs_per_worker = num_envs_per_worker
        if sample_collector is not NotProvided:
            self.sample_collector = sample_collector
        if create_env_on_local_worker is not NotProvided:
            self.create_env_on_local_worker = create_env_on_local_worker
        if sample_async is not NotProvided:
            self.sample_async = sample_async
        if enable_connectors is not NotProvided:
            self.enable_connectors = enable_connectors
        if rollout_fragment_length is not NotProvided:
            self.rollout_fragment_length = rollout_fragment_length
        if batch_mode is not NotProvided:
            self.batch_mode = batch_mode
        if remote_worker_envs is not NotProvided:
            self.remote_worker_envs = remote_worker_envs
        if remote_env_batch_wait_ms is not NotProvided:
            self.remote_env_batch_wait_ms = remote_env_batch_wait_ms
        if validate_workers_after_construction is not NotProvided:
            self.validate_workers_after_construction = (
                validate_workers_after_construction
            )
        if preprocessor_pref is not NotProvided:
            self.preprocessor_pref = preprocessor_pref
        if observation_filter is not NotProvided:
            self.observation_filter = observation_filter
        if synchronize_filter is not NotProvided:
            self.synchronize_filters = synchronize_filter
        if compress_observations is not NotProvided:
            self.compress_observations = compress_observations
        if enable_tf1_exec_eagerly is not NotProvided:
            self.enable_tf1_exec_eagerly = enable_tf1_exec_eagerly
        if sampler_perf_stats_ema_coef is not NotProvided:
            self.sampler_perf_stats_ema_coef = sampler_perf_stats_ema_coef

        # Deprecated settings.
        if horizon != DEPRECATED_VALUE:
            deprecation_warning(
                old="AlgorithmConfig.rollouts(horizon=..)",
                new="You should wrap your gymnasium.Env with a "
                "gymnasium.wrappers.TimeLimit wrapper.",
                error=True,
            )
        if soft_horizon != DEPRECATED_VALUE:
            deprecation_warning(
                old="AlgorithmConfig.rollouts(soft_horizon=..)",
                new="Your gymnasium.Env.step() should handle soft resets internally.",
                error=True,
            )
        if no_done_at_end != DEPRECATED_VALUE:
            deprecation_warning(
                old="AlgorithmConfig.rollouts(no_done_at_end=..)",
                new="Your gymnasium.Env.step() should return a truncated=True flag",
                error=True,
            )

        if ignore_worker_failures != DEPRECATED_VALUE:
            deprecation_warning(
                old="ignore_worker_failures is deprecated, and will soon be a no-op",
                error=False,
            )
            self.ignore_worker_failures = ignore_worker_failures
        if recreate_failed_workers != DEPRECATED_VALUE:
            deprecation_warning(
                old="AlgorithmConfig.rollouts(recreate_failed_workers=..)",
                new="AlgorithmConfig.fault_tolerance(recreate_failed_workers=..)",
                error=False,
            )
            self.recreate_failed_workers = recreate_failed_workers
        if restart_failed_sub_environments != DEPRECATED_VALUE:
            deprecation_warning(
                old="AlgorithmConfig.rollouts(restart_failed_sub_environments=..)",
                new=(
                    "AlgorithmConfig.fault_tolerance("
                    "restart_failed_sub_environments=..)"
                ),
                error=False,
            )
            self.restart_failed_sub_environments = restart_failed_sub_environments
        if num_consecutive_worker_failures_tolerance != DEPRECATED_VALUE:
            deprecation_warning(
                old=(
                    "AlgorithmConfig.rollouts("
                    "num_consecutive_worker_failures_tolerance=..)"
                ),
                new=(
                    "AlgorithmConfig.fault_tolerance("
                    "num_consecutive_worker_failures_tolerance=..)"
                ),
                error=False,
            )
            self.num_consecutive_worker_failures_tolerance = (
                num_consecutive_worker_failures_tolerance
            )
        if worker_health_probe_timeout_s != DEPRECATED_VALUE:
            deprecation_warning(
                old="AlgorithmConfig.rollouts(worker_health_probe_timeout_s=..)",
                new="AlgorithmConfig.fault_tolerance(worker_health_probe_timeout_s=..)",
                error=False,
            )
            self.worker_health_probe_timeout_s = worker_health_probe_timeout_s
        if worker_restore_timeout_s != DEPRECATED_VALUE:
            deprecation_warning(
                old="AlgorithmConfig.rollouts(worker_restore_timeout_s=..)",
                new="AlgorithmConfig.fault_tolerance(worker_restore_timeout_s=..)",
                error=False,
            )
            self.worker_restore_timeout_s = worker_restore_timeout_s

        return self

    def training(
        self,
        *,
        gamma: Optional[float] = NotProvided,
        lr: Optional[float] = NotProvided,
        grad_clip_by_value: Optional[float] = NotProvided,
        grad_clip_by_norm: Optional[float] = NotProvided,
        grad_clip_by_global_norm: Optional[float] = NotProvided,
        train_batch_size: Optional[int] = NotProvided,
        model: Optional[dict] = NotProvided,
        optimizer: Optional[dict] = NotProvided,
        max_requests_in_flight_per_sampler_worker: Optional[int] = NotProvided,
        _enable_learner_api: Optional[bool] = NotProvided,
        learner_class: Optional[Type["Learner"]] = NotProvided,
    ) -> "AlgorithmConfig":
        """Sets the training related configuration.

        Args:
            gamma: Float specifying the discount factor of the Markov Decision process.
            lr: The default learning rate.
            grad_clip_by_value: If not None, will clip all computed gradients
                individually inside the interval
                [-grad_clip_by_value, grad_clip_by_value].
            grad_clip_by_norm: If not None, will compute the L2-norm of each weight/bias
                gradient tensor and then clip all gradients such that this L2-norm does
                not exceed the given value. The L2-norm of a tensor is computed via:
                `sqrt(SUM(w0^2, w1^2, ..., wn^2))` where w[i] are the elements of the
                tensor (no matter what the shape of this tensor is).
            grad_clip_by_global_norm: If not None, will compute the square of the
                L2-norm of each weight/bias gradient tensor, sum up all these squared
                L2-norms across all given gradient tensors (e.g. the entire module to
                be updated), square root that overall sum, and then clip all gradients
                such that this "global" L2-norm does not exceed the given value.
                The global L2-norm over a list of tensors (e.g. W and V) is computed
                via:
                `sqrt[SUM(w0^2, w1^2, ..., wn^2) + SUM(v0^2, v1^2, ..., vm^2)]`, where
                w[i] and v[j] are the elements of the tensors W and V (no matter what
                the shapes of these tensors are).
            train_batch_size: Training batch size, if applicable.
            model: Arguments passed into the policy model. See models/catalog.py for a
                full list of the available model options.
                TODO: Provide ModelConfig objects instead of dicts.
            optimizer: Arguments to pass to the policy optimizer.
            max_requests_in_flight_per_sampler_worker: Max number of inflight requests
                to each sampling worker. See the FaultTolerantActorManager class for
                more details.
                Tuning these values is important when running experimens with
                large sample batches, where there is the risk that the object store may
                fill up, causing spilling of objects to disk. This can cause any
                asynchronous requests to become very slow, making your experiment run
                slow as well. You can inspect the object store during your experiment
                via a call to ray memory on your headnode, and by using the ray
                dashboard. If you're seeing that the object store is filling up,
                turn down the number of remote requests in flight, or enable compression
                in your experiment of timesteps.
            _enable_learner_api: Whether to enable the LearnerGroup and Learner
                for training. This API uses ray.train to run the training loop which
                allows for a more flexible distributed training.

        Returns:
            This updated AlgorithmConfig object.
        """
        if gamma is not NotProvided:
            self.gamma = gamma
        if lr is not NotProvided:
            self.lr = lr
        if grad_clip_by_value is not NotProvided:
            self.grad_clip_by_value = grad_clip_by_value
        if grad_clip_by_norm is not NotProvided:
            self.grad_clip_by_norm = grad_clip_by_norm
        if grad_clip_by_global_norm is not NotProvided:
            self.grad_clip_by_global_norm = grad_clip_by_global_norm
        if train_batch_size is not NotProvided:
            self.train_batch_size = train_batch_size
        if model is not NotProvided:
            # Validate prev_a/r settings.
            prev_a_r = model.get("lstm_use_prev_action_reward", DEPRECATED_VALUE)
            if prev_a_r != DEPRECATED_VALUE:
                deprecation_warning(
                    "model.lstm_use_prev_action_reward",
                    "model.lstm_use_prev_action and model.lstm_use_prev_reward",
                    error=True,
                )
            self.model.update(model)
            if (
                model.get("_use_default_native_models", DEPRECATED_VALUE)
                != DEPRECATED_VALUE
            ):
                deprecation_warning(
                    old="AlgorithmConfig.training(_use_default_native_models=True)",
                    help="_use_default_native_models is not supported "
                    "anymore. To get rid of this error, set `experimental("
                    "_enable_rl_module_api` to True. Native models will "
                    "be better supported by the upcoming RLModule API.",
                    # Error out if user tries to enable this
                    error=model["_use_default_native_models"],
                )

        if optimizer is not NotProvided:
            self.optimizer = merge_dicts(self.optimizer, optimizer)
        if max_requests_in_flight_per_sampler_worker is not NotProvided:
            self.max_requests_in_flight_per_sampler_worker = (
                max_requests_in_flight_per_sampler_worker
            )
        if _enable_learner_api is not NotProvided:
            self._enable_learner_api = _enable_learner_api
        if learner_class is not NotProvided:
            self.learner_class = learner_class

        return self

    def callbacks(self, callbacks_class) -> "AlgorithmConfig":
        """Sets the callbacks configuration.

        Args:
            callbacks_class: Callbacks class, whose methods will be run during
                various phases of training and environment sample collection.
                See the `DefaultCallbacks` class and
                `examples/custom_metrics_and_callbacks.py` for more usage information.

        Returns:
            This updated AlgorithmConfig object.
        """
        if callbacks_class is None:
            callbacks_class = DefaultCallbacks
        # Check, whether given `callbacks` is a callable.
        if not callable(callbacks_class):
            raise ValueError(
                "`config.callbacks_class` must be a callable method that "
                "returns a subclass of DefaultCallbacks, got "
                f"{callbacks_class}!"
            )
        self.callbacks_class = callbacks_class

        return self

    def exploration(
        self,
        *,
        explore: Optional[bool] = NotProvided,
        exploration_config: Optional[dict] = NotProvided,
    ) -> "AlgorithmConfig":
        """Sets the config's exploration settings.

        Args:
            explore: Default exploration behavior, iff `explore=None` is passed into
                compute_action(s). Set to False for no exploration behavior (e.g.,
                for evaluation).
            exploration_config: A dict specifying the Exploration object's config.

        Returns:
            This updated AlgorithmConfig object.
        """
        if explore is not NotProvided:
            self.explore = explore
        if exploration_config is not NotProvided:
            # Override entire `exploration_config` if `type` key changes.
            # Update, if `type` key remains the same or is not specified.
            new_exploration_config = deep_update(
                {"exploration_config": self.exploration_config},
                {"exploration_config": exploration_config},
                False,
                ["exploration_config"],
                ["exploration_config"],
            )
            self.exploration_config = new_exploration_config["exploration_config"]

        return self

    def evaluation(
        self,
        *,
        evaluation_interval: Optional[int] = NotProvided,
        evaluation_duration: Optional[Union[int, str]] = NotProvided,
        evaluation_duration_unit: Optional[str] = NotProvided,
        evaluation_sample_timeout_s: Optional[float] = NotProvided,
        evaluation_parallel_to_training: Optional[bool] = NotProvided,
        evaluation_config: Optional[
            Union["AlgorithmConfig", PartialAlgorithmConfigDict]
        ] = NotProvided,
        off_policy_estimation_methods: Optional[Dict] = NotProvided,
        ope_split_batch_by_episode: Optional[bool] = NotProvided,
        evaluation_num_workers: Optional[int] = NotProvided,
        custom_evaluation_function: Optional[Callable] = NotProvided,
        always_attach_evaluation_results: Optional[bool] = NotProvided,
        enable_async_evaluation: Optional[bool] = NotProvided,
        # Deprecated args.
        evaluation_num_episodes=DEPRECATED_VALUE,
    ) -> "AlgorithmConfig":
        """Sets the config's evaluation settings.

        Args:
            evaluation_interval: Evaluate with every `evaluation_interval` training
                iterations. The evaluation stats will be reported under the "evaluation"
                metric key. Note that for Ape-X metrics are already only reported for
                the lowest epsilon workers (least random workers).
                Set to None (or 0) for no evaluation.
            evaluation_duration: Duration for which to run evaluation each
                `evaluation_interval`. The unit for the duration can be set via
                `evaluation_duration_unit` to either "episodes" (default) or
                "timesteps". If using multiple evaluation workers
                (evaluation_num_workers > 1), the load to run will be split amongst
                these.
                If the value is "auto":
                - For `evaluation_parallel_to_training=True`: Will run as many
                episodes/timesteps that fit into the (parallel) training step.
                - For `evaluation_parallel_to_training=False`: Error.
            evaluation_duration_unit: The unit, with which to count the evaluation
                duration. Either "episodes" (default) or "timesteps".
            evaluation_sample_timeout_s: The timeout (in seconds) for the ray.get call
                to the remote evaluation worker(s) `sample()` method. After this time,
                the user will receive a warning and instructions on how to fix the
                issue. This could be either to make sure the episode ends, increasing
                the timeout, or switching to `evaluation_duration_unit=timesteps`.
            evaluation_parallel_to_training: Whether to run evaluation in parallel to
                a Algorithm.train() call using threading. Default=False.
                E.g. evaluation_interval=2 -> For every other training iteration,
                the Algorithm.train() and Algorithm.evaluate() calls run in parallel.
                Note: This is experimental. Possible pitfalls could be race conditions
                for weight synching at the beginning of the evaluation loop.
            evaluation_config: Typical usage is to pass extra args to evaluation env
                creator and to disable exploration by computing deterministic actions.
                IMPORTANT NOTE: Policy gradient algorithms are able to find the optimal
                policy, even if this is a stochastic one. Setting "explore=False" here
                will result in the evaluation workers not using this optimal policy!
            off_policy_estimation_methods: Specify how to evaluate the current policy,
                along with any optional config parameters. This only has an effect when
                reading offline experiences ("input" is not "sampler").
                Available keys:
                {ope_method_name: {"type": ope_type, ...}} where `ope_method_name`
                is a user-defined string to save the OPE results under, and
                `ope_type` can be any subclass of OffPolicyEstimator, e.g.
                ray.rllib.offline.estimators.is::ImportanceSampling
                or your own custom subclass, or the full class path to the subclass.
                You can also add additional config arguments to be passed to the
                OffPolicyEstimator in the dict, e.g.
                {"qreg_dr": {"type": DoublyRobust, "q_model_type": "qreg", "k": 5}}
            ope_split_batch_by_episode: Whether to use SampleBatch.split_by_episode() to
                split the input batch to episodes before estimating the ope metrics. In
                case of bandits you should make this False to see improvements in ope
                evaluation speed. In case of bandits, it is ok to not split by episode,
                since each record is one timestep already. The default is True.
            evaluation_num_workers: Number of parallel workers to use for evaluation.
                Note that this is set to zero by default, which means evaluation will
                be run in the algorithm process (only if evaluation_interval is not
                None). If you increase this, it will increase the Ray resource usage of
                the algorithm since evaluation workers are created separately from
                rollout workers (used to sample data for training).
            custom_evaluation_function: Customize the evaluation method. This must be a
                function of signature (algo: Algorithm, eval_workers: WorkerSet) ->
                metrics: dict. See the Algorithm.evaluate() method to see the default
                implementation. The Algorithm guarantees all eval workers have the
                latest policy state before this function is called.
            always_attach_evaluation_results: Make sure the latest available evaluation
                results are always attached to a step result dict. This may be useful
                if Tune or some other meta controller needs access to evaluation metrics
                all the time.
            enable_async_evaluation: If True, use an AsyncRequestsManager for
                the evaluation workers and use this manager to send `sample()` requests
                to the evaluation workers. This way, the Algorithm becomes more robust
                against long running episodes and/or failing (and restarting) workers.

        Returns:
            This updated AlgorithmConfig object.
        """
        if evaluation_num_episodes != DEPRECATED_VALUE:
            deprecation_warning(
                old="AlgorithmConfig.evaluation(evaluation_num_episodes=..)",
                new="AlgorithmConfig.evaluation(evaluation_duration=.., "
                "evaluation_duration_unit='episodes')",
                error=False,
            )
            evaluation_duration = evaluation_num_episodes

        if evaluation_interval is not NotProvided:
            self.evaluation_interval = evaluation_interval
        if evaluation_duration is not NotProvided:
            self.evaluation_duration = evaluation_duration
        if evaluation_duration_unit is not NotProvided:
            self.evaluation_duration_unit = evaluation_duration_unit
        if evaluation_sample_timeout_s is not NotProvided:
            self.evaluation_sample_timeout_s = evaluation_sample_timeout_s
        if evaluation_parallel_to_training is not NotProvided:
            self.evaluation_parallel_to_training = evaluation_parallel_to_training
        if evaluation_config is not NotProvided:
            # If user really wants to set this to None, we should allow this here,
            # instead of creating an empty dict.
            if evaluation_config is None:
                self.evaluation_config = None
            # Update (don't replace) the existing overrides with the provided ones.
            else:
                from ray.rllib.algorithms.algorithm import Algorithm

                self.evaluation_config = deep_update(
                    self.evaluation_config or {},
                    evaluation_config,
                    True,
                    Algorithm._allow_unknown_subkeys,
                    Algorithm._override_all_subkeys_if_type_changes,
                    Algorithm._override_all_key_list,
                )
        if off_policy_estimation_methods is not NotProvided:
            self.off_policy_estimation_methods = off_policy_estimation_methods
        if evaluation_num_workers is not NotProvided:
            self.evaluation_num_workers = evaluation_num_workers
        if custom_evaluation_function is not NotProvided:
            self.custom_evaluation_function = custom_evaluation_function
        if always_attach_evaluation_results is not NotProvided:
            self.always_attach_evaluation_results = always_attach_evaluation_results
        if enable_async_evaluation is not NotProvided:
            self.enable_async_evaluation = enable_async_evaluation
        if ope_split_batch_by_episode is not NotProvided:
            self.ope_split_batch_by_episode = ope_split_batch_by_episode

        return self

    def offline_data(
        self,
        *,
        input_=NotProvided,
        input_config=NotProvided,
        actions_in_input_normalized=NotProvided,
        input_evaluation=NotProvided,
        postprocess_inputs=NotProvided,
        shuffle_buffer_size=NotProvided,
        output=NotProvided,
        output_config=NotProvided,
        output_compress_columns=NotProvided,
        output_max_file_size=NotProvided,
        offline_sampling=NotProvided,
    ) -> "AlgorithmConfig":
        """Sets the config's offline data settings.

        Args:
            input_: Specify how to generate experiences:
                - "sampler": Generate experiences via online (env) simulation (default).
                - A local directory or file glob expression (e.g., "/tmp/*.json").
                - A list of individual file paths/URIs (e.g., ["/tmp/1.json",
                "s3://bucket/2.json"]).
                - A dict with string keys and sampling probabilities as values (e.g.,
                {"sampler": 0.4, "/tmp/*.json": 0.4, "s3://bucket/expert.json": 0.2}).
                - A callable that takes an `IOContext` object as only arg and returns a
                ray.rllib.offline.InputReader.
                - A string key that indexes a callable with tune.registry.register_input
            input_config: Arguments that describe the settings for reading the input.
                If input is `sample`, this will be environment configuation, e.g.
                `env_name` and `env_config`, etc. See `EnvContext` for more info.
                If the input is `dataset`, this will be e.g. `format`, `path`.
            actions_in_input_normalized: True, if the actions in a given offline "input"
                are already normalized (between -1.0 and 1.0). This is usually the case
                when the offline file has been generated by another RLlib algorithm
                (e.g. PPO or SAC), while "normalize_actions" was set to True.
            postprocess_inputs: Whether to run postprocess_trajectory() on the
                trajectory fragments from offline inputs. Note that postprocessing will
                be done using the *current* policy, not the *behavior* policy, which
                is typically undesirable for on-policy algorithms.
            shuffle_buffer_size: If positive, input batches will be shuffled via a
                sliding window buffer of this number of batches. Use this if the input
                data is not in random enough order. Input is delayed until the shuffle
                buffer is filled.
            output: Specify where experiences should be saved:
                 - None: don't save any experiences
                 - "logdir" to save to the agent log dir
                 - a path/URI to save to a custom output directory (e.g., "s3://bckt/")
                 - a function that returns a rllib.offline.OutputWriter
            output_config: Arguments accessible from the IOContext for configuring
                custom output.
            output_compress_columns: What sample batch columns to LZ4 compress in the
                output data.
            output_max_file_size: Max output file size (in bytes) before rolling over
                to a new file.
            offline_sampling: Whether sampling for the Algorithm happens via
                reading from offline data. If True, RolloutWorkers will NOT limit the
                number of collected batches within the same `sample()` call based on
                the number of sub-environments within the worker (no sub-environments
                present).

        Returns:
            This updated AlgorithmConfig object.
        """
        if input_ is not NotProvided:
            self.input_ = input_
        if input_config is not NotProvided:
            if not isinstance(input_config, dict):
                raise ValueError(
                    f"input_config must be a dict, got {type(input_config)}."
                )
            # TODO (Kourosh) Once we use a complete sepration between rollout worker
            # and input dataset reader we can remove this.
            # For now Error out if user attempts to set these parameters.
            msg = "{} should not be set in the input_config. RLlib will use {} instead."
            if input_config.get("num_cpus_per_read_task") is not None:
                raise ValueError(
                    msg.format(
                        "num_cpus_per_read_task",
                        "config.resources(num_cpus_per_worker=..)",
                    )
                )
            if input_config.get("parallelism") is not None:
                if self.in_evaluation:
                    raise ValueError(
                        msg.format(
                            "parallelism",
                            "config.evaluation(evaluation_num_workers=..)",
                        )
                    )
                else:
                    raise ValueError(
                        msg.format(
                            "parallelism", "config.rollouts(num_rollout_workers=..)"
                        )
                    )
            self.input_config = input_config
        if actions_in_input_normalized is not NotProvided:
            self.actions_in_input_normalized = actions_in_input_normalized
        if input_evaluation is not NotProvided:
            deprecation_warning(
                old="offline_data(input_evaluation={})".format(input_evaluation),
                new="evaluation(off_policy_estimation_methods={})".format(
                    input_evaluation
                ),
                error=True,
                help="Running OPE during training is not recommended.",
            )
        if postprocess_inputs is not NotProvided:
            self.postprocess_inputs = postprocess_inputs
        if shuffle_buffer_size is not NotProvided:
            self.shuffle_buffer_size = shuffle_buffer_size
        if output is not NotProvided:
            self.output = output
        if output_config is not NotProvided:
            self.output_config = output_config
        if output_compress_columns is not NotProvided:
            self.output_compress_columns = output_compress_columns
        if output_max_file_size is not NotProvided:
            self.output_max_file_size = output_max_file_size
        if offline_sampling is not NotProvided:
            self.offline_sampling = offline_sampling

        return self

    def multi_agent(
        self,
        *,
        policies=NotProvided,
        policy_map_capacity: Optional[int] = NotProvided,
        policy_mapping_fn: Optional[
            Callable[[AgentID, "Episode"], PolicyID]
        ] = NotProvided,
        policies_to_train: Optional[
            Union[Container[PolicyID], Callable[[PolicyID, SampleBatchType], bool]]
        ] = NotProvided,
        policy_states_are_swappable: Optional[bool] = NotProvided,
        observation_fn: Optional[Callable] = NotProvided,
        count_steps_by: Optional[str] = NotProvided,
        # Deprecated args:
        replay_mode=DEPRECATED_VALUE,
        # Now done via Ray object store, which has its own cloud-supported
        # spillover mechanism.
        policy_map_cache=DEPRECATED_VALUE,
    ) -> "AlgorithmConfig":
        """Sets the config's multi-agent settings.

        Validates the new multi-agent settings and translates everything into
        a unified multi-agent setup format. For example a `policies` list or set
        of IDs is properly converted into a dict mapping these IDs to PolicySpecs.

        Args:
            policies: Map of type MultiAgentPolicyConfigDict from policy ids to either
                4-tuples of (policy_cls, obs_space, act_space, config) or PolicySpecs.
                These tuples or PolicySpecs define the class of the policy, the
                observation- and action spaces of the policies, and any extra config.
            policy_map_capacity: Keep this many policies in the "policy_map" (before
                writing least-recently used ones to disk/S3).
            policy_mapping_fn: Function mapping agent ids to policy ids. The signature
                is: `(agent_id, episode, worker, **kwargs) -> PolicyID`.
            policies_to_train: Determines those policies that should be updated.
                Options are:
                - None, for training all policies.
                - An iterable of PolicyIDs that should be trained.
                - A callable, taking a PolicyID and a SampleBatch or MultiAgentBatch
                and returning a bool (indicating whether the given policy is trainable
                or not, given the particular batch). This allows you to have a policy
                trained only on certain data (e.g. when playing against a certain
                opponent).
            policy_states_are_swappable: Whether all Policy objects in this map can be
                "swapped out" via a simple `state = A.get_state(); B.set_state(state)`,
                where `A` and `B` are policy instances in this map. You should set
                this to True for significantly speeding up the PolicyMap's cache lookup
                times, iff your policies all share the same neural network
                architecture and optimizer types. If True, the PolicyMap will not
                have to garbage collect old, least recently used policies, but instead
                keep them in memory and simply override their state with the state of
                the most recently accessed one.
                For example, in a league-based training setup, you might have 100s of
                the same policies in your map (playing against each other in various
                combinations), but all of them share the same state structure
                (are "swappable").
            observation_fn: Optional function that can be used to enhance the local
                agent observations to include more state. See
                rllib/evaluation/observation_function.py for more info.
            count_steps_by: Which metric to use as the "batch size" when building a
                MultiAgentBatch. The two supported values are:
                "env_steps": Count each time the env is "stepped" (no matter how many
                multi-agent actions are passed/how many multi-agent observations
                have been returned in the previous step).
                "agent_steps": Count each individual agent step as one step.

        Returns:
            This updated AlgorithmConfig object.
        """
        if policies is not NotProvided:
            # Make sure our Policy IDs are ok (this should work whether `policies`
            # is a dict or just any Sequence).
            for pid in policies:
                validate_policy_id(pid, error=True)

            # Validate each policy spec in a given dict.
            if isinstance(policies, dict):
                for pid, spec in policies.items():
                    # If not a PolicySpec object, values must be lists/tuples of len 4.
                    if not isinstance(spec, PolicySpec):
                        if not isinstance(spec, (list, tuple)) or len(spec) != 4:
                            raise ValueError(
                                "Policy specs must be tuples/lists of "
                                "(cls or None, obs_space, action_space, config), "
                                f"got {spec} for PolicyID={pid}"
                            )
                    # TODO: Switch from dict to AlgorithmConfigOverride, once available.
                    # Config not a dict.
                    elif (
                        not isinstance(spec.config, (AlgorithmConfig, dict))
                        and spec.config is not None
                    ):
                        raise ValueError(
                            f"Multi-agent policy config for {pid} must be a dict or "
                            f"AlgorithmConfig object, but got {type(spec.config)}!"
                        )
            self.policies = policies

        if policy_map_capacity is not NotProvided:
            self.policy_map_capacity = policy_map_capacity

        if policy_mapping_fn is not NotProvided:
            # Create `policy_mapping_fn` from a config dict.
            # Helpful is users would like to specify custom callable classes in
            # yaml files.
            if isinstance(policy_mapping_fn, dict):
                policy_mapping_fn = from_config(policy_mapping_fn)
            self.policy_mapping_fn = policy_mapping_fn

        if observation_fn is not NotProvided:
            self.observation_fn = observation_fn

        if policy_map_cache != DEPRECATED_VALUE:
            deprecation_warning(
                old="AlgorithmConfig.multi_agent(policy_map_cache=..)",
                error=True,
            )

        if replay_mode != DEPRECATED_VALUE:
            deprecation_warning(
                old="AlgorithmConfig.multi_agent(replay_mode=..)",
                new="AlgorithmConfig.training("
                "replay_buffer_config={'replay_mode': ..})",
                error=True,
            )

        if count_steps_by is not NotProvided:
            if count_steps_by not in ["env_steps", "agent_steps"]:
                raise ValueError(
                    "config.multi_agent(count_steps_by=..) must be one of "
                    f"[env_steps|agent_steps], not {count_steps_by}!"
                )
            self.count_steps_by = count_steps_by

        if policies_to_train is not NotProvided:
            assert (
                isinstance(policies_to_train, (list, set, tuple))
                or callable(policies_to_train)
                or policies_to_train is None
            ), (
                "ERROR: `policies_to_train` must be a [list|set|tuple] or a "
                "callable taking PolicyID and SampleBatch and returning "
                "True|False (trainable or not?) or None (for always training all "
                "policies)."
            )
            # Check `policies_to_train` for invalid entries.
            if isinstance(policies_to_train, (list, set, tuple)):
                if len(policies_to_train) == 0:
                    logger.warning(
                        "`config.multi_agent(policies_to_train=..)` is empty! "
                        "Make sure - if you would like to learn at least one policy - "
                        "to add its ID to that list."
                    )
            self.policies_to_train = policies_to_train

        if policy_states_are_swappable is not NotProvided:
            self.policy_states_are_swappable = policy_states_are_swappable

        return self

    def is_multi_agent(self) -> bool:
        """Returns whether this config specifies a multi-agent setup.

        Returns:
            True, if a) >1 policies defined OR b) 1 policy defined, but its ID is NOT
            DEFAULT_POLICY_ID.
        """
        return len(self.policies) > 1 or DEFAULT_POLICY_ID not in self.policies

    def reporting(
        self,
        *,
        keep_per_episode_custom_metrics: Optional[bool] = NotProvided,
        metrics_episode_collection_timeout_s: Optional[float] = NotProvided,
        metrics_num_episodes_for_smoothing: Optional[int] = NotProvided,
        min_time_s_per_iteration: Optional[int] = NotProvided,
        min_train_timesteps_per_iteration: Optional[int] = NotProvided,
        min_sample_timesteps_per_iteration: Optional[int] = NotProvided,
    ) -> "AlgorithmConfig":
        """Sets the config's reporting settings.

        Args:
            keep_per_episode_custom_metrics: Store raw custom metrics without
                calculating max, min, mean
            metrics_episode_collection_timeout_s: Wait for metric batches for at most
                this many seconds. Those that have not returned in time will be
                collected in the next train iteration.
            metrics_num_episodes_for_smoothing: Smooth rollout metrics over this many
                episodes, if possible.
                In case rollouts (sample collection) just started, there may be fewer
                than this many episodes in the buffer and we'll compute metrics
                over this smaller number of available episodes.
                In case there are more than this many episodes collected in a single
                training iteration, use all of these episodes for metrics computation,
                meaning don't ever cut any "excess" episodes.
            min_time_s_per_iteration: Minimum time to accumulate within a single
                `train()` call. This value does not affect learning,
                only the number of times `Algorithm.training_step()` is called by
                `Algorithm.train()`. If - after one such step attempt, the time taken
                has not reached `min_time_s_per_iteration`, will perform n more
                `training_step()` calls until the minimum time has been
                consumed. Set to 0 or None for no minimum time.
            min_train_timesteps_per_iteration: Minimum training timesteps to accumulate
                within a single `train()` call. This value does not affect learning,
                only the number of times `Algorithm.training_step()` is called by
                `Algorithm.train()`. If - after one such step attempt, the training
                timestep count has not been reached, will perform n more
                `training_step()` calls until the minimum timesteps have been
                executed. Set to 0 or None for no minimum timesteps.
            min_sample_timesteps_per_iteration: Minimum env sampling timesteps to
                accumulate within a single `train()` call. This value does not affect
                learning, only the number of times `Algorithm.training_step()` is
                called by `Algorithm.train()`. If - after one such step attempt, the env
                sampling timestep count has not been reached, will perform n more
                `training_step()` calls until the minimum timesteps have been
                executed. Set to 0 or None for no minimum timesteps.

        Returns:
            This updated AlgorithmConfig object.
        """
        if keep_per_episode_custom_metrics is not NotProvided:
            self.keep_per_episode_custom_metrics = keep_per_episode_custom_metrics
        if metrics_episode_collection_timeout_s is not NotProvided:
            self.metrics_episode_collection_timeout_s = (
                metrics_episode_collection_timeout_s
            )
        if metrics_num_episodes_for_smoothing is not NotProvided:
            self.metrics_num_episodes_for_smoothing = metrics_num_episodes_for_smoothing
        if min_time_s_per_iteration is not NotProvided:
            self.min_time_s_per_iteration = min_time_s_per_iteration
        if min_train_timesteps_per_iteration is not NotProvided:
            self.min_train_timesteps_per_iteration = min_train_timesteps_per_iteration
        if min_sample_timesteps_per_iteration is not NotProvided:
            self.min_sample_timesteps_per_iteration = min_sample_timesteps_per_iteration

        return self

    def checkpointing(
        self,
        export_native_model_files: Optional[bool] = NotProvided,
        checkpoint_trainable_policies_only: Optional[bool] = NotProvided,
    ) -> "AlgorithmConfig":
        """Sets the config's checkpointing settings.

        Args:
            export_native_model_files: Whether an individual Policy-
                or the Algorithm's checkpoints also contain (tf or torch) native
                model files. These could be used to restore just the NN models
                from these files w/o requiring RLlib. These files are generated
                by calling the tf- or torch- built-in saving utility methods on
                the actual models.
            checkpoint_trainable_policies_only: Whether to only add Policies to the
                Algorithm checkpoint (in sub-directory "policies/") that are trainable
                according to the `is_trainable_policy` callable of the local worker.

        Returns:
            This updated AlgorithmConfig object.
        """

        if export_native_model_files is not NotProvided:
            self.export_native_model_files = export_native_model_files
        if checkpoint_trainable_policies_only is not NotProvided:
            self.checkpoint_trainable_policies_only = checkpoint_trainable_policies_only

        return self

    def debugging(
        self,
        *,
        logger_creator: Optional[Callable[[], Logger]] = NotProvided,
        logger_config: Optional[dict] = NotProvided,
        log_level: Optional[str] = NotProvided,
        log_sys_usage: Optional[bool] = NotProvided,
        fake_sampler: Optional[bool] = NotProvided,
        seed: Optional[int] = NotProvided,
        worker_cls: Optional[Type[RolloutWorker]] = NotProvided,
    ) -> "AlgorithmConfig":
        """Sets the config's debugging settings.

        Args:
            logger_creator: Callable that creates a ray.tune.Logger
                object. If unspecified, a default logger is created.
            logger_config: Define logger-specific configuration to be used inside Logger
                Default value None allows overwriting with nested dicts.
            log_level: Set the ray.rllib.* log level for the agent process and its
                workers. Should be one of DEBUG, INFO, WARN, or ERROR. The DEBUG level
                will also periodically print out summaries of relevant internal dataflow
                (this is also printed out once at startup at the INFO level). When using
                the `rllib train` command, you can also use the `-v` and `-vv` flags as
                shorthand for INFO and DEBUG.
            log_sys_usage: Log system resource metrics to results. This requires
                `psutil` to be installed for sys stats, and `gputil` for GPU metrics.
            fake_sampler: Use fake (infinite speed) sampler. For testing only.
            seed: This argument, in conjunction with worker_index, sets the random
                seed of each worker, so that identically configured trials will have
                identical results. This makes experiments reproducible.
            worker_cls: Use a custom RolloutWorker type for unit testing purpose.

        Returns:
            This updated AlgorithmConfig object.
        """
        if logger_creator is not NotProvided:
            self.logger_creator = logger_creator
        if logger_config is not NotProvided:
            self.logger_config = logger_config
        if log_level is not NotProvided:
            self.log_level = log_level
        if log_sys_usage is not NotProvided:
            self.log_sys_usage = log_sys_usage
        if fake_sampler is not NotProvided:
            self.fake_sampler = fake_sampler
        if seed is not NotProvided:
            self.seed = seed
        if worker_cls is not NotProvided:
            self.worker_cls = worker_cls

        return self

    def fault_tolerance(
        self,
        recreate_failed_workers: Optional[bool] = NotProvided,
        max_num_worker_restarts: Optional[int] = NotProvided,
        delay_between_worker_restarts_s: Optional[float] = NotProvided,
        restart_failed_sub_environments: Optional[bool] = NotProvided,
        num_consecutive_worker_failures_tolerance: Optional[int] = NotProvided,
        worker_health_probe_timeout_s: int = NotProvided,
        worker_restore_timeout_s: int = NotProvided,
    ):
        """Sets the config's fault tolerance settings.

        Args:
            recreate_failed_workers: Whether - upon a worker failure - RLlib will try to
                recreate the lost worker as an identical copy of the failed one. The new
                worker will only differ from the failed one in its
                `self.recreated_worker=True` property value. It will have the same
                `worker_index` as the original one. If True, the
                `ignore_worker_failures` setting will be ignored.
            max_num_worker_restarts: The maximum number of times a worker is allowed to
                be restarted (if `recreate_failed_workers` is True).
            delay_between_worker_restarts_s: The delay (in seconds) between two
                consecutive worker restarts (if `recreate_failed_workers` is True).
            restart_failed_sub_environments: If True and any sub-environment (within
                a vectorized env) throws any error during env stepping, the
                Sampler will try to restart the faulty sub-environment. This is done
                without disturbing the other (still intact) sub-environment and without
                the RolloutWorker crashing.
            num_consecutive_worker_failures_tolerance: The number of consecutive times
                a rollout worker (or evaluation worker) failure is tolerated before
                finally crashing the Algorithm. Only useful if either
                `ignore_worker_failures` or `recreate_failed_workers` is True.
                Note that for `restart_failed_sub_environments` and sub-environment
                failures, the worker itself is NOT affected and won't throw any errors
                as the flawed sub-environment is silently restarted under the hood.
            worker_health_probe_timeout_s: Max amount of time we should spend waiting
                for health probe calls to finish. Health pings are very cheap, so the
                default is 1 minute.
            worker_restore_timeout_s: Max amount of time we should wait to restore
                states on recovered worker actors. Default is 30 mins.

        Returns:
            This updated AlgorithmConfig object.
        """
        if recreate_failed_workers is not NotProvided:
            self.recreate_failed_workers = recreate_failed_workers
        if max_num_worker_restarts is not NotProvided:
            self.max_num_worker_restarts = max_num_worker_restarts
        if delay_between_worker_restarts_s is not NotProvided:
            self.delay_between_worker_restarts_s = delay_between_worker_restarts_s
        if restart_failed_sub_environments is not NotProvided:
            self.restart_failed_sub_environments = restart_failed_sub_environments
        if num_consecutive_worker_failures_tolerance is not NotProvided:
            self.num_consecutive_worker_failures_tolerance = (
                num_consecutive_worker_failures_tolerance
            )
        if worker_health_probe_timeout_s is not NotProvided:
            self.worker_health_probe_timeout_s = worker_health_probe_timeout_s
        if worker_restore_timeout_s is not NotProvided:
            self.worker_restore_timeout_s = worker_restore_timeout_s

        return self

    @ExperimentalAPI
    def rl_module(
        self,
        *,
        rl_module_spec: Optional[ModuleSpec] = NotProvided,
        _enable_rl_module_api: Optional[bool] = NotProvided,
    ) -> "AlgorithmConfig":
        """Sets the config's RLModule settings.

        Args:
            rl_module_spec: The RLModule spec to use for this config. It can be either
                a SingleAgentRLModuleSpec or a MultiAgentRLModuleSpec. If the
                observation_space, action_space, catalog_class, or the model_config is
                not specified it will be inferred from the env and other parts of the
                algorithm config object.
            _enable_rl_module_api: Whether to enable the RLModule API for this config.
                By default if you call `config.rl_module(...)`, the
                RLModule API will NOT be enabled. If you want to enable it, you can call
                `config.rl_module(_enable_rl_module_api=True)`.
        Returns:
            This updated AlgorithmConfig object.
        """
        if rl_module_spec is not NotProvided:
            self.rl_module_spec = rl_module_spec

        if _enable_rl_module_api is not NotProvided:
            self._enable_rl_module_api = _enable_rl_module_api
            if _enable_rl_module_api is True and self.exploration_config:
                logger.warning(
                    "Setting `exploration_config={}` because you set "
                    "`_enable_rl_modules=True`. When RLModule API are "
                    "enabled, exploration_config can not be "
                    "set. If you want to implement custom exploration behaviour, "
                    "please modify the `forward_exploration` method of the "
                    "RLModule at hand. On configs that have a default exploration "
                    "config, this must be done with "
                    "`config.exploration_config={}`."
                )
                self.exploration_config = {}
        else:
            # throw a warning if the user has used this API but not enabled it.
            logger.warning(
                "You have called `config.rl_module(...)` but "
                "have not enabled the RLModule API. To enable it, call "
                "`config.rl_module(_enable_rl_module_api=True)`."
            )

        return self

    def experimental(
        self,
        *,
        _tf_policy_handles_more_than_one_loss: Optional[bool] = NotProvided,
        _disable_preprocessor_api: Optional[bool] = NotProvided,
        _disable_action_flattening: Optional[bool] = NotProvided,
        _disable_execution_plan_api: Optional[bool] = NotProvided,
        _disable_initialize_loss_from_dummy_batch: Optional[bool] = NotProvided,
    ) -> "AlgorithmConfig":
        """Sets the config's experimental settings.

        Args:
            _tf_policy_handles_more_than_one_loss: Experimental flag.
                If True, TFPolicy will handle more than one loss/optimizer.
                Set this to True, if you would like to return more than
                one loss term from your `loss_fn` and an equal number of optimizers
                from your `optimizer_fn`. In the future, the default for this will be
                True.
            _disable_preprocessor_api: Experimental flag.
                If True, no (observation) preprocessor will be created and
                observations will arrive in model as they are returned by the env.
                In the future, the default for this will be True.
            _disable_action_flattening: Experimental flag.
                If True, RLlib will no longer flatten the policy-computed actions into
                a single tensor (for storage in SampleCollectors/output files/etc..),
                but leave (possibly nested) actions as-is. Disabling flattening affects:
                - SampleCollectors: Have to store possibly nested action structs.
                - Models that have the previous action(s) as part of their input.
                - Algorithms reading from offline files (incl. action information).
            _disable_execution_plan_api: Experimental flag.
                If True, the execution plan API will not be used. Instead,
                a Algorithm's `training_iteration` method will be called as-is each
                training iteration.

        Returns:
            This updated AlgorithmConfig object.
        """
        if _tf_policy_handles_more_than_one_loss is not NotProvided:
            self._tf_policy_handles_more_than_one_loss = (
                _tf_policy_handles_more_than_one_loss
            )
        if _disable_preprocessor_api is not NotProvided:
            self._disable_preprocessor_api = _disable_preprocessor_api
        if _disable_action_flattening is not NotProvided:
            self._disable_action_flattening = _disable_action_flattening
        if _disable_execution_plan_api is not NotProvided:
            self._disable_execution_plan_api = _disable_execution_plan_api
        if _disable_initialize_loss_from_dummy_batch is not NotProvided:
            self._disable_initialize_loss_from_dummy_batch = (
                _disable_initialize_loss_from_dummy_batch
            )

        return self

    def get_rollout_fragment_length(self, worker_index: int = 0) -> int:
        """Automatically infers a proper rollout_fragment_length setting if "auto".

        Uses the simple formula:
        `rollout_fragment_length` = `train_batch_size` /
        (`num_envs_per_worker` * `num_rollout_workers`)

        If result is not a fraction AND `worker_index` is provided, will make
        those workers add another timestep, such that the overall batch size (across
        the workers) will add up to exactly the `train_batch_size`.

        Returns:
            The user-provided `rollout_fragment_length` or a computed one (if user
            value is "auto").
        """
        if self.rollout_fragment_length == "auto":
            # Example:
            # 2 workers, 2 envs per worker, 2000 train batch size:
            # -> 2000 / 4 -> 500
            # 4 workers, 3 envs per worker, 2500 train batch size:
            # -> 2500 / 12 -> 208.333 -> diff=4 (208 * 12 = 2496)
            # -> worker 1: 209, workers 2-4: 208
            rollout_fragment_length = self.train_batch_size / (
                self.num_envs_per_worker * (self.num_rollout_workers or 1)
            )
            if int(rollout_fragment_length) != rollout_fragment_length:
                diff = self.train_batch_size - int(
                    rollout_fragment_length
                ) * self.num_envs_per_worker * (self.num_rollout_workers or 1)
                if (worker_index * self.num_envs_per_worker) <= diff:
                    return int(rollout_fragment_length) + 1
            return int(rollout_fragment_length)
        else:
            return self.rollout_fragment_length

    def get_evaluation_config_object(
        self,
    ) -> Optional["AlgorithmConfig"]:
        """Creates a full AlgorithmConfig object from `self.evaluation_config`.

        Returns:
            A fully valid AlgorithmConfig object that can be used for the evaluation
            WorkerSet. If `self` is already an evaluation config object, return None.
        """
        if self.in_evaluation:
            assert self.evaluation_config is None
            return None

        evaluation_config = self.evaluation_config
        # Already an AlgorithmConfig -> copy and use as-is.
        if isinstance(evaluation_config, AlgorithmConfig):
            eval_config_obj = evaluation_config.copy(copy_frozen=False)
        # Create unfrozen copy of self to be used as the to-be-returned eval
        # AlgorithmConfig.
        else:
            eval_config_obj = self.copy(copy_frozen=False)
            # Update with evaluation override settings:
            eval_config_obj.update_from_dict(evaluation_config or {})

        # Switch on the `in_evaluation` flag and remove `evaluation_config`
        # (set to None).
        eval_config_obj.in_evaluation = True
        eval_config_obj.evaluation_config = None

        # Evaluation duration unit: episodes.
        # Switch on `complete_episode` rollouts. Also, make sure
        # rollout fragments are short so we never have more than one
        # episode in one rollout.
        if self.evaluation_duration_unit == "episodes":
            eval_config_obj.batch_mode = "complete_episodes"
            eval_config_obj.rollout_fragment_length = 1
        # Evaluation duration unit: timesteps.
        # - Set `batch_mode=truncate_episodes` so we don't perform rollouts
        #   strictly along episode borders.
        # Set `rollout_fragment_length` such that desired steps are divided
        # equally amongst workers or - in "auto" duration mode - set it
        # to a reasonably small number (10), such that a single `sample()`
        # call doesn't take too much time and we can stop evaluation as soon
        # as possible after the train step is completed.
        else:
            eval_config_obj.batch_mode = "truncate_episodes"
            eval_config_obj.rollout_fragment_length = (
                10
                if self.evaluation_duration == "auto"
                else int(
                    math.ceil(
                        self.evaluation_duration / (self.evaluation_num_workers or 1)
                    )
                )
            )

        return eval_config_obj

    def get_multi_agent_setup(
        self,
        *,
        policies: Optional[MultiAgentPolicyConfigDict] = None,
        env: Optional[EnvType] = None,
        spaces: Optional[Dict[PolicyID, Tuple[Space, Space]]] = None,
        default_policy_class: Optional[Type[Policy]] = None,
    ) -> Tuple[MultiAgentPolicyConfigDict, Callable[[PolicyID, SampleBatchType], bool]]:
        r"""Compiles complete multi-agent config (dict) from the information in `self`.

        Infers the observation- and action spaces, the policy classes, and the policy's
        configs. The returned `MultiAgentPolicyConfigDict` is fully unified and strictly
        maps PolicyIDs to complete PolicySpec objects (with all their fields not-None).

        Examples:
        .. testcode::

            import gymnasium as gym
            from ray.rllib.algorithms.ppo import PPOConfig
            config = (
              PPOConfig()
              .environment("CartPole-v1")
              .framework("torch")
              .multi_agent(policies={"pol1", "pol2"}, policies_to_train=["pol1"])
            )
            policy_dict, is_policy_to_train = config.get_multi_agent_setup(
                env=gym.make("CartPole-v1"))
            is_policy_to_train("pol1")
            is_policy_to_train("pol2")

        Args:
            policies: An optional multi-agent `policies` dict, mapping policy IDs
                to PolicySpec objects. If not provided, will use `self.policies`
                instead. Note that the `policy_class`, `observation_space`, and
                `action_space` properties in these PolicySpecs may be None and must
                therefore be inferred here.
            env: An optional env instance, from which to infer the different spaces for
                the different policies. If not provided, will try to infer from
                `spaces`. Otherwise from `self.observation_space` and
                `self.action_space`. If no information on spaces can be infered, will
                raise an error.
            spaces: Optional dict mapping policy IDs to tuples of 1) observation space
                and 2) action space that should be used for the respective policy.
                These spaces were usually provided by an already instantiated remote
                RolloutWorker. If not provided, will try to infer from
                `env`. Otherwise from `self.observation_space` and
                `self.action_space`. If no information on spaces can be infered, will
                raise an error.
            default_policy_class: The Policy class to use should a PolicySpec have its
                policy_class property set to None.

        Returns:
            A tuple consisting of 1) a MultiAgentPolicyConfigDict and 2) a
            `is_policy_to_train(PolicyID, SampleBatchType) -> bool` callable.

        Raises:
            ValueError: In case, no spaces can be infered for the policy/ies.
            ValueError: In case, two agents in the env map to the same PolicyID
                (according to `self.policy_mapping_fn`), but have different action- or
                observation spaces according to the infered space information.
        """
        policies = copy.deepcopy(policies or self.policies)

        # Policies given as set/list/tuple (of PolicyIDs) -> Setup each policy
        # automatically via empty PolicySpec (will make RLlib infer observation- and
        # action spaces as well as the Policy's class).
        if isinstance(policies, (set, list, tuple)):
            policies = {pid: PolicySpec() for pid in policies}

        # Try extracting spaces from env or from given spaces dict.
        env_obs_space = None
        env_act_space = None

        # Env is a ray.remote: Get spaces via its (automatically added)
        # `_get_spaces()` method.
        if isinstance(env, ray.actor.ActorHandle):
            env_obs_space, env_act_space = ray.get(env._get_spaces.remote())
        # Normal env (gym.Env or MultiAgentEnv): These should have the
        # `observation_space` and `action_space` properties.
        elif env is not None:
            if hasattr(env, "observation_space") and isinstance(
                env.observation_space, gym.Space
            ):
                env_obs_space = env.observation_space

            if hasattr(env, "action_space") and isinstance(env.action_space, gym.Space):
                env_act_space = env.action_space

        # Last resort: Try getting the env's spaces from the spaces
        # dict's special __env__ key.
        if spaces is not None:
            if env_obs_space is None:
                env_obs_space = spaces.get("__env__", [None])[0]
            if env_act_space is None:
                env_act_space = spaces.get("__env__", [None, None])[1]

        # Check each defined policy ID and unify its spec.
        for pid, policy_spec in policies.copy().items():
            # Convert to PolicySpec if plain list/tuple.
            if not isinstance(policy_spec, PolicySpec):
                policies[pid] = policy_spec = PolicySpec(*policy_spec)

            # Infer policy classes for policies dict, if not provided (None).
            if policy_spec.policy_class is None and default_policy_class is not None:
                policies[pid].policy_class = default_policy_class

            # In case - somehow - an old gym Space made it to here, convert it
            # to the corresponding gymnasium space.
            if old_gym and isinstance(policy_spec.observation_space, old_gym.Space):
                policies[
                    pid
                ].observation_space = convert_old_gym_space_to_gymnasium_space(
                    policy_spec.observation_space
                )
            # Infer observation space.
            elif policy_spec.observation_space is None:
                if spaces is not None and pid in spaces:
                    obs_space = spaces[pid][0]
                elif env_obs_space is not None:
                    # Multi-agent case AND different agents have different spaces:
                    # Need to reverse map spaces (for the different agents) to certain
                    # policy IDs.
                    if (
                        isinstance(env, MultiAgentEnv)
                        and hasattr(env, "_obs_space_in_preferred_format")
                        and env._obs_space_in_preferred_format
                    ):
                        obs_space = None
                        mapping_fn = self.policy_mapping_fn
                        if mapping_fn:
                            for aid in env.get_agent_ids():
                                # Match: Assign spaces for this agentID to the PolicyID.
                                if mapping_fn(aid, None, worker=None) == pid:
                                    # Make sure, different agents that map to the same
                                    # policy don't have different spaces.
                                    if (
                                        obs_space is not None
                                        and env_obs_space[aid] != obs_space
                                    ):
                                        raise ValueError(
                                            "Two agents in your environment map to the "
                                            "same policyID (as per your `policy_mapping"
                                            "_fn`), however, these agents also have "
                                            "different observation spaces!"
                                        )
                                    obs_space = env_obs_space[aid]
                    # Otherwise, just use env's obs space as-is.
                    else:
                        obs_space = env_obs_space
                # Space given directly in config.
                elif self.observation_space:
                    obs_space = self.observation_space
                else:
                    raise ValueError(
                        "`observation_space` not provided in PolicySpec for "
                        f"{pid} and env does not have an observation space OR "
                        "no spaces received from other workers' env(s) OR no "
                        "`observation_space` specified in config!"
                    )

                policies[pid].observation_space = obs_space

            # In case - somehow - an old gym Space made it to here, convert it
            # to the corresponding gymnasium space.
            if old_gym and isinstance(policy_spec.action_space, old_gym.Space):
                policies[pid].action_space = convert_old_gym_space_to_gymnasium_space(
                    policy_spec.action_space
                )
            # Infer action space.
            elif policy_spec.action_space is None:
                if spaces is not None and pid in spaces:
                    act_space = spaces[pid][1]
                elif env_act_space is not None:
                    # Multi-agent case AND different agents have different spaces:
                    # Need to reverse map spaces (for the different agents) to certain
                    # policy IDs.
                    if (
                        isinstance(env, MultiAgentEnv)
                        and hasattr(env, "_action_space_in_preferred_format")
                        and env._action_space_in_preferred_format
                    ):
                        act_space = None
                        mapping_fn = self.policy_mapping_fn
                        if mapping_fn:
                            for aid in env.get_agent_ids():
                                # Match: Assign spaces for this AgentID to the PolicyID.
                                if mapping_fn(aid, None, worker=None) == pid:
                                    # Make sure, different agents that map to the same
                                    # policy don't have different spaces.
                                    if (
                                        act_space is not None
                                        and env_act_space[aid] != act_space
                                    ):
                                        raise ValueError(
                                            "Two agents in your environment map to the "
                                            "same policyID (as per your `policy_mapping"
                                            "_fn`), however, these agents also have "
                                            "different action spaces!"
                                        )
                                    act_space = env_act_space[aid]
                    # Otherwise, just use env's action space as-is.
                    else:
                        act_space = env_act_space
                elif self.action_space:
                    act_space = self.action_space
                else:
                    raise ValueError(
                        "`action_space` not provided in PolicySpec for "
                        f"{pid} and env does not have an action space OR "
                        "no spaces received from other workers' env(s) OR no "
                        "`action_space` specified in config!"
                    )
                policies[pid].action_space = act_space

            # Create entire AlgorithmConfig object from the provided override.
            # If None, use {} as override.
            if not isinstance(policies[pid].config, AlgorithmConfig):
                assert policies[pid].config is None or isinstance(
                    policies[pid].config, dict
                )
                policies[pid].config = self.copy(copy_frozen=False).update_from_dict(
                    policies[pid].config or {}
                )

        # If container given, construct a simple default callable returning True
        # if the PolicyID is found in the list/set of IDs.
        is_policy_to_train = self.policies_to_train
        if self.policies_to_train is not None and not callable(self.policies_to_train):
            pols = set(self.policies_to_train)

            def is_policy_to_train(pid, batch=None):
                return pid in pols

        return policies, is_policy_to_train

    def validate_train_batch_size_vs_rollout_fragment_length(self) -> None:
        """Detects mismatches for `train_batch_size` vs `rollout_fragment_length`.

        Only applicable for algorithms, whose train_batch_size should be directly
        dependent on rollout_fragment_length (synchronous sampling, on-policy PG algos).

        If rollout_fragment_length != "auto", makes sure that the product of
        `rollout_fragment_length` x `num_rollout_workers` x `num_envs_per_worker`
        roughly (10%) matches the provided `train_batch_size`. Otherwise, errors with
        asking the user to set rollout_fragment_length to `auto` or to a matching
        value.

        Also, only checks this if `train_batch_size` > 0 (DDPPO sets this
        to -1 to auto-calculate the actual batch size later).

        Raises:
            ValueError: If there is a mismatch between user provided
            `rollout_fragment_length` and `train_batch_size`.
        """
        if (
            self.rollout_fragment_length != "auto"
            and not self.in_evaluation
            and self.train_batch_size > 0
        ):
            min_batch_size = (
                max(self.num_rollout_workers, 1)
                * self.num_envs_per_worker
                * self.rollout_fragment_length
            )
            batch_size = min_batch_size
            while batch_size < self.train_batch_size:
                batch_size += min_batch_size
            if (
                batch_size - self.train_batch_size > 0.1 * self.train_batch_size
                or batch_size - min_batch_size - self.train_batch_size
                > (0.1 * self.train_batch_size)
            ):
                suggested_rollout_fragment_length = self.train_batch_size // (
                    self.num_envs_per_worker * (self.num_rollout_workers or 1)
                )
                raise ValueError(
                    f"Your desired `train_batch_size` ({self.train_batch_size}) or a "
                    "value 10% off of that cannot be achieved with your other "
                    f"settings (num_rollout_workers={self.num_rollout_workers}; "
                    f"num_envs_per_worker={self.num_envs_per_worker}; "
                    f"rollout_fragment_length={self.rollout_fragment_length})! "
                    "Try setting `rollout_fragment_length` to 'auto' OR "
                    f"{suggested_rollout_fragment_length}."
                )

    def get_default_rl_module_spec(self) -> ModuleSpec:
        """Returns the RLModule spec to use for this algorithm.

        Override this method in the sub-class to return the RLModule spec given
        the input framework.

        Returns:
            The RLModule spec to use for this algorithm.
        """
        raise NotImplementedError

    def get_default_learner_class(self) -> Union[Type["Learner"], str]:
        """Returns the Learner class to use for this algorithm.

        Override this method in the sub-class to return the Learner class type given
        the input framework.

        Returns:
            The Learner class to use for this algorithm either as a class type or as
            a string (e.g. ray.rllib.core.learner.testing.torch.BCTrainer).
        """
        raise NotImplementedError

    def get_marl_module_spec(
        self,
        *,
        policy_dict: Dict[str, PolicySpec],
        module_spec: Optional[SingleAgentRLModuleSpec] = None,
    ) -> MultiAgentRLModuleSpec:
        """Returns the MultiAgentRLModule spec based on the given policy spec dict.

        policy_dict could be a partial dict of the policies that we need to turn into
        an equivalent multi-agent RLModule spec.

        Args:
            policy_dict: The policy spec dict. Using this dict, we can determine the
                inferred values for observation_space, action_space, and config for
                each policy. If the module spec does not have these values specified,
                they will get auto-filled with these values obtrained from the policy
                spec dict. Here we are relying on the policy's logic for infering these
                values from other sources of information (e.g. environement)
            module_spec: The single-agent RLModule spec to use for constructing the
                multi-agent RLModule spec. If None, the default RLModule spec for this
                algorithm will be used.
        """
        # TODO (Kourosh): When we replace policy entirely there will be no need for
        # this function to map policy_dict to marl_module_specs anymore. The module
        # spec will be directly given by the user or inferred from env and spaces.

        # TODO (Kourosh): Raise an error if the config is not frozen (validated)
        # If the module is single-agent convert it to multi-agent spec

        if isinstance(self.rl_module_spec, SingleAgentRLModuleSpec):
            # if module_spec is provided, use it otherwise use the self.rl_module_spec
            single_agent_spec = module_spec or self.rl_module_spec
            marl_module_spec = MultiAgentRLModuleSpec(
                module_specs={
                    k: copy.deepcopy(single_agent_spec) for k in policy_dict.keys()
                },
            )
        else:
            cur_marl_module_spec = self.rl_module_spec
            default_rl_module = self.get_default_rl_module_spec()

            if isinstance(default_rl_module, SingleAgentRLModuleSpec):
                # Default is single-agent but the user has provided a multi-agent spec
                # so the use-case is multi-agent. We need to inherit the multi-agent
                # class from self.rl_module_spec and fill in the module_specs dict.
                # If the user provided a multi-agent spec, we use that for the values,
                # otherwise we see if they have provided a multi-agent spec that
                # specifies the SingleAgentRLModuleSpec to use instead of the default,
                # in that case, we use that spec for the values. otherwise we use
                # the default spec for the values.
                if isinstance(
                    cur_marl_module_spec.module_specs, SingleAgentRLModuleSpec
                ):
                    # The individual module specs are defined by the user
                    single_agent_spec = module_spec or cur_marl_module_spec.module_specs
                    module_specs = {
                        k: copy.deepcopy(single_agent_spec) for k in policy_dict.keys()
                    }
                else:
                    # The individual module specs are not defined by the user,
                    # so we use the default
                    single_agent_spec = module_spec or default_rl_module
                    module_specs = {
                        k: copy.deepcopy(
                            cur_marl_module_spec.module_specs.get(k, single_agent_spec)
                        )
                        for k in policy_dict.keys()
                    }

                marl_module_spec = cur_marl_module_spec.__class__(
                    marl_module_class=cur_marl_module_spec.marl_module_class,
                    module_specs=module_specs,
                )
            else:
                # Default is multi-agent and user wants to override it. In this case,
                # we have two options: 1) the user provided a multi-agent spec, in
                # which case we use that for the values, 2) self.rl_module_spec is a
                # spec that defines SingleAgentRLModuleSpecs to be used for everything.
                # In this case, we need to use that spec for the values.
                if module_spec is None:
                    if isinstance(
                        cur_marl_module_spec.module_specs, SingleAgentRLModuleSpec
                    ):
                        # The individual module specs are not given, it is given as one
                        # SingleAgentRLModuleSpec to be re-used for all
                        single_agent_spec = cur_marl_module_spec.module_specs
                    else:
                        raise ValueError(
                            "MultiAgentRLModuleSpec is given but no module_spec is "
                            "provided when adding a policy."
                        )
                else:
                    single_agent_spec = module_spec

                marl_module_spec = cur_marl_module_spec.__class__(
                    marl_module_class=cur_marl_module_spec.marl_module_class,
                    module_specs={
                        k: copy.deepcopy(single_agent_spec) for k in policy_dict.keys()
                    },
                )

        # Make sure that policy_dict and marl_module_spec have similar keys
        if set(policy_dict.keys()) != set(marl_module_spec.module_specs.keys()):
            raise ValueError(
                "Policy dict and module spec have different keys! \n"
                f"policy_dict keys: {list(policy_dict.keys())} \n"
                f"module_spec keys: {list(marl_module_spec.module_specs.keys())}"
            )

        # Fill in the missing values from the specs that we already have. By combining
        # PolicySpecs and the default RLModuleSpec.
        default_spec = self.get_default_rl_module_spec()
        for module_id in policy_dict:
            policy_spec = policy_dict[module_id]
            module_spec = marl_module_spec.module_specs[module_id]
            if module_spec.module_class is None:
                if isinstance(default_spec, SingleAgentRLModuleSpec):
                    module_spec.module_class = default_spec.module_class
                elif isinstance(default_spec.module_specs, SingleAgentRLModuleSpec):
                    module_class = default_spec.module_specs.module_class
                    # This should be already checked in validate() but we check it
                    # again here just in case
                    if module_class is None:
                        raise ValueError(
                            "The default rl_module spec cannot have an empty "
                            "module_class under its SingleAgentRLModuleSpec."
                        )
                    module_spec.module_class = module_class
                elif module_id in default_spec.module_specs:
                    module_spec.module_class = default_spec.module_specs[
                        module_id
                    ].module_class
                else:
                    raise ValueError(
                        f"Module class for module {module_id} cannot be inferred. "
                        f"It is neither provided in the rl_module_spec that "
                        "is passed in nor in the default module spec used in "
                        "the algorithm."
                    )
            if module_spec.catalog_class is None:
                if isinstance(default_spec, SingleAgentRLModuleSpec):
                    module_spec.catalog_class = default_spec.catalog_class
                elif isinstance(default_spec.module_specs, SingleAgentRLModuleSpec):
                    catalog_class = default_spec.module_specs.catalog_class
                    module_spec.catalog_class = catalog_class
                elif module_id in default_spec.module_specs:
                    module_spec.catalog_class = default_spec.module_specs[
                        module_id
                    ].catalog_class
                else:
                    raise ValueError(
                        f"Catalog class for module {module_id} cannot be inferred. "
                        f"It is neither provided in the rl_module_spec that "
                        "is passed in nor in the default module spec used in "
                        "the algorithm."
                    )

            if module_spec.observation_space is None:
                module_spec.observation_space = policy_spec.observation_space
            if module_spec.action_space is None:
                module_spec.action_space = policy_spec.action_space
            if module_spec.model_config_dict is None:
                module_spec.model_config_dict = policy_spec.config.get("model", {})

        return marl_module_spec

    def get_learner_group_config(self, module_spec: ModuleSpec) -> LearnerGroupConfig:

        if not self._is_frozen:
            raise ValueError(
                "Cannot call `get_learner_group_config()` on an unfrozen "
                "AlgorithmConfig! Please call `freeze()` first."
            )

        config = (
            LearnerGroupConfig()
            .module(module_spec)
            .learner(
                learner_class=self.learner_class or self.get_default_learner_class(),
                # TODO (Kourosh): optimizer config can now be more complicated.
                optimizer_config={
                    "lr": self.lr,
                    "grad_clip_by_value": self.grad_clip_by_value,
                    "grad_clip_by_norm": self.grad_clip_by_norm,
                    "grad_clip_by_global_norm": self.grad_clip_by_global_norm,
                },
                learner_hps=self.get_learner_hyperparameters(),
            )
            .resources(
                num_learner_workers=self.num_learner_workers,
                num_cpus_per_learner_worker=self.num_cpus_per_learner_worker,
                num_gpus_per_learner_worker=self.num_gpus_per_learner_worker,
                local_gpu_idx=self.local_gpu_idx,
            )
            .framework(eager_tracing=self.eager_tracing)
        )

        return config

    def get_learner_hyperparameters(self) -> LearnerHyperparameters:
        """Returns a new LearnerHyperparameters instance for the respective Learner.

        The LearnerHyperparameters is a dataclass containing only those config settings
        from AlgorithmConfig that are used by the algorithm's specific Learner
        sub-class. They allow distributing only those settings relevant for learning
        across a set of learner workers (instead of having to distribute the entire
        AlgorithmConfig object).

        Note that LearnerHyperparameters should always be derived directly from a
        AlgorithmConfig object's own settings and considered frozen/read-only.
        """
        return LearnerHyperparameters()

    def __setattr__(self, key, value):
        """Gatekeeper in case we are in frozen state and need to error."""

        # If we are frozen, do not allow to set any attributes anymore.
        if hasattr(self, "_is_frozen") and self._is_frozen:
            # TODO: Remove `simple_optimizer` entirely.
            #  Remove need to set `worker_index` in RolloutWorker's c'tor.
            if key not in ["simple_optimizer", "worker_index", "_is_frozen"]:
                raise AttributeError(
                    f"Cannot set attribute ({key}) of an already frozen "
                    "AlgorithmConfig!"
                )
        super().__setattr__(key, value)

    def __getitem__(self, item):
        """Shim method to still support accessing properties by key lookup.

        This way, an AlgorithmConfig object can still be used as if a dict, e.g.
        by Ray Tune.

        Examples:
            >>> from ray.rllib.algorithms.algorithm_config import AlgorithmConfig
            >>> config = AlgorithmConfig()
            >>> print(config["lr"])
            ... 0.001
        """
        # TODO: Uncomment this once all algorithms use AlgorithmConfigs under the
        #  hood (as well as Ray Tune).
        # if log_once("algo_config_getitem"):
        #    logger.warning(
        #        "AlgorithmConfig objects should NOT be used as dict! "
        #        f"Try accessing `{item}` directly as a property."
        #    )
        # In case user accesses "old" keys, e.g. "num_workers", which need to
        # be translated to their correct property names.
        item = self._translate_special_keys(item)
        return getattr(self, item)

    def __setitem__(self, key, value):
        # TODO: Remove comments once all methods/functions only support
        #  AlgorithmConfigs and there is no more ambiguity anywhere in the code
        #  on whether an AlgorithmConfig is used or an old python config dict.
        # raise AttributeError(
        #    "AlgorithmConfig objects should not have their values set like dicts"
        #    f"(`config['{key}'] = {value}`), "
        #    f"but via setting their properties directly (config.{prop} = {value})."
        # )
        if key == "multiagent":
            raise AttributeError(
                "Cannot set `multiagent` key in an AlgorithmConfig!\nTry setting "
                "the multi-agent components of your AlgorithmConfig object via the "
                "`multi_agent()` method and its arguments.\nE.g. `config.multi_agent("
                "policies=.., policy_mapping_fn.., policies_to_train=..)`."
            )
        super().__setattr__(key, value)

    def __contains__(self, item) -> bool:
        """Shim method to help pretend we are a dict."""
        prop = self._translate_special_keys(item, warn_deprecated=False)
        return hasattr(self, prop)

    def get(self, key, default=None):
        """Shim method to help pretend we are a dict."""
        prop = self._translate_special_keys(key, warn_deprecated=False)
        return getattr(self, prop, default)

    def pop(self, key, default=None):
        """Shim method to help pretend we are a dict."""
        return self.get(key, default)

    def keys(self):
        """Shim method to help pretend we are a dict."""
        return self.to_dict().keys()

    def values(self):
        """Shim method to help pretend we are a dict."""
        return self.to_dict().values()

    def items(self):
        """Shim method to help pretend we are a dict."""
        return self.to_dict().items()

    @staticmethod
    def _serialize_dict(config):
        # Serialize classes to classpaths:
        config["callbacks"] = serialize_type(config["callbacks"])
        config["sample_collector"] = serialize_type(config["sample_collector"])
        if isinstance(config["env"], type):
            config["env"] = serialize_type(config["env"])
        if "replay_buffer_config" in config and (
            isinstance(config["replay_buffer_config"].get("type"), type)
        ):
            config["replay_buffer_config"]["type"] = serialize_type(
                config["replay_buffer_config"]["type"]
            )
        if isinstance(config["exploration_config"].get("type"), type):
            config["exploration_config"]["type"] = serialize_type(
                config["exploration_config"]["type"]
            )
        if isinstance(config["model"].get("custom_model"), type):
            config["model"]["custom_model"] = serialize_type(
                config["model"]["custom_model"]
            )

        # List'ify `policies`, iff a set or tuple (these types are not JSON'able).
        ma_config = config.get("multiagent")
        if ma_config is not None:
            if isinstance(ma_config.get("policies"), (set, tuple)):
                ma_config["policies"] = list(ma_config["policies"])
            # Do NOT serialize functions/lambdas.
            if ma_config.get("policy_mapping_fn"):
                ma_config["policy_mapping_fn"] = NOT_SERIALIZABLE
            if ma_config.get("policies_to_train"):
                ma_config["policies_to_train"] = NOT_SERIALIZABLE
        return config

    @staticmethod
    def _translate_special_keys(key: str, warn_deprecated: bool = True) -> str:
        # Handle special key (str) -> `AlgorithmConfig.[some_property]` cases.
        if key == "callbacks":
            key = "callbacks_class"
        elif key == "create_env_on_driver":
            key = "create_env_on_local_worker"
        elif key == "custom_eval_function":
            key = "custom_evaluation_function"
        elif key == "framework":
            key = "framework_str"
        elif key == "input":
            key = "input_"
        elif key == "lambda":
            key = "lambda_"
        elif key == "num_cpus_for_driver":
            key = "num_cpus_for_local_worker"
        elif key == "num_workers":
            key = "num_rollout_workers"

        # Deprecated keys.
        if warn_deprecated:
            if key == "collect_metrics_timeout":
                deprecation_warning(
                    old="collect_metrics_timeout",
                    new="metrics_episode_collection_timeout_s",
                    error=True,
                )
            elif key == "metrics_smoothing_episodes":
                deprecation_warning(
                    old="config.metrics_smoothing_episodes",
                    new="config.metrics_num_episodes_for_smoothing",
                    error=True,
                )
            elif key == "min_iter_time_s":
                deprecation_warning(
                    old="config.min_iter_time_s",
                    new="config.min_time_s_per_iteration",
                    error=True,
                )
            elif key == "min_time_s_per_reporting":
                deprecation_warning(
                    old="config.min_time_s_per_reporting",
                    new="config.min_time_s_per_iteration",
                    error=True,
                )
            elif key == "min_sample_timesteps_per_reporting":
                deprecation_warning(
                    old="config.min_sample_timesteps_per_reporting",
                    new="config.min_sample_timesteps_per_iteration",
                    error=True,
                )
            elif key == "min_train_timesteps_per_reporting":
                deprecation_warning(
                    old="config.min_train_timesteps_per_reporting",
                    new="config.min_train_timesteps_per_iteration",
                    error=True,
                )
            elif key == "timesteps_per_iteration":
                deprecation_warning(
                    old="config.timesteps_per_iteration",
                    new="`config.min_sample_timesteps_per_iteration` OR "
                    "`config.min_train_timesteps_per_iteration`",
                    error=True,
                )
            elif key == "evaluation_num_episodes":
                deprecation_warning(
                    old="config.evaluation_num_episodes",
                    new="`config.evaluation_duration` and "
                    "`config.evaluation_duration_unit=episodes`",
                    error=True,
                )

        return key

    def _check_if_correct_nn_framework_installed(self, _tf1, _tf, _torch):
        """Check if tf/torch experiment is running and tf/torch installed."""
        if self.framework_str in {"tf", "tf2"}:
            if not (_tf1 or _tf):
                raise ImportError(
                    (
                        "TensorFlow was specified as the framework to use (via `config."
                        "framework([tf|tf2])`)! However, no installation was "
                        "found. You can install TensorFlow via `pip install tensorflow`"
                    )
                )
        elif self.framework_str == "torch":
            if not _torch:
                raise ImportError(
                    (
                        "PyTorch was specified as the framework to use (via `config."
                        "framework('torch')`)! However, no installation was found. You "
                        "can install PyTorch via `pip install torch`."
                    )
                )

    def _resolve_tf_settings(self, _tf1, _tfv):
        """Check and resolve tf settings."""
        if _tf1 and self.framework_str == "tf2":
            if self.framework_str == "tf2" and _tfv < 2:
                raise ValueError(
                    "You configured `framework`=tf2, but your installed "
                    "pip tf-version is < 2.0! Make sure your TensorFlow "
                    "version is >= 2.x."
                )
            if not _tf1.executing_eagerly():
                _tf1.enable_eager_execution()
            # Recommend setting tracing to True for speedups.
            logger.info(
                f"Executing eagerly (framework='{self.framework_str}'),"
                f" with eager_tracing={self.eager_tracing}. For "
                "production workloads, make sure to set eager_tracing=True"
                "  in order to match the speed of tf-static-graph "
                "(framework='tf'). For debugging purposes, "
                "`eager_tracing=False` is the best choice."
            )
        # Tf-static-graph (framework=tf): Recommend upgrading to tf2 and
        # enabling eager tracing for similar speed.
        elif _tf1 and self.framework_str == "tf":
            logger.info(
                "Your framework setting is 'tf', meaning you are using "
                "static-graph mode. Set framework='tf2' to enable eager "
                "execution with tf2.x. You may also then want to set "
                "eager_tracing=True in order to reach similar execution "
                "speed as with static-graph mode."
            )

    @property
    def multiagent(self):
        """Shim method to help pretend we are a dict with 'multiagent' key."""
        return {
            "policies": self.policies,
            "policy_mapping_fn": self.policy_mapping_fn,
            "policies_to_train": self.policies_to_train,
            "policy_map_capacity": self.policy_map_capacity,
            "policy_map_cache": self.policy_map_cache,
            "count_steps_by": self.count_steps_by,
            "observation_fn": self.observation_fn,
        }

    @property
    @Deprecated(new="AlgorithmConfig.rollouts(num_rollout_workers=..)", error=False)
    def num_workers(self):
        """For backward-compatibility purposes only."""
        return self.num_rollout_workers<|MERGE_RESOLUTION|>--- conflicted
+++ resolved
@@ -1024,14 +1024,6 @@
                 "(i.e. num_learner_workers = 0)"
             )
 
-<<<<<<< HEAD
-=======
-        # Resolve learner class.
-        if self._enable_learner_api and self.learner_class is None:
-            learner_class_path = self.get_default_learner_class()
-            self.learner_class = deserialize_type(learner_class_path)
-
->>>>>>> dc34c333
     def build(
         self,
         env: Optional[Union[str, EnvType]] = None,
