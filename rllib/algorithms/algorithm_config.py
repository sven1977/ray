--- conflicted
+++ resolved
@@ -316,14 +316,8 @@
         # `self.training()`
         self.gamma = 0.99
         self.lr = 0.001
-<<<<<<< HEAD
-        self.grad_clip_by_value = None
-        self.grad_clip_by_norm = None
-        self.grad_clip_by_global_norm = None
-=======
         self.grad_clip = None
         self.grad_clip_by = "global_norm"
->>>>>>> 86fe469b
         self.train_batch_size = 32
         self.model = copy.deepcopy(MODEL_DEFAULTS)
         self.optimizer = {}
@@ -1037,14 +1031,6 @@
                 "(i.e. num_learner_workers = 0)"
             )
 
-<<<<<<< HEAD
-=======
-        # Resolve learner class.
-        if self._enable_learner_api and self.learner_class is None:
-            learner_class_path = self.get_default_learner_class()
-            self.learner_class = deserialize_type(learner_class_path)
-
->>>>>>> 86fe469b
     def build(
         self,
         env: Optional[Union[str, EnvType]] = None,
@@ -1603,14 +1589,8 @@
         *,
         gamma: Optional[float] = NotProvided,
         lr: Optional[float] = NotProvided,
-<<<<<<< HEAD
-        grad_clip_by_value: Optional[float] = NotProvided,
-        grad_clip_by_norm: Optional[float] = NotProvided,
-        grad_clip_by_global_norm: Optional[float] = NotProvided,
-=======
         grad_clip: Optional[float] = NotProvided,
         grad_clip_by: Optional[str] = NotProvided,
->>>>>>> 86fe469b
         train_batch_size: Optional[int] = NotProvided,
         model: Optional[dict] = NotProvided,
         optimizer: Optional[dict] = NotProvided,
@@ -1623,19 +1603,6 @@
         Args:
             gamma: Float specifying the discount factor of the Markov Decision process.
             lr: The default learning rate.
-<<<<<<< HEAD
-            grad_clip_by_value: If not None, will clip all computed gradients
-                individually inside the interval
-                [-grad_clip_by_value, grad_clip_by_value].
-            grad_clip_by_norm: If not None, will compute the L2-norm of each weight/bias
-                gradient tensor and then clip all gradients such that this L2-norm does
-                not exceed the given value. The L2-norm of a tensor is computed via:
-                `sqrt(SUM(w0^2, w1^2, ..., wn^2))` where w[i] are the elements of the
-                tensor (no matter what the shape of this tensor is).
-            grad_clip_by_global_norm: If not None, will compute the square of the
-                L2-norm of each weight/bias gradient tensor, sum up all these squared
-                L2-norms across all given gradient tensors (e.g. the entire module to
-=======
             grad_clip: The value to use for gradient clipping. Depending on the
                 `grad_clip_by` setting, gradients will either be clipped by value,
                 norm, or global_norm (see docstring on `grad_clip_by` below for more
@@ -1650,7 +1617,6 @@
                 If 'global_norm', will compute the square of the L2-norm of each
                 weight/bias gradient tensor, sum up all these squared L2-norms across
                 all given gradient tensors (e.g. the entire module to
->>>>>>> 86fe469b
                 be updated), square root that overall sum, and then clip all gradients
                 such that this "global" L2-norm does not exceed the given value.
                 The global L2-norm over a list of tensors (e.g. W and V) is computed
@@ -1658,11 +1624,8 @@
                 `sqrt[SUM(w0^2, w1^2, ..., wn^2) + SUM(v0^2, v1^2, ..., vm^2)]`, where
                 w[i] and v[j] are the elements of the tensors W and V (no matter what
                 the shapes of these tensors are).
-<<<<<<< HEAD
-=======
                 Note that if `grad_clip` is None, the `grad_clip_by` setting has no
                 effect.
->>>>>>> 86fe469b
             train_batch_size: Training batch size, if applicable.
             model: Arguments passed into the policy model. See models/catalog.py for a
                 full list of the available model options.
@@ -1691,19 +1654,10 @@
             self.gamma = gamma
         if lr is not NotProvided:
             self.lr = lr
-<<<<<<< HEAD
-        if grad_clip_by_value is not NotProvided:
-            self.grad_clip_by_value = grad_clip_by_value
-        if grad_clip_by_norm is not NotProvided:
-            self.grad_clip_by_norm = grad_clip_by_norm
-        if grad_clip_by_global_norm is not NotProvided:
-            self.grad_clip_by_global_norm = grad_clip_by_global_norm
-=======
         if grad_clip is not NotProvided:
             self.grad_clip = grad_clip
         if grad_clip_by is not NotProvided:
             self.grad_clip_by = grad_clip_by
->>>>>>> 86fe469b
         if train_batch_size is not NotProvided:
             self.train_batch_size = train_batch_size
         if model is not NotProvided:
@@ -3160,14 +3114,8 @@
                 # TODO (Kourosh): optimizer config can now be more complicated.
                 optimizer_config={
                     "lr": self.lr,
-<<<<<<< HEAD
-                    "grad_clip_by_value": self.grad_clip_by_value,
-                    "grad_clip_by_norm": self.grad_clip_by_norm,
-                    "grad_clip_by_global_norm": self.grad_clip_by_global_norm,
-=======
                     "grad_clip": self.grad_clip,
                     "grad_clip_by": self.grad_clip_by,
->>>>>>> 86fe469b
                 },
                 learner_hps=self.get_learner_hyperparameters(),
             )
