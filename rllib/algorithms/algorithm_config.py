--- conflicted
+++ resolved
@@ -101,11 +101,8 @@
     from ray.rllib.algorithms.algorithm import Algorithm
     from ray.rllib.connectors.connector_v2 import ConnectorV2
     from ray.rllib.core.learner import Learner
-<<<<<<< HEAD
+    from ray.rllib.core.learner.learner_group import LearnerGroup
     from ray.rllib.core.rl_module.rl_module import RLModule
-=======
-    from ray.rllib.core.learner.learner_group import LearnerGroup
->>>>>>> 55ab6dfd
     from ray.rllib.evaluation.episode import Episode as OldEpisode
 
 logger = logging.getLogger(__name__)
@@ -1160,7 +1157,6 @@
             logger_creator=self.logger_creator,
         )
 
-<<<<<<< HEAD
     def build_env_to_module_connector(self, env):
         custom_connectors = []
 
@@ -1246,7 +1242,7 @@
             input_observation_space=input_observation_space,
             input_action_space=input_action_space,
         )
-=======
+
     def build_learner_group(
         self,
         *,
@@ -1359,7 +1355,6 @@
         # No overrides for ModuleID -> return self.
         else:
             return self
->>>>>>> 55ab6dfd
 
     def python_environment(
         self,
