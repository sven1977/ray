--- conflicted
+++ resolved
@@ -197,32 +197,6 @@
     def test_learner_hyperparameters_per_module(self):
         """Tests, whether per-module config overrides (multi-agent) work as expected."""
 
-<<<<<<< HEAD
-        class A:
-            pass
-
-        spec1 = SingleAgentRLModuleSpec(
-            module_class=A,
-            algorithm_config_overrides=PPOConfig.overrides(lr=0.01, kl_coeff=0.1),
-        )
-        spec2 = SingleAgentRLModuleSpec(
-            module_class=A,
-            algorithm_config_overrides=PPOConfig.overrides(grad_clip=100.0),
-        )
-        spec3 = SingleAgentRLModuleSpec(A)
-
-        multi_agent_module_spec = MultiAgentRLModuleSpec(
-            marl_module_class=A,
-            module_specs={"module_1": spec1, "module_2": spec2, "module_3": spec3},
-        )
-        hps = (
-            PPOConfig()
-            .training(kl_coeff=0.5)
-            .get_learner_hyperparameters(module_spec=multi_agent_module_spec)
-        )
-        # Default HPs.
-        check(hps.optimizer_type, "adam")
-=======
         # Compile PPO HPs from a config object.
         hps = (
             PPOConfig()
@@ -239,43 +213,26 @@
         )
 
         # Check default HPs.
->>>>>>> f1f714c6
         check(hps.learning_rate, 0.00005)
         check(hps.grad_clip, None)
         check(hps.grad_clip_by, "global_norm")
         check(hps.kl_coeff, 0.5)
 
-<<<<<<< HEAD
-        # Module_1 overrides.
-        hps_1 = hps.get_hps_for_module("module_1")
-        check(hps_1.optimizer_type, "adam")
-=======
         # `module_1` overrides.
         hps_1 = hps.get_hps_for_module("module_1")
->>>>>>> f1f714c6
         check(hps_1.learning_rate, 0.01)
         check(hps_1.grad_clip, None)
         check(hps_1.grad_clip_by, "global_norm")
         check(hps_1.kl_coeff, 0.1)
 
-<<<<<<< HEAD
-        # Module_1 overrides.
-        hps_2 = hps.get_hps_for_module("module_2")
-        check(hps_2.optimizer_type, "adam")
-=======
         # `module_2` overrides.
         hps_2 = hps.get_hps_for_module("module_2")
->>>>>>> f1f714c6
         check(hps_2.learning_rate, 0.00005)
         check(hps_2.grad_clip, 100.0)
         check(hps_2.grad_clip_by, "global_norm")
         check(hps_2.kl_coeff, 0.5)
 
-<<<<<<< HEAD
-        # No Module_3 overrides (module_3 uses the top-level HP object directly).
-=======
         # No `module_3` overrides (b/c module_3 uses the top-level HP object directly).
->>>>>>> f1f714c6
         self.assertTrue("module_3" not in hps._per_module_overrides)
         hps_3 = hps.get_hps_for_module("module_3")
         self.assertTrue(hps_3 is hps)
@@ -293,8 +250,6 @@
         config.validate()
         self.assertEqual(config.learner_class, PPOTfLearner)
 
-<<<<<<< HEAD
-=======
     def _assertEqualMARLSpecs(self, spec1, spec2):
         self.assertEqual(spec1.marl_module_class, spec2.marl_module_class)
 
@@ -375,7 +330,6 @@
 
         return marl_spec, expected_marl_spec
 
->>>>>>> f1f714c6
     def test_get_marl_module_spec(self):
         """Tests whether the get_marl_module_spec() method works properly."""
         from ray.rllib.core.testing.torch.bc_module import DiscreteBCTorchModule
