import gymnasium as gym
import numpy as np
import shutil
import tempfile
import tree
import unittest

import ray
from ray.rllib.algorithms.ppo import PPOConfig
from ray.rllib.algorithms.ppo.ppo_catalog import PPOCatalog
from ray.rllib.algorithms.ppo.torch.ppo_torch_rl_module import PPOTorchRLModule
from ray.rllib.core import DEFAULT_MODULE_ID
from ray.rllib.core.rl_module.default_model_config import DefaultModelConfig
from ray.rllib.core.rl_module.rl_module import RLModuleSpec
from ray.rllib.core.rl_module.multi_rl_module import (
    MultiRLModuleSpec,
    MultiRLModule,
)
from ray.rllib.examples.envs.classes.multi_agent import MultiAgentCartPole
from ray.rllib.utils.test_utils import check
from ray.rllib.utils.numpy import convert_to_numpy


NUM_AGENTS = 2


class TestAlgorithmRLModuleRestore(unittest.TestCase):
    """Test RLModule loading from rl module spec across a local node."""

    def setUp(self) -> None:
        ray.init()

    def tearDown(self) -> None:
        ray.shutdown()

    @staticmethod
    def get_ppo_config(num_agents=NUM_AGENTS):
        def policy_mapping_fn(agent_id, episode, **kwargs):
            # policy_id is policy_i where i is the agent id
            pol_id = f"policy_{agent_id}"
            return pol_id

        scaling_config = {
            "num_learners": 0,
            "num_gpus_per_learner": 0,
        }

        policies = {f"policy_{i}" for i in range(num_agents)}

        config = (
            PPOConfig()
            .env_runners(rollout_fragment_length=4)
            .learners(**scaling_config)
            .environment(MultiAgentCartPole, env_config={"num_agents": num_agents})
            .training(num_epochs=1, train_batch_size=8, minibatch_size=8)
            .multi_agent(policies=policies, policy_mapping_fn=policy_mapping_fn)
        )
        return config

    def test_e2e_load_simple_multi_rl_module(self):
        """Test if we can train a PPO algo with a checkpointed MultiRLModule e2e."""
        config = self.get_ppo_config()
        env = MultiAgentCartPole({"num_agents": NUM_AGENTS})
        # create a multi_rl_module to load and save it to a checkpoint directory
        module_specs = {}
        for i in range(NUM_AGENTS):
            module_specs[f"policy_{i}"] = RLModuleSpec(
                module_class=PPOTorchRLModule,
                observation_space=env.get_observation_space(0),
                action_space=env.get_action_space(0),
                # If we want to use this externally created module in the algorithm,
                # we need to provide the same config as the algorithm.
<<<<<<< HEAD
                model_config=config.model_config
                | {"fcnet_hiddens": [32 * (i + 1)]},
=======
                model_config=DefaultModelConfig(fcnet_hiddens=[32 * (i + 1)]),
>>>>>>> c3afcc3f
                catalog_class=PPOCatalog,
            )
        multi_rl_module_spec = MultiRLModuleSpec(rl_module_specs=module_specs)
        multi_rl_module = multi_rl_module_spec.build()
        multi_rl_module_weights = convert_to_numpy(multi_rl_module.get_state())
        marl_checkpoint_path = tempfile.mkdtemp()
        multi_rl_module.save_to_path(marl_checkpoint_path)

        # create a new MARL_spec with the checkpoint from the previous one
        multi_rl_module_spec_from_checkpoint = MultiRLModuleSpec(
            rl_module_specs=module_specs,
            load_state_path=marl_checkpoint_path,
        )
        config = config.api_stack(enable_rl_module_and_learner=True).rl_module(
            rl_module_spec=multi_rl_module_spec_from_checkpoint,
        )

        # create the algorithm with multiple nodes and check if the weights
        # are the same as the original MultiRLModule
        algo = config.build()
        algo_module_weights = algo.learner_group.get_weights()
        check(algo_module_weights, multi_rl_module_weights)
        algo.train()
        algo.stop()
        del algo
        shutil.rmtree(marl_checkpoint_path)

    def test_e2e_load_complex_multi_rl_module(self):
        """Test if we can train a PPO algorithm with a cpkt MARL and RL module e2e."""
        config = self.get_ppo_config()
        env = MultiAgentCartPole({"num_agents": NUM_AGENTS})
        # create a multi_rl_module to load and save it to a checkpoint directory
        module_specs = {}
        for i in range(NUM_AGENTS):
            module_specs[f"policy_{i}"] = RLModuleSpec(
                module_class=PPOTorchRLModule,
                observation_space=env.get_observation_space(0),
                action_space=env.get_action_space(0),
                # If we want to use this externally created module in the algorithm,
                # we need to provide the same config as the algorithm.
<<<<<<< HEAD
                model_config=config.model_config
                | {"fcnet_hiddens": [32 * (i + 1)]},
=======
                model_config=DefaultModelConfig(fcnet_hiddens=[32 * (i + 1)]),
>>>>>>> c3afcc3f
                catalog_class=PPOCatalog,
            )
        multi_rl_module_spec = MultiRLModuleSpec(rl_module_specs=module_specs)
        multi_rl_module = multi_rl_module_spec.build()
        marl_checkpoint_path = tempfile.mkdtemp()
        multi_rl_module.save_to_path(marl_checkpoint_path)

        # create a RLModule to load and override the "policy_1" module with
        module_to_swap_in = RLModuleSpec(
            module_class=PPOTorchRLModule,
            observation_space=env.get_observation_space(0),
            action_space=env.get_action_space(0),
            # Note, we need to pass in the default model config for the algorithm
            # to be able to use this module later.
<<<<<<< HEAD
            model_config=config.model_config | {"fcnet_hiddens": [64]},
=======
            model_config=DefaultModelConfig(fcnet_hiddens=[64]),
>>>>>>> c3afcc3f
            catalog_class=PPOCatalog,
        ).build()

        module_to_swap_in_path = tempfile.mkdtemp()
        module_to_swap_in.save_to_path(module_to_swap_in_path)

        # create a new MARL_spec with the checkpoint from the marl_checkpoint
        # and the module_to_swap_in_checkpoint
        module_specs["policy_1"] = RLModuleSpec(
            module_class=PPOTorchRLModule,
            observation_space=env.get_observation_space(0),
            action_space=env.get_action_space(0),
            model_config=DefaultModelConfig(fcnet_hiddens=[64]),
            catalog_class=PPOCatalog,
            load_state_path=module_to_swap_in_path,
        )
        multi_rl_module_spec_from_checkpoint = MultiRLModuleSpec(
            rl_module_specs=module_specs,
            load_state_path=marl_checkpoint_path,
        )
        config = config.api_stack(enable_rl_module_and_learner=True).rl_module(
            rl_module_spec=multi_rl_module_spec_from_checkpoint,
        )

        # create the algorithm with multiple nodes and check if the weights
        # are the same as the original MultiRLModule
        algo = config.build()
        algo_module_weights = algo.learner_group.get_weights()

        multi_rl_module_with_swapped_in_module = MultiRLModule()
        multi_rl_module_with_swapped_in_module.add_module(
            "policy_0", multi_rl_module["policy_0"]
        )
        multi_rl_module_with_swapped_in_module.add_module("policy_1", module_to_swap_in)

        check(
            algo_module_weights,
            convert_to_numpy(multi_rl_module_with_swapped_in_module.get_state()),
        )
        algo.train()
        algo.stop()
        del algo
        shutil.rmtree(marl_checkpoint_path)

    def test_e2e_load_rl_module(self):
        """Test if we can train a PPO algorithm with a cpkt RL module e2e."""
        scaling_config = {
            "num_learners": 0,
            "num_gpus_per_learner": 0,
        }

        config = (
            PPOConfig()
            .env_runners(rollout_fragment_length=4)
            .learners(**scaling_config)
            .environment("CartPole-v1")
            .training(num_epochs=1, train_batch_size=8, minibatch_size=8)
        )
        env = gym.make("CartPole-v1")
        # create a multi_rl_module to load and save it to a checkpoint directory
        module_spec = RLModuleSpec(
            module_class=PPOTorchRLModule,
            observation_space=env.observation_space,
            action_space=env.action_space,
            # If we want to use this externally created module in the algorithm,
            # we need to provide the same config as the algorithm.
<<<<<<< HEAD
            model_config=config.model_config | {"fcnet_hiddens": [32]},
=======
            model_config=DefaultModelConfig(fcnet_hiddens=[32]),
>>>>>>> c3afcc3f
            catalog_class=PPOCatalog,
        )
        module = module_spec.build()

        module_ckpt_path = tempfile.mkdtemp()
        module.save_to_path(module_ckpt_path)

        module_to_load_spec = RLModuleSpec(
            module_class=PPOTorchRLModule,
            observation_space=env.observation_space,
            action_space=env.action_space,
            model_config=DefaultModelConfig(fcnet_hiddens=[32]),
            catalog_class=PPOCatalog,
            load_state_path=module_ckpt_path,
        )

        config = config.api_stack(enable_rl_module_and_learner=True).rl_module(
            rl_module_spec=module_to_load_spec,
        )

        # create the algorithm with multiple nodes and check if the weights
        # are the same as the original MultiRLModule
        algo = config.build()
        algo_module_weights = algo.learner_group.get_weights()

        check(
            algo_module_weights[DEFAULT_MODULE_ID],
            convert_to_numpy(module.get_state()),
        )
        algo.train()
        algo.stop()
        del algo
        shutil.rmtree(module_ckpt_path)

    def test_e2e_load_complex_multi_rl_module_with_modules_to_load(self):
        """Test if we can train a PPO algorithm with a cpkt MARL and RL module e2e.

        Additionally, check if we can set modules to load so that we can exclude
        a module from our ckpted MultiRLModule from being loaded.

        """
        num_agents = 3
        config = self.get_ppo_config(num_agents=num_agents)
        env = MultiAgentCartPole({"num_agents": num_agents})
        # create a multi_rl_module to load and save it to a checkpoint directory
        module_specs = {}
        for i in range(num_agents):
            module_specs[f"policy_{i}"] = RLModuleSpec(
                module_class=PPOTorchRLModule,
                observation_space=env.get_observation_space(0),
                action_space=env.get_action_space(0),
                # Note, we need to pass in the default model config for the
                # algorithm to be able to use this module later.
<<<<<<< HEAD
                model_config=config.model_config
                | {"fcnet_hiddens": [32 * (i + 1)]},
=======
                model_config=DefaultModelConfig(fcnet_hiddens=[32 * (i + 1)]),
>>>>>>> c3afcc3f
                catalog_class=PPOCatalog,
            )
        multi_rl_module_spec = MultiRLModuleSpec(rl_module_specs=module_specs)
        multi_rl_module = multi_rl_module_spec.build()
        marl_checkpoint_path = tempfile.mkdtemp()
        multi_rl_module.save_to_path(marl_checkpoint_path)

        # create a RLModule to load and override the "policy_1" module with
        module_to_swap_in = RLModuleSpec(
            module_class=PPOTorchRLModule,
            observation_space=env.get_observation_space(0),
            action_space=env.get_action_space(0),
            # Note, we need to pass in the default model config for the algorithm
            # to be able to use this module later.
<<<<<<< HEAD
            model_config=config.model_config | {"fcnet_hiddens": [64]},
=======
            model_config=DefaultModelConfig(fcnet_hiddens=[64]),
>>>>>>> c3afcc3f
            catalog_class=PPOCatalog,
        ).build()

        module_to_swap_in_path = tempfile.mkdtemp()
        module_to_swap_in.save_to_path(module_to_swap_in_path)

        # create a new MARL_spec with the checkpoint from the marl_checkpoint
        # and the module_to_swap_in_checkpoint
        module_specs["policy_1"] = RLModuleSpec(
            module_class=PPOTorchRLModule,
            observation_space=env.get_observation_space(0),
            action_space=env.get_action_space(0),
            model_config=DefaultModelConfig(fcnet_hiddens=[64]),
            catalog_class=PPOCatalog,
            load_state_path=module_to_swap_in_path,
        )
        multi_rl_module_spec_from_checkpoint = MultiRLModuleSpec(
            rl_module_specs=module_specs,
            load_state_path=marl_checkpoint_path,
            modules_to_load={
                "policy_0",
            },
        )
        config = config.api_stack(enable_rl_module_and_learner=True).rl_module(
            rl_module_spec=multi_rl_module_spec_from_checkpoint,
        )

        # create the algorithm with multiple nodes and check if the weights
        # are the same as the original MultiRLModule
        algo = config.build()
        algo_module_weights = algo.learner_group.get_weights()

        # weights of "policy_0" should be the same as in the loaded MultiRLModule
        # since we specified it as being apart of the modules_to_load
        check(
            algo_module_weights["policy_0"],
            convert_to_numpy(multi_rl_module["policy_0"].get_state()),
        )
        # weights of "policy_1" should be the same as in the module_to_swap_in since
        # we specified its load path separately in an rl_module_spec inside of the
        # multi_rl_module_spec_from_checkpoint
        check(
            algo_module_weights["policy_1"],
            convert_to_numpy(module_to_swap_in.get_state()),
        )
        # weights of "policy_2" should be different from the loaded MultiRLModule
        # since we didn't specify it as being apart of the modules_to_load
        policy_2_algo_module_weight_sum = np.sum(
            [
                np.sum(s)
                for s in tree.flatten(convert_to_numpy(algo_module_weights["policy_2"]))
            ]
        )
        policy_2_multi_rl_module_weight_sum = np.sum(
            [
                np.sum(s)
                for s in tree.flatten(
                    convert_to_numpy(multi_rl_module["policy_2"].get_state())
                )
            ]
        )
        check(
            policy_2_algo_module_weight_sum,
            policy_2_multi_rl_module_weight_sum,
            false=True,
        )

        algo.train()
        algo.stop()
        del algo
        shutil.rmtree(marl_checkpoint_path)


if __name__ == "__main__":
    import pytest
    import sys

    sys.exit(pytest.main(["-v", __file__]))<|MERGE_RESOLUTION|>--- conflicted
+++ resolved
@@ -70,12 +70,7 @@
                 action_space=env.get_action_space(0),
                 # If we want to use this externally created module in the algorithm,
                 # we need to provide the same config as the algorithm.
-<<<<<<< HEAD
-                model_config=config.model_config
-                | {"fcnet_hiddens": [32 * (i + 1)]},
-=======
                 model_config=DefaultModelConfig(fcnet_hiddens=[32 * (i + 1)]),
->>>>>>> c3afcc3f
                 catalog_class=PPOCatalog,
             )
         multi_rl_module_spec = MultiRLModuleSpec(rl_module_specs=module_specs)
@@ -116,12 +111,7 @@
                 action_space=env.get_action_space(0),
                 # If we want to use this externally created module in the algorithm,
                 # we need to provide the same config as the algorithm.
-<<<<<<< HEAD
-                model_config=config.model_config
-                | {"fcnet_hiddens": [32 * (i + 1)]},
-=======
                 model_config=DefaultModelConfig(fcnet_hiddens=[32 * (i + 1)]),
->>>>>>> c3afcc3f
                 catalog_class=PPOCatalog,
             )
         multi_rl_module_spec = MultiRLModuleSpec(rl_module_specs=module_specs)
@@ -136,11 +126,7 @@
             action_space=env.get_action_space(0),
             # Note, we need to pass in the default model config for the algorithm
             # to be able to use this module later.
-<<<<<<< HEAD
-            model_config=config.model_config | {"fcnet_hiddens": [64]},
-=======
             model_config=DefaultModelConfig(fcnet_hiddens=[64]),
->>>>>>> c3afcc3f
             catalog_class=PPOCatalog,
         ).build()
 
@@ -207,11 +193,7 @@
             action_space=env.action_space,
             # If we want to use this externally created module in the algorithm,
             # we need to provide the same config as the algorithm.
-<<<<<<< HEAD
-            model_config=config.model_config | {"fcnet_hiddens": [32]},
-=======
             model_config=DefaultModelConfig(fcnet_hiddens=[32]),
->>>>>>> c3afcc3f
             catalog_class=PPOCatalog,
         )
         module = module_spec.build()
@@ -265,12 +247,7 @@
                 action_space=env.get_action_space(0),
                 # Note, we need to pass in the default model config for the
                 # algorithm to be able to use this module later.
-<<<<<<< HEAD
-                model_config=config.model_config
-                | {"fcnet_hiddens": [32 * (i + 1)]},
-=======
                 model_config=DefaultModelConfig(fcnet_hiddens=[32 * (i + 1)]),
->>>>>>> c3afcc3f
                 catalog_class=PPOCatalog,
             )
         multi_rl_module_spec = MultiRLModuleSpec(rl_module_specs=module_specs)
@@ -285,11 +262,7 @@
             action_space=env.get_action_space(0),
             # Note, we need to pass in the default model config for the algorithm
             # to be able to use this module later.
-<<<<<<< HEAD
-            model_config=config.model_config | {"fcnet_hiddens": [64]},
-=======
             model_config=DefaultModelConfig(fcnet_hiddens=[64]),
->>>>>>> c3afcc3f
             catalog_class=PPOCatalog,
         ).build()
 
