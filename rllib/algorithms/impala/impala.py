--- conflicted
+++ resolved
@@ -42,11 +42,6 @@
 
 from ray.rllib.utils.metrics.learner_info import LearnerInfoBuilder
 from ray.rllib.utils.typing import (
-<<<<<<< HEAD
-    AlgorithmConfigDict,
-    PartialAlgorithmConfigDict,
-=======
->>>>>>> 87b821cc
     PolicyID,
     ResultDict,
     SampleBatchType,
@@ -410,37 +405,6 @@
     return learner_thread
 
 
-<<<<<<< HEAD
-def gather_experiences_directly(workers, config):
-    rollouts = ParallelRollouts(
-        workers,
-        mode="async",
-        num_async=config["max_requests_in_flight_per_sampler_worker"],
-    )
-
-    # Augment with replay and concat to desired train batch size.
-    train_batches = (
-        rollouts.for_each(lambda batch: batch.decompress_if_needed())
-        .for_each(
-            MixInReplay(
-                num_slots=config["replay_buffer_num_slots"],
-                replay_proportion=config["replay_proportion"],
-            )
-        )
-        .flatten()
-        .combine(
-            ConcatBatches(
-                min_batch_size=config["train_batch_size"],
-                count_steps_by=config["multiagent"]["count_steps_by"],
-            )
-        )
-    )
-
-    return train_batches
-
-
-=======
->>>>>>> 87b821cc
 class Impala(Algorithm):
     """Importance weighted actor/learner architecture (IMPALA) Algorithm
 
@@ -605,9 +569,6 @@
 
         # Sync worker weights (only those policies that were actually updated).
         with self._timers[SYNCH_WORKER_WEIGHTS_TIMER]:
-<<<<<<< HEAD
-            self.update_workers_if_necessary(policy_ids=list(train_results.keys()))
-=======
             self.update_workers_if_necessary(
                 workers_that_need_updates=workers_that_need_updates,
                 policy_ids=list(train_results.keys()),
@@ -619,7 +580,6 @@
         # state here.
         if self._aggregator_actor_manager:
             self._aggregator_actor_manager.probe_unhealthy_actors()
->>>>>>> 87b821cc
 
         return train_results
 
@@ -851,24 +811,6 @@
         """
         local_worker = self.workers.local_worker()
 
-<<<<<<< HEAD
-    def update_workers_if_necessary(
-        self,
-        policy_ids: Optional[List[PolicyID]] = None,
-    ) -> None:
-        """Updates all RolloutWorkers that require updating.
-
-        Updates only if NUM_TRAINING_STEP_CALLS_SINCE_LAST_SYNCH_WORKER_WEIGHTS has been
-        reached and the worker has sent samples in this iteration. Also only updates
-        those policies, whose IDs are given via `policies` (if None, update all
-        policies).
-
-        Args:
-            policy_ids: Optional list of Policy IDs to update. If None, will update all
-                policies on the to-be-updated workers.
-        """
-=======
->>>>>>> 87b821cc
         # Only need to update workers if there are remote workers.
         global_vars = {
             "timestep": self._counters[NUM_AGENT_STEPS_TRAINED],
@@ -884,12 +826,8 @@
             >= self.config.broadcast_interval
             and workers_that_need_updates
         ):
-<<<<<<< HEAD
-            weights = ray.put(self.workers.local_worker().get_weights(policy_ids))
-=======
             weights = ray.put(local_worker.get_weights(policy_ids))
 
->>>>>>> 87b821cc
             self._learner_thread.policy_ids_updated.clear()
             self._counters[NUM_TRAINING_STEP_CALLS_SINCE_LAST_SYNCH_WORKER_WEIGHTS] = 0
             self._counters[NUM_SYNCH_WORKER_WEIGHTS] += 1
