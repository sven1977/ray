--- conflicted
+++ resolved
@@ -410,17 +410,6 @@
                     f"{self.get_rollout_fragment_length()}"
                 )
 
-<<<<<<< HEAD
-    @override(AlgorithmConfig)
-    def get_learner_group_config(self, module_spec: ModuleSpec) -> LearnerGroupConfig:
-        lg_config = super().get_learner_group_config(module_spec)
-        optim_config = lg_config.optimizer_config
-        # TODO(avnishn): Make grad_clip a default parameter in algorithm_config's base
-        #  class
-        optim_config.update({"grad_clip": self.grad_clip})
-        lg_config = lg_config.learner(optimizer_config=optim_config)
-        return lg_config
-
     @override(AlgorithmConfig)
     def get_learner_hyperparameters(self) -> ImpalaHyperparameters:
         learner_hps = ImpalaHyperparameters(
@@ -440,8 +429,6 @@
         )
         return learner_hps
 
-=======
->>>>>>> 25a5bcb2
     def get_replay_ratio(self) -> float:
         """Returns replay ratio (between 0.0 and 1.0) based off self.replay_proportion.
 
