import copy
from functools import partial
import logging
import platform
import queue
import random
from typing import Callable, List, Optional, Set, Tuple, Type, Union

import ray
from ray import ObjectRef
from ray.rllib import SampleBatch
from ray.rllib.algorithms.algorithm import Algorithm
from ray.rllib.algorithms.algorithm_config import AlgorithmConfig, NotProvided
from ray.rllib.algorithms.impala.impala_learner import (
    ImpalaHyperparameters,
    _reduce_impala_results,
)
from ray.rllib.algorithms.ppo.ppo_catalog import PPOCatalog
from ray.rllib.core.rl_module.rl_module import SingleAgentRLModuleSpec
from ray.rllib.evaluation.worker_set import handle_remote_call_result_errors
from ray.rllib.execution.buffers.mixin_replay_buffer import MixInMultiAgentReplayBuffer
from ray.rllib.execution.learner_thread import LearnerThread
from ray.rllib.execution.multi_gpu_learner_thread import MultiGPULearnerThread
from ray.rllib.policy.policy import Policy
from ray.rllib.policy.sample_batch import concat_samples
from ray.rllib.utils.actor_manager import (
    FaultAwareApply,
    FaultTolerantActorManager,
    RemoteCallResults,
)
from ray.rllib.utils.actors import create_colocated_actors
from ray.rllib.utils.annotations import override
from ray.rllib.utils.metrics import ALL_MODULES
from ray.rllib.utils.deprecation import (
    DEPRECATED_VALUE,
    deprecation_warning,
)
from ray.rllib.utils.metrics import (
    NUM_AGENT_STEPS_SAMPLED,
    NUM_AGENT_STEPS_TRAINED,
    NUM_ENV_STEPS_SAMPLED,
    NUM_ENV_STEPS_TRAINED,
    NUM_SYNCH_WORKER_WEIGHTS,
    NUM_TRAINING_STEP_CALLS_SINCE_LAST_SYNCH_WORKER_WEIGHTS,
    SYNCH_WORKER_WEIGHTS_TIMER,
    SAMPLE_TIMER,
)
from ray.rllib.utils.replay_buffers.multi_agent_replay_buffer import ReplayMode
from ray.rllib.utils.replay_buffers.replay_buffer import _ALL_POLICIES

from ray.rllib.utils.metrics.learner_info import LearnerInfoBuilder
from ray.rllib.utils.typing import (
    PartialAlgorithmConfigDict,
    PolicyID,
    ResultDict,
    SampleBatchType,
)
from ray.tune.execution.placement_groups import PlacementGroupFactory


logger = logging.getLogger(__name__)


class ImpalaConfig(AlgorithmConfig):
    """Defines a configuration class from which an Impala can be built.

    Example:
        >>> from ray.rllib.algorithms.impala import ImpalaConfig
        >>> config = ImpalaConfig()
        >>> config = config.training(lr=0.0003, train_batch_size=512)  # doctest: +SKIP
        >>> config = config.resources(num_gpus=4)  # doctest: +SKIP
        >>> config = config.rollouts(num_rollout_workers=64)  # doctest: +SKIP
        >>> print(config.to_dict())  # doctest: +SKIP
        >>> # Build a Algorithm object from the config and run 1 training iteration.
        >>> algo = config.build(env="CartPole-v1")  # doctest: +SKIP
        >>> algo.train()  # doctest: +SKIP

    Example:
        >>> from ray.rllib.algorithms.impala import ImpalaConfig
        >>> from ray import air
        >>> from ray import tune
        >>> config = ImpalaConfig()
        >>> # Print out some default values.
        >>> print(config.vtrace)  # doctest: +SKIP
        >>> # Update the config object.
        >>> config = config.training(   # doctest: +SKIP
        ...     lr=tune.grid_search([0.0001, 0.0003]), grad_clip=20.0
        ... )
        >>> # Set the config object's env.
        >>> config = config.environment(env="CartPole-v1")  # doctest: +SKIP
        >>> # Use to_dict() to get the old-style python config dict
        >>> # when running with tune.
        >>> tune.Tuner(  # doctest: +SKIP
        ...     "IMPALA",
        ...     run_config=air.RunConfig(stop={"episode_reward_mean": 200}),
        ...     param_space=config.to_dict(),
        ... ).fit()
    """

    def __init__(self, algo_class=None):
        """Initializes a ImpalaConfig instance."""
        super().__init__(algo_class=algo_class or Impala)

        # fmt: off
        # __sphinx_doc_begin__

        # IMPALA specific settings:
        self.vtrace = True
        self.vtrace_clip_rho_threshold = 1.0
        self.vtrace_clip_pg_rho_threshold = 1.0
        self.vtrace_drop_last_ts = True
        self.num_multi_gpu_tower_stacks = 1
        self.minibatch_buffer_size = 1
        self.num_sgd_iter = 1
        self.replay_proportion = 0.0
        self.replay_buffer_num_slots = 0
        self.learner_queue_size = 16
        self.learner_queue_timeout = 300
        self.max_requests_in_flight_per_aggregator_worker = 2
        self.timeout_s_sampler_manager = 0.0
        self.timeout_s_aggregator_manager = 0.0
        self.broadcast_interval = 1
        self.num_aggregation_workers = 0

<<<<<<< HEAD
        # TODO (sven): Deprecate grad_clip setting once all-in on new Learner API.
        self.grad_clip = 40.0
        self.grad_clip_by_global_norm = 40.0
=======
        self.grad_clip = 40.0
        # Note: Only when using _enable_learner_api=True can the clipping mode be
        # configured by the user. On the old API stack, RLlib will always clip by
        # global_norm, no matter the value of `grad_clip_by`.
        self.grad_clip_by = "global_norm"
>>>>>>> 86fe469b

        self.opt_type = "adam"
        self.lr_schedule = None
        self.decay = 0.99
        self.momentum = 0.0
        self.epsilon = 0.1
        self.vf_loss_coeff = 0.5
        self.entropy_coeff = 0.01
        self.entropy_coeff_schedule = None
        self._separate_vf_optimizer = False
        self._lr_vf = 0.0005
        self.after_train_step = None

        # Override some of AlgorithmConfig's default values with IMPALA-specific values.
        self.rollout_fragment_length = 50
        self.train_batch_size = 500
        self._minibatch_size = "auto"
        self.num_rollout_workers = 2
        self.num_gpus = 1
        self.lr = 0.0005
        self.min_time_s_per_iteration = 10
        self._tf_policy_handles_more_than_one_loss = True
        self.exploration_config = {
            # The Exploration class to use. In the simplest case, this is the name
            # (str) of any class present in the `rllib.utils.exploration` package.
            # You can also provide the python class directly or the full location
            # of your class (e.g. "ray.rllib.utils.exploration.epsilon_greedy.
            # EpsilonGreedy").
            "type": "StochasticSampling",
            # Add constructor kwargs here (if any).
        }
        # __sphinx_doc_end__
        # fmt: on

        # Deprecated value.
        self.num_data_loader_buffers = DEPRECATED_VALUE

    @override(AlgorithmConfig)
    def training(
        self,
        *,
        vtrace: Optional[bool] = NotProvided,
        vtrace_clip_rho_threshold: Optional[float] = NotProvided,
        vtrace_clip_pg_rho_threshold: Optional[float] = NotProvided,
        vtrace_drop_last_ts: Optional[bool] = NotProvided,
        gamma: Optional[float] = NotProvided,
        num_multi_gpu_tower_stacks: Optional[int] = NotProvided,
        minibatch_buffer_size: Optional[int] = NotProvided,
        minibatch_size: Optional[Union[int, str]] = NotProvided,
        num_sgd_iter: Optional[int] = NotProvided,
        replay_proportion: Optional[float] = NotProvided,
        replay_buffer_num_slots: Optional[int] = NotProvided,
        learner_queue_size: Optional[int] = NotProvided,
        learner_queue_timeout: Optional[float] = NotProvided,
        max_requests_in_flight_per_aggregator_worker: Optional[int] = NotProvided,
        timeout_s_sampler_manager: Optional[float] = NotProvided,
        timeout_s_aggregator_manager: Optional[float] = NotProvided,
        broadcast_interval: Optional[int] = NotProvided,
        num_aggregation_workers: Optional[int] = NotProvided,
        grad_clip: Optional[float] = NotProvided,
        opt_type: Optional[str] = NotProvided,
        lr_schedule: Optional[List[List[Union[int, float]]]] = NotProvided,
        decay: Optional[float] = NotProvided,
        momentum: Optional[float] = NotProvided,
        epsilon: Optional[float] = NotProvided,
        vf_loss_coeff: Optional[float] = NotProvided,
        entropy_coeff: Optional[float] = NotProvided,
        entropy_coeff_schedule: Optional[List[List[Union[int, float]]]] = NotProvided,
        _separate_vf_optimizer: Optional[bool] = NotProvided,
        _lr_vf: Optional[float] = NotProvided,
        after_train_step: Optional[Callable[[dict], None]] = NotProvided,
        **kwargs,
    ) -> "ImpalaConfig":
        """Sets the training related configuration.

        Args:
            vtrace: V-trace params (see vtrace_tf/torch.py).
            vtrace_clip_rho_threshold:
            vtrace_clip_pg_rho_threshold:
            vtrace_drop_last_ts: If True, drop the last timestep for the vtrace
                calculations, such that all data goes into the calculations as [B x T-1]
                (+ the bootstrap value). This is the default and legacy RLlib behavior,
                however, could potentially have a destabilizing effect on learning,
                especially in sparse reward or reward-at-goal environments.
                False for not dropping the last timestep.
                System params.
            gamma: Float specifying the discount factor of the Markov Decision process.
            num_multi_gpu_tower_stacks: For each stack of multi-GPU towers, how many
                slots should we reserve for parallel data loading? Set this to >1 to
                load data into GPUs in parallel. This will increase GPU memory usage
                proportionally with the number of stacks.
                Example:
                2 GPUs and `num_multi_gpu_tower_stacks=3`:
                - One tower stack consists of 2 GPUs, each with a copy of the
                model/graph.
                - Each of the stacks will create 3 slots for batch data on each of its
                GPUs, increasing memory requirements on each GPU by 3x.
                - This enables us to preload data into these stacks while another stack
                is performing gradient calculations.
            minibatch_buffer_size: How many train batches should be retained for
                minibatching. This conf only has an effect if `num_sgd_iter > 1`.
            minibatch_size: The size of minibatches that are trained over during
                each SGD iteration. If "auto", will use the same value as
                `train_batch_size`.
                Note that this setting only has an effect if `_enable_learner_api=True`
                and it must be a multiple of `rollout_fragment_length` or
                `sequence_length` and smaller than or equal to `train_batch_size`.
            num_sgd_iter: Number of passes to make over each train batch.
            replay_proportion: Set >0 to enable experience replay. Saved samples will
                be replayed with a p:1 proportion to new data samples.
            replay_buffer_num_slots: Number of sample batches to store for replay.
                The number of transitions saved total will be
                (replay_buffer_num_slots * rollout_fragment_length).
            learner_queue_size: Max queue size for train batches feeding into the
                learner.
            learner_queue_timeout: Wait for train batches to be available in minibatch
                buffer queue this many seconds. This may need to be increased e.g. when
                training with a slow environment.
            max_requests_in_flight_per_aggregator_worker: Level of queuing for replay
                aggregator operations (if using aggregator workers).
            timeout_s_sampler_manager: The timeout for waiting for sampling results
                for workers -- typically if this is too low, the manager won't be able
                to retrieve ready sampling results.
            timeout_s_aggregator_manager: The timeout for waiting for replay worker
                results -- typically if this is too low, the manager won't be able to
                retrieve ready replay requests.
            broadcast_interval: Number of training step calls before weights are
                broadcasted to rollout workers that are sampled during any iteration.
            num_aggregation_workers: Use n (`num_aggregation_workers`) extra Actors for
                multi-level aggregation of the data produced by the m RolloutWorkers
                (`num_workers`). Note that n should be much smaller than m.
                This can make sense if ingesting >2GB/s of samples, or if
                the data requires decompression.
            grad_clip: If specified, clip the global norm of gradients by this amount.
            opt_type: Either "adam" or "rmsprop".
            lr_schedule: Learning rate schedule. In the format of
                [[timestep, lr-value], [timestep, lr-value], ...]
                Intermediary timesteps will be assigned to interpolated learning rate
                values. A schedule should normally start from timestep 0.
            decay: Decay setting for the RMSProp optimizer, in case `opt_type=rmsprop`.
            momentum: Momentum setting for the RMSProp optimizer, in case
                `opt_type=rmsprop`.
            epsilon: Epsilon setting for the RMSProp optimizer, in case
                `opt_type=rmsprop`.
            vf_loss_coeff: Coefficient for the value function term in the loss function.
            entropy_coeff: Coefficient for the entropy regularizer term in the loss
                function.
            entropy_coeff_schedule: Decay schedule for the entropy regularizer.
            _separate_vf_optimizer: Set this to true to have two separate optimizers
                optimize the policy-and value networks.
            _lr_vf: If _separate_vf_optimizer is True, define separate learning rate
                for the value network.
            after_train_step: Callback for APPO to use to update KL, target network
                periodically. The input to the callback is the learner fetches dict.

        Returns:
            This updated AlgorithmConfig object.
        """
        # Pass kwargs onto super's `training()` method.
        super().training(**kwargs)

        if vtrace is not NotProvided:
            self.vtrace = vtrace
        if vtrace_clip_rho_threshold is not NotProvided:
            self.vtrace_clip_rho_threshold = vtrace_clip_rho_threshold
        if vtrace_clip_pg_rho_threshold is not NotProvided:
            self.vtrace_clip_pg_rho_threshold = vtrace_clip_pg_rho_threshold
        if vtrace_drop_last_ts is not NotProvided:
            self.vtrace_drop_last_ts = vtrace_drop_last_ts
        if num_multi_gpu_tower_stacks is not NotProvided:
            self.num_multi_gpu_tower_stacks = num_multi_gpu_tower_stacks
        if minibatch_buffer_size is not NotProvided:
            self.minibatch_buffer_size = minibatch_buffer_size
        if num_sgd_iter is not NotProvided:
            self.num_sgd_iter = num_sgd_iter
        if replay_proportion is not NotProvided:
            self.replay_proportion = replay_proportion
        if replay_buffer_num_slots is not NotProvided:
            self.replay_buffer_num_slots = replay_buffer_num_slots
        if learner_queue_size is not NotProvided:
            self.learner_queue_size = learner_queue_size
        if learner_queue_timeout is not NotProvided:
            self.learner_queue_timeout = learner_queue_timeout
        if broadcast_interval is not NotProvided:
            self.broadcast_interval = broadcast_interval
        if num_aggregation_workers is not NotProvided:
            self.num_aggregation_workers = num_aggregation_workers
        if max_requests_in_flight_per_aggregator_worker is not NotProvided:
            self.max_requests_in_flight_per_aggregator_worker = (
                max_requests_in_flight_per_aggregator_worker
            )
        if timeout_s_sampler_manager is not NotProvided:
            self.timeout_s_sampler_manager = timeout_s_sampler_manager
        if timeout_s_aggregator_manager is not NotProvided:
            self.timeout_s_aggregator_manager = timeout_s_aggregator_manager
        if grad_clip is not NotProvided:
            self.grad_clip = grad_clip
        if opt_type is not NotProvided:
            self.opt_type = opt_type
        if lr_schedule is not NotProvided:
            self.lr_schedule = lr_schedule
        if decay is not NotProvided:
            self.decay = decay
        if momentum is not NotProvided:
            self.momentum = momentum
        if epsilon is not NotProvided:
            self.epsilon = epsilon
        if vf_loss_coeff is not NotProvided:
            self.vf_loss_coeff = vf_loss_coeff
        if entropy_coeff is not NotProvided:
            self.entropy_coeff = entropy_coeff
        if entropy_coeff_schedule is not NotProvided:
            self.entropy_coeff_schedule = entropy_coeff_schedule
        if _separate_vf_optimizer is not NotProvided:
            self._separate_vf_optimizer = _separate_vf_optimizer
        if _lr_vf is not NotProvided:
            self._lr_vf = _lr_vf
        if after_train_step is not NotProvided:
            self.after_train_step = after_train_step
        if gamma is not NotProvided:
            self.gamma = gamma
        if minibatch_size is not NotProvided:
            self._minibatch_size = minibatch_size

        return self

    @override(AlgorithmConfig)
    def validate(self) -> None:
        # Call the super class' validation method first.
        super().validate()

        if self.num_data_loader_buffers != DEPRECATED_VALUE:
            deprecation_warning(
                "num_data_loader_buffers", "num_multi_gpu_tower_stacks", error=True
            )

        # Check `entropy_coeff` for correctness.
        if self.entropy_coeff < 0.0:
            raise ValueError("`entropy_coeff` must be >= 0.0!")

        # Check whether worker to aggregation-worker ratio makes sense.
        if self.num_aggregation_workers > self.num_rollout_workers:
            raise ValueError(
                "`num_aggregation_workers` must be smaller than or equal "
                "`num_rollout_workers`! Aggregation makes no sense otherwise."
            )
        elif self.num_aggregation_workers > self.num_rollout_workers / 2:
            logger.warning(
                "`num_aggregation_workers` should be significantly smaller "
                "than `num_workers`! Try setting it to 0.5*`num_workers` or "
                "less."
            )

        # If two separate optimizers/loss terms used for tf, must also set
        # `_tf_policy_handles_more_than_one_loss` to True.
        if self._separate_vf_optimizer is True:
            # Only supported to tf so far.
            # TODO(sven): Need to change APPO|IMPALATorchPolicies (and the
            #  models to return separate sets of weights in order to create
            #  the different torch optimizers).
            if self.framework_str not in ["tf", "tf2"]:
                raise ValueError(
                    "`_separate_vf_optimizer` only supported to tf so far!"
                )
            if self._tf_policy_handles_more_than_one_loss is False:
                raise ValueError(
                    "`_tf_policy_handles_more_than_one_loss` must be set to "
                    "True, for TFPolicy to support more than one loss "
                    "term/optimizer! Try setting config.training("
                    "_tf_policy_handles_more_than_one_loss=True)."
                )
        if self._enable_learner_api:
            if not (
                (self.minibatch_size % self.rollout_fragment_length == 0)
                and self.minibatch_size <= self.train_batch_size
            ):
                raise ValueError(
                    f"`minibatch_size` ({self._minibatch_size}) must either be 'auto' "
                    "or a multiple of `rollout_fragment_length` "
                    f"({self.rollout_fragment_length}) while at the same time smaller "
                    f"than or equal to `train_batch_size` ({self.train_batch_size})!"
                )

<<<<<<< HEAD
    @override(AlgorithmConfig)
    def get_learner_hyperparameters(self) -> ImpalaHyperparameters:
        learner_hps = ImpalaHyperparameters(
            rollout_frag_or_episode_len=self.get_rollout_fragment_length(),
            discount_factor=self.gamma,
            entropy_coeff=self.entropy_coeff,
            vf_loss_coeff=self.vf_loss_coeff,
            vtrace_drop_last_ts=self.vtrace_drop_last_ts,
            vtrace_clip_rho_threshold=self.vtrace_clip_rho_threshold,
            vtrace_clip_pg_rho_threshold=(
                self.vtrace_clip_pg_rho_threshold
            ),
        )
        assert (
            (learner_hps.rollout_frag_or_episode_len is None)
            != (learner_hps.recurrent_seq_len is None)
        ), (
            "One of `rollout_frag_or_episode_len` or `recurrent_seq_len` must be not "
            "None in ImpalaHyperparameters!"
        )
        return learner_hps

    # TODO (sven): Make these get_... methods all read-only @properties instead.
=======
>>>>>>> 86fe469b
    def get_replay_ratio(self) -> float:
        """Returns replay ratio (between 0.0 and 1.0) based off self.replay_proportion.

        Formula: ratio = 1 / proportion
        """
        return (1 / self.replay_proportion) if self.replay_proportion > 0 else 0.0

    @property
    def minibatch_size(self):
        # If 'auto', use the train_batch_size (meaning each SGD iter is a single pass
        # through the entire train batch). Otherwise, use user provided setting.
        return (
            self.train_batch_size if self._minibatch_size == "auto"
            else self._minibatch_size
        )

    @override(AlgorithmConfig)
    def get_default_learner_class(self):
        if self.framework_str == "torch":
            from ray.rllib.algorithms.impala.torch.impala_torch_learner import (
                ImpalaTorchLearner,
            )

            return ImpalaTorchLearner
        elif self.framework_str == "tf2":
            from ray.rllib.algorithms.impala.tf.impala_tf_learner import ImpalaTfLearner

            return ImpalaTfLearner
        else:
            raise ValueError(f"The framework {self.framework_str} is not supported.")

    @override(AlgorithmConfig)
    def get_default_rl_module_spec(self) -> SingleAgentRLModuleSpec:
        if self.framework_str == "tf2":
            from ray.rllib.algorithms.ppo.tf.ppo_tf_rl_module import PPOTfRLModule

            return SingleAgentRLModuleSpec(
                module_class=PPOTfRLModule, catalog_class=PPOCatalog
            )
        elif self.framework_str == "torch":
            from ray.rllib.algorithms.ppo.torch.ppo_torch_rl_module import (
                PPOTorchRLModule,
            )

            return SingleAgentRLModuleSpec(
                module_class=PPOTorchRLModule, catalog_class=PPOCatalog
            )
        else:
            raise ValueError(f"The framework {self.framework_str} is not supported.")


def make_learner_thread(local_worker, config):
    if not config["simple_optimizer"]:
        logger.info(
            "Enabling multi-GPU mode, {} GPUs, {} parallel tower-stacks".format(
                config["num_gpus"], config["num_multi_gpu_tower_stacks"]
            )
        )
        num_stacks = config["num_multi_gpu_tower_stacks"]
        buffer_size = config["minibatch_buffer_size"]
        if num_stacks < buffer_size:
            logger.warning(
                "In multi-GPU mode you should have at least as many "
                "multi-GPU tower stacks (to load data into on one device) as "
                "you have stack-index slots in the buffer! You have "
                f"configured {num_stacks} stacks and a buffer of size "
                f"{buffer_size}. Setting "
                f"`minibatch_buffer_size={num_stacks}`."
            )
            config["minibatch_buffer_size"] = num_stacks

        learner_thread = MultiGPULearnerThread(
            local_worker,
            num_gpus=config["num_gpus"],
            lr=config["lr"],
            train_batch_size=config["train_batch_size"],
            num_multi_gpu_tower_stacks=config["num_multi_gpu_tower_stacks"],
            num_sgd_iter=config["num_sgd_iter"],
            learner_queue_size=config["learner_queue_size"],
            learner_queue_timeout=config["learner_queue_timeout"],
        )
    else:
        learner_thread = LearnerThread(
            local_worker,
            minibatch_buffer_size=config["minibatch_buffer_size"],
            num_sgd_iter=config["num_sgd_iter"],
            learner_queue_size=config["learner_queue_size"],
            learner_queue_timeout=config["learner_queue_timeout"],
        )
    return learner_thread


class Impala(Algorithm):
    """Importance weighted actor/learner architecture (IMPALA) Algorithm

    == Overview of data flow in IMPALA ==
    1. Policy evaluation in parallel across `num_workers` actors produces
       batches of size `rollout_fragment_length * num_envs_per_worker`.
    2. If enabled, the replay buffer stores and produces batches of size
       `rollout_fragment_length * num_envs_per_worker`.
    3. If enabled, the minibatch ring buffer stores and replays batches of
       size `train_batch_size` up to `num_sgd_iter` times per batch.
    4. The learner thread executes data parallel SGD across `num_gpus` GPUs
       on batches of size `train_batch_size`.
    """

    @classmethod
    @override(Algorithm)
    def get_default_config(cls) -> AlgorithmConfig:
        return ImpalaConfig()

    @classmethod
    @override(Algorithm)
    def get_default_policy_class(
        cls, config: AlgorithmConfig
    ) -> Optional[Type[Policy]]:
        if not config["vtrace"]:
            raise ValueError("IMPALA with the learner API does not support non-VTrace ")

        if config._enable_rl_module_api:
            if config["framework"] == "tf2":
                from ray.rllib.algorithms.impala.tf.impala_tf_policy_rlm import (
                    ImpalaTfPolicyWithRLModule,
                )

                return ImpalaTfPolicyWithRLModule
            if config["framework"] == "torch":
                from ray.rllib.algorithms.impala.torch.impala_torch_policy_rlm import (
                    ImpalaTorchPolicyWithRLModule,
                )

                return ImpalaTorchPolicyWithRLModule
            else:
                raise ValueError(
                    f"IMPALA with the learner API does not support framework "
                    f"{config['framework']} "
                )
        else:
            if config["framework"] == "torch":
                if config["vtrace"]:
                    from ray.rllib.algorithms.impala.impala_torch_policy import (
                        ImpalaTorchPolicy,
                    )

                    return ImpalaTorchPolicy
                else:
                    from ray.rllib.algorithms.a3c.a3c_torch_policy import A3CTorchPolicy

                    return A3CTorchPolicy
            elif config["framework"] == "tf":
                if config["vtrace"]:
                    from ray.rllib.algorithms.impala.impala_tf_policy import (
                        ImpalaTF1Policy,
                    )

                    return ImpalaTF1Policy
                else:
                    from ray.rllib.algorithms.a3c.a3c_tf_policy import A3CTFPolicy

                    return A3CTFPolicy
            else:
                if config["vtrace"]:
                    from ray.rllib.algorithms.impala.impala_tf_policy import (
                        ImpalaTF2Policy,
                    )

                    return ImpalaTF2Policy
                else:
                    from ray.rllib.algorithms.a3c.a3c_tf_policy import A3CTFPolicy

                    return A3CTFPolicy

    @override(Algorithm)
    def setup(self, config: AlgorithmConfig):
        super().setup(config)

        # Queue of batches to be sent to the Learner.
        self.batches_to_place_on_learner = []

        # Create extra aggregation workers and assign each rollout worker to
        # one of them.
        self.batch_being_built = []
        if self.config.num_aggregation_workers > 0:
            # This spawns `num_aggregation_workers` actors that aggregate
            # experiences coming from RolloutWorkers in parallel. We force
            # colocation on the same node (localhost) to maximize data bandwidth
            # between them and the learner.
            localhost = platform.node()
            assert localhost != "", (
                "ERROR: Cannot determine local node name! "
                "`platform.node()` returned empty string."
            )
            all_co_located = create_colocated_actors(
                actor_specs=[
                    # (class, args, kwargs={}, count=1)
                    (
                        AggregatorWorker,
                        [
                            self.config,
                        ],
                        {},
                        self.config.num_aggregation_workers,
                    )
                ],
                node=localhost,
            )
            aggregator_workers = [
                actor for actor_groups in all_co_located for actor in actor_groups
            ]
            self._aggregator_actor_manager = FaultTolerantActorManager(
                aggregator_workers,
                max_remote_requests_in_flight_per_actor=(
                    self.config.max_requests_in_flight_per_aggregator_worker
                ),
            )
            self._timeout_s_aggregator_manager = (
                self.config.timeout_s_aggregator_manager
            )
        else:
            # Create our local mixin buffer if the num of aggregation workers is 0.
            self.local_mixin_buffer = MixInMultiAgentReplayBuffer(
                capacity=(
                    self.config.replay_buffer_num_slots
                    if self.config.replay_buffer_num_slots > 0
                    else 1
                ),
                replay_ratio=self.config.get_replay_ratio(),
                replay_mode=ReplayMode.LOCKSTEP,
            )
            self._aggregator_actor_manager = None

        # This variable is used to keep track of the statistics from the most recent
        # update of the learner group
        self._results = {}
        self._timeout_s_sampler_manager = self.config.timeout_s_sampler_manager

        if not self.config._enable_learner_api:
            # Create and start the learner thread.
            self._learner_thread = make_learner_thread(
                self.workers.local_worker(), self.config
            )
            self._learner_thread.start()

    @override(Algorithm)
    def training_step(self) -> ResultDict:
        # First, check, whether our learner thread is still healthy.
        if not self.config._enable_learner_api and not self._learner_thread.is_alive():
            raise RuntimeError("The learner thread died while training!")

        use_tree_aggregation = (
            self._aggregator_actor_manager
            and self._aggregator_actor_manager.num_healthy_actors() > 0
        )

        # Get sampled SampleBatches from our workers (by ray references if we use
        # tree-aggregation).
        unprocessed_sample_batches = self.get_samples_from_workers(
            return_object_refs=use_tree_aggregation,
        )
        for _, b in unprocessed_sample_batches:
            print(f"got {len(b)} from samplers")

        # Tag workers that actually produced ready sample batches this iteration.
        # Those workers will have to get updated at the end of the iteration.
        workers_that_need_updates = {
            worker_id for worker_id, _ in unprocessed_sample_batches
        }

        # Send the collected batches (still object refs) to our aggregation workers.
        if use_tree_aggregation:
            batches = self.process_experiences_tree_aggregation(
                unprocessed_sample_batches
            )
        # Resolve collected batches here on local process (using the mixin buffer).
        else:
            batches = self.process_experiences_directly(unprocessed_sample_batches)
            if batches:
                print(f"pulled {sum(len(b) for b in batches)} samples from buffer")

        # Increase sampling counters now that we have the actual SampleBatches on
        # the local process (and can measure their sizes).
        for batch in batches:
            self._counters[NUM_ENV_STEPS_SAMPLED] += batch.count
            self._counters[NUM_AGENT_STEPS_SAMPLED] += batch.agent_steps()
        if batches:
            print(f"Increased SAMPLED counter to {self._counters[NUM_ENV_STEPS_SAMPLED]}")
        # Concatenate single batches into batches of size `train_batch_size`.
        self.concatenate_batches_and_pre_queue(batches)
        if self.batches_to_place_on_learner:
            print(f"Batches to place on learner {sum(len(b) for b in self.batches_to_place_on_learner)}")
        # Using the Learner API. Call `update()` on our LearnerGroup object with
        # all collected batches.
        if self.config._enable_learner_api:
            train_results = self.learn_on_processed_samples()
        else:
            # Move train batches (of size `train_batch_size`) onto learner queue.
            self.place_processed_samples_on_learner_thread_queue()
            # Extract most recent train results from learner thread.
            train_results = self.process_trained_results()

        # Sync worker weights (only those policies that were actually updated).
        with self._timers[SYNCH_WORKER_WEIGHTS_TIMER]:
            if self.config._enable_learner_api:
                if train_results:
                    pids = list(set(train_results.keys()) - {ALL_MODULES})
                    self.update_workers_from_learner_group(
                        workers_that_need_updates=workers_that_need_updates,
                        policy_ids=pids,
                    )
            else:
                pids = list(train_results.keys())
                self.update_workers_if_necessary(
                    workers_that_need_updates=workers_that_need_updates,
                    policy_ids=pids,
                )

        # With a training step done, try to bring any aggregators back to life
        # if necessary.
        # Aggregation workers are stateless, so we do not need to restore any
        # state here.
        if self._aggregator_actor_manager:
            self._aggregator_actor_manager.probe_unhealthy_actors(
                timeout_seconds=self.config.worker_health_probe_timeout_s,
                mark_healthy=True,
            )

        if self.config._enable_learner_api:
            if train_results:
                # store the most recent result and return it if no new result is
                # available. This keeps backwards compatibility with the old
                # training stack / results reporting stack. This is necessary
                # any time we develop an asynchronous algorithm.
                self._results = train_results
            return self._results
        else:
            return train_results

    @classmethod
    @override(Algorithm)
    def default_resource_request(
        cls,
        config: Union[AlgorithmConfig, PartialAlgorithmConfigDict],
    ):
        if isinstance(config, AlgorithmConfig):
            cf: ImpalaConfig = config
        else:
            cf: ImpalaConfig = cls.get_default_config().update_from_dict(config)

        eval_config = cf.get_evaluation_config_object()

        bundles = (
            [
                {
                    # Driver + Aggregation Workers:
                    # Force to be on same node to maximize data bandwidth
                    # between aggregation workers and the learner (driver).
                    # Aggregation workers tree-aggregate experiences collected
                    # from RolloutWorkers (n rollout workers map to m
                    # aggregation workers, where m < n) and always use 1 CPU
                    # each.
                    "CPU": cf.num_cpus_for_local_worker + cf.num_aggregation_workers,
                    "GPU": 0 if cf._fake_gpus else cf.num_gpus,
                }
            ]
            + [
                {
                    # RolloutWorkers.
                    "CPU": cf.num_cpus_per_worker,
                    "GPU": cf.num_gpus_per_worker,
                    **cf.custom_resources_per_worker,
                }
                for _ in range(cf.num_rollout_workers)
            ]
            + (
                [
                    {
                        # Evaluation (remote) workers.
                        # Note: The local eval worker is located on the driver
                        # CPU or not even created iff >0 eval workers.
                        "CPU": eval_config.num_cpus_per_worker,
                        "GPU": eval_config.num_gpus_per_worker,
                        **eval_config.custom_resources_per_worker,
                    }
                    for _ in range(cf.evaluation_num_workers)
                ]
                if cf.evaluation_interval
                else []
            )
        )
        # TODO(avnishn): Remove this once we have a way to extend placement group
        # factories.
        if cf._enable_learner_api:
            # resources for the trainer
            if cf.num_learner_workers == 0:
                # if num_learner_workers is 0, then we need to allocate one gpu if
                # num_gpus_per_learner_worker is greater than 0.
                trainer_bundle = [
                    {
                        "CPU": cf.num_cpus_per_learner_worker,
                        "GPU": cf.num_gpus_per_learner_worker,
                    }
                ]
            else:
                trainer_bundle = [
                    {
                        "CPU": cf.num_cpus_per_learner_worker,
                        "GPU": cf.num_gpus_per_learner_worker,
                    }
                    for _ in range(cf.num_learner_workers)
                ]

            bundles += trainer_bundle

        # Return PlacementGroupFactory containing all needed resources
        # (already properly defined as device bundles).
        return PlacementGroupFactory(
            bundles=bundles,
            strategy=cf.placement_strategy,
        )

    def concatenate_batches_and_pre_queue(self, batches: List[SampleBatch]):
        """Concatenate batches that are being returned from rollout workers

        Args:
            batches: batches of experiences from rollout workers

        """

        def aggregate_into_larger_batch():
            if (
                sum(b.count for b in self.batch_being_built)
                >= self.config.train_batch_size
            ):
                #TODO: Test sequence shuffle before concating to one train batch
                #np.random.shuffle(self.batch_being_built)
                batch_to_add = concat_samples(self.batch_being_built)
                self.batches_to_place_on_learner.append(batch_to_add)
                self.batch_being_built = []

        for batch in batches:
            self.batch_being_built.append(batch)
            aggregate_into_larger_batch()

    def get_samples_from_workers(
        self,
        return_object_refs: Optional[bool] = False,
    ) -> List[Tuple[int, Union[ObjectRef, SampleBatchType]]]:
        """Get samples from rollout workers for training.

        Args:
            return_object_refs: If True, return ObjectRefs instead of the samples
                directly. This is useful when using aggregator workers so that data
                collected on rollout workers is directly de referenced on the aggregator
                workers instead of first in the driver and then on the aggregator
                workers.

        Returns:
            a list of tuples of (worker_index, sample batch or ObjectRef to a sample
                batch)

        """
        with self._timers[SAMPLE_TIMER]:
            # Sample from healthy remote workers by default. If there is no healthy
            # worker (either because they have all died, or because there was none to
            # begin) check if the local_worker exists. If the local worker has an
            # env_instance (either because there are no remote workers or
            # self.config.create_env_on_local_worker == True), then sample from the
            # local worker. Otherwise just return an empty list.
            if self.workers.num_healthy_remote_workers() > 0:
                # Perform asynchronous sampling on all (remote) rollout workers.
                self.workers.foreach_worker_async(
                    lambda worker: worker.sample(),
                    healthy_only=True,
                )
                sample_batches: List[
                    Tuple[int, ObjectRef]
                ] = self.workers.fetch_ready_async_reqs(
                    timeout_seconds=self._timeout_s_sampler_manager,
                    return_obj_refs=return_object_refs,
                )
            elif (
                self.workers.local_worker()
                and self.workers.local_worker().async_env is not None
            ):
                # Sampling from the local worker
                sample_batch = self.workers.local_worker().sample()
                if return_object_refs:
                    sample_batch = ray.put(sample_batch)
                sample_batches = [(0, sample_batch)]
            else:
                # Not much we can do. Return empty list and wait.
                return []

        return sample_batches

    def learn_on_processed_samples(self) -> ResultDict:
        """Update the learner group with the latest batch of processed samples.

        Returns:
            Aggregated results from the learner group after an update is completed.

        """
        result = {}
        # There are batches on the queue -> Send them to the learner group.
        if self.batches_to_place_on_learner:
            batches = self.batches_to_place_on_learner[:]
            ## Keep track of the queue size (before we purge it for learning).
            #self._counters["learner_group_queue_size"] = len(batches)
            self.batches_to_place_on_learner.clear()
            # If there are no learner workers and learning is directly on the driver
            # Then we can't do async updates, so we need to block.
            blocking = self.config.num_learner_workers == 0
            lg_results = self.learner_group.update(
                batches,
                reduce_fn=_reduce_impala_results,
                block=blocking,
                num_iters=self.config.num_sgd_iter,
                minibatch_size=self.config.minibatch_size,
            )
        # Nothing on the queue -> Don't send requests to learner group.
        else:
            lg_results = None

        if lg_results:
            print(f"Learned {lg_results[ALL_MODULES][NUM_ENV_STEPS_TRAINED]} env steps")
            self._counters[NUM_ENV_STEPS_TRAINED] += lg_results[ALL_MODULES].pop(
                NUM_ENV_STEPS_TRAINED
            )
            self._counters[NUM_AGENT_STEPS_TRAINED] += lg_results[ALL_MODULES].pop(
                NUM_AGENT_STEPS_TRAINED
            )
            lg_queue_stats = self.learner_group.get_in_queue_stats()
            self._counters["learner_group_queue_size"] = (
                lg_queue_stats["learner_group_queue_size"]
            )
            self._counters["learner_group_queue_ts_dropped"] = (
                lg_queue_stats["learner_group_queue_ts_dropped"]
            )
            print(f"Increased TRAINED counter to {self._counters[NUM_ENV_STEPS_TRAINED]}")
            result = lg_results

        return result

    def place_processed_samples_on_learner_thread_queue(self) -> None:
        """Place processed samples on the learner queue for training.

        NOTE: This method is called if self.config._enable_learner_api is False.

        """
        while self.batches_to_place_on_learner:
            batch = self.batches_to_place_on_learner[0]
            try:
                # Setting block = True prevents the learner thread,
                # the main thread, and the gpu loader threads from
                # thrashing when there are more samples than the
                # learner can reasonable process.
                # see https://github.com/ray-project/ray/pull/26581#issuecomment-1187877674  # noqa
                self._learner_thread.inqueue.put(batch, block=True)
                self.batches_to_place_on_learner.pop(0)
                self._counters["num_samples_added_to_queue"] += (
                    batch.agent_steps()
                    if self.config.count_steps_by == "agent_steps"
                    else batch.count
                )
            except queue.Full:
                self._counters["num_times_learner_queue_full"] += 1

    def process_trained_results(self) -> ResultDict:
        """Process training results that are outputed by the learner thread.

        NOTE: This method is called if self.config._enable_learner_api is False.

        Returns:
            Aggregated results from the learner thread after an update is completed.

        """
        # Get learner outputs/stats from output queue.
        num_env_steps_trained = 0
        num_agent_steps_trained = 0
        learner_infos = []
        # Loop through output queue and update our counts.
        for _ in range(self._learner_thread.outqueue.qsize()):
            (
                env_steps,
                agent_steps,
                learner_results,
            ) = self._learner_thread.outqueue.get(timeout=0.001)
            num_env_steps_trained += env_steps
            num_agent_steps_trained += agent_steps
            if learner_results:
                learner_infos.append(learner_results)
        # Nothing new happened since last time, use the same learner stats.
        if not learner_infos:
            final_learner_info = copy.deepcopy(self._learner_thread.learner_info)
        # Accumulate learner stats using the `LearnerInfoBuilder` utility.
        else:
            builder = LearnerInfoBuilder()
            for info in learner_infos:
                builder.add_learn_on_batch_results_multi_agent(info)
            final_learner_info = builder.finalize()

        # Update the steps trained counters.
        self._counters[NUM_ENV_STEPS_TRAINED] += num_env_steps_trained
        self._counters[NUM_AGENT_STEPS_TRAINED] += num_agent_steps_trained

        return final_learner_info

    def process_experiences_directly(
        self,
        worker_to_sample_batches: List[Tuple[int, SampleBatch]],
    ) -> List[SampleBatchType]:
        """Process sample batches directly on the driver, for training.

        Args:
            worker_to_sample_batches: List of (worker_id, sample_batch) tuples.

        Returns:
            Batches that have been processed by the mixin buffer.

        """
        batches = [b for _, b in worker_to_sample_batches]
        processed_batches = []

        for batch in batches:
            assert not isinstance(
                batch, ObjectRef
            ), "process_experiences_directly can not handle ObjectRefs. "
            batch = batch.decompress_if_needed()
            self.local_mixin_buffer.add(batch)
            batch = self.local_mixin_buffer.replay(_ALL_POLICIES)
            if batch:
                processed_batches.append(batch)

        return processed_batches

    def process_experiences_tree_aggregation(
        self,
        worker_to_sample_batches_refs: List[Tuple[int, ObjectRef]],
    ) -> List[SampleBatchType]:
        """Process sample batches using tree aggregation workers.

        Args:
            worker_to_sample_batches_refs: List of (worker_id, sample_batch_ref)

        NOTE: This will provide speedup when sample batches have been compressed,
        and the decompression can happen on the aggregation workers in parallel to
        the training.

        Returns:
            Batches that have been processed by the mixin buffers on the aggregation
            workers.

        """

        def _process_episodes(actor, batch):
            return actor.process_episodes(ray.get(batch))

        for _, batch in worker_to_sample_batches_refs:
            assert isinstance(batch, ObjectRef), (
                "For efficiency, process_experiences_tree_aggregation should "
                f"be given ObjectRefs instead of {type(batch)}."
            )
            # Randomly pick an aggregation worker to process this batch.
            aggregator_id = random.choice(
                self._aggregator_actor_manager.healthy_actor_ids()
            )
            calls_placed = self._aggregator_actor_manager.foreach_actor_async(
                partial(_process_episodes, batch=batch),
                remote_actor_ids=[aggregator_id],
            )
            if calls_placed <= 0:
                self._counters["num_times_no_aggregation_worker_available"] += 1

        waiting_processed_sample_batches: RemoteCallResults = (
            self._aggregator_actor_manager.fetch_ready_async_reqs(
                timeout_seconds=self._timeout_s_aggregator_manager,
            )
        )
        handle_remote_call_result_errors(
            waiting_processed_sample_batches,
            self.config.ignore_worker_failures,
        )

        return [b.get() for b in waiting_processed_sample_batches.ignore_errors()]

    def update_workers_from_learner_group(
        self,
        workers_that_need_updates: Set[int],
        policy_ids: Optional[List[PolicyID]] = None,
    ):
        """Updates all RolloutWorkers that require updating.

        Updates only if NUM_TRAINING_STEP_CALLS_SINCE_LAST_SYNCH_WORKER_WEIGHTS has been
        reached and the worker has sent samples in this iteration. Also only updates
        those policies, whose IDs are given via `policies` (if None, update all
        policies).

        Args:
            workers_that_need_updates: Set of worker IDs that need to be updated.
            policy_ids: Optional list of Policy IDs to update. If None, will update all
                policies on the to-be-updated workers.
        """
        # Only need to update workers if there are remote workers.
        self._counters[NUM_TRAINING_STEP_CALLS_SINCE_LAST_SYNCH_WORKER_WEIGHTS] += 1
        if (
            self._counters[NUM_TRAINING_STEP_CALLS_SINCE_LAST_SYNCH_WORKER_WEIGHTS]
            >= self.config.broadcast_interval
            and workers_that_need_updates
        ):
            self._counters[NUM_TRAINING_STEP_CALLS_SINCE_LAST_SYNCH_WORKER_WEIGHTS] = 0
            self._counters[NUM_SYNCH_WORKER_WEIGHTS] += 1
            weights = self.learner_group.get_weights(policy_ids)
            if self.config.num_rollout_workers == 0:
                worker = self.workers.local_worker()
                worker.set_weights(weights)
            else:
                weights_ref = ray.put(weights)
                self.workers.foreach_worker(
                    func=lambda w: w.set_weights(ray.get(weights_ref)),
                    local_worker=False,
                    remote_worker_ids=list(workers_that_need_updates),
                    timeout_seconds=0,  # Don't wait for the workers to finish.
                )
                # If we have a local worker that we sample from in addition to
                # our remote workers, we need to update its weights as well.
                if self.config.create_env_on_local_worker:
                    self.workers.local_worker().set_weights(weights)

    def update_workers_if_necessary(
        self,
        workers_that_need_updates: Set[int],
        policy_ids: Optional[List[PolicyID]] = None,
    ) -> None:
        """Updates all RolloutWorkers that require updating.

        Updates only if NUM_TRAINING_STEP_CALLS_SINCE_LAST_SYNCH_WORKER_WEIGHTS has been
        reached and the worker has sent samples in this iteration. Also only updates
        those policies, whose IDs are given via `policies` (if None, update all
        policies).

        Args:
            workers_that_need_updates: Set of worker IDs that need to be updated.
            policy_ids: Optional list of Policy IDs to update. If None, will update all
                policies on the to-be-updated workers.
        """
        local_worker = self.workers.local_worker()
        # Update global vars of the local worker.
        if self.config.policy_states_are_swappable:
            local_worker.lock()
        global_vars = {
            "timestep": self._counters[NUM_AGENT_STEPS_TRAINED],
            "num_grad_updates_per_policy": {
                pid: local_worker.policy_map[pid].num_grad_updates
                for pid in policy_ids or []
            },
        }
        local_worker.set_global_vars(global_vars, policy_ids=policy_ids)
        if self.config.policy_states_are_swappable:
            local_worker.unlock()

        # Only need to update workers if there are remote workers.
        self._counters[NUM_TRAINING_STEP_CALLS_SINCE_LAST_SYNCH_WORKER_WEIGHTS] += 1
        if (
            self.workers.num_remote_workers() > 0
            and self._counters[NUM_TRAINING_STEP_CALLS_SINCE_LAST_SYNCH_WORKER_WEIGHTS]
            >= self.config.broadcast_interval
            and workers_that_need_updates
        ):
            if self.config.policy_states_are_swappable:
                local_worker.lock()
            weights = local_worker.get_weights(policy_ids)
            if self.config.policy_states_are_swappable:
                local_worker.unlock()
            weights = ray.put(weights)

            self._learner_thread.policy_ids_updated.clear()
            self._counters[NUM_TRAINING_STEP_CALLS_SINCE_LAST_SYNCH_WORKER_WEIGHTS] = 0
            self._counters[NUM_SYNCH_WORKER_WEIGHTS] += 1
            self.workers.foreach_worker(
                func=lambda w: w.set_weights(ray.get(weights), global_vars),
                local_worker=False,
                remote_worker_ids=list(workers_that_need_updates),
                timeout_seconds=0,  # Don't wait for the workers to finish.
            )

    @override(Algorithm)
    def _compile_iteration_results(self, *args, **kwargs):
        result = super()._compile_iteration_results(*args, **kwargs)
        if not self.config._enable_learner_api:
            result = self._learner_thread.add_learner_metrics(
                result, overwrite_learner_info=False
            )
        return result


@ray.remote(num_cpus=0, max_restarts=-1)
class AggregatorWorker(FaultAwareApply):
    """A worker for doing tree aggregation of collected episodes"""

    def __init__(self, config: AlgorithmConfig):
        self.config = config
        self._mixin_buffer = MixInMultiAgentReplayBuffer(
            capacity=(
                self.config.replay_buffer_num_slots
                if self.config.replay_buffer_num_slots > 0
                else 1
            ),
            replay_ratio=self.config.get_replay_ratio(),
            replay_mode=ReplayMode.LOCKSTEP,
        )

    def process_episodes(self, batch: SampleBatchType) -> SampleBatchType:
        batch = batch.decompress_if_needed()
        self._mixin_buffer.add(batch)
        processed_batches = self._mixin_buffer.replay(_ALL_POLICIES)
        return processed_batches

    def get_host(self) -> str:
        return platform.node()<|MERGE_RESOLUTION|>--- conflicted
+++ resolved
@@ -122,17 +122,11 @@
         self.broadcast_interval = 1
         self.num_aggregation_workers = 0
 
-<<<<<<< HEAD
-        # TODO (sven): Deprecate grad_clip setting once all-in on new Learner API.
-        self.grad_clip = 40.0
-        self.grad_clip_by_global_norm = 40.0
-=======
         self.grad_clip = 40.0
         # Note: Only when using _enable_learner_api=True can the clipping mode be
         # configured by the user. On the old API stack, RLlib will always clip by
         # global_norm, no matter the value of `grad_clip_by`.
         self.grad_clip_by = "global_norm"
->>>>>>> 86fe469b
 
         self.opt_type = "adam"
         self.lr_schedule = None
@@ -416,7 +410,6 @@
                     f"than or equal to `train_batch_size` ({self.train_batch_size})!"
                 )
 
-<<<<<<< HEAD
     @override(AlgorithmConfig)
     def get_learner_hyperparameters(self) -> ImpalaHyperparameters:
         learner_hps = ImpalaHyperparameters(
@@ -440,8 +433,6 @@
         return learner_hps
 
     # TODO (sven): Make these get_... methods all read-only @properties instead.
-=======
->>>>>>> 86fe469b
     def get_replay_ratio(self) -> float:
         """Returns replay ratio (between 0.0 and 1.0) based off self.replay_proportion.
 
