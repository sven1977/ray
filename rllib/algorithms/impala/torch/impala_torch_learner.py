--- conflicted
+++ resolved
@@ -39,23 +39,6 @@
 
         target_actions_logp_time_major = make_time_major(
             target_actions_logp,
-<<<<<<< HEAD
-            trajectory_len=self._hps.rollout_frag_or_episode_len,
-            recurrent_seq_len=self._hps.recurrent_seq_len,
-            drop_last=self._hps.vtrace_drop_last_ts,
-        )
-        behaviour_actions_logp_time_major = make_time_major(
-            behaviour_actions_logp,
-            trajectory_len=self._hps.rollout_frag_or_episode_len,
-            recurrent_seq_len=self._hps.recurrent_seq_len,
-            drop_last=self._hps.vtrace_drop_last_ts,
-        )
-        values_time_major = make_time_major(
-            values,
-            trajectory_len=self._hps.rollout_frag_or_episode_len,
-            recurrent_seq_len=self._hps.recurrent_seq_len,
-            drop_last=self._hps.vtrace_drop_last_ts,
-=======
             trajectory_len=self.hps.rollout_frag_or_episode_len,
             recurrent_seq_len=self.hps.recurrent_seq_len,
             drop_last=self.hps.vtrace_drop_last_ts,
@@ -71,20 +54,13 @@
             trajectory_len=self.hps.rollout_frag_or_episode_len,
             recurrent_seq_len=self.hps.recurrent_seq_len,
             drop_last=self.hps.vtrace_drop_last_ts,
->>>>>>> e399fb80
         )
         bootstrap_value = values_time_major[-1]
         rewards_time_major = make_time_major(
             batch[SampleBatch.REWARDS],
-<<<<<<< HEAD
-            trajectory_len=self._hps.rollout_frag_or_episode_len,
-            recurrent_seq_len=self._hps.recurrent_seq_len,
-            drop_last=self._hps.vtrace_drop_last_ts,
-=======
             trajectory_len=self.hps.rollout_frag_or_episode_len,
             recurrent_seq_len=self.hps.recurrent_seq_len,
             drop_last=self.hps.vtrace_drop_last_ts,
->>>>>>> e399fb80
         )
 
         # the discount factor that is used should be gamma except for timesteps where
@@ -93,19 +69,11 @@
             1.0
             - make_time_major(
                 batch[SampleBatch.TERMINATEDS],
-<<<<<<< HEAD
-                trajectory_len=self._hps.rollout_frag_or_episode_len,
-                recurrent_seq_len=self._hps.recurrent_seq_len,
-                drop_last=self._hps.vtrace_drop_last_ts,
-            ).type(dtype=torch.float32)
-        ) * self._hps.discount_factor
-=======
                 trajectory_len=self.hps.rollout_frag_or_episode_len,
                 recurrent_seq_len=self.hps.recurrent_seq_len,
                 drop_last=self.hps.vtrace_drop_last_ts,
             ).type(dtype=torch.float32)
         ) * self.hps.discount_factor
->>>>>>> e399fb80
 
         # TODO(Artur) Why was there `TorchCategorical if is_multidiscrete else
         #  dist_class` in the old code torch impala policy?
@@ -119,13 +87,8 @@
             rewards=rewards_time_major,
             values=values_time_major,
             bootstrap_value=bootstrap_value,
-<<<<<<< HEAD
-            clip_rho_threshold=self._hps.vtrace_clip_rho_threshold,
-            clip_pg_rho_threshold=self._hps.vtrace_clip_pg_rho_threshold,
-=======
             clip_rho_threshold=self.hps.vtrace_clip_rho_threshold,
             clip_pg_rho_threshold=self.hps.vtrace_clip_pg_rho_threshold,
->>>>>>> e399fb80
         )
         vtrace_adjusted_target_values = vtrace_adjusted_target_values.to(device)
         pg_advantages = pg_advantages.to(device)
@@ -155,13 +118,8 @@
         # The summed weighted loss.
         total_loss = (
             pi_loss
-<<<<<<< HEAD
-            + vf_loss * self._hps.vf_loss_coeff
-            + mean_entropy_loss * self._hps.entropy_coeff
-=======
             + vf_loss * self.hps.vf_loss_coeff
-            + entropy_loss * self.hps.entropy_coeff
->>>>>>> e399fb80
+            + mean_entropy_loss * self.hps.entropy_coeff
         )
         return {
             self.TOTAL_LOSS_KEY: total_loss,
