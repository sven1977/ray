from typing import Mapping

from ray.rllib.algorithms.impala.impala_learner import ImpalaLearner
from ray.rllib.algorithms.impala.torch.vtrace_torch_v2 import (
    vtrace_torch,
    make_time_major,
)
from ray.rllib.core.learner.learner import ENTROPY_KEY
from ray.rllib.core.learner.torch.torch_learner import TorchLearner
from ray.rllib.policy.sample_batch import SampleBatch
from ray.rllib.utils.annotations import override
from ray.rllib.utils.framework import try_import_torch
from ray.rllib.utils.torch_utils import convert_to_torch_tensor
from ray.rllib.utils.typing import TensorType

torch, nn = try_import_torch()


class ImpalaTorchLearner(ImpalaLearner, TorchLearner):
    """Implements the IMPALA loss function in torch."""

    @override(TorchLearner)
    def compute_loss_per_module(
        self, module_id: str, batch: SampleBatch, fwd_out: Mapping[str, TensorType]
    ) -> TensorType:
<<<<<<< HEAD
        action_dist_class = self.module[module_id].unwrapped().action_dist_cls
        target_policy_dist = action_dist_class.from_logits(
=======
        action_dist_class_train = self._module[module_id].get_train_action_dist_cls()
        target_policy_dist = action_dist_class_train.from_logits(
>>>>>>> 9a5ef51f
            fwd_out[SampleBatch.ACTION_DIST_INPUTS]
        )
        values = fwd_out[SampleBatch.VF_PREDS]

        behaviour_actions_logp = batch[SampleBatch.ACTION_LOGP]
        target_actions_logp = target_policy_dist.logp(batch[SampleBatch.ACTIONS])

        # TODO(Artur): In the old impala code, actions were unsqueezed if they were
        #  multi_discrete. Find out why and if we need to do the same here.
        #  actions = actions if is_multidiscrete else torch.unsqueeze(actions, dim=1)

        target_actions_logp_time_major = make_time_major(
            target_actions_logp,
            trajectory_len=self.hps.rollout_frag_or_episode_len,
            recurrent_seq_len=self.hps.recurrent_seq_len,
        )
        behaviour_actions_logp_time_major = make_time_major(
            behaviour_actions_logp,
            trajectory_len=self.hps.rollout_frag_or_episode_len,
            recurrent_seq_len=self.hps.recurrent_seq_len,
        )
        values_time_major = make_time_major(
            values,
            trajectory_len=self.hps.rollout_frag_or_episode_len,
            recurrent_seq_len=self.hps.recurrent_seq_len,
        )
        bootstrap_value = values_time_major[-1]
        rewards_time_major = make_time_major(
            batch[SampleBatch.REWARDS],
            trajectory_len=self.hps.rollout_frag_or_episode_len,
            recurrent_seq_len=self.hps.recurrent_seq_len,
        )

        # the discount factor that is used should be gamma except for timesteps where
        # the episode is terminated. In that case, the discount factor should be 0.
        discounts_time_major = (
            1.0
            - make_time_major(
                batch[SampleBatch.TERMINATEDS],
                trajectory_len=self.hps.rollout_frag_or_episode_len,
                recurrent_seq_len=self.hps.recurrent_seq_len,
            ).type(dtype=torch.float32)
        ) * self.hps.discount_factor

        # TODO(Artur) Why was there `TorchCategorical if is_multidiscrete else
        #  dist_class` in the old code torch impala policy?
        device = behaviour_actions_logp_time_major[0].device

        # Note that vtrace will compute the main loop on the CPU for better performance.
        vtrace_adjusted_target_values, pg_advantages = vtrace_torch(
            target_action_log_probs=target_actions_logp_time_major,
            behaviour_action_log_probs=behaviour_actions_logp_time_major,
            discounts=discounts_time_major,
            rewards=rewards_time_major,
            values=values_time_major,
            bootstrap_value=bootstrap_value,
            clip_rho_threshold=self.hps.vtrace_clip_rho_threshold,
            clip_pg_rho_threshold=self.hps.vtrace_clip_pg_rho_threshold,
        )

        # Sample size is T x B, where T is the trajectory length and B is the batch size
        # We mean over the batch size for consistency with the pre-RLModule
        # implementation of IMPALA
        # TODO(Artur): Mean over trajectory length after migration to RLModules.
        batch_size = (
            convert_to_torch_tensor(target_actions_logp_time_major.shape[-1])
            .float()
            .to(device)
        )

        # The policy gradients loss.
        pi_loss = -torch.sum(target_actions_logp_time_major * pg_advantages)
        mean_pi_loss = pi_loss / batch_size

        # The baseline loss.
        delta = values_time_major - vtrace_adjusted_target_values
        vf_loss = 0.5 * torch.sum(torch.pow(delta, 2.0))
        mean_vf_loss = vf_loss / batch_size

        # The entropy loss.
        mean_entropy_loss = -torch.mean(target_policy_dist.entropy())

        # The summed weighted loss.
        total_loss = (
            pi_loss
            + vf_loss * self.hps.vf_loss_coeff
            + mean_entropy_loss
            * (self.entropy_coeff_scheduler.get_current_value(module_id))
        )
        return {
            self.TOTAL_LOSS_KEY: total_loss,
            "pi_loss": mean_pi_loss,
            "vf_loss": mean_vf_loss,
            ENTROPY_KEY: -mean_entropy_loss,
        }<|MERGE_RESOLUTION|>--- conflicted
+++ resolved
@@ -23,13 +23,8 @@
     def compute_loss_per_module(
         self, module_id: str, batch: SampleBatch, fwd_out: Mapping[str, TensorType]
     ) -> TensorType:
-<<<<<<< HEAD
-        action_dist_class = self.module[module_id].unwrapped().action_dist_cls
-        target_policy_dist = action_dist_class.from_logits(
-=======
-        action_dist_class_train = self._module[module_id].get_train_action_dist_cls()
+        action_dist_class_train = self.module[module_id].unwrapped().get_train_action_dist_cls()
         target_policy_dist = action_dist_class_train.from_logits(
->>>>>>> 9a5ef51f
             fwd_out[SampleBatch.ACTION_DIST_INPUTS]
         )
         values = fwd_out[SampleBatch.VF_PREDS]
