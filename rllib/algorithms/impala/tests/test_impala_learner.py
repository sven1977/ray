import unittest

import numpy as np

import ray
from ray.rllib.algorithms.impala import ImpalaConfig
from ray.rllib.core.rl_module.rl_module import SingleAgentRLModuleSpec
from ray.rllib.policy.sample_batch import SampleBatch
from ray.rllib.utils.framework import try_import_torch, try_import_tf
<<<<<<< HEAD
from ray.rllib.utils.test_utils import check
=======
>>>>>>> adfdbbdf
from ray.rllib.utils.test_utils import framework_iterator

torch, nn = try_import_torch()
tf1, tf, _ = try_import_tf()
tf1.enable_eager_execution()

frag_length = 50

FAKE_BATCH = {
    SampleBatch.OBS: np.random.uniform(low=0, high=1, size=(frag_length, 4)).astype(
        np.float32
    ),
    SampleBatch.ACTIONS: np.random.choice(2, frag_length).astype(np.float32),
    SampleBatch.REWARDS: np.random.uniform(low=-1, high=1, size=(frag_length,)).astype(
        np.float32
    ),
    SampleBatch.TERMINATEDS: np.array(
        [False for _ in range(frag_length - 1)] + [True]
    ).astype(np.float32),
    SampleBatch.VF_PREDS: np.array(
        list(reversed(range(frag_length))), dtype=np.float32
    ),
    SampleBatch.ACTION_LOGP: np.log(
        np.random.uniform(low=0, high=1, size=(frag_length,))
    ).astype(np.float32),
    SampleBatch.ACTION_DIST_INPUTS: np.random.normal(
        0, 1, size=(frag_length, 2)
    ).astype(np.float32),
}


class TestImpalaLearner(unittest.TestCase):
    @classmethod
    def setUpClass(cls):
        ray.init()

    @classmethod
    def tearDownClass(cls):
        ray.shutdown()

    def test_impala_loss(self):
        """Test that impala_policy_rlm loss matches the impala learner loss.

        Correctness of V-Trance is tested in test_vtrace_v2.py.
        """
        config = (
            ImpalaConfig()
            .environment("CartPole-v1")
            .rollouts(
                num_rollout_workers=0,
                rollout_fragment_length=frag_length,
            )
            .resources(num_gpus=0)
            .training(
                gamma=0.99,
                model=dict(
                    fcnet_hiddens=[10, 10],
                    fcnet_activation="linear",
                    vf_share_layers=False,
                ),
                _enable_learner_api=True,
            )
            .rl_module(
                _enable_rl_module_api=True,
            )
        )
        # TODO (Artur): See if setting Impala's default to {} pose any issues.
        #  Deprecate the current default and set it to {}.
        config.exploration_config = {}

<<<<<<< HEAD
        for fw in framework_iterator(config, frameworks=["tf2", "torch"]):
            trainer = config.build()
            policy = trainer.get_policy()

            if fw == "tf2":
                train_batch = tf.nest.map_structure(
                    lambda x: tf.convert_to_tensor(x), FAKE_BATCH
                )
            elif fw == "torch":
                train_batch = convert_to_torch_tensor(SampleBatch(FAKE_BATCH))

            policy_loss = policy.loss(policy.model, policy.dist_class, train_batch)
            # We shim'd the loss function of the PolicyRLM class. Always returns
            # 0.0 b/c losses on Policies are no longer needed with the Learner API
            # enabled.
            check(policy_loss, 0.0)
=======
        for _ in framework_iterator(config, frameworks=["tf2", "torch"]):
            algo = config.build()
            policy = algo.get_policy()
>>>>>>> adfdbbdf

            train_batch = SampleBatch(FAKE_BATCH)
            algo_config = config.copy(copy_frozen=False)
            algo_config.validate()
            algo_config.freeze()

            learner_group_config = algo_config.get_learner_group_config(
                SingleAgentRLModuleSpec(
                    module_class=algo_config.rl_module_spec.module_class,
                    observation_space=policy.observation_space,
                    action_space=policy.action_space,
                    model_config_dict=policy.config["model"],
                    catalog_class=algo_config.rl_module_spec.catalog_class,
                )
            )
            learner_group_config.num_learner_workers = 0
            learner_group = learner_group_config.build()
<<<<<<< HEAD
            learner_group.set_weights(trainer.get_weights())
            learner_group.update(train_batch.as_multi_agent())
=======
            learner_group.set_weights(algo.get_weights())
            learner_group.update(train_batch.as_multi_agent())

            algo.stop()
>>>>>>> adfdbbdf


if __name__ == "__main__":
    import pytest
    import sys

    sys.exit(pytest.main(["-v", __file__]))<|MERGE_RESOLUTION|>--- conflicted
+++ resolved
@@ -7,11 +7,8 @@
 from ray.rllib.core.rl_module.rl_module import SingleAgentRLModuleSpec
 from ray.rllib.policy.sample_batch import SampleBatch
 from ray.rllib.utils.framework import try_import_torch, try_import_tf
-<<<<<<< HEAD
-from ray.rllib.utils.test_utils import check
-=======
->>>>>>> adfdbbdf
-from ray.rllib.utils.test_utils import framework_iterator
+from ray.rllib.utils.test_utils import check, framework_iterator
+from ray.rllib.utils.torch_utils import convert_to_torch_tensor
 
 torch, nn = try_import_torch()
 tf1, tf, _ = try_import_tf()
@@ -81,10 +78,9 @@
         #  Deprecate the current default and set it to {}.
         config.exploration_config = {}
 
-<<<<<<< HEAD
         for fw in framework_iterator(config, frameworks=["tf2", "torch"]):
-            trainer = config.build()
-            policy = trainer.get_policy()
+            algo = config.build()
+            policy = algo.get_policy()
 
             if fw == "tf2":
                 train_batch = tf.nest.map_structure(
@@ -98,13 +94,7 @@
             # 0.0 b/c losses on Policies are no longer needed with the Learner API
             # enabled.
             check(policy_loss, 0.0)
-=======
-        for _ in framework_iterator(config, frameworks=["tf2", "torch"]):
-            algo = config.build()
-            policy = algo.get_policy()
->>>>>>> adfdbbdf
 
-            train_batch = SampleBatch(FAKE_BATCH)
             algo_config = config.copy(copy_frozen=False)
             algo_config.validate()
             algo_config.freeze()
@@ -120,15 +110,10 @@
             )
             learner_group_config.num_learner_workers = 0
             learner_group = learner_group_config.build()
-<<<<<<< HEAD
-            learner_group.set_weights(trainer.get_weights())
-            learner_group.update(train_batch.as_multi_agent())
-=======
             learner_group.set_weights(algo.get_weights())
             learner_group.update(train_batch.as_multi_agent())
 
             algo.stop()
->>>>>>> adfdbbdf
 
 
 if __name__ == "__main__":
