import unittest

import numpy as np

import ray
from ray.rllib.algorithms.impala import ImpalaConfig
from ray.rllib.core.rl_module.rl_module import SingleAgentRLModuleSpec
from ray.rllib.policy.sample_batch import SampleBatch
from ray.rllib.utils.framework import try_import_torch, try_import_tf
from ray.rllib.utils.test_utils import framework_iterator

torch, nn = try_import_torch()
tf1, tf, _ = try_import_tf()
tf1.enable_eager_execution()

frag_length = 50

FAKE_BATCH = {
    SampleBatch.OBS: np.random.uniform(low=0, high=1, size=(frag_length, 4)).astype(
        np.float32
    ),
    SampleBatch.ACTIONS: np.random.choice(2, frag_length).astype(np.float32),
    SampleBatch.REWARDS: np.random.uniform(low=-1, high=1, size=(frag_length,)).astype(
        np.float32
    ),
    SampleBatch.TERMINATEDS: np.array(
        [False for _ in range(frag_length - 1)] + [True]
    ).astype(np.float32),
    SampleBatch.VF_PREDS: np.array(
        list(reversed(range(frag_length))), dtype=np.float32
    ),
    SampleBatch.ACTION_LOGP: np.log(
        np.random.uniform(low=0, high=1, size=(frag_length,))
    ).astype(np.float32),
    SampleBatch.ACTION_DIST_INPUTS: np.random.normal(
        0, 1, size=(frag_length, 2)
    ).astype(np.float32),
}


class TestImpalaLearner(unittest.TestCase):
    @classmethod
    def setUpClass(cls):
        ray.init()

    @classmethod
    def tearDownClass(cls):
        ray.shutdown()

    def test_impala_loss(self):
        """Test that impala_policy_rlm loss matches the impala learner loss.

        Correctness of V-Trance is tested in test_vtrace_v2.py.
        """
        config = (
            ImpalaConfig()
            .environment("CartPole-v1")
            .rollouts(
                num_rollout_workers=0,
                rollout_fragment_length=frag_length,
            )
            .resources(num_gpus=0)
            .training(
                gamma=0.99,
                model=dict(
                    fcnet_hiddens=[10, 10],
                    fcnet_activation="linear",
                    vf_share_layers=False,
                ),
                _enable_learner_api=True,
            )
            .rl_module(
                _enable_rl_module_api=True,
            )
        )
        # TODO (Artur): See if setting Impala's default to {} pose any issues.
        #  Deprecate the current default and set it to {}.
        config.exploration_config = {}

        for _ in framework_iterator(config, frameworks=["tf2", "torch"]):
            algo = config.build()
            policy = algo.get_policy()

            train_batch = SampleBatch(FAKE_BATCH)
            algo_config = config.copy(copy_frozen=False)
            algo_config.validate()
            algo_config.freeze()

            learner_group_config = algo_config.get_learner_group_config(
                SingleAgentRLModuleSpec(
                    module_class=algo_config.rl_module_spec.module_class,
                    observation_space=policy.observation_space,
                    action_space=policy.action_space,
                    model_config_dict=policy.config["model"],
                    catalog_class=algo_config.rl_module_spec.catalog_class,
                )
            )
            learner_group_config.num_learner_workers = 0
            learner_group = learner_group_config.build()
<<<<<<< HEAD
            learner_group.set_weights(trainer.get_weights())
            results = learner_group.update(batches=[train_batch.as_multi_agent()])

            learner_group_loss = results[ALL_MODULES]["total_loss"]
=======
            learner_group.set_weights(algo.get_weights())
            learner_group.update(train_batch.as_multi_agent())
>>>>>>> 9432c9ec

            algo.stop()


if __name__ == "__main__":
    import pytest
    import sys

    sys.exit(pytest.main(["-v", __file__]))<|MERGE_RESOLUTION|>--- conflicted
+++ resolved
@@ -97,15 +97,8 @@
             )
             learner_group_config.num_learner_workers = 0
             learner_group = learner_group_config.build()
-<<<<<<< HEAD
-            learner_group.set_weights(trainer.get_weights())
-            results = learner_group.update(batches=[train_batch.as_multi_agent()])
-
-            learner_group_loss = results[ALL_MODULES]["total_loss"]
-=======
             learner_group.set_weights(algo.get_weights())
             learner_group.update(train_batch.as_multi_agent())
->>>>>>> 9432c9ec
 
             algo.stop()
 
