--- conflicted
+++ resolved
@@ -113,7 +113,6 @@
 
         self.before_gradient_based_update(timesteps=timesteps or {})
 
-<<<<<<< HEAD
         if self.config.num_gpus_per_learner > 0:
             self._gpu_loader_in_queue.put(batch)
             self.metrics.log_value(
@@ -133,13 +132,6 @@
                 _LearnerThread.enqueue(
                     self._learner_thread_in_queue, batch, self.metrics
                 )
-=======
-        self._gpu_loader_in_queue.put(batch)
-        self.metrics.log_value(
-            (ALL_MODULES, QUEUE_SIZE_GPU_LOADER_QUEUE),
-            self._gpu_loader_in_queue.qsize(),
-        )
->>>>>>> 8c792db6
 
         return self.metrics.reduce()
 
