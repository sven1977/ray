--- conflicted
+++ resolved
@@ -80,16 +80,10 @@
         # the "GPU-loader queue" and loads them to the GPU, then places the GPU batches
         # on the "update queue" for the actual RLModule forward pass and loss
         # computations.
-<<<<<<< HEAD
-        self._gpu_loader_in_queue = Queue()
+        self._gpu_loader_in_queue = queue.Queue()
         if not hasattr(self, "_learner_thread_in_queue"):
             self._learner_thread_in_queue = deque(maxlen=self.config.learner_queue_size)
-        self._learner_thread_out_queue = Queue()
-=======
-        self._gpu_loader_in_queue = queue.Queue()
-        self._learner_thread_in_queue = deque(maxlen=self.config.learner_queue_size)
         self._learner_thread_out_queue = queue.Queue()
->>>>>>> b33fa04d
 
         # Create and start the GPU loader thread(s).
         if self.config.num_gpus_per_learner > 0:
@@ -233,13 +227,8 @@
     def __init__(
         self,
         *,
-<<<<<<< HEAD
-        in_queue: Queue,
-        out_queue: deque = None,
-=======
         in_queue: queue.Queue,
         out_queue: deque,
->>>>>>> b33fa04d
         device: torch.device,
         metrics_logger: MetricsLogger,
     ):
@@ -304,41 +293,29 @@
         self.stopped = False
 
         self._update_method = update_method
-<<<<<<< HEAD
         self._in_queue: Union[deque, CircularBuffer] = in_queue
-        self._out_queue: Queue = out_queue
-=======
-        self._in_queue: deque = in_queue
         self._out_queue: queue.Queue = out_queue
->>>>>>> b33fa04d
 
     def run(self) -> None:
         while not self.stopped:
             self.step()
 
     def step(self):
-
+        # Get a new batch from the GPU-data (deque.pop -> newest item first).
         with self.metrics.log_time((ALL_MODULES, LEARNER_THREAD_IN_QUEUE_WAIT_TIMER)):
-<<<<<<< HEAD
+            # Get a new batch from the GPU-data (learner queue OR circular buffer).
             if isinstance(self._in_queue, CircularBuffer):
                 ma_batch_on_gpu = self._in_queue.sample()
-            # Get a new batch from the GPU-data (deque.pop -> newest item first).
             else:
                 # Queue is empty: Sleep a tiny bit to avoid CPU-thrashing.
                 if not self._in_queue:
                     time.sleep(0.001)
                     return
-                ma_batch_on_gpu = self._in_queue.pop()
-=======
-            if not self._in_queue:
-                time.sleep(0.001)
-                return
-            # Consume from the left (oldest batches first).
-            # If we consumed from the right, we would run into the danger of learning
-            # from newer batches (left side) most times, BUT sometimes grabbing a
-            # really old batches (right area of deque).
-            ma_batch_on_gpu = self._in_queue.popleft()
->>>>>>> b33fa04d
+                # Consume from the left (oldest batches first).
+                # If we consumed from the right, we would run into the danger of learning
+                # from newer batches (left side) most times, BUT sometimes grabbing a
+                # really old batches (right area of deque).
+                ma_batch_on_gpu = self._in_queue.popleft()
 
         # Call the update method on the batch.
         with self.metrics.log_time((ALL_MODULES, LEARNER_THREAD_UPDATE_TIMER)):
@@ -381,18 +358,6 @@
                 reduce="sum",
             )
         learner_queue.append(batch)
-<<<<<<< HEAD
-        # TODO (sven): This metric will not show correctly on the Algo side (main
-        #  logger), b/c of the bug in the metrics not properly "upstreaming" reduce=sum
-        #  metrics (similarly: ENV_RUNNERS/NUM_ENV_STEPS_SAMPLED grows exponentially
-        #  on the main algo's logger).
-        # metrics_logger.log_value(
-        #    (ALL_MODULES, LEARNER_THREAD_ENV_STEPS_DROPPED),
-        #    ts_dropped,
-        #    reduce="sum",
-        # )
-=======
->>>>>>> b33fa04d
 
         # Log current queue size.
         metrics_logger.log_value(
