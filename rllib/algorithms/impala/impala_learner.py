--- conflicted
+++ resolved
@@ -66,7 +66,6 @@
         )
 
     @override(Learner)
-<<<<<<< HEAD
     def remove_module(self, module_id: str):
         super().remove_module(module_id)
         self.entropy_coeff_schedulers_per_module.pop(module_id)
@@ -77,13 +76,6 @@
     ) -> Dict[str, Any]:
         results = super().additional_update_for_module(
             module_id=module_id, hps=hps, timestep=timestep
-=======
-    def additional_update_for_module(
-        self, *, module_id: ModuleID, timestep: int
-    ) -> Dict[str, Any]:
-        results = super().additional_update_for_module(
-            module_id=module_id, timestep=timestep
->>>>>>> 0fd06ad6
         )
 
         # Update entropy coefficient via our Scheduler.
