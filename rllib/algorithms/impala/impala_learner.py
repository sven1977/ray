from typing import Any, Dict

from ray.rllib.algorithms.impala.impala import (
    ImpalaConfig,
    LEARNER_RESULTS_CURR_ENTROPY_COEFF_KEY,
)
<<<<<<< HEAD
from ray.rllib.core.learner.learner import Learner
from ray.rllib.core.rl_module.rl_module import ModuleID
=======
>>>>>>> 5edabc7b
from ray.rllib.utils.annotations import override
from ray.rllib.utils.lambda_defaultdict import LambdaDefaultDict
from ray.rllib.utils.schedules.scheduler import Scheduler
<<<<<<< HEAD
=======
from ray.rllib.utils.typing import ModuleID, ResultDict


LEARNER_RESULTS_CURR_ENTROPY_COEFF_KEY = "curr_entropy_coeff"


@dataclass
class ImpalaLearnerHyperparameters(LearnerHyperparameters):
    """LearnerHyperparameters for the ImpalaLearner sub-classes (framework specific).

    These should never be set directly by the user. Instead, use the IMPALAConfig
    class to configure your algorithm.
    See `ray.rllib.algorithms.impala.impala::IMPALAConfig::training()` for more details
    on the individual properties.

    Attributes:
        rollout_frag_or_episode_len: The length of a rollout fragment or episode.
            Used when making SampleBatches time major for computing loss.
        recurrent_seq_len: The length of a recurrent sequence. Used when making
            SampleBatches time major for computing loss.
    """

    rollout_frag_or_episode_len: int = None
    recurrent_seq_len: int = None
    discount_factor: float = None
    vtrace_clip_rho_threshold: float = None
    vtrace_clip_pg_rho_threshold: float = None
    vf_loss_coeff: float = None
    entropy_coeff: float = None
    entropy_coeff_schedule: Optional[List[List[Union[int, float]]]] = None
>>>>>>> 5edabc7b


class ImpalaLearner(Learner):
    @override(Learner)
    def build(self) -> None:
        super().build()

        # Dict mapping module IDs to the respective entropy Scheduler instance.
        self.entropy_coeff_schedulers_per_module: Dict[
            ModuleID, Scheduler
        ] = LambdaDefaultDict(
            lambda module_id: Scheduler(
                fixed_value_or_schedule=(
                    self.config.get_config_for_module(module_id).entropy_coeff
                ),
                framework=self.framework,
                device=self._device,
            )
        )

    @override(Learner)
    def remove_module(self, module_id: str):
        super().remove_module(module_id)
        self.entropy_coeff_schedulers_per_module.pop(module_id)

    @override(Learner)
    def additional_update_for_module(
        self, *, module_id: ModuleID, config: ImpalaConfig, timestep: int
    ) -> Dict[str, Any]:
        results = super().additional_update_for_module(
            module_id=module_id, config=config, timestep=timestep
        )

        # Update entropy coefficient via our Scheduler.
        new_entropy_coeff = self.entropy_coeff_schedulers_per_module[module_id].update(
            timestep=timestep
        )
        results.update({LEARNER_RESULTS_CURR_ENTROPY_COEFF_KEY: new_entropy_coeff})

        return results<|MERGE_RESOLUTION|>--- conflicted
+++ resolved
@@ -4,47 +4,11 @@
     ImpalaConfig,
     LEARNER_RESULTS_CURR_ENTROPY_COEFF_KEY,
 )
-<<<<<<< HEAD
 from ray.rllib.core.learner.learner import Learner
-from ray.rllib.core.rl_module.rl_module import ModuleID
-=======
->>>>>>> 5edabc7b
 from ray.rllib.utils.annotations import override
 from ray.rllib.utils.lambda_defaultdict import LambdaDefaultDict
 from ray.rllib.utils.schedules.scheduler import Scheduler
-<<<<<<< HEAD
-=======
 from ray.rllib.utils.typing import ModuleID, ResultDict
-
-
-LEARNER_RESULTS_CURR_ENTROPY_COEFF_KEY = "curr_entropy_coeff"
-
-
-@dataclass
-class ImpalaLearnerHyperparameters(LearnerHyperparameters):
-    """LearnerHyperparameters for the ImpalaLearner sub-classes (framework specific).
-
-    These should never be set directly by the user. Instead, use the IMPALAConfig
-    class to configure your algorithm.
-    See `ray.rllib.algorithms.impala.impala::IMPALAConfig::training()` for more details
-    on the individual properties.
-
-    Attributes:
-        rollout_frag_or_episode_len: The length of a rollout fragment or episode.
-            Used when making SampleBatches time major for computing loss.
-        recurrent_seq_len: The length of a recurrent sequence. Used when making
-            SampleBatches time major for computing loss.
-    """
-
-    rollout_frag_or_episode_len: int = None
-    recurrent_seq_len: int = None
-    discount_factor: float = None
-    vtrace_clip_rho_threshold: float = None
-    vtrace_clip_pg_rho_threshold: float = None
-    vf_loss_coeff: float = None
-    entropy_coeff: float = None
-    entropy_coeff_schedule: Optional[List[List[Union[int, float]]]] = None
->>>>>>> 5edabc7b
 
 
 class ImpalaLearner(Learner):
