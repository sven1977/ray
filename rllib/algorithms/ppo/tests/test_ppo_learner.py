import ray
import unittest
import numpy as np
import torch
import tempfile
import tensorflow as tf
import tree  # pip install dm-tree

import ray.rllib.algorithms.ppo as ppo
from ray.rllib.algorithms.ppo.ppo_catalog import PPOCatalog

from ray.rllib.core.rl_module.rl_module import SingleAgentRLModuleSpec
from ray.rllib.policy.sample_batch import SampleBatch
from ray.rllib.utils.test_utils import check, framework_iterator
from ray.rllib.utils.metrics import ALL_MODULES

from ray.rllib.evaluation.postprocessing import (
    compute_gae_for_sample_batch,
)

# Fake CartPole episode of n time steps.
FAKE_BATCH = {
    SampleBatch.OBS: np.array(
        [[0.1, 0.2, 0.3, 0.4], [0.5, 0.6, 0.7, 0.8], [0.9, 1.0, 1.1, 1.2]],
        dtype=np.float32,
    ),
    SampleBatch.NEXT_OBS: np.array(
        [[0.1, 0.2, 0.3, 0.4], [0.5, 0.6, 0.7, 0.8], [0.9, 1.0, 1.1, 1.2]],
        dtype=np.float32,
    ),
    SampleBatch.ACTIONS: np.array([0, 1, 1]),
    SampleBatch.PREV_ACTIONS: np.array([0, 1, 1]),
    SampleBatch.REWARDS: np.array([1.0, -1.0, 0.5], dtype=np.float32),
    SampleBatch.PREV_REWARDS: np.array([1.0, -1.0, 0.5], dtype=np.float32),
    SampleBatch.TERMINATEDS: np.array([False, False, True]),
    SampleBatch.TRUNCATEDS: np.array([False, False, False]),
    SampleBatch.VF_PREDS: np.array([0.5, 0.6, 0.7], dtype=np.float32),
    SampleBatch.ACTION_DIST_INPUTS: np.array(
        [[-2.0, 0.5], [-3.0, -0.3], [-0.1, 2.5]], dtype=np.float32
    ),
    SampleBatch.ACTION_LOGP: np.array([-0.5, -0.1, -0.2], dtype=np.float32),
    SampleBatch.EPS_ID: np.array([0, 0, 0]),
    SampleBatch.AGENT_INDEX: np.array([0, 0, 0]),
}


class TestPPO(unittest.TestCase):
    @classmethod
    def setUpClass(cls):
        ray.init()

    @classmethod
    def tearDownClass(cls):
        ray.shutdown()

    def test_loss(self):

        config = (
            ppo.PPOConfig()
            .environment("CartPole-v1")
            .rollouts(
                num_rollout_workers=0,
            )
            .training(
                gamma=0.99,
                model=dict(
                    fcnet_hiddens=[10, 10],
                    fcnet_activation="linear",
                    vf_share_layers=False,
                ),
            )
            .rl_module(
                _enable_rl_module_api=True,
            )
        )

        for fw in framework_iterator(config, ("tf2", "torch"), with_eager_tracing=True):
            algo = config.build()
            policy = algo.get_policy()

            train_batch = SampleBatch(FAKE_BATCH)
            train_batch = compute_gae_for_sample_batch(policy, train_batch)

            # convert to proper tensors with tree.map_structure
            if fw == "torch":
                train_batch = tree.map_structure(
                    lambda x: torch.as_tensor(x).float(), train_batch
                )
            else:
                # tf
                train_batch = tree.map_structure(
                    lambda x: tf.convert_to_tensor(x), train_batch
                )

            policy_loss = policy.loss(policy.model, policy.dist_class, train_batch)

            algo_config = config.copy(copy_frozen=False)
            algo_config.training(_enable_learner_api=True)
            algo_config.validate()
            algo_config.freeze()

            learner_group_config = algo_config.get_learner_group_config(
                SingleAgentRLModuleSpec(
                    module_class=algo_config.rl_module_spec.module_class,
                    observation_space=policy.observation_space,
                    action_space=policy.action_space,
                    model_config_dict=policy.config["model"],
                    catalog_class=PPOCatalog,
                )
            )
            learner_group = learner_group_config.build()

<<<<<<< HEAD
            # load the trainer weights onto the learner_group
=======
            # load the algo weights onto the learner_group
>>>>>>> 86fe469b
            learner_group.set_weights(algo.get_weights())
            results = learner_group.update(train_batch.as_multi_agent())

            learner_group_loss = results[ALL_MODULES]["total_loss"]

            check(learner_group_loss, policy_loss)

<<<<<<< HEAD
            algo.stop()
=======
    def test_save_load_state(self):
        """Tests saving and loading the state of the PPO Learner Group."""
        config = (
            ppo.PPOConfig()
            .environment("CartPole-v1")
            .rollouts(
                num_rollout_workers=0,
            )
            .training(
                gamma=0.99,
                model=dict(
                    fcnet_hiddens=[10, 10],
                    fcnet_activation="linear",
                    vf_share_layers=False,
                ),
                _enable_learner_api=True,
            )
            .rl_module(
                _enable_rl_module_api=True,
            )
        )
        algo = config.build()
        policy = algo.get_policy()

        for fw in framework_iterator(config, ("tf2", "torch"), with_eager_tracing=True):
            algo_config = config.copy(copy_frozen=False)
            algo_config.validate()
            algo_config.freeze()
            learner_group_config = algo_config.get_learner_group_config(
                SingleAgentRLModuleSpec(
                    module_class=algo_config.rl_module_spec.module_class,
                    observation_space=policy.observation_space,
                    action_space=policy.action_space,
                    model_config_dict=policy.config["model"],
                    catalog_class=PPOCatalog,
                )
            )
            learner_group1 = learner_group_config.build()
            learner_group2 = learner_group_config.build()
            with tempfile.TemporaryDirectory() as tmpdir:
                learner_group1.save_state(tmpdir)
                learner_group2.load_state(tmpdir)
                check(learner_group1.get_state(), learner_group2.get_state())
>>>>>>> 86fe469b


if __name__ == "__main__":
    import pytest
    import sys

    sys.exit(pytest.main(["-v", __file__]))<|MERGE_RESOLUTION|>--- conflicted
+++ resolved
@@ -110,21 +110,15 @@
             )
             learner_group = learner_group_config.build()
 
-<<<<<<< HEAD
-            # load the trainer weights onto the learner_group
-=======
-            # load the algo weights onto the learner_group
->>>>>>> 86fe469b
+            # Load the algo weights onto the learner_group.
             learner_group.set_weights(algo.get_weights())
             results = learner_group.update(train_batch.as_multi_agent())
 
             learner_group_loss = results[ALL_MODULES]["total_loss"]
 
             check(learner_group_loss, policy_loss)
+            algo.stop()
 
-<<<<<<< HEAD
-            algo.stop()
-=======
     def test_save_load_state(self):
         """Tests saving and loading the state of the PPO Learner Group."""
         config = (
@@ -149,7 +143,7 @@
         algo = config.build()
         policy = algo.get_policy()
 
-        for fw in framework_iterator(config, ("tf2", "torch"), with_eager_tracing=True):
+        for _ in framework_iterator(config, ("tf2", "torch"), with_eager_tracing=True):
             algo_config = config.copy(copy_frozen=False)
             algo_config.validate()
             algo_config.freeze()
@@ -168,7 +162,6 @@
                 learner_group1.save_state(tmpdir)
                 learner_group2.load_state(tmpdir)
                 check(learner_group1.get_state(), learner_group2.get_state())
->>>>>>> 86fe469b
 
 
 if __name__ == "__main__":
