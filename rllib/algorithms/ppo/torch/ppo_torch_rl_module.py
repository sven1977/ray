--- conflicted
+++ resolved
@@ -40,12 +40,7 @@
 
         # Actions
         action_logits = self.pi(encoder_outs[ENCODER_OUT][ACTOR])
-<<<<<<< HEAD
-        action_dist = self.action_dist_cls.from_logits(action_logits)
-        output[SampleBatch.ACTIONS] = action_dist.to_deterministic().sample()
-=======
         output[SampleBatch.ACTION_DIST_INPUTS] = action_logits
->>>>>>> 9a5ef51f
 
         return output
 
@@ -80,14 +75,7 @@
         # Policy head
         action_logits = self.pi(encoder_outs[ENCODER_OUT][ACTOR])
         output[SampleBatch.ACTION_DIST_INPUTS] = action_logits
-<<<<<<< HEAD
-        action_dist = self.action_dist_cls.from_logits(logits=action_logits)
-        actions = action_dist.sample()
-        output[SampleBatch.ACTIONS] = actions
-        output[SampleBatch.ACTION_LOGP] = action_dist.logp(actions)
-=======
 
->>>>>>> 9a5ef51f
         return output
 
     @override(RLModule)
