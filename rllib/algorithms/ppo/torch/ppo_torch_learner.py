--- conflicted
+++ resolved
@@ -66,11 +66,7 @@
         )
 
         # Only calculate kl loss if necessary (kl-coeff > 0.0).
-<<<<<<< HEAD
-        if hps.kl_coeff > 0.0:
-=======
-        if self.hps.use_kl_loss:
->>>>>>> 3fb808e1
+        if hps.use_kl_loss:
             action_kl = prev_action_dist.kl(curr_action_dist)
             mean_kl_loss = torch.mean(action_kl)
         else:
@@ -109,11 +105,7 @@
 
         # Add mean_kl_loss (already processed through `reduce_mean_valid`),
         # if necessary.
-<<<<<<< HEAD
-        if hps.kl_coeff > 0.0:
-=======
-        if self.hps.use_kl_loss:
->>>>>>> 3fb808e1
+        if hps.use_kl_loss:
             total_loss += self.curr_kl_coeffs_per_module[module_id] * mean_kl_loss
 
         # Register important loss stats.
@@ -152,17 +144,7 @@
         )
 
         # Update KL coefficient.
-<<<<<<< HEAD
-        sampled_kl = sampled_kl_values[module_id]
-        curr_var = self.curr_kl_coeffs_per_module[module_id]
-        if sampled_kl > 2.0 * hps.kl_target:
-            # TODO (Kourosh) why not 2?
-            curr_var.data *= 1.5
-        elif sampled_kl < 0.5 * hps.kl_target:
-            curr_var.data *= 0.5
-        results.update({LEARNER_RESULTS_CURR_KL_COEFF_KEY: curr_var.item()})
-=======
-        if self.hps.use_kl_loss:
+        if hps.use_kl_loss:
             sampled_kl = sampled_kl_values[module_id]
             curr_var = self.curr_kl_coeffs_per_module[module_id]
             if sampled_kl > 2.0 * self.hps.kl_target:
@@ -171,6 +153,5 @@
             elif sampled_kl < 0.5 * self.hps.kl_target:
                 curr_var.data *= 0.5
             results.update({LEARNER_RESULTS_CURR_KL_COEFF_KEY: curr_var.item()})
->>>>>>> 3fb808e1
 
         return results