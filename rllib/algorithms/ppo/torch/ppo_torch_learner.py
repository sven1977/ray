import logging
from typing import Any, Dict

import numpy as np

from ray.rllib.algorithms.ppo.ppo import (
    LEARNER_RESULTS_KL_KEY,
    LEARNER_RESULTS_CURR_KL_COEFF_KEY,
    LEARNER_RESULTS_VF_EXPLAINED_VAR_KEY,
    LEARNER_RESULTS_VF_LOSS_UNCLIPPED_KEY,
    PPOConfig,
)
from ray.rllib.algorithms.ppo.ppo_learner import PPOLearner
from ray.rllib.core.columns import Columns
from ray.rllib.core.learner.learner import POLICY_LOSS_KEY, VF_LOSS_KEY, ENTROPY_KEY
from ray.rllib.core.learner.torch.torch_learner import TorchLearner
from ray.rllib.evaluation.postprocessing import Postprocessing
from ray.rllib.utils.annotations import override
from ray.rllib.utils.framework import try_import_torch
from ray.rllib.utils.torch_utils import explained_variance
from ray.rllib.utils.typing import ModuleID, TensorType

torch, nn = try_import_torch()

logger = logging.getLogger(__name__)


class PPOTorchLearner(PPOLearner, TorchLearner):
    """Implements torch-specific PPO loss logic on top of PPOLearner.

    This class implements the ppo loss under `self.compute_loss_for_module()`.
    """

    @override(TorchLearner)
    def compute_loss_for_module(
        self,
        *,
        module_id: ModuleID,
        config: PPOConfig,
        batch: Dict[str, Any],
        fwd_out: Dict[str, TensorType],
    ) -> TensorType:
        module = self.module[module_id].unwrapped()

        # Possibly apply masking to some sub loss terms and to the total loss term
        # at the end. Masking could be used for RNN-based model (zero padded `batch`)
        # and for PPO's batched value function (and bootstrap value) computations,
        # for which we add an (artificial) timestep to each episode to
        # simplify the actual computation.
        if Columns.LOSS_MASK in batch:
            mask = batch[Columns.LOSS_MASK]
            num_valid = torch.sum(mask)

            def possibly_masked_mean(data_):
                return torch.sum(data_[mask]) / num_valid

        else:
            possibly_masked_mean = torch.mean

        action_dist_class_train = module.get_train_action_dist_cls()
        action_dist_class_exploration = module.get_exploration_action_dist_cls()

        curr_action_dist = action_dist_class_train.from_logits(
            fwd_out[Columns.ACTION_DIST_INPUTS]
        )
        prev_action_dist = action_dist_class_exploration.from_logits(
            batch[Columns.ACTION_DIST_INPUTS]
        )

        logp_ratio = torch.exp(
            curr_action_dist.logp(batch[Columns.ACTIONS]) - batch[Columns.ACTION_LOGP]
        )

        # Only calculate kl loss if necessary (kl-coeff > 0.0).
        if config.use_kl_loss:
            action_kl = prev_action_dist.kl(curr_action_dist)
            mean_kl_loss = possibly_masked_mean(action_kl)
        else:
            mean_kl_loss = torch.tensor(0.0, device=logp_ratio.device)

        curr_entropy = curr_action_dist.entropy()
        mean_entropy = possibly_masked_mean(curr_entropy)

        surrogate_loss = torch.min(
            batch[Postprocessing.ADVANTAGES] * logp_ratio,
            batch[Postprocessing.ADVANTAGES]
            * torch.clamp(logp_ratio, 1 - config.clip_param, 1 + config.clip_param),
        )

        # Compute a value function loss.
        if config.use_critic:
            value_fn_out = module.compute_values(
<<<<<<< HEAD
                batch, features=fwd_out.get(Columns.FEATURES)
=======
                batch, embeddings=fwd_out.get(Columns.EMBEDDINGS)
>>>>>>> e182e192
            )
            vf_loss = torch.pow(value_fn_out - batch[Postprocessing.VALUE_TARGETS], 2.0)
            vf_loss_clipped = torch.clamp(vf_loss, 0, config.vf_clip_param)
            mean_vf_loss = possibly_masked_mean(vf_loss_clipped)
            mean_vf_unclipped_loss = possibly_masked_mean(vf_loss)
        # Ignore the value function -> Set all to 0.0.
        else:
            z = torch.tensor(0.0, device=surrogate_loss.device)
            value_fn_out = mean_vf_unclipped_loss = vf_loss_clipped = mean_vf_loss = z

        total_loss = possibly_masked_mean(
            -surrogate_loss
            + config.vf_loss_coeff * vf_loss_clipped
            - (
                self.entropy_coeff_schedulers_per_module[module_id].get_current_value()
                * curr_entropy
            )
        )

        # Add mean_kl_loss (already processed through `possibly_masked_mean`),
        # if necessary.
        if config.use_kl_loss:
            total_loss += self.curr_kl_coeffs_per_module[module_id] * mean_kl_loss

        # Log important loss stats.
        self.metrics.log_dict(
            {
                POLICY_LOSS_KEY: -possibly_masked_mean(surrogate_loss),
                VF_LOSS_KEY: mean_vf_loss,
                LEARNER_RESULTS_VF_LOSS_UNCLIPPED_KEY: mean_vf_unclipped_loss,
                LEARNER_RESULTS_VF_EXPLAINED_VAR_KEY: explained_variance(
                    batch[Postprocessing.VALUE_TARGETS], value_fn_out
                ),
                ENTROPY_KEY: mean_entropy,
                LEARNER_RESULTS_KL_KEY: mean_kl_loss,
            },
            key=module_id,
            window=1,  # <- single items (should not be mean/ema-reduced over time).
        )
        # Return the total loss.
        return total_loss

    @override(PPOLearner)
    def _update_module_kl_coeff(
        self,
        *,
        module_id: ModuleID,
        config: PPOConfig,
        kl_loss: float,
    ) -> None:
        if np.isnan(kl_loss):
            logger.warning(
                f"KL divergence for Module {module_id} is non-finite, this "
                "will likely destabilize your model and the training "
                "process. Action(s) in a specific state have near-zero "
                "probability. This can happen naturally in deterministic "
                "environments where the optimal policy has zero mass for a "
                "specific action. To fix this issue, consider setting "
                "`kl_coeff` to 0.0 or increasing `entropy_coeff` in your "
                "config."
            )

        # Update the KL coefficient.
        curr_var = self.curr_kl_coeffs_per_module[module_id]
        if kl_loss > 2.0 * config.kl_target:
            # TODO (Kourosh) why not 2?
            curr_var.data *= 1.5
        elif kl_loss < 0.5 * config.kl_target:
            curr_var.data *= 0.5

        # Log the updated KL-coeff value.
        self.metrics.log_value(
            (module_id, LEARNER_RESULTS_CURR_KL_COEFF_KEY),
            curr_var.item(),
            window=1,
        )<|MERGE_RESOLUTION|>--- conflicted
+++ resolved
@@ -90,11 +90,7 @@
         # Compute a value function loss.
         if config.use_critic:
             value_fn_out = module.compute_values(
-<<<<<<< HEAD
-                batch, features=fwd_out.get(Columns.FEATURES)
-=======
                 batch, embeddings=fwd_out.get(Columns.EMBEDDINGS)
->>>>>>> e182e192
             )
             vf_loss = torch.pow(value_fn_out - batch[Postprocessing.VALUE_TARGETS], 2.0)
             vf_loss_clipped = torch.clamp(vf_loss, 0, config.vf_clip_param)
