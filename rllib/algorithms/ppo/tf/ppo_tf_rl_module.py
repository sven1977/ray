--- conflicted
+++ resolved
@@ -75,16 +75,6 @@
         output = {}
 
         # TODO (Artur): Remove this once Policy supports RNN
-<<<<<<< HEAD
-        #if self.encoder.config.shared:
-        #    batch[STATE_IN] = None
-        #else:
-        #    batch[STATE_IN] = {
-        #        ACTOR: None,
-        #        CRITIC: None,
-        #    }
-        #batch[SampleBatch.SEQ_LENS] = None
-=======
         # if self.encoder.config.shared:
         #     batch[STATE_IN] = None
         # else:
@@ -93,7 +83,6 @@
         #         CRITIC: None,
         #     }
         # batch[SampleBatch.SEQ_LENS] = None
->>>>>>> 863928c4
 
         encoder_outs = self.encoder(batch)
         # TODO (Artur): Un-uncomment once Policy supports RNN
@@ -119,16 +108,6 @@
         output = {}
 
         # TODO (Artur): Remove this once Policy supports RNN
-<<<<<<< HEAD
-        #if self.encoder.config.shared:
-        #    batch[STATE_IN] = None
-        #else:
-        #    batch[STATE_IN] = {
-        #        ACTOR: None,
-        #        CRITIC: None,
-        #    }
-        #batch[SampleBatch.SEQ_LENS] = None
-=======
         # if self.encoder.config.shared:
         #     batch[STATE_IN] = None
         # else:
@@ -137,7 +116,6 @@
         #         CRITIC: None,
         #     }
         # batch[SampleBatch.SEQ_LENS] = None
->>>>>>> 863928c4
 
         # Shared encoder
         encoder_outs = self.encoder(batch)
@@ -170,16 +148,6 @@
         output = {}
 
         # TODO (Artur): Remove this once Policy supports RNN
-<<<<<<< HEAD
-        #if self.encoder.config.shared:
-        #    batch[STATE_IN] = None
-        #else:
-        #    batch[STATE_IN] = {
-        #        ACTOR: None,
-        #        CRITIC: None,
-        #    }
-        #batch[SampleBatch.SEQ_LENS] = None
-=======
         # if self.encoder.config.shared:
         #     batch[STATE_IN] = None
         # else:
@@ -188,7 +156,6 @@
         #         CRITIC: None,
         #     }
         # batch[SampleBatch.SEQ_LENS] = None
->>>>>>> 863928c4
 
         # Shared encoder
         encoder_outs = self.encoder(batch)
