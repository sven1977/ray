--- conflicted
+++ resolved
@@ -29,49 +29,6 @@
     #         return NestedDict({})
 
     @override(RLModule)
-<<<<<<< HEAD
-=======
-    def input_specs_train(self) -> List[str]:
-        return [SampleBatch.OBS, SampleBatch.ACTIONS, SampleBatch.ACTION_LOGP]
-
-    @override(RLModule)
-    def output_specs_train(self) -> List[str]:
-        return [
-            SampleBatch.ACTION_DIST_INPUTS,
-            SampleBatch.ACTION_DIST,
-            SampleBatch.ACTION_LOGP,
-            SampleBatch.VF_PREDS,
-            "entropy",
-        ]
-
-    @override(RLModule)
-    def input_specs_exploration(self):
-        return []
-
-    @override(RLModule)
-    def output_specs_exploration(self) -> List[str]:
-        return [
-            #SampleBatch.ACTION_DIST,
-            SampleBatch.ACTIONS,
-            SampleBatch.ACTION_LOGP,
-            SampleBatch.VF_PREDS,
-            SampleBatch.ACTION_DIST_INPUTS,
-        ]
-
-    @override(RLModule)
-    def input_specs_inference(self) -> SpecDict:
-        return self.input_specs_exploration()
-
-    @override(RLModule)
-    def output_specs_inference(self) -> SpecDict:
-        return [
-            SampleBatch.ACTIONS,
-            SampleBatch.ACTION_DIST_INPUTS,
-        ]
-        #SpecDict({SampleBatch.ACTION_DIST: Distribution})
-
-    @override(RLModule)
->>>>>>> ac4496fd
     def _forward_inference(self, batch: NestedDict) -> Mapping[str, Any]:
         output = {}
 
