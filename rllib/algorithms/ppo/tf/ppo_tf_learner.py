--- conflicted
+++ resolved
@@ -87,24 +87,14 @@
 
         total_loss = tf.reduce_mean(
             -surrogate_loss
-<<<<<<< HEAD
-            + self._hps.vf_loss_coeff * vf_loss_clipped
-            - self._hps.entropy_coeff * curr_entropy
-=======
             + self.hps.vf_loss_coeff * vf_loss_clipped
             - self.hps.entropy_coeff * curr_entropy
->>>>>>> e399fb80
         )
 
         # Add mean_kl_loss (already processed through `reduce_mean_valid`),
         # if necessary.
-<<<<<<< HEAD
-        if self._hps.kl_coeff > 0.0:
-            total_loss += self.kl_coeff * mean_kl_loss
-=======
         if self.hps.kl_coeff > 0.0:
             total_loss += self.curr_kl_coeff * mean_kl_loss
->>>>>>> e399fb80
 
         return {
             self.TOTAL_LOSS_KEY: total_loss,
@@ -116,21 +106,12 @@
             ),
             "entropy": mean_entropy,
             "kl": mean_kl_loss,
-<<<<<<< HEAD
-            "entropy_coeff": self._hps.entropy_coeff,
-            "cur_kl_coeff": self.kl_coeff,
-        }
-
-    @override(PPOLearner)
-    def _create_kl_variable(self, value: float) -> Any:
-=======
             "entropy_coeff": self.hps.entropy_coeff,
             "cur_kl_coeff": self.curr_kl_coeff,
         }
 
     @override(PPOLearner)
     def _get_kl_variable(self, value: float) -> Any:
->>>>>>> e399fb80
         return tf.Variable(value, trainable=False, dtype=tf.float32)
 
     @override(PPOLearner)
