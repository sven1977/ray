from abc import abstractmethod
from typing import Any, Dict, List, Tuple

from ray.rllib.algorithms.sac.sac_learner import (
    ACTION_DIST_INPUTS_NEXT,
    QF_PREDS,
    QF_TWIN_PREDS,
)
from ray.rllib.core.learner.utils import make_target_network
from ray.rllib.core.models.base import Encoder, Model
from ray.rllib.core.models.specs.typing import SpecType
from ray.rllib.core.rl_module.apis import InferenceOnlyAPI, TargetNetworkAPI
from ray.rllib.core.rl_module.rl_module import RLModule
from ray.rllib.policy.sample_batch import SampleBatch
from ray.rllib.utils.annotations import (
    override,
    OverrideToImplementCustomLogic,
)
from ray.rllib.utils.typing import NetworkType
from ray.util.annotations import DeveloperAPI


@DeveloperAPI(stability="alpha")
class SACRLModule(RLModule, InferenceOnlyAPI, TargetNetworkAPI):
    """`RLModule` for the Soft-Actor-Critic (SAC) algorithm.

    It consists of several architectures, each in turn composed of
    two networks: an encoder and a head.

    The policy (actor) contains a state encoder (`pi_encoder`) and
    a head (`pi_head`) that feeds into an action distribution (a
    squashed Gaussian, i.e. outputs define the location and the log
    scale parameters).

    In addition, two (or four in case `twin_q=True`) Q networks are
    defined, the second one (and fourth, if `twin_q=True`) of them the
    Q target network(s). All of these in turn are - similar to the
    policy network - composed of an encoder and a head network. Each of
    the encoders forms a state-action encoding that feeds into the
    corresponding value heads to result in an estimation of the soft
    action-value of SAC.

    The following graphics show the forward passes through this module:
    [obs] -> [pi_encoder] -> [pi_head] -> [action_dist_inputs]
    [obs, action] -> [qf_encoder] -> [qf_head] -> [q-value]
    [obs, action] -> [qf_target_encoder] -> [qf_target_head]
    -> [q-target-value]
    ---
    If `twin_q=True`:
    [obs, action] -> [qf_twin_encoder] -> [qf_twin_head] -> [q-twin-value]
    [obs, action] -> [qf_target_twin_encoder] -> [qf_target_twin_head]
    -> [q-target-twin-value]
    """

    @override(RLModule)
    def setup(self):
<<<<<<< HEAD
        # Get the SAC catalog.
        # catalog: SACCatalog = self.config.get_catalog()

=======
>>>>>>> cc984cd1
        # If a twin Q architecture should be used.
        self.twin_q = self.config.model_config_dict["twin_q"]

        # Build the encoder for the policy.
        self.pi_encoder = self.catalog.build_encoder(framework=self.framework)

        if not self.config.inference_only or self.framework != "torch":
            # SAC needs a separate Q network encoder (besides the pi network).
            # This is because the Q network also takes the action as input
            # (concatenated with the observations).
            self.qf_encoder = self.catalog.build_qf_encoder(framework=self.framework)

            # If necessary, build also a twin Q encoders.
            if self.twin_q:
                self.qf_twin_encoder = self.catalog.build_qf_encoder(
                    framework=self.framework
                )

        # Build heads.
        self.pi = self.catalog.build_pi_head(framework=self.framework)

        if not self.config.inference_only or self.framework != "torch":
            self.qf = self.catalog.build_qf_head(framework=self.framework)
            # If necessary build also a twin Q heads.
            if self.twin_q:
                self.qf_twin = self.catalog.build_qf_head(framework=self.framework)
<<<<<<< HEAD

        # Get the action distribution class.
        # self.action_dist_cls = catalog.get_action_dist_cls(framework=self.framework)
=======
>>>>>>> cc984cd1

    @override(TargetNetworkAPI)
    def make_target_networks(self):
        self.target_qf_encoder = make_target_network(self.qf_encoder)
        self.target_qf = make_target_network(self.qf)
        if self.twin_q:
            self.target_qf_twin_encoder = make_target_network(self.qf_twin_encoder)
            self.target_qf_twin = make_target_network(self.qf_twin)

    @override(InferenceOnlyAPI)
    def get_non_inference_attributes(self) -> List[str]:
        ret = ["qf", "target_qf", "qf_encoder", "target_qf_encoder"]
        if self.twin_q:
            ret += [
                "qf_twin",
                "target_qf_twin",
                "qf_twin_encoder",
                "target_qf_twin_encoder",
            ]
        return ret

    @override(TargetNetworkAPI)
    def get_target_network_pairs(self) -> List[Tuple[NetworkType, NetworkType]]:
        """Returns target Q and Q network(s) to update the target network(s)."""
        return [
            (self.qf_encoder, self.target_qf_encoder),
            (self.qf, self.target_qf),
        ] + (
            # If we have twin networks we need to update them, too.
            [
                (self.qf_twin_encoder, self.target_qf_twin_encoder),
                (self.qf_twin, self.target_qf_twin),
            ]
            if self.twin_q
            else []
        )

    # TODO (simon): SAC does not support RNNs, yet.
    @override(RLModule)
    def get_initial_state(self) -> dict:
        # if hasattr(self.pi_encoder, "get_initial_state"):
        #     return {
        #         ACTOR: self.pi_encoder.get_initial_state(),
        #         CRITIC: self.qf_encoder.get_initial_state(),
        #         CRITIC_TARGET: self.qf_target_encoder.get_initial_state(),
        #     }
        # else:
        #     return {}
        return {}

    @override(RLModule)
    def input_specs_exploration(self) -> SpecType:
        return [SampleBatch.OBS]

    @override(RLModule)
    def input_specs_inference(self) -> SpecType:
        return [SampleBatch.OBS]

    @override(RLModule)
    def input_specs_train(self) -> SpecType:
        return [
            SampleBatch.OBS,
            SampleBatch.ACTIONS,
            SampleBatch.NEXT_OBS,
        ]

    @override(RLModule)
    def output_specs_exploration(self) -> SpecType:
        return [SampleBatch.ACTION_DIST_INPUTS]

    @override(RLModule)
    def output_specs_inference(self) -> SpecType:
        return [SampleBatch.ACTION_DIST_INPUTS]

    @override(RLModule)
    def output_specs_train(self) -> SpecType:
        return (
            [
                QF_PREDS,
                SampleBatch.ACTION_DIST_INPUTS,
                ACTION_DIST_INPUTS_NEXT,
            ]
            + [QF_TWIN_PREDS]
            if self.twin_q
            else []
        )

    @abstractmethod
    @OverrideToImplementCustomLogic
    def _qf_forward_train_helper(
        self, batch: Dict[str, Any], encoder: Encoder, head: Model
    ) -> Dict[str, Any]:
        """Executes the forward pass for Q networks.

        Args:
            batch: Dict containing a concatenated tensor with observations
                and actions under the key `SampleBatch.OBS`.
            encoder: An `Encoder` model for the Q state-action encoder.
            head: A `Model` for the Q head.

        Returns:
            The estimated Q-value using the `encoder` and `head` networks.
        """<|MERGE_RESOLUTION|>--- conflicted
+++ resolved
@@ -54,12 +54,6 @@
 
     @override(RLModule)
     def setup(self):
-<<<<<<< HEAD
-        # Get the SAC catalog.
-        # catalog: SACCatalog = self.config.get_catalog()
-
-=======
->>>>>>> cc984cd1
         # If a twin Q architecture should be used.
         self.twin_q = self.config.model_config_dict["twin_q"]
 
@@ -86,12 +80,6 @@
             # If necessary build also a twin Q heads.
             if self.twin_q:
                 self.qf_twin = self.catalog.build_qf_head(framework=self.framework)
-<<<<<<< HEAD
-
-        # Get the action distribution class.
-        # self.action_dist_cls = catalog.get_action_dist_cls(framework=self.framework)
-=======
->>>>>>> cc984cd1
 
     @override(TargetNetworkAPI)
     def make_target_networks(self):
