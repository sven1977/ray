from typing import Optional, Type

from ray.rllib.algorithms.algorithm_config import AlgorithmConfig, NotProvided
from ray.rllib.algorithms.simple_q.simple_q import SimpleQ, SimpleQConfig
from ray.rllib.algorithms.qmix.qmix_policy import QMixTorchPolicy
from ray.rllib.utils.replay_buffers.utils import update_priorities_in_replay_buffer
from ray.rllib.execution.rollout_ops import (
    synchronous_parallel_sample,
)
from ray.rllib.execution.train_ops import (
    multi_gpu_train_one_step,
    train_one_step,
)
from ray.rllib.policy.policy import Policy
from ray.rllib.utils.annotations import override
from ray.rllib.utils.metrics import (
    LAST_TARGET_UPDATE_TS,
    NUM_AGENT_STEPS_SAMPLED,
    NUM_ENV_STEPS_SAMPLED,
    NUM_TARGET_UPDATES,
    SYNCH_WORKER_WEIGHTS_TIMER,
    SAMPLE_TIMER,
)
from ray.rllib.utils.replay_buffers.utils import sample_min_n_steps_from_buffer
from ray.rllib.utils.typing import ResultDict
from ray.rllib.utils.deprecation import DEPRECATED_VALUE
from ray.rllib.utils.deprecation import deprecation_warning


class QMixConfig(SimpleQConfig):
    """Defines a configuration class from which QMix can be built.

    Example:
        >>> from ray.rllib.examples.env.two_step_game import TwoStepGame
        >>> from ray.rllib.algorithms.qmix import QMixConfig
        >>> config = QMixConfig()  # doctest: +SKIP
        >>> config = config.training(gamma=0.9, lr=0.01, kl_coeff=0.3)  # doctest: +SKIP
        >>> config = config.resources(num_gpus=0)  # doctest: +SKIP
        >>> config = config.rollouts(num_rollout_workers=4)  # doctest: +SKIP
        >>> print(config.to_dict())  # doctest: +SKIP
        >>> # Build an Algorithm object from the config and run 1 training iteration.
        >>> algo = config.build(env=TwoStepGame)  # doctest: +SKIP
        >>> algo.train()  # doctest: +SKIP

    Example:
        >>> from ray.rllib.examples.env.two_step_game import TwoStepGame
        >>> from ray.rllib.algorithms.qmix import QMixConfig
        >>> from ray import air
        >>> from ray import tune
        >>> config = QMixConfig()
        >>> # Print out some default values.
        >>> print(config.optim_alpha)  # doctest: +SKIP
        >>> # Update the config object.
        >>> config.training(  # doctest: +SKIP
        ...     lr=tune.grid_search([0.001, 0.0001]), optim_alpha=0.97
        ... )
        >>> # Set the config object's env.
        >>> config.environment(env=TwoStepGame)  # doctest: +SKIP
        >>> # Use to_dict() to get the old-style python config dict
        >>> # when running with tune.
        >>> tune.Tuner(  # doctest: +SKIP
        ...     "QMix",
        ...     run_config=air.RunConfig(stop={"episode_reward_mean": 200}),
        ...     param_space=config.to_dict(),
        ... ).fit()
    """

    def __init__(self):
        """Initializes a PPOConfig instance."""
        super().__init__(algo_class=QMix)

        # fmt: off
        # __sphinx_doc_begin__
        # QMix specific settings:
        self.mixer = "qmix"
        self.mixing_embed_dim = 32
        self.double_q = True
        self.optim_alpha = 0.99
        self.optim_eps = 0.00001

<<<<<<< HEAD
        # TODO (sven): Deprecate grad_clip setting once all-in on new Learner API.
        self.grad_clip = 10.0
        self.grad_clip_by_global_norm = 10.0
=======
        self.grad_clip = 10.0
        # Note: Only when using _enable_learner_api=True can the clipping mode be
        # configured by the user. On the old API stack, RLlib will always clip by
        # global_norm, no matter the value of `grad_clip_by`.
        self.grad_clip_by = "global_norm"
>>>>>>> 86fe469b

        # QMix-torch overrides the TorchPolicy's learn_on_batch w/o specifying a
        # alternative `learn_on_loaded_batch` alternative for the GPU.
        # TODO: This hack will be resolved once we move all algorithms to the new
        #  RLModule/Learner APIs.
        self.simple_optimizer = True

        # Override some of AlgorithmConfig's default values with QMix-specific values.
        # .training()
        self.lr = 0.0005
        self.train_batch_size = 32
        self.target_network_update_freq = 500
        self.num_steps_sampled_before_learning_starts = 1000
        self.replay_buffer_config = {
            "type": "ReplayBuffer",
            # Specify prioritized replay by supplying a buffer type that supports
            # prioritization, for example: MultiAgentPrioritizedReplayBuffer.
            "prioritized_replay": DEPRECATED_VALUE,
            # Size of the replay buffer in batches (not timesteps!).
            "capacity": 1000,
            # Choosing `fragments` here makes it so that the buffer stores entire
            # batches, instead of sequences, episodes or timesteps.
            "storage_unit": "fragments",
            # Whether to compute priorities on workers.
            "worker_side_prioritization": False,
        }
        self.model = {
            "lstm_cell_size": 64,
            "max_seq_len": 999999,
        }

        # .framework()
        self.framework_str = "torch"

        # .rollouts()
        self.rollout_fragment_length = 4
        self.batch_mode = "complete_episodes"

        # .reporting()
        self.min_time_s_per_iteration = 1
        self.min_sample_timesteps_per_iteration = 1000

        # .exploration()
        self.exploration_config = {
            # The Exploration class to use.
            "type": "EpsilonGreedy",
            # Config for the Exploration class' constructor:
            "initial_epsilon": 1.0,
            "final_epsilon": 0.01,
            # Timesteps over which to anneal epsilon.
            "epsilon_timesteps": 40000,

            # For soft_q, use:
            # "exploration_config" = {
            #   "type": "SoftQ"
            #   "temperature": [float, e.g. 1.0]
            # }
        }

        # .evaluation()
        # Evaluate with epsilon=0 every `evaluation_interval` training iterations.
        # The evaluation stats will be reported under the "evaluation" metric key.
        self.evaluation(
            evaluation_config=AlgorithmConfig.overrides(explore=False)
        )
        # __sphinx_doc_end__
        # fmt: on

        self.worker_side_prioritization = DEPRECATED_VALUE

    @override(SimpleQConfig)
    def training(
        self,
        *,
        mixer: Optional[str] = NotProvided,
        mixing_embed_dim: Optional[int] = NotProvided,
        double_q: Optional[bool] = NotProvided,
        target_network_update_freq: Optional[int] = NotProvided,
        replay_buffer_config: Optional[dict] = NotProvided,
        optim_alpha: Optional[float] = NotProvided,
        optim_eps: Optional[float] = NotProvided,
        grad_clip: Optional[float] = NotProvided,
        # Deprecated args.
        grad_norm_clipping=DEPRECATED_VALUE,
        **kwargs,
    ) -> "QMixConfig":
        """Sets the training related configuration.

        Args:
            mixer: Mixing network. Either "qmix", "vdn", or None.
            mixing_embed_dim: Size of the mixing network embedding.
            double_q: Whether to use Double_Q learning.
            target_network_update_freq: Update the target network every
                `target_network_update_freq` sample steps.
            replay_buffer_config:
            optim_alpha: RMSProp alpha.
            optim_eps: RMSProp epsilon.
            grad_clip: If not None, clip gradients during optimization at
                this value.
            grad_norm_clipping: Depcrecated in favor of grad_clip

        Returns:
            This updated AlgorithmConfig object.
        """
        # Pass kwargs onto super's `training()` method.
        super().training(**kwargs)

        if grad_norm_clipping != DEPRECATED_VALUE:
            deprecation_warning(
                old="grad_norm_clipping",
                new="grad_clip",
                help="Parameter `grad_norm_clipping` has been "
                "deprecated in favor of grad_clip in QMix. "
                "This is now the same parameter as in other "
                "algorithms. `grad_clip` will be overwritten by "
                "`grad_norm_clipping={}`".format(grad_norm_clipping),
                error=True,
            )
            grad_clip = grad_norm_clipping

        if mixer is not NotProvided:
            self.mixer = mixer
        if mixing_embed_dim is not NotProvided:
            self.mixing_embed_dim = mixing_embed_dim
        if double_q is not NotProvided:
            self.double_q = double_q
        if target_network_update_freq is not NotProvided:
            self.target_network_update_freq = target_network_update_freq
        if replay_buffer_config is not NotProvided:
            self.replay_buffer_config = replay_buffer_config
        if optim_alpha is not NotProvided:
            self.optim_alpha = optim_alpha
        if optim_eps is not NotProvided:
            self.optim_eps = optim_eps
        if grad_clip is not NotProvided:
            self.grad_clip = grad_clip

        return self

    @override(SimpleQConfig)
    def validate(self) -> None:
        # Call super's validation method.
        super().validate()

        if self.framework_str != "torch":
            raise ValueError(
                "Only `config.framework('torch')` supported so far for QMix!"
            )


class QMix(SimpleQ):
    @classmethod
    @override(SimpleQ)
    def get_default_config(cls) -> AlgorithmConfig:
        return QMixConfig()

    @classmethod
    @override(SimpleQ)
    def get_default_policy_class(
        cls, config: AlgorithmConfig
    ) -> Optional[Type[Policy]]:
        return QMixTorchPolicy

    @override(SimpleQ)
    def training_step(self) -> ResultDict:
        """QMIX training iteration function.

        - Sample n MultiAgentBatches from n workers synchronously.
        - Store new samples in the replay buffer.
        - Sample one training MultiAgentBatch from the replay buffer.
        - Learn on the training batch.
        - Update the target network every `target_network_update_freq` sample steps.
        - Return all collected training metrics for the iteration.

        Returns:
            The results dict from executing the training iteration.
        """
        # Sample n batches from n workers.
        with self._timers[SAMPLE_TIMER]:
            new_sample_batches = synchronous_parallel_sample(
                worker_set=self.workers, concat=False
            )

        for batch in new_sample_batches:
            # Update counters.
            self._counters[NUM_ENV_STEPS_SAMPLED] += batch.env_steps()
            self._counters[NUM_AGENT_STEPS_SAMPLED] += batch.agent_steps()
            # Store new samples in the replay buffer.
            self.local_replay_buffer.add(batch)

        # Update target network every `target_network_update_freq` sample steps.
        cur_ts = self._counters[
            NUM_AGENT_STEPS_SAMPLED
            if self.config.count_steps_by == "agent_steps"
            else NUM_ENV_STEPS_SAMPLED
        ]

        train_results = {}

        if cur_ts > self.config.num_steps_sampled_before_learning_starts:
            # Sample n batches from replay buffer until the total number of timesteps
            # reaches `train_batch_size`.
            train_batch = sample_min_n_steps_from_buffer(
                replay_buffer=self.local_replay_buffer,
                min_steps=self.config.train_batch_size,
                count_by_agent_steps=self.config.count_steps_by == "agent_steps",
            )

            # Learn on the training batch.
            # Use simple optimizer (only for multi-agent or tf-eager; all other
            # cases should use the multi-GPU optimizer, even if only using 1 GPU)
            if self.config.get("simple_optimizer") is True:
                train_results = train_one_step(self, train_batch)
            else:
                train_results = multi_gpu_train_one_step(self, train_batch)

            # Update target network every `target_network_update_freq` sample steps.
            last_update = self._counters[LAST_TARGET_UPDATE_TS]
            if cur_ts - last_update >= self.config.target_network_update_freq:
                to_update = self.workers.local_worker().get_policies_to_train()
                self.workers.local_worker().foreach_policy_to_train(
                    lambda p, pid: pid in to_update and p.update_target()
                )
                self._counters[NUM_TARGET_UPDATES] += 1
                self._counters[LAST_TARGET_UPDATE_TS] = cur_ts

            update_priorities_in_replay_buffer(
                self.local_replay_buffer, self.config, train_batch, train_results
            )

            # Update weights and global_vars - after learning on the local worker -
            # on all remote workers.
            global_vars = {
                "timestep": self._counters[NUM_ENV_STEPS_SAMPLED],
            }
            # Update remote workers' weights and global vars after learning on local
            # worker.
            with self._timers[SYNCH_WORKER_WEIGHTS_TIMER]:
                self.workers.sync_weights(global_vars=global_vars)

        # Return all collected metrics for the iteration.
        return train_results<|MERGE_RESOLUTION|>--- conflicted
+++ resolved
@@ -78,17 +78,11 @@
         self.optim_alpha = 0.99
         self.optim_eps = 0.00001
 
-<<<<<<< HEAD
-        # TODO (sven): Deprecate grad_clip setting once all-in on new Learner API.
-        self.grad_clip = 10.0
-        self.grad_clip_by_global_norm = 10.0
-=======
         self.grad_clip = 10.0
         # Note: Only when using _enable_learner_api=True can the clipping mode be
         # configured by the user. On the old API stack, RLlib will always clip by
         # global_norm, no matter the value of `grad_clip_by`.
         self.grad_clip_by = "global_norm"
->>>>>>> 86fe469b
 
         # QMix-torch overrides the TorchPolicy's learn_on_batch w/o specifying a
         # alternative `learn_on_loaded_batch` alternative for the GPU.
