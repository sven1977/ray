--- conflicted
+++ resolved
@@ -105,16 +105,6 @@
         self.use_kl_loss = False
         self.kl_coeff = 1.0
         self.kl_target = 0.01
-<<<<<<< HEAD
-
-        # Circular replay buffer settings.
-        self.circular_buffer_num_batches_N = 4
-        self.circular_buffer_iterations_per_batch_K = 2
-        # TODO (sven): Activate once v-trace sequences in non-RNN batch are solved.
-        #  If we switch this on right now, the shuffling would destroy the rollout
-        #  sequences (non-zero-padded!) needed in the batch for v-trace.
-        # self.shuffle_batch_per_epoch = True
-=======
         self.target_worker_clipping = 2.0
 
         # Circular replay buffer settings.
@@ -124,17 +114,11 @@
         # `circular_buffer_num_batches=16` and `circular_buffer_iterations_per_batch=20`
         self.circular_buffer_num_batches = 4
         self.circular_buffer_iterations_per_batch = 2
->>>>>>> 2dbd08a4
 
         # Override some of IMPALAConfig's default values with APPO-specific values.
         self.num_env_runners = 2
         self.target_network_update_freq = 1
-<<<<<<< HEAD
-        self.learner_queue_size = 16
-        self.learner_queue_timeout = 300
-=======
         self.broadcast_interval = 1
->>>>>>> 2dbd08a4
         self.grad_clip = 40.0
         # Note: Only when using enable_rl_module_and_learner=True can the clipping mode
         # be configured by the user. On the old API stack, RLlib will always clip by
@@ -179,14 +163,9 @@
         kl_target: Optional[float] = NotProvided,
         tau: Optional[float] = NotProvided,
         target_network_update_freq: Optional[int] = NotProvided,
-<<<<<<< HEAD
-        circular_buffer_num_batches_N: Optional[int] = NotProvided,
-        circular_buffer_iterations_per_batch_K: Optional[int] = NotProvided,
-=======
         target_worker_clipping: Optional[float] = NotProvided,
         circular_buffer_num_batches: Optional[int] = NotProvided,
         circular_buffer_iterations_per_batch: Optional[int] = NotProvided,
->>>>>>> 2dbd08a4
         # Deprecated keys.
         target_update_frequency=DEPRECATED_VALUE,
         use_critic=DEPRECATED_VALUE,
@@ -214,12 +193,6 @@
                 on before updating the target networks and tune the kl loss
                 coefficients. NOTE: This parameter is only applicable when using the
                 Learner API (enable_rl_module_and_learner=True).
-<<<<<<< HEAD
-            circular_buffer_num_batches_N: The number of train batches that fit
-                into the circular buffer. Each such train batch can be sampled for
-                training max. `circular_buffer_iterations_per_batch_K` times.
-            circular_buffer_iterations_per_batch_K: The number of times any train
-=======
             target_worker_clipping: The maximum value for the target-worker-clipping
                 used for computing the IS ratio, described in [1]
                 IS = min(π(i) / π(target), ρ) * (π / π(i))
@@ -227,7 +200,6 @@
                 into the circular buffer. Each such train batch can be sampled for
                 training max. `circular_buffer_iterations_per_batch` times.
             circular_buffer_iterations_per_batch: The number of times any train
->>>>>>> 2dbd08a4
                 batch in the circular buffer can be sampled for training. A batch gets
                 evicted from the buffer either if it's the oldest batch in the buffer
                 and a new batch is added OR if the batch reaches this max. number of
@@ -275,13 +247,6 @@
             self.tau = tau
         if target_network_update_freq is not NotProvided:
             self.target_network_update_freq = target_network_update_freq
-<<<<<<< HEAD
-        if circular_buffer_num_batches_N is not NotProvided:
-            self.circular_buffer_num_batches_N = circular_buffer_num_batches_N
-        if circular_buffer_iterations_per_batch_K is not NotProvided:
-            self.circular_buffer_iterations_per_batch_K = (
-                circular_buffer_iterations_per_batch_K
-=======
         if target_worker_clipping is not NotProvided:
             self.target_worker_clipping = target_worker_clipping
         if circular_buffer_num_batches is not NotProvided:
@@ -289,7 +254,6 @@
         if circular_buffer_iterations_per_batch is not NotProvided:
             self.circular_buffer_iterations_per_batch = (
                 circular_buffer_iterations_per_batch
->>>>>>> 2dbd08a4
             )
 
         return self
