import abc
from typing import Any, Dict, Optional

from ray.rllib.algorithms.appo.appo import APPOConfig
from ray.rllib.algorithms.appo.utils import CircularBuffer
from ray.rllib.algorithms.impala.impala_learner import IMPALALearner
from ray.rllib.core.learner.learner import Learner
from ray.rllib.core.learner.utils import update_target_network
from ray.rllib.core.rl_module.apis.target_network_api import TargetNetworkAPI
from ray.rllib.core.rl_module.multi_rl_module import MultiRLModuleSpec
from ray.rllib.core.rl_module.rl_module import RLModuleSpec
from ray.rllib.utils.annotations import override
from ray.rllib.utils.lambda_defaultdict import LambdaDefaultDict
from ray.rllib.utils.metrics import (
    LAST_TARGET_UPDATE_TS,
    NUM_ENV_STEPS_SAMPLED_LIFETIME,
    NUM_MODULE_STEPS_TRAINED,
    NUM_TARGET_UPDATES,
)
from ray.rllib.utils.schedules.scheduler import Scheduler
from ray.rllib.utils.typing import ModuleID, ShouldModuleBeUpdatedFn


class APPOLearner(IMPALALearner):
    """Adds KL coeff updates via `after_gradient_based_update()` to IMPALA logic.

    Framework-specific subclasses must override `_update_module_kl_coeff()`.
    """

    @override(IMPALALearner)
    def build(self):
        self._learner_thread_in_queue = CircularBuffer(
<<<<<<< HEAD
            num_batches=self.config.circular_buffer_num_batches_N,
            iterations_per_batch=self.config.circular_buffer_iterations_per_batch_K,
=======
            num_batches=self.config.circular_buffer_num_batches,
            iterations_per_batch=self.config.circular_buffer_iterations_per_batch,
>>>>>>> 2dbd08a4
        )

        super().build()

        # Make target networks.
        self.module.foreach_module(
            lambda mid, mod: (
                mod.make_target_networks()
                if isinstance(mod, TargetNetworkAPI)
                else None
            )
        )

        # The current kl coefficients per module as (framework specific) tensor
        # variables.
        self.curr_kl_coeffs_per_module: LambdaDefaultDict[
            ModuleID, Scheduler
        ] = LambdaDefaultDict(
            lambda module_id: self._get_tensor_variable(
                self.config.get_config_for_module(module_id).kl_coeff
            )
        )

    @override(Learner)
    def add_module(
        self,
        *,
        module_id: ModuleID,
        module_spec: RLModuleSpec,
        config_overrides: Optional[Dict] = None,
        new_should_module_be_updated: Optional[ShouldModuleBeUpdatedFn] = None,
    ) -> MultiRLModuleSpec:
        marl_spec = super().add_module(
            module_id=module_id,
            module_spec=module_spec,
            config_overrides=config_overrides,
            new_should_module_be_updated=new_should_module_be_updated,
        )
        # Create target networks for added Module, if applicable.
        if isinstance(self.module[module_id].unwrapped(), TargetNetworkAPI):
            self.module[module_id].unwrapped().make_target_networks()
        return marl_spec

    @override(IMPALALearner)
    def remove_module(self, module_id: str) -> MultiRLModuleSpec:
        marl_spec = super().remove_module(module_id)
        self.curr_kl_coeffs_per_module.pop(module_id)
        return marl_spec

    @override(Learner)
    def after_gradient_based_update(self, *, timesteps: Dict[str, Any]) -> None:
        """Updates the target Q Networks."""
        super().after_gradient_based_update(timesteps=timesteps)

        timestep = timesteps.get(NUM_ENV_STEPS_SAMPLED_LIFETIME, 0)

        # TODO (sven): Maybe we should have a `after_gradient_based_update`
        #  method per module?
        for module_id, module in self.module._rl_modules.items():
            config = self.config.get_config_for_module(module_id)

            # TODO (avnish) Using steps trained here instead of sampled ... I'm not sure
            #  why the other implementation uses sampled.
            #  The difference in steps sampled/trained is pretty
            #  much always going to be larger than self.config.num_epochs *
            #  self.config.minibatch_buffer_size unless the number of steps collected
            #  is really small. The thing is that the default rollout fragment length
            #  is 50, so the minibatch buffer size * num_epochs is going to be
            #  have to be 50 to even meet the threshold of having delayed target
            #  updates.
            #  We should instead have the target / kl threshold update be based off
            #  of the train_batch_size * some target update frequency * num_epochs.

            last_update_ts_key = (module_id, LAST_TARGET_UPDATE_TS)
            if timestep - self.metrics.peek(
                last_update_ts_key, default=0
            ) >= config.target_network_update_freq and isinstance(
                module.unwrapped(), TargetNetworkAPI
            ):
                for (
                    main_net,
                    target_net,
                ) in module.unwrapped().get_target_network_pairs():
                    update_target_network(
                        main_net=main_net,
                        target_net=target_net,
                        tau=config.tau,
                    )
                # Increase lifetime target network update counter by one.
                self.metrics.log_value((module_id, NUM_TARGET_UPDATES), 1, reduce="sum")
                # Update the (single-value -> window=1) last updated timestep metric.
                self.metrics.log_value(last_update_ts_key, timestep, window=1)

            if (
                config.use_kl_loss
                and self.metrics.peek((module_id, NUM_MODULE_STEPS_TRAINED), default=0)
                > 0
            ):
                self._update_module_kl_coeff(module_id=module_id, config=config)

    @abc.abstractmethod
    def _update_module_kl_coeff(self, module_id: ModuleID, config: APPOConfig) -> None:
        """Dynamically update the KL loss coefficients of each module.

        The update is completed using the mean KL divergence between the action
        distributions current policy and old policy of each module. That action
        distribution is computed during the most recent update/call to `compute_loss`.

        Args:
            module_id: The module whose KL loss coefficient to update.
            config: The AlgorithmConfig specific to the given `module_id`.
        """


AppoLearner = APPOLearner<|MERGE_RESOLUTION|>--- conflicted
+++ resolved
@@ -30,13 +30,8 @@
     @override(IMPALALearner)
     def build(self):
         self._learner_thread_in_queue = CircularBuffer(
-<<<<<<< HEAD
-            num_batches=self.config.circular_buffer_num_batches_N,
-            iterations_per_batch=self.config.circular_buffer_iterations_per_batch_K,
-=======
             num_batches=self.config.circular_buffer_num_batches,
             iterations_per_batch=self.config.circular_buffer_iterations_per_batch,
->>>>>>> 2dbd08a4
         )
 
         super().build()
