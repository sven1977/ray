--- conflicted
+++ resolved
@@ -1,19 +1,8 @@
 import abc
-<<<<<<< HEAD
-from typing import Any, Mapping
+from typing import Any, Dict
 
 from ray.rllib.algorithms.appo.appo import APPOConfig
 from ray.rllib.algorithms.impala.impala_learner import ImpalaLearner
-from ray.rllib.core.rl_module.marl_module import ModuleID
-=======
-from dataclasses import dataclass
-from typing import Any, Dict
-
-from ray.rllib.algorithms.impala.impala_learner import (
-    ImpalaLearner,
-    ImpalaLearnerHyperparameters,
-)
->>>>>>> 5edabc7b
 from ray.rllib.utils.annotations import override
 from ray.rllib.utils.lambda_defaultdict import LambdaDefaultDict
 from ray.rllib.utils.metrics import LAST_TARGET_UPDATE_TS, NUM_TARGET_UPDATES
@@ -110,13 +99,8 @@
 
     @abc.abstractmethod
     def _update_module_kl_coeff(
-<<<<<<< HEAD
         self, module_id: ModuleID, config: APPOConfig, sampled_kl: float
-    ) -> Mapping[str, Any]:
-=======
-        self, module_id: ModuleID, hps: AppoLearnerHyperparameters, sampled_kl: float
     ) -> Dict[str, Any]:
->>>>>>> 5edabc7b
         """Dynamically update the KL loss coefficients of each module with.
 
         The update is completed using the mean KL divergence between the action
