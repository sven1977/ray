--- conflicted
+++ resolved
@@ -1,8 +1,4 @@
-<<<<<<< HEAD
-from typing import Mapping
-=======
 from typing import Dict, Mapping
->>>>>>> e399fb80
 
 from ray.rllib.policy.sample_batch import SampleBatch
 from ray.rllib.algorithms.appo.appo_learner import (
@@ -44,29 +40,6 @@
 
         behaviour_actions_logp_time_major = make_time_major(
             behaviour_actions_logp,
-<<<<<<< HEAD
-            trajectory_len=self._hps.rollout_frag_or_episode_len,
-            recurrent_seq_len=self._hps.recurrent_seq_len,
-            drop_last=self._hps.vtrace_drop_last_ts,
-        )
-        target_actions_logp_time_major = make_time_major(
-            target_actions_logp,
-            trajectory_len=self._hps.rollout_frag_or_episode_len,
-            recurrent_seq_len=self._hps.recurrent_seq_len,
-            drop_last=self._hps.vtrace_drop_last_ts,
-        )
-        old_actions_logp_time_major = make_time_major(
-            old_target_policy_actions_logp,
-            trajectory_len=self._hps.rollout_frag_or_episode_len,
-            recurrent_seq_len=self._hps.recurrent_seq_len,
-            drop_last=self._hps.vtrace_drop_last_ts,
-        )
-        values_time_major = make_time_major(
-            values,
-            trajectory_len=self._hps.rollout_frag_or_episode_len,
-            recurrent_seq_len=self._hps.recurrent_seq_len,
-            drop_last=self._hps.vtrace_drop_last_ts,
-=======
             trajectory_len=self.hps.rollout_frag_or_episode_len,
             recurrent_seq_len=self.hps.recurrent_seq_len,
             drop_last=self.hps.vtrace_drop_last_ts,
@@ -88,20 +61,13 @@
             trajectory_len=self.hps.rollout_frag_or_episode_len,
             recurrent_seq_len=self.hps.recurrent_seq_len,
             drop_last=self.hps.vtrace_drop_last_ts,
->>>>>>> e399fb80
         )
         bootstrap_value = values_time_major[-1]
         rewards_time_major = make_time_major(
             batch[SampleBatch.REWARDS],
-<<<<<<< HEAD
-            trajectory_len=self._hps.rollout_frag_or_episode_len,
-            recurrent_seq_len=self._hps.recurrent_seq_len,
-            drop_last=self._hps.vtrace_drop_last_ts,
-=======
             trajectory_len=self.hps.rollout_frag_or_episode_len,
             recurrent_seq_len=self.hps.recurrent_seq_len,
             drop_last=self.hps.vtrace_drop_last_ts,
->>>>>>> e399fb80
         )
 
         # the discount factor that is used should be gamma except for timesteps where
@@ -111,17 +77,6 @@
             - tf.cast(
                 make_time_major(
                     batch[SampleBatch.TERMINATEDS],
-<<<<<<< HEAD
-                    trajectory_len=self._hps.rollout_frag_or_episode_len,
-                    recurrent_seq_len=self._hps.recurrent_seq_len,
-                    drop_last=self._hps.vtrace_drop_last_ts,
-                ),
-                dtype=tf.float32,
-            )
-        ) * self._hps.discount_factor
-
-        # Compute vtrace on the CPU for better performance.
-=======
                     trajectory_len=self.hps.rollout_frag_or_episode_len,
                     recurrent_seq_len=self.hps.recurrent_seq_len,
                     drop_last=self.hps.vtrace_drop_last_ts,
@@ -129,7 +84,8 @@
                 dtype=tf.float32,
             )
         ) * self.hps.discount_factor
->>>>>>> e399fb80
+
+        # Compute vtrace on the CPU for better performance.
         vtrace_adjusted_target_values, pg_advantages = vtrace_tf2(
             target_action_log_probs=old_actions_logp_time_major,
             behaviour_action_log_probs=behaviour_actions_logp_time_major,
@@ -137,14 +93,8 @@
             rewards=rewards_time_major,
             values=values_time_major,
             bootstrap_value=bootstrap_value,
-<<<<<<< HEAD
-            clip_pg_rho_threshold=self._hps.vtrace_clip_pg_rho_threshold,
-            clip_rho_threshold=self._hps.vtrace_clip_rho_threshold,
-=======
             clip_pg_rho_threshold=self.hps.vtrace_clip_pg_rho_threshold,
             clip_rho_threshold=self.hps.vtrace_clip_rho_threshold,
-            discounts=discounts_time_major,
->>>>>>> e399fb80
         )
 
         # The policy gradients loss.
@@ -164,11 +114,7 @@
             (
                 pg_advantages
                 * tf.clip_by_value(
-<<<<<<< HEAD
-                    logp_ratio, 1 - self._hps.clip_param, 1 + self._hps.clip_param
-=======
                     logp_ratio, 1 - self.hps.clip_param, 1 + self.hps.clip_param
->>>>>>> e399fb80
                 )
             ),
         )
@@ -190,13 +136,8 @@
         # The summed weighted loss.
         total_loss = (
             mean_pi_loss
-<<<<<<< HEAD
-            + (mean_vf_loss * self._hps.vf_loss_coeff)
-            + (mean_entropy_loss * self._hps.entropy_coeff)
-=======
             + (mean_vf_loss * self.hps.vf_loss_coeff)
             + (mean_entropy_loss * self.hps.entropy_coeff)
->>>>>>> e399fb80
             + (mean_kl_loss * self.kl_coeffs[module_id])
         )
 
@@ -226,15 +167,12 @@
             for old_var, current_var in zip(
                 target_network.variables, current_network.variables
             ):
-<<<<<<< HEAD
-                updated_var = self._hps.tau * current_var + (1.0 - self._hps.tau) * old_var
-                old_var.assign(updated_var)
-=======
                 updated_var = (
                     self.hps.tau * current_var + (1.0 - self.hps.tau) * old_var
                 )
                 old_var.assign(updated_var)
 
+    @override(AppoLearner)
     def _update_module_kl_coeff(
         self, module_id: ModuleID, sampled_kls: Dict[ModuleID, float]
     ):
@@ -258,5 +196,4 @@
                 self.kl_coeffs[module_id].assign(self.kl_coeffs[module_id] * 1.5)
             # Decrease.
             elif sampled_kl < 0.5 * self.hps.kl_target:
-                self.kl_coeffs[module_id].assign(self.kl_coeffs[module_id] * 0.5)
->>>>>>> e399fb80
+                self.kl_coeffs[module_id].assign(self.kl_coeffs[module_id] * 0.5)