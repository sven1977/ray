from typing import List

from ray.rllib.algorithms.appo.appo_learner import (
<<<<<<< HEAD
    OLD_ACTION_DIST_KEY,
    OLD_ACTION_DIST_LOGITS_KEY,
=======
    OLD_ACTION_DIST_LOGITS_KEY,
    OLD_ACTION_DIST_KEY,
>>>>>>> 9432c9ec
)
from ray.rllib.algorithms.ppo.tf.ppo_tf_rl_module import PPOTfRLModule
from ray.rllib.core.models.base import ACTOR
from ray.rllib.core.models.tf.encoder import ENCODER_OUT
from ray.rllib.core.rl_module.rl_module_with_target_networks_interface import (
    RLModuleWithTargetNetworksInterface,
)
from ray.rllib.policy.sample_batch import SampleBatch
from ray.rllib.utils.annotations import override
from ray.rllib.utils.framework import try_import_tf
from ray.rllib.utils.nested_dict import NestedDict

_, tf, _ = try_import_tf()


class APPOTfRLModule(PPOTfRLModule, RLModuleWithTargetNetworksInterface):
    def setup(self):
        super().setup()
        catalog = self.config.get_catalog()
        # old pi and old encoder are the "target networks" that are used for
        # the stabilization of the updates of the current pi and encoder.
        self.old_pi = catalog.build_pi_head(framework=self.framework)
        self.old_encoder = catalog.build_actor_critic_encoder(framework=self.framework)
        self.old_pi.set_weights(self.pi.get_weights())
        self.old_encoder.set_weights(self.encoder.get_weights())
        self.old_pi.trainable = False
        self.old_encoder.trainable = False

    @override(RLModuleWithTargetNetworksInterface)
    def get_target_network_pairs(self):
        return [(self.old_pi, self.pi), (self.old_encoder, self.encoder)]

    @override(PPOTfRLModule)
    def output_specs_train(self) -> List[str]:
        return [
            SampleBatch.ACTION_DIST_INPUTS,
            SampleBatch.VF_PREDS,
            OLD_ACTION_DIST_LOGITS_KEY,
        ]

    @override(PPOTfRLModule)
    def _forward_train(self, batch: NestedDict):
        outs = super()._forward_train(batch)
        old_pi_inputs_encoded = self.old_encoder(batch)[ENCODER_OUT][ACTOR]
        old_action_dist_logits = tf.stop_gradient(self.old_pi(old_pi_inputs_encoded))
        old_action_dist = self.action_dist_cls.from_logits(old_action_dist_logits)
        outs[OLD_ACTION_DIST_KEY] = old_action_dist
        outs[OLD_ACTION_DIST_LOGITS_KEY] = old_action_dist_logits
        return outs<|MERGE_RESOLUTION|>--- conflicted
+++ resolved
@@ -1,13 +1,8 @@
 from typing import List
 
 from ray.rllib.algorithms.appo.appo_learner import (
-<<<<<<< HEAD
     OLD_ACTION_DIST_KEY,
     OLD_ACTION_DIST_LOGITS_KEY,
-=======
-    OLD_ACTION_DIST_LOGITS_KEY,
-    OLD_ACTION_DIST_KEY,
->>>>>>> 9432c9ec
 )
 from ray.rllib.algorithms.ppo.tf.ppo_tf_rl_module import PPOTfRLModule
 from ray.rllib.core.models.base import ACTOR
