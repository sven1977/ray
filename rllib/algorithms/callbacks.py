import gc
import os
import platform
import tracemalloc
from typing import TYPE_CHECKING, Dict, List, Optional, Tuple, Type, Union

import numpy as np

from ray.rllib.env.base_env import BaseEnv
from ray.rllib.env.env_context import EnvContext
from ray.rllib.evaluation.episode import Episode
from ray.rllib.evaluation.episode_v2 import EpisodeV2
from ray.rllib.evaluation.postprocessing import Postprocessing
from ray.rllib.policy import Policy
from ray.rllib.policy.sample_batch import SampleBatch
from ray.rllib.utils.annotations import (
    override,
    OverrideToImplementCustomLogic,
    PublicAPI,
)
from ray.rllib.utils.deprecation import Deprecated, deprecation_warning
from ray.rllib.utils.exploration.random_encoder import (
    _MovingMeanStd,
    compute_states_entropy,
    update_beta,
)
from ray.rllib.utils.typing import AgentID, EnvType, PolicyID
from ray.tune.callback import _CallbackMeta

# Import psutil after ray so the packaged version is used.
import psutil

if TYPE_CHECKING:
    from ray.rllib.algorithms.algorithm import Algorithm
    from ray.rllib.evaluation import RolloutWorker, WorkerSet


@PublicAPI
class DefaultCallbacks(metaclass=_CallbackMeta):
    """Abstract base class for RLlib callbacks (similar to Keras callbacks).

    These callbacks can be used for custom metrics and custom postprocessing.

    By default, all of these callbacks are no-ops. To configure custom training
    callbacks, subclass DefaultCallbacks and then set
    {"callbacks": YourCallbacksClass} in the algo config.
    """

    def __init__(self, legacy_callbacks_dict: Dict[str, callable] = None):
        if legacy_callbacks_dict:
            deprecation_warning(
                "callbacks dict interface",
                (
                    "a class extending rllib.algorithms.callbacks.DefaultCallbacks; see"
                    " `rllib/examples/custom_metrics_and_callbacks.py` for an example."
                ),
                error=True,
            )

    @OverrideToImplementCustomLogic
    def on_algorithm_init(
        self,
        *,
        algorithm: "Algorithm",
        **kwargs,
    ) -> None:
        """Callback run when a new Algorithm instance has finished setup.

        This method gets called at the end of Algorithm.setup() after all
        the initialization is done, and before actually training starts.

        Args:
            algorithm: Reference to the Algorithm instance.
            kwargs: Forward compatibility placeholder.
        """
        pass

    @OverrideToImplementCustomLogic
<<<<<<< HEAD
    def on_workers_recreated(
        self,
        *,
        algorithm: "Algorithm",
        worker_set: "WorkerSet",
        worker_ids: List[int],
        is_evaluation: bool,
        **kwargs,
    ) -> None:
        """Callback run after one or more workers have been recreated.

        You can access (and change) the worker(s) in question via the following code
        snippet inside your custom override of this method:

        Note that any "worker" inside the algorithm's `self.worker` and
        `self.evaluation_workers` WorkerSets are instances of a subclass of EnvRunner.

        .. testcode::
            from ray.rllib.algorithms.callbacks import DefaultCallbacks

            class MyCallbacks(DefaultCallbacks):
                def on_workers_recreated(
                    self,
                    *,
                    algorithm,
                    worker_set,
                    worker_ids,
                    is_evaluation,
                    **kwargs,
                ):
                    # Define what you would like to do on the recreated
                    # workers:
                    def func(w):
                        # Here, we just set some arbitrary property to 1.
                        if is_evaluation:
                            w._custom_property_for_evaluation = 1
                        else:
                            w._custom_property_for_training = 1

                    # Use the `foreach_workers` method of the worker set and
                    # only loop through those worker IDs that have been restarted.
                    # Note that we set `local_worker=False` to NOT include it (local
                    # workers are never recreated; if they fail, the entire Algorithm
                    # fails).
                    worker_set.foreach_worker(
                        func,
                        remote_worker_ids=worker_ids,
                        local_worker=False,
                    )

        Args:
            algorithm: Reference to the Algorithm instance.
            worker_set: The WorkerSet object in which the workers in question reside.
                You can use a `worker_set.foreach_worker(remote_worker_ids=...,
                local_worker=False)` method call to execute custom
                code on the recreated (remote) workers. Note that the local worker is
                never recreated as a failure of this would also crash the Algorithm.
            worker_ids: The list of (remote) worker IDs that have been recreated.
            is_evaluation: Whether `worker_set` is the evaluation WorkerSet (located
                in `Algorithm.evaluation_workers`) or not.
=======
    def on_checkpoint_loaded(
        self,
        *,
        algorithm: "Algorithm",
        **kwargs,
    ) -> None:
        """Callback run when an Algorithm has loaded a new state from a checkpoint.

        This method gets called at the end of `Algorithm.load_checkpoint()`.

        Args:
            algorithm: Reference to the Algorithm instance.
            kwargs: Forward compatibility placeholder.
>>>>>>> b83b5916
        """
        pass

    @OverrideToImplementCustomLogic
    def on_create_policy(self, *, policy_id: PolicyID, policy: Policy) -> None:
        """Callback run whenever a new policy is added to an algorithm.

        Args:
            policy_id: ID of the newly created policy.
            policy: The policy just created.
        """
        pass

    @OverrideToImplementCustomLogic
    def on_sub_environment_created(
        self,
        *,
        worker: "RolloutWorker",
        sub_environment: EnvType,
        env_context: EnvContext,
        env_index: Optional[int] = None,
        **kwargs,
    ) -> None:
        """Callback run when a new sub-environment has been created.

        This method gets called after each sub-environment (usually a
        gym.Env) has been created, validated (RLlib built-in validation
        + possible custom validation function implemented by overriding
        `Algorithm.validate_env()`), wrapped (e.g. video-wrapper), and seeded.

        Args:
            worker: Reference to the current rollout worker.
            sub_environment: The sub-environment instance that has been
                created. This is usually a gym.Env object.
            env_context: The `EnvContext` object that has been passed to
                the env's constructor.
            kwargs: Forward compatibility placeholder.
        """
        pass

    @OverrideToImplementCustomLogic
    def on_episode_created(
        self,
        *,
        worker: "RolloutWorker",
        base_env: BaseEnv,
        policies: Dict[PolicyID, Policy],
        env_index: int,
        episode: Union[Episode, EpisodeV2],
        **kwargs,
    ) -> None:
        """Callback run when a new episode is created (but has not started yet!).

        This method gets called after a new Episode(V2) instance is created to
        start a new episode. This happens before the respective sub-environment's
        (usually a gym.Env) `reset()` is called by RLlib.

        1) Episode(V2) created: This callback fires.
        2) Respective sub-environment (gym.Env) is `reset()`.
        3) Callback `on_episode_start` is fired.
        4) Stepping through sub-environment/episode commences.

        Args:
            worker: Reference to the current rollout worker.
            base_env: BaseEnv running the episode. The underlying
                sub environment objects can be retrieved by calling
                `base_env.get_sub_environments()`.
            policies: Mapping of policy id to policy objects. In single
                agent mode there will only be a single "default" policy.
            env_index: The index of the sub-environment that is about to be reset
                (within the vector of sub-environments of the BaseEnv).
            episode: The newly created episode. This is the one that will be started
                with the upcoming reset. Only after the reset call, the
                `on_episode_start` event will be triggered.
            kwargs: Forward compatibility placeholder.
        """
        pass

    @OverrideToImplementCustomLogic
    def on_episode_start(
        self,
        *,
        worker: "RolloutWorker",
        base_env: BaseEnv,
        policies: Dict[PolicyID, Policy],
        episode: Union[Episode, EpisodeV2],
        env_index: Optional[int] = None,
        **kwargs,
    ) -> None:
        """Callback run right after an Episode has started.

        This method gets called after the Episode(V2)'s respective sub-environment's
        (usually a gym.Env) `reset()` is called by RLlib.

        1) Episode(V2) created: Triggers callback `on_episode_created`.
        2) Respective sub-environment (gym.Env) is `reset()`.
        3) Episode(V2) starts: This callback fires.
        4) Stepping through sub-environment/episode commences.

        Args:
            worker: Reference to the current rollout worker.
            base_env: BaseEnv running the episode. The underlying
                sub environment objects can be retrieved by calling
                `base_env.get_sub_environments()`.
            policies: Mapping of policy id to policy objects. In single
                agent mode there will only be a single "default" policy.
            episode: Episode object which contains the episode's
                state. You can use the `episode.user_data` dict to store
                temporary data, and `episode.custom_metrics` to store custom
                metrics for the episode.
            env_index: The index of the sub-environment that started the episode
                (within the vector of sub-environments of the BaseEnv).
            kwargs: Forward compatibility placeholder.
        """
        pass

    @OverrideToImplementCustomLogic
    def on_episode_step(
        self,
        *,
        worker: "RolloutWorker",
        base_env: BaseEnv,
        policies: Optional[Dict[PolicyID, Policy]] = None,
        episode: Union[Episode, EpisodeV2],
        env_index: Optional[int] = None,
        **kwargs,
    ) -> None:
        """Runs on each episode step.

        Args:
            worker: Reference to the current rollout worker.
            base_env: BaseEnv running the episode. The underlying
                sub environment objects can be retrieved by calling
                `base_env.get_sub_environments()`.
            policies: Mapping of policy id to policy objects.
                In single agent mode there will only be a single
                "default_policy".
            episode: Episode object which contains episode
                state. You can use the `episode.user_data` dict to store
                temporary data, and `episode.custom_metrics` to store custom
                metrics for the episode.
            env_index: The index of the sub-environment that stepped the episode
                (within the vector of sub-environments of the BaseEnv).
            kwargs: Forward compatibility placeholder.
        """
        pass

    @OverrideToImplementCustomLogic
    def on_episode_end(
        self,
        *,
        worker: "RolloutWorker",
        base_env: BaseEnv,
        policies: Dict[PolicyID, Policy],
        episode: Union[Episode, EpisodeV2, Exception],
        env_index: Optional[int] = None,
        **kwargs,
    ) -> None:
        """Runs when an episode is done.

        Args:
            worker: Reference to the current rollout worker.
            base_env: BaseEnv running the episode. The underlying
                sub environment objects can be retrieved by calling
                `base_env.get_sub_environments()`.
            policies: Mapping of policy id to policy
                objects. In single agent mode there will only be a single
                "default_policy".
            episode: Episode object which contains episode
                state. You can use the `episode.user_data` dict to store
                temporary data, and `episode.custom_metrics` to store custom
                metrics for the episode.
                In case of environment failures, episode may also be an Exception
                that gets thrown from the environment before the episode finishes.
                Users of this callback may then handle these error cases properly
                with their custom logics.
            env_index: The index of the sub-environment that ended the episode
                (within the vector of sub-environments of the BaseEnv).
            kwargs: Forward compatibility placeholder.
        """
        pass

    @OverrideToImplementCustomLogic
    def on_evaluate_start(
        self,
        *,
        algorithm: "Algorithm",
        **kwargs,
    ) -> None:
        """Callback before evaluation starts.

        This method gets called at the beginning of Algorithm.evaluate().

        Args:
            algorithm: Reference to the algorithm instance.
            kwargs: Forward compatibility placeholder.
        """
        pass

    @OverrideToImplementCustomLogic
    def on_evaluate_end(
        self,
        *,
        algorithm: "Algorithm",
        evaluation_metrics: dict,
        **kwargs,
    ) -> None:
        """Runs when the evaluation is done.

        Runs at the end of Algorithm.evaluate().

        Args:
            algorithm: Reference to the algorithm instance.
            evaluation_metrics: Results dict to be returned from algorithm.evaluate().
                You can mutate this object to add additional metrics.
            kwargs: Forward compatibility placeholder.
        """
        pass

    @OverrideToImplementCustomLogic
    def on_postprocess_trajectory(
        self,
        *,
        worker: "RolloutWorker",
        episode: Episode,
        agent_id: AgentID,
        policy_id: PolicyID,
        policies: Dict[PolicyID, Policy],
        postprocessed_batch: SampleBatch,
        original_batches: Dict[AgentID, Tuple[Policy, SampleBatch]],
        **kwargs,
    ) -> None:
        """Called immediately after a policy's postprocess_fn is called.

        You can use this callback to do additional postprocessing for a policy,
        including looking at the trajectory data of other agents in multi-agent
        settings.

        Args:
            worker: Reference to the current rollout worker.
            episode: Episode object.
            agent_id: Id of the current agent.
            policy_id: Id of the current policy for the agent.
            policies: Mapping of policy id to policy objects. In single
                agent mode there will only be a single "default_policy".
            postprocessed_batch: The postprocessed sample batch
                for this agent. You can mutate this object to apply your own
                trajectory postprocessing.
            original_batches: Mapping of agents to their unpostprocessed
                trajectory data. You should not mutate this object.
            kwargs: Forward compatibility placeholder.
        """
        pass

    @OverrideToImplementCustomLogic
    def on_sample_end(
        self, *, worker: "RolloutWorker", samples: SampleBatch, **kwargs
    ) -> None:
        """Called at the end of RolloutWorker.sample().

        Args:
            worker: Reference to the current rollout worker.
            samples: Batch to be returned. You can mutate this
                object to modify the samples generated.
            kwargs: Forward compatibility placeholder.
        """
        pass

    @OverrideToImplementCustomLogic
    def on_learn_on_batch(
        self, *, policy: Policy, train_batch: SampleBatch, result: dict, **kwargs
    ) -> None:
        """Called at the beginning of Policy.learn_on_batch().

        Note: This is called before 0-padding via
        `pad_batch_to_sequences_of_same_size`.

        Also note, SampleBatch.INFOS column will not be available on
        train_batch within this callback if framework is tf1, due to
        the fact that tf1 static graph would mistake it as part of the
        input dict if present.
        It is available though, for tf2 and torch frameworks.

        Args:
            policy: Reference to the current Policy object.
            train_batch: SampleBatch to be trained on. You can
                mutate this object to modify the samples generated.
            result: A results dict to add custom metrics to.
            kwargs: Forward compatibility placeholder.
        """
        pass

    @OverrideToImplementCustomLogic
    def on_train_result(
        self,
        *,
        algorithm: "Algorithm",
        result: dict,
        **kwargs,
    ) -> None:
        """Called at the end of Algorithm.train().

        Args:
            algorithm: Current Algorithm instance.
            result: Dict of results returned from Algorithm.train() call.
                You can mutate this object to add additional metrics.
            kwargs: Forward compatibility placeholder.
        """
        pass


class MemoryTrackingCallbacks(DefaultCallbacks):
    """MemoryTrackingCallbacks can be used to trace and track memory usage
    in rollout workers.

    The Memory Tracking Callbacks uses tracemalloc and psutil to track
    python allocations during rollouts,
    in training or evaluation.

    The tracking data is logged to the custom_metrics of an episode and
    can therefore be viewed in tensorboard
    (or in WandB etc..)

    Add MemoryTrackingCallbacks callback to the tune config
    e.g. { ...'callbacks': MemoryTrackingCallbacks ...}

    Note:
        This class is meant for debugging and should not be used
        in production code as tracemalloc incurs
        a significant slowdown in execution speed.
    """

    def __init__(self):
        super().__init__()

        # Will track the top 10 lines where memory is allocated
        tracemalloc.start(10)

    @override(DefaultCallbacks)
    def on_episode_end(
        self,
        *,
        worker: "RolloutWorker",
        base_env: BaseEnv,
        policies: Dict[PolicyID, Policy],
        episode: Union[Episode, EpisodeV2, Exception],
        env_index: Optional[int] = None,
        **kwargs,
    ) -> None:
        gc.collect()
        snapshot = tracemalloc.take_snapshot()
        top_stats = snapshot.statistics("lineno")

        for stat in top_stats[:10]:
            count = stat.count
            # Convert total size from Bytes to KiB.
            size = stat.size / 1024

            trace = str(stat.traceback)

            episode.custom_metrics[f"tracemalloc/{trace}/size"] = size
            episode.custom_metrics[f"tracemalloc/{trace}/count"] = count

        process = psutil.Process(os.getpid())
        worker_rss = process.memory_info().rss
        worker_vms = process.memory_info().vms
        if platform.system() == "Linux":
            # This is only available on Linux
            worker_data = process.memory_info().data
            episode.custom_metrics["tracemalloc/worker/data"] = worker_data
        episode.custom_metrics["tracemalloc/worker/rss"] = worker_rss
        episode.custom_metrics["tracemalloc/worker/vms"] = worker_vms


def make_multi_callbacks(
    callback_class_list: List[Type[DefaultCallbacks]],
) -> DefaultCallbacks:
    """Allows combining multiple sub-callbacks into one new callbacks class.

    The resulting DefaultCallbacks will call all the sub-callbacks' callbacks
    when called.

    Args:
        callback_class_list: The list of sub-classes of DefaultCallbacks to
            be baked into the to-be-returned class. All of these sub-classes'
            implemented methods will be called in the given order.

    Returns:
        A DefaultCallbacks subclass that combines all the given sub-classes.
    """

    class _MultiCallbacks(DefaultCallbacks):
        IS_CALLBACK_CONTAINER = True

        def __init__(self):
            super().__init__()
            self._callback_list = [
                callback_class() for callback_class in callback_class_list
            ]

        @override(DefaultCallbacks)
        def on_algorithm_init(self, *, algorithm: "Algorithm", **kwargs) -> None:
            for callback in self._callback_list:
                callback.on_algorithm_init(algorithm=algorithm, **kwargs)

        @override(DefaultCallbacks)
<<<<<<< HEAD
        def on_workers_recreated(self, **kwargs) -> None:
            for callback in self._callback_list:
                callback.on_workers_recreated(**kwargs)
=======
        def on_checkpoint_loaded(self, *, algorithm: "Algorithm", **kwargs) -> None:
            for callback in self._callback_list:
                callback.on_checkpoint_loaded(algorithm=algorithm, **kwargs)
>>>>>>> b83b5916

        @override(DefaultCallbacks)
        def on_create_policy(self, *, policy_id: PolicyID, policy: Policy) -> None:
            for callback in self._callback_list:
                callback.on_create_policy(policy_id=policy_id, policy=policy)

        @override(DefaultCallbacks)
        def on_sub_environment_created(
            self,
            *,
            worker: "RolloutWorker",
            sub_environment: EnvType,
            env_context: EnvContext,
            env_index: Optional[int] = None,
            **kwargs,
        ) -> None:
            for callback in self._callback_list:
                callback.on_sub_environment_created(
                    worker=worker,
                    sub_environment=sub_environment,
                    env_context=env_context,
                    **kwargs,
                )

        @override(DefaultCallbacks)
        def on_episode_created(
            self,
            *,
            worker: "RolloutWorker",
            base_env: BaseEnv,
            policies: Dict[PolicyID, Policy],
            env_index: int,
            episode: Union[Episode, EpisodeV2],
            **kwargs,
        ) -> None:
            for callback in self._callback_list:
                callback.on_episode_created(
                    worker=worker,
                    base_env=base_env,
                    policies=policies,
                    env_index=env_index,
                    episode=episode,
                    **kwargs,
                )

        @override(DefaultCallbacks)
        def on_episode_start(
            self,
            *,
            worker: "RolloutWorker",
            base_env: BaseEnv,
            policies: Dict[PolicyID, Policy],
            episode: Union[Episode, EpisodeV2],
            env_index: Optional[int] = None,
            **kwargs,
        ) -> None:
            for callback in self._callback_list:
                callback.on_episode_start(
                    worker=worker,
                    base_env=base_env,
                    policies=policies,
                    episode=episode,
                    env_index=env_index,
                    **kwargs,
                )

        @override(DefaultCallbacks)
        def on_episode_step(
            self,
            *,
            worker: "RolloutWorker",
            base_env: BaseEnv,
            policies: Optional[Dict[PolicyID, Policy]] = None,
            episode: Union[Episode, EpisodeV2],
            env_index: Optional[int] = None,
            **kwargs,
        ) -> None:
            for callback in self._callback_list:
                callback.on_episode_step(
                    worker=worker,
                    base_env=base_env,
                    policies=policies,
                    episode=episode,
                    env_index=env_index,
                    **kwargs,
                )

        @override(DefaultCallbacks)
        def on_episode_end(
            self,
            *,
            worker: "RolloutWorker",
            base_env: BaseEnv,
            policies: Dict[PolicyID, Policy],
            episode: Union[Episode, EpisodeV2, Exception],
            env_index: Optional[int] = None,
            **kwargs,
        ) -> None:
            for callback in self._callback_list:
                callback.on_episode_end(
                    worker=worker,
                    base_env=base_env,
                    policies=policies,
                    episode=episode,
                    env_index=env_index,
                    **kwargs,
                )

        @override(DefaultCallbacks)
        def on_evaluate_start(
            self,
            *,
            algorithm: "Algorithm",
            **kwargs,
        ) -> None:
            for callback in self._callback_list:
                callback.on_evaluate_start(
                    algorithm=algorithm,
                    **kwargs,
                )

        @override(DefaultCallbacks)
        def on_evaluate_end(
            self,
            *,
            algorithm: "Algorithm",
            evaluation_metrics: dict,
            **kwargs,
        ) -> None:
            for callback in self._callback_list:
                callback.on_evaluate_end(
                    algorithm=algorithm,
                    evaluation_metrics=evaluation_metrics,
                    **kwargs,
                )

        @override(DefaultCallbacks)
        def on_postprocess_trajectory(
            self,
            *,
            worker: "RolloutWorker",
            episode: Episode,
            agent_id: AgentID,
            policy_id: PolicyID,
            policies: Dict[PolicyID, Policy],
            postprocessed_batch: SampleBatch,
            original_batches: Dict[AgentID, Tuple[Policy, SampleBatch]],
            **kwargs,
        ) -> None:
            for callback in self._callback_list:
                callback.on_postprocess_trajectory(
                    worker=worker,
                    episode=episode,
                    agent_id=agent_id,
                    policy_id=policy_id,
                    policies=policies,
                    postprocessed_batch=postprocessed_batch,
                    original_batches=original_batches,
                    **kwargs,
                )

        @override(DefaultCallbacks)
        def on_sample_end(
            self, *, worker: "RolloutWorker", samples: SampleBatch, **kwargs
        ) -> None:
            for callback in self._callback_list:
                callback.on_sample_end(worker=worker, samples=samples, **kwargs)

        @override(DefaultCallbacks)
        def on_learn_on_batch(
            self, *, policy: Policy, train_batch: SampleBatch, result: dict, **kwargs
        ) -> None:
            for callback in self._callback_list:
                callback.on_learn_on_batch(
                    policy=policy, train_batch=train_batch, result=result, **kwargs
                )

        @override(DefaultCallbacks)
        def on_train_result(self, *, algorithm=None, result: dict, **kwargs) -> None:
            for callback in self._callback_list:
                callback.on_train_result(algorithm=algorithm, result=result, **kwargs)

    return _MultiCallbacks


# This Callback is used by the RE3 exploration strategy.
# See rllib/examples/re3_exploration.py for details.
class RE3UpdateCallbacks(DefaultCallbacks):
    """Update input callbacks to mutate batch with states entropy rewards."""

    _step = 0

    def __init__(
        self,
        *args,
        embeds_dim: int = 128,
        k_nn: int = 50,
        beta: float = 0.1,
        rho: float = 0.0001,
        beta_schedule: str = "constant",
        **kwargs,
    ):
        self.embeds_dim = embeds_dim
        self.k_nn = k_nn
        self.beta = beta
        self.rho = rho
        self.beta_schedule = beta_schedule
        self._rms = _MovingMeanStd()
        super().__init__(*args, **kwargs)

    @override(DefaultCallbacks)
    def on_learn_on_batch(
        self,
        *,
        policy: Policy,
        train_batch: SampleBatch,
        result: dict,
        **kwargs,
    ):
        super().on_learn_on_batch(
            policy=policy, train_batch=train_batch, result=result, **kwargs
        )
        states_entropy = compute_states_entropy(
            train_batch[SampleBatch.OBS_EMBEDS], self.embeds_dim, self.k_nn
        )
        states_entropy = update_beta(
            self.beta_schedule, self.beta, self.rho, RE3UpdateCallbacks._step
        ) * np.reshape(
            self._rms(states_entropy),
            train_batch[SampleBatch.OBS_EMBEDS].shape[:-1],
        )
        train_batch[SampleBatch.REWARDS] = (
            train_batch[SampleBatch.REWARDS] + states_entropy
        )
        if Postprocessing.ADVANTAGES in train_batch:
            train_batch[Postprocessing.ADVANTAGES] = (
                train_batch[Postprocessing.ADVANTAGES] + states_entropy
            )
            train_batch[Postprocessing.VALUE_TARGETS] = (
                train_batch[Postprocessing.VALUE_TARGETS] + states_entropy
            )

    @override(DefaultCallbacks)
    def on_train_result(self, *, result: dict, algorithm=None, **kwargs) -> None:
        # TODO(gjoliver): Remove explicit _step tracking and pass
        #  Algorithm._iteration as a parameter to on_learn_on_batch() call.
        RE3UpdateCallbacks._step = result["training_iteration"]
        super().on_train_result(algorithm=algorithm, result=result, **kwargs)


@Deprecated(
    new="ray.rllib.algorithms.callbacks.make_multi_callback([list of "
    "`Callbacks` sub-classes to combine into one])",
    error=True,
)
class MultiCallbacks(DefaultCallbacks):
    pass<|MERGE_RESOLUTION|>--- conflicted
+++ resolved
@@ -76,7 +76,6 @@
         pass
 
     @OverrideToImplementCustomLogic
-<<<<<<< HEAD
     def on_workers_recreated(
         self,
         *,
@@ -137,7 +136,9 @@
             worker_ids: The list of (remote) worker IDs that have been recreated.
             is_evaluation: Whether `worker_set` is the evaluation WorkerSet (located
                 in `Algorithm.evaluation_workers`) or not.
-=======
+        """
+        pass
+
     def on_checkpoint_loaded(
         self,
         *,
@@ -151,7 +152,6 @@
         Args:
             algorithm: Reference to the Algorithm instance.
             kwargs: Forward compatibility placeholder.
->>>>>>> b83b5916
         """
         pass
 
@@ -558,15 +558,14 @@
                 callback.on_algorithm_init(algorithm=algorithm, **kwargs)
 
         @override(DefaultCallbacks)
-<<<<<<< HEAD
         def on_workers_recreated(self, **kwargs) -> None:
             for callback in self._callback_list:
                 callback.on_workers_recreated(**kwargs)
-=======
+
+        @override(DefaultCallbacks)
         def on_checkpoint_loaded(self, *, algorithm: "Algorithm", **kwargs) -> None:
             for callback in self._callback_list:
                 callback.on_checkpoint_loaded(algorithm=algorithm, **kwargs)
->>>>>>> b83b5916
 
         @override(DefaultCallbacks)
         def on_create_policy(self, *, policy_id: PolicyID, policy: Policy) -> None:
