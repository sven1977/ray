--- conflicted
+++ resolved
@@ -76,7 +76,6 @@
         pass
 
     @OverrideToImplementCustomLogic
-<<<<<<< HEAD
     def on_workers_recreated(
         self,
         *,
@@ -137,7 +136,10 @@
             worker_ids: The list of (remote) worker IDs that have been recreated.
             is_evaluation: Whether `worker_set` is the evaluation WorkerSet (located
                 in `Algorithm.evaluation_workers`) or not.
-=======
+        """
+        pass
+
+    @OverrideToImplementCustomLogic
     def on_checkpoint_loaded(
         self,
         *,
@@ -151,7 +153,6 @@
         Args:
             algorithm: Reference to the Algorithm instance.
             kwargs: Forward compatibility placeholder.
->>>>>>> 1fb6147a
         """
         pass
 
@@ -558,15 +559,14 @@
                 callback.on_algorithm_init(algorithm=algorithm, **kwargs)
 
         @override(DefaultCallbacks)
-<<<<<<< HEAD
         def on_workers_recreated(self, **kwargs) -> None:
             for callback in self._callback_list:
                 callback.on_workers_recreated(**kwargs)
-=======
+
+        @override(DefaultCallbacks)
         def on_checkpoint_loaded(self, *, algorithm: "Algorithm", **kwargs) -> None:
             for callback in self._callback_list:
                 callback.on_checkpoint_loaded(algorithm=algorithm, **kwargs)
->>>>>>> 1fb6147a
 
         @override(DefaultCallbacks)
         def on_create_policy(self, *, policy_id: PolicyID, policy: Policy) -> None:
