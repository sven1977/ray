"""Eager mode TF policy built using build_tf_policy().

It supports both traced and non-traced eager execution modes.
"""

import logging
import os
import threading
from typing import Dict, List, Optional, Tuple, Type, Union

import gymnasium as gym
import tree  # pip install dm_tree

from ray.rllib.core.models.base import STATE_IN
from ray.rllib.evaluation.episode import Episode
from ray.rllib.models.catalog import ModelCatalog
from ray.rllib.models.modelv2 import ModelV2
from ray.rllib.models.tf.tf_action_dist import TFActionDistribution
from ray.rllib.policy.eager_tf_policy import (
    _convert_to_tf,
    _disallow_var_creation,
    _OptimizerWrapper,
    _traced_eager_policy,
)
from ray.rllib.policy.policy import Policy, PolicyState
from ray.rllib.policy.rnn_sequencing import pad_batch_to_sequences_of_same_size
from ray.rllib.policy.sample_batch import SampleBatch
from ray.rllib.utils import force_list
from ray.rllib.utils.annotations import (
    DeveloperAPI,
    OverrideToImplementCustomLogic,
    OverrideToImplementCustomLogic_CallToSuperRecommended,
    is_overridden,
    override,
)
from ray.rllib.utils.error import ERR_MSG_TF_POLICY_CANNOT_SAVE_KERAS_MODEL
from ray.rllib.utils.framework import try_import_tf
from ray.rllib.utils.metrics import (
    DIFF_NUM_GRAD_UPDATES_VS_SAMPLER_POLICY,
    NUM_AGENT_STEPS_TRAINED,
    NUM_GRAD_UPDATES_LIFETIME,
)
from ray.rllib.utils.metrics.learner_info import LEARNER_STATS_KEY
from ray.rllib.utils.nested_dict import NestedDict
from ray.rllib.utils.numpy import convert_to_numpy
from ray.rllib.utils.spaces.space_utils import normalize_action
from ray.rllib.utils.tf_utils import get_gpu_devices
from ray.rllib.utils.threading import with_lock
from ray.rllib.utils.typing import (
    AlgorithmConfigDict,
    LocalOptimizer,
    ModelGradients,
    TensorType,
)
from ray.util.debug import log_once

tf1, tf, tfv = try_import_tf()
logger = logging.getLogger(__name__)


@DeveloperAPI
class EagerTFPolicyV2(Policy):
    """A TF-eager / TF2 based tensorflow policy.

    This class is intended to be used and extended by sub-classing.
    """

    def __init__(
        self,
        observation_space: gym.spaces.Space,
        action_space: gym.spaces.Space,
        config: AlgorithmConfigDict,
        **kwargs,
    ):
        self.framework = config.get("framework", "tf2")

        # Log device.
        logger.info(
            "Creating TF-eager policy running on {}.".format(
                "GPU" if get_gpu_devices() else "CPU"
            )
        )

        Policy.__init__(self, observation_space, action_space, config)

        self._is_training = False
        # Global timestep should be a tensor.
        self.global_timestep = tf.Variable(0, trainable=False, dtype=tf.int64)
        self.explore = tf.Variable(
            self.config["explore"], trainable=False, dtype=tf.bool
        )

        # Log device and worker index.
        num_gpus = self._get_num_gpus_for_policy()
        if num_gpus > 0:
            gpu_ids = get_gpu_devices()
            logger.info(f"Found {len(gpu_ids)} visible cuda devices.")

        self._is_training = False

        self._loss_initialized = False
        # Backward compatibility workaround so Policy will call self.loss() directly.
        # TODO(jungong): clean up after all policies are migrated to new sub-class
        #  implementation.
        self._loss = None

        self.batch_divisibility_req = self.get_batch_divisibility_req()
        self._max_seq_len = self.config["model"]["max_seq_len"]

        self.validate_spaces(observation_space, action_space, self.config)

        # If using default make_model(), dist_class will get updated when
        # the model is created next.
        if self.config.get("_enable_rl_module_api", False):
            self.model = self.make_rl_module()
            self.dist_class = None
        else:
            self.dist_class = self._init_dist_class()
            self.model = self.make_model()

        self._init_view_requirements()

        if self.config.get("_enable_rl_module_api", False):
            self.exploration = None
        else:
            self.exploration = self._create_exploration()
        self._state_inputs = self.model.get_initial_state()
        self._is_recurrent = len(self._state_inputs) > 0

        # Got to reset global_timestep again after fake run-throughs.
        self.global_timestep.assign(0)

        # Lock used for locking some methods on the object-level.
        # This prevents possible race conditions when calling the model
        # first, then its value function (e.g. in a loss function), in
        # between of which another model call is made (e.g. to compute an
        # action).
        self._lock = threading.RLock()

        # Only for `config.eager_tracing=True`: A counter to keep track of
        # how many times an eager-traced method (e.g.
        # `self._compute_actions_helper`) has been re-traced by tensorflow.
        # We will raise an error if more than n re-tracings have been
        # detected, since this would considerably slow down execution.
        # The variable below should only get incremented during the
        # tf.function trace operations, never when calling the already
        # traced function after that.
        self._re_trace_counter = 0

    @DeveloperAPI
    @staticmethod
    def enable_eager_execution_if_necessary():
        # If this class runs as a @ray.remote actor, eager mode may not
        # have been activated yet.
        if tf1 and not tf1.executing_eagerly():
            tf1.enable_eager_execution()

    @DeveloperAPI
    @OverrideToImplementCustomLogic
    def validate_spaces(
        self,
        obs_space: gym.spaces.Space,
        action_space: gym.spaces.Space,
        config: AlgorithmConfigDict,
    ):
        return {}

    @DeveloperAPI
    @OverrideToImplementCustomLogic
    @override(Policy)
    def loss(
        self,
        model: Union[ModelV2, "tf.keras.Model"],
        dist_class: Type[TFActionDistribution],
        train_batch: SampleBatch,
    ) -> Union[TensorType, List[TensorType]]:
        """Compute loss for this policy using model, dist_class and a train_batch.

        Args:
            model: The Model to calculate the loss for.
            dist_class: The action distr. class.
            train_batch: The training data.

        Returns:
            A single loss tensor or a list of loss tensors.
        """
        # Under the new _enable_learner_api the loss function still gets called in order
        # to initialize the view requirements of the sample batches that are returned by
        # the sampler. In this case, we don't actually want to compute any loss, however
        # if we access the keys that are needed for a forward_train pass, then the
        # sampler will include those keys in the sample batches it returns. This means
        # that the correct sample batch keys will be available when using the learner
        # group API.
        if self.config.get("_enable_rl_module_api", False):
            for k in model.input_specs_train():
                train_batch[k]
            return None
        else:
            raise NotImplementedError

    @DeveloperAPI
    @OverrideToImplementCustomLogic
    def stats_fn(self, train_batch: SampleBatch) -> Dict[str, TensorType]:
        """Stats function. Returns a dict of statistics.

        Args:
            train_batch: The SampleBatch (already) used for training.

        Returns:
            The stats dict.
        """
        return {}

    @DeveloperAPI
    @OverrideToImplementCustomLogic
    def grad_stats_fn(
        self, train_batch: SampleBatch, grads: ModelGradients
    ) -> Dict[str, TensorType]:
        """Gradient stats function. Returns a dict of statistics.

        Args:
            train_batch: The SampleBatch (already) used for training.

        Returns:
            The stats dict.
        """
        return {}

    @DeveloperAPI
    @OverrideToImplementCustomLogic
    def make_model(self) -> ModelV2:
        """Build underlying model for this Policy.

        Returns:
            The Model for the Policy to use.
        """
        # Default ModelV2 model.
        _, logit_dim = ModelCatalog.get_action_dist(
            self.action_space, self.config["model"]
        )
        return ModelCatalog.get_model_v2(
            self.observation_space,
            self.action_space,
            logit_dim,
            self.config["model"],
            framework=self.framework,
        )

    @DeveloperAPI
    @OverrideToImplementCustomLogic
    def compute_gradients_fn(
        self, policy: Policy, optimizer: LocalOptimizer, loss: TensorType
    ) -> ModelGradients:
        """Gradients computing function (from loss tensor, using local optimizer).

        Args:
            policy: The Policy object that generated the loss tensor and
                that holds the given local optimizer.
            optimizer: The tf (local) optimizer object to
                calculate the gradients with.
            loss: The loss tensor for which gradients should be
                calculated.

        Returns:
            ModelGradients: List of the possibly clipped gradients- and variable
                tuples.
        """
        return None

    @DeveloperAPI
    @OverrideToImplementCustomLogic
    def apply_gradients_fn(
        self,
        optimizer: "tf.keras.optimizers.Optimizer",
        grads: ModelGradients,
    ) -> "tf.Operation":
        """Gradients computing function (from loss tensor, using local optimizer).

        Args:
            optimizer: The tf (local) optimizer object to
                calculate the gradients with.
            grads: The gradient tensor to be applied.

        Returns:
            "tf.Operation": TF operation that applies supplied gradients.
        """
        return None

    @DeveloperAPI
    @OverrideToImplementCustomLogic
    def action_sampler_fn(
        self,
        model: ModelV2,
        *,
        obs_batch: TensorType,
        state_batches: TensorType,
        **kwargs,
    ) -> Tuple[TensorType, TensorType, TensorType, List[TensorType]]:
        """Custom function for sampling new actions given policy.

        Args:
            model: Underlying model.
            obs_batch: Observation tensor batch.
            state_batches: Action sampling state batch.

        Returns:
            Sampled action
            Log-likelihood
            Action distribution inputs
            Updated state
        """
        return None, None, None, None

    @DeveloperAPI
    @OverrideToImplementCustomLogic
    def action_distribution_fn(
        self,
        model: ModelV2,
        *,
        obs_batch: TensorType,
        state_batches: TensorType,
        **kwargs,
    ) -> Tuple[TensorType, type, List[TensorType]]:
        """Action distribution function for this Policy.

        Args:
            model: Underlying model.
            obs_batch: Observation tensor batch.
            state_batches: Action sampling state batch.

        Returns:
            Distribution input.
            ActionDistribution class.
            State outs.
        """
        return None, None, None

    @DeveloperAPI
    @OverrideToImplementCustomLogic
    def get_batch_divisibility_req(self) -> int:
        """Get batch divisibility request.

        Returns:
            Size N. A sample batch must be of size K*N.
        """
        # By default, any sized batch is ok, so simply return 1.
        return 1

    @DeveloperAPI
    @OverrideToImplementCustomLogic_CallToSuperRecommended
    def extra_action_out_fn(self) -> Dict[str, TensorType]:
        """Extra values to fetch and return from compute_actions().

        Returns:
             Dict[str, TensorType]: An extra fetch-dict to be passed to and
                returned from the compute_actions() call.
        """
        return {}

    @DeveloperAPI
    @OverrideToImplementCustomLogic_CallToSuperRecommended
    def extra_learn_fetches_fn(self) -> Dict[str, TensorType]:
        """Extra stats to be reported after gradient computation.

        Returns:
             Dict[str, TensorType]: An extra fetch-dict.
        """
        return {}

    @override(Policy)
    @OverrideToImplementCustomLogic_CallToSuperRecommended
    def postprocess_trajectory(
        self,
        sample_batch: SampleBatch,
        other_agent_batches: Optional[SampleBatch] = None,
        episode: Optional["Episode"] = None,
    ):
        """Post process trajectory in the format of a SampleBatch.

        Args:
            sample_batch: sample_batch: batch of experiences for the policy,
                which will contain at most one episode trajectory.
            other_agent_batches: In a multi-agent env, this contains a
                mapping of agent ids to (policy, agent_batch) tuples
                containing the policy and experiences of the other agents.
            episode: An optional multi-agent episode object to provide
                access to all of the internal episode state, which may
                be useful for model-based or multi-agent algorithms.

        Returns:
            The postprocessed sample batch.
        """
        assert tf.executing_eagerly()
        return Policy.postprocess_trajectory(self, sample_batch)

    @OverrideToImplementCustomLogic
    def optimizer(
        self,
    ) -> Union["tf.keras.optimizers.Optimizer", List["tf.keras.optimizers.Optimizer"]]:
        """TF optimizer to use for policy optimization.

        Returns:
            A local optimizer or a list of local optimizers to use for this
                Policy's Model.
        """
        return tf.keras.optimizers.Adam(self.config["lr"])

    def _init_dist_class(self):
        if is_overridden(self.action_sampler_fn) or is_overridden(
            self.action_distribution_fn
        ):
            if not is_overridden(self.make_model):
                raise ValueError(
                    "`make_model` is required if `action_sampler_fn` OR "
                    "`action_distribution_fn` is given"
                )
            return None
        else:
            dist_class, _ = ModelCatalog.get_action_dist(
                self.action_space, self.config["model"]
            )
            return dist_class

    def _init_view_requirements(self):
        # Auto-update model's inference view requirements, if recurrent.
        self._update_model_view_requirements_from_init_state()
        # Combine view_requirements for Model and Policy.
        # TODO(jungong) : models will not carry view_requirements once they
        # are migrated to be organic Keras models.
        self.view_requirements.update(self.model.view_requirements)
        # Disable env-info placeholder.
        if SampleBatch.INFOS in self.view_requirements:
            self.view_requirements[SampleBatch.INFOS].used_for_training = False

    def maybe_initialize_optimizer_and_loss(self):
        if not self.config.get("_enable_learner_api", False):
            optimizers = force_list(self.optimizer())
            if self.exploration:
                # Policies with RLModules don't have an exploration object.
                optimizers = self.exploration.get_exploration_optimizer(optimizers)

            # The list of local (tf) optimizers (one per loss term).
            self._optimizers: List[LocalOptimizer] = optimizers
            # Backward compatibility: A user's policy may only support a single
            # loss term and optimizer (no lists).
            self._optimizer: LocalOptimizer = optimizers[0] if optimizers else None

        self._initialize_loss_from_dummy_batch(
            auto_remove_unneeded_view_reqs=True,
        )
        self._loss_initialized = True

    @override(Policy)
    def compute_actions_from_input_dict(
        self,
        input_dict: Dict[str, TensorType],
        explore: bool = None,
        timestep: Optional[int] = None,
        episodes: Optional[List[Episode]] = None,
        **kwargs,
    ) -> Tuple[TensorType, List[TensorType], Dict[str, TensorType]]:
        self._is_training = False

        explore = explore if explore is not None else self.explore
        timestep = timestep if timestep is not None else self.global_timestep
        if isinstance(timestep, tf.Tensor):
            timestep = int(timestep.numpy())

        # Pass lazy (eager) tensor dict to Model as `input_dict`.
        input_dict = self._lazy_tensor_dict(input_dict)
        input_dict.set_training(False)

        # Pack internal state inputs into (separate) list.
        state_batches = [
            input_dict[k] for k in input_dict.keys() if "state_in" in k[:8]
        ]
        self._state_in = state_batches
        self._is_recurrent = state_batches != []

        # Call the exploration before_compute_actions hook.
        if self.exploration:
            # Policies with RLModules don't have an exploration object.
            self.exploration.before_compute_actions(
                timestep=timestep, explore=explore, tf_sess=self.get_session()
            )

        if self.config.get("_enable_rl_module_api"):
            if explore:
                ret = self._compute_actions_helper_rl_module_explore(input_dict)
            else:
                ret = self._compute_actions_helper_rl_module_inference(input_dict)
        else:
            ret = self._compute_actions_helper(
                input_dict,
                state_batches,
                # TODO: Passing episodes into a traced method does not work.
                None if self.config["eager_tracing"] else episodes,
                explore,
                timestep,
            )
        # Update our global timestep by the batch size.
        self.global_timestep.assign_add(tree.flatten(ret[0])[0].shape.as_list()[0])
        return convert_to_numpy(ret)

    # TODO(jungong) : deprecate this API and make compute_actions_from_input_dict the
    # only canonical entry point for inference.
    @override(Policy)
    def compute_actions(
        self,
        obs_batch,
        state_batches=None,
        prev_action_batch=None,
        prev_reward_batch=None,
        info_batch=None,
        episodes=None,
        explore=None,
        timestep=None,
        **kwargs,
    ):
        # Create input dict to simply pass the entire call to
        # self.compute_actions_from_input_dict().
        input_dict = SampleBatch(
            {
                SampleBatch.CUR_OBS: obs_batch,
            },
            _is_training=tf.constant(False),
        )
        if state_batches is not None:
            for s in enumerate(state_batches):
                input_dict["state_in_{i}"] = s
        if prev_action_batch is not None:
            input_dict[SampleBatch.PREV_ACTIONS] = prev_action_batch
        if prev_reward_batch is not None:
            input_dict[SampleBatch.PREV_REWARDS] = prev_reward_batch
        if info_batch is not None:
            input_dict[SampleBatch.INFOS] = info_batch

        return self.compute_actions_from_input_dict(
            input_dict=input_dict,
            explore=explore,
            timestep=timestep,
            episodes=episodes,
            **kwargs,
        )

    @with_lock
    @override(Policy)
    def compute_log_likelihoods(
        self,
        actions: Union[List[TensorType], TensorType],
        obs_batch: Union[List[TensorType], TensorType],
        state_batches: Optional[List[TensorType]] = None,
        prev_action_batch: Optional[Union[List[TensorType], TensorType]] = None,
        prev_reward_batch: Optional[Union[List[TensorType], TensorType]] = None,
        actions_normalized: bool = True,
        in_training: bool = True,
    ) -> TensorType:
        if is_overridden(self.action_sampler_fn) and not is_overridden(
            self.action_distribution_fn
        ):
            raise ValueError(
                "Cannot compute log-prob/likelihood w/o an "
                "`action_distribution_fn` and a provided "
                "`action_sampler_fn`!"
            )

        seq_lens = tf.ones(len(obs_batch), dtype=tf.int32)
        input_batch = SampleBatch(
            {
                SampleBatch.CUR_OBS: tf.convert_to_tensor(obs_batch),
                SampleBatch.ACTIONS: actions,
            },
            _is_training=False,
        )
        if prev_action_batch is not None:
            input_batch[SampleBatch.PREV_ACTIONS] = tf.convert_to_tensor(
                prev_action_batch
            )
        if prev_reward_batch is not None:
            input_batch[SampleBatch.PREV_REWARDS] = tf.convert_to_tensor(
                prev_reward_batch
            )

        # Exploration hook before each forward pass.
        if self.exploration:
            # Policies with RLModules don't have an exploration object.
            self.exploration.before_compute_actions(explore=False)

        # Action dist class and inputs are generated via custom function.
        if is_overridden(self.action_distribution_fn):
            dist_inputs, self.dist_class, _ = self.action_distribution_fn(
                self, self.model, input_batch, explore=False, is_training=False
            )
            action_dist = self.dist_class(dist_inputs, self.model)
        # Default log-likelihood calculation.
        else:
            if self.config.get("_enable_rl_module_api", False):
                if in_training:
                    output = self.model.forward_train(input_batch)
                else:
                    output = self.model.forward_exploration(input_batch)

                action_dist = output.get(SampleBatch.ACTION_DIST)

                if action_dist is None:
                    raise ValueError(
                        "The model output must contain the key "
                        "`SampleBatch.ACTION_DIST` when using the RL module API."
                        "Make sure if is_eval_mode is True the forward_exploration "
                        "returns this key, and if it is False the forward_train "
                        "returns this key."
                    )
            else:
                dist_inputs, _ = self.model(input_batch, state_batches, seq_lens)
                action_dist = self.dist_class(dist_inputs, self.model)

        # Normalize actions if necessary.
        if not actions_normalized and self.config["normalize_actions"]:
            actions = normalize_action(actions, self.action_space_struct)

        log_likelihoods = action_dist.logp(actions)

        return log_likelihoods

    @with_lock
    @override(Policy)
    def learn_on_batch(self, postprocessed_batch):
        # Callback handling.
        learn_stats = {}
        self.callbacks.on_learn_on_batch(
            policy=self, train_batch=postprocessed_batch, result=learn_stats
        )

        pad_batch_to_sequences_of_same_size(
            postprocessed_batch,
            max_seq_len=self._max_seq_len,
            shuffle=False,
            batch_divisibility_req=self.batch_divisibility_req,
            view_requirements=self.view_requirements,
        )

        self._is_training = True
        postprocessed_batch = self._lazy_tensor_dict(postprocessed_batch)
        postprocessed_batch.set_training(True)
        stats = self._learn_on_batch_helper(postprocessed_batch)
        self.num_grad_updates += 1

        stats.update(
            {
                "custom_metrics": learn_stats,
                NUM_AGENT_STEPS_TRAINED: postprocessed_batch.count,
                NUM_GRAD_UPDATES_LIFETIME: self.num_grad_updates,
                # -1, b/c we have to measure this diff before we do the update above.
                DIFF_NUM_GRAD_UPDATES_VS_SAMPLER_POLICY: (
                    self.num_grad_updates
                    - 1
                    - (postprocessed_batch.num_grad_updates or 0)
                ),
            }
        )

        return convert_to_numpy(stats)

    @override(Policy)
    def compute_gradients(
        self, postprocessed_batch: SampleBatch
    ) -> Tuple[ModelGradients, Dict[str, TensorType]]:

        pad_batch_to_sequences_of_same_size(
            postprocessed_batch,
            shuffle=False,
            max_seq_len=self._max_seq_len,
            batch_divisibility_req=self.batch_divisibility_req,
            view_requirements=self.view_requirements,
        )

        self._is_training = True
        self._lazy_tensor_dict(postprocessed_batch)
        postprocessed_batch.set_training(True)
        grads_and_vars, grads, stats = self._compute_gradients_helper(
            postprocessed_batch
        )
        return convert_to_numpy((grads, stats))

    @override(Policy)
    def apply_gradients(self, gradients: ModelGradients) -> None:
        self._apply_gradients_helper(
            list(
                zip(
                    [
                        (tf.convert_to_tensor(g) if g is not None else None)
                        for g in gradients
                    ],
                    self.model.trainable_variables(),
                )
            )
        )

    @override(Policy)
    def get_weights(self, as_dict=False):
        variables = self.variables()
        if as_dict:
            return {v.name: v.numpy() for v in variables}
        return [v.numpy() for v in variables]

    @override(Policy)
    def set_weights(self, weights):
        variables = self.variables()
        assert len(weights) == len(variables), (len(weights), len(variables))
        for v, w in zip(variables, weights):
            v.assign(w)

    @override(Policy)
    def get_exploration_state(self):
        return convert_to_numpy(self.exploration.get_state())

    @override(Policy)
    def is_recurrent(self):
        return self._is_recurrent

    @override(Policy)
    def num_state_tensors(self):
        return len(self._state_inputs)

    @override(Policy)
    def get_initial_state(self):
        if hasattr(self, "model"):
            return self.model.get_initial_state()
        return []

    @override(Policy)
    @OverrideToImplementCustomLogic_CallToSuperRecommended
    def get_state(self) -> PolicyState:
        # Legacy Policy state (w/o keras model and w/o PolicySpec).
        state = super().get_state()

        state["global_timestep"] = state["global_timestep"].numpy()
        # In the new Learner API stack, the optimizers live in the learner.
        state["_optimizer_variables"] = []
        if not self.config.get("_enable_learner_api", False):
            if self._optimizer and len(self._optimizer.variables()) > 0:
                state["_optimizer_variables"] = self._optimizer.variables()

        # Add exploration state.
        if self.exploration:
            # This is not compatible with RLModules, which have a method
            # `forward_exploration` to specify custom exploration behavior.
            state["_exploration_state"] = self.exploration.get_state()

        return state

    @override(Policy)
    @OverrideToImplementCustomLogic_CallToSuperRecommended
    def set_state(self, state: PolicyState) -> None:
        # Set optimizer vars.
        optimizer_vars = state.get("_optimizer_variables", None)
        if optimizer_vars and self._optimizer.variables():
            if not type(self).__name__.endswith("_traced") and log_once(
                "set_state_optimizer_vars_tf_eager_policy_v2"
            ):
                logger.warning(
                    "Cannot restore an optimizer's state for tf eager! Keras "
                    "is not able to save the v1.x optimizers (from "
                    "tf.compat.v1.train) since they aren't compatible with "
                    "checkpoints."
                )
            for opt_var, value in zip(self._optimizer.variables(), optimizer_vars):
                opt_var.assign(value)
        # Set exploration's state.
        if hasattr(self, "exploration") and "_exploration_state" in state:
            self.exploration.set_state(state=state["_exploration_state"])

        # Restore glbal timestep (tf vars).
        self.global_timestep.assign(state["global_timestep"])

        # Then the Policy's (NN) weights and connectors.
        super().set_state(state)

    @override(Policy)
    def export_model(self, export_dir, onnx: Optional[int] = None) -> None:
        enable_rl_module_api = self.config.get("enable_rl_module_api", False)
        if enable_rl_module_api:
            raise ValueError("ONNX export not supported for RLModule API.")
        if onnx:
            try:
                import tf2onnx
            except ImportError as e:
                raise RuntimeError(
                    "Converting a TensorFlow model to ONNX requires "
                    "`tf2onnx` to be installed. Install with "
                    "`pip install tf2onnx`."
                ) from e

            model_proto, external_tensor_storage = tf2onnx.convert.from_keras(
                self.model.base_model,
                output_path=os.path.join(export_dir, "model.onnx"),
            )
        # Save the tf.keras.Model (architecture and weights, so it can be retrieved
        # w/o access to the original (custom) Model or Policy code).
        elif (
            hasattr(self, "model")
            and hasattr(self.model, "base_model")
            and isinstance(self.model.base_model, tf.keras.Model)
        ):
            try:
                self.model.base_model.save(export_dir, save_format="tf")
            except Exception:
                logger.warning(ERR_MSG_TF_POLICY_CANNOT_SAVE_KERAS_MODEL)
        else:
            logger.warning(ERR_MSG_TF_POLICY_CANNOT_SAVE_KERAS_MODEL)

    def variables(self):
        """Return the list of all savable variables for this policy."""
        if isinstance(self.model, tf.keras.Model):
            return self.model.variables
        else:
            return self.model.variables()

    def loss_initialized(self):
        return self._loss_initialized

    # TODO: Figure out, why _ray_trace_ctx=None helps to prevent a crash in
    #  eager_tracing=True.
    #  It seems there may be a clash between the traced-by-tf function and the
    #  traced-by-ray functions (for making the policy class a ray actor).
    @with_lock
    def _compute_actions_helper_rl_module_explore(
        self, input_dict, _ray_trace_ctx=None
    ):
        # Increase the tracing counter to make sure we don't re-trace too
        # often. If eager_tracing=True, this counter should only get
        # incremented during the @tf.function trace operations, never when
        # calling the already traced function after that.
        self._re_trace_counter += 1

        # Add models `forward_explore` extra fetches.
        extra_fetches = {}

        input_dict = NestedDict(input_dict)
        input_dict[STATE_IN] = None
        input_dict[SampleBatch.SEQ_LENS] = None

        fwd_out = self.model.forward_exploration(input_dict)
        actions = fwd_out[SampleBatch.ACTIONS]

        # Anything but action_dist and state_out is an extra fetch
        for k, v in fwd_out.items():
            if k not in [SampleBatch.ACTIONS, "state_out"]:
                extra_fetches[k] = v

        # Action-logp and action-prob.
        if fwd_out[SampleBatch.ACTION_LOGP] is not None:
            extra_fetches[SampleBatch.ACTION_PROB] = tf.exp(
                fwd_out[SampleBatch.ACTION_LOGP]
            )

        return actions, {}, extra_fetches

    # TODO: Figure out, why _ray_trace_ctx=None helps to prevent a crash in
    #  eager_tracing=True.
    #  It seems there may be a clash between the traced-by-tf function and the
    #  traced-by-ray functions (for making the policy class a ray actor).
    @with_lock
    def _compute_actions_helper_rl_module_inference(
        self, input_dict, _ray_trace_ctx=None
    ):
        # Increase the tracing counter to make sure we don't re-trace too
        # often. If eager_tracing=True, this counter should only get
        # incremented during the @tf.function trace operations, never when
        # calling the already traced function after that.
        self._re_trace_counter += 1

        # Add models `forward_explore` extra fetches.
        extra_fetches = {}

        input_dict = NestedDict(input_dict)
        input_dict[STATE_IN] = None
        input_dict[SampleBatch.SEQ_LENS] = None

        fwd_out = self.model.forward_inference(input_dict)
        actions = fwd_out[SampleBatch.ACTIONS]

        # Anything but action_dist and state_out is an extra fetch
        for k, v in fwd_out.items():
            if k not in [SampleBatch.ACTIONS, "state_out"]:
                extra_fetches[k] = v

        # Action-logp and action-prob.
        if fwd_out[SampleBatch.ACTION_LOGP] is not None:
            extra_fetches[SampleBatch.ACTION_PROB] = tf.exp(
                fwd_out[SampleBatch.ACTION_LOGP]
            )

        return actions, {}, extra_fetches

    @with_lock
    def _compute_actions_helper(
        self,
        input_dict,
        state_batches,
        episodes,
        explore,
        timestep,
        _ray_trace_ctx=None,
    ):
        # Increase the tracing counter to make sure we don't re-trace too
        # often. If eager_tracing=True, this counter should only get
        # incremented during the @tf.function trace operations, never when
        # calling the already traced function after that.
        self._re_trace_counter += 1

        # Calculate RNN sequence lengths.
        batch_size = tree.flatten(input_dict[SampleBatch.OBS])[0].shape[0]
        seq_lens = tf.ones(batch_size, dtype=tf.int32) if state_batches else None

        # Add default and custom fetches.
        extra_fetches = {}

<<<<<<< HEAD
        with tf.variable_creator_scope(_disallow_var_creation):

            if is_overridden(self.action_sampler_fn):
                actions, logp, dist_inputs, state_out = self.action_sampler_fn(
=======
        if self.config.get("_enable_rl_module_api", False) is False:
            scope = tf.variable_creator_scope(_disallow_var_creation)
            scope.__enter__()

        if self.config.get("_enable_rl_module_api", False):
            input_dict = NestedDict(input_dict)
            input_dict[STATE_IN] = state_batches
            input_dict[SampleBatch.SEQ_LENS] = seq_lens

            if explore:
                action_dist_class = self.model.get_exploration_action_dist_cls()
                fwd_out = self.model.forward_exploration(input_dict)
                action_dist = action_dist_class.from_logits(
                    fwd_out[SampleBatch.ACTION_DIST_INPUTS]
                )
                actions = action_dist.sample()
                logp = action_dist.logp(actions)
            else:
                action_dist_class = self.model.get_inference_action_dist_cls()
                fwd_out = self.model.forward_inference(input_dict)
                action_dist = action_dist_class.from_logits(
                    fwd_out[SampleBatch.ACTION_DIST_INPUTS]
                )
                action_dist = action_dist.to_deterministic()
                actions = action_dist.sample()
                logp = None

            state_out = fwd_out.get("state_out", {})

            # anything but action_dist and state_out is an extra fetch
            for k, v in fwd_out.items():
                if k not in [SampleBatch.ACTION_DIST, "state_out"]:
                    extra_fetches[k] = v
            dist_inputs = None

        elif is_overridden(self.action_sampler_fn):
            actions, logp, dist_inputs, state_out = self.action_sampler_fn(
                self.model,
                input_dict[SampleBatch.OBS],
                explore=explore,
                timestep=timestep,
                episodes=episodes,
            )
        else:
            if is_overridden(self.action_distribution_fn):
                # Try new action_distribution_fn signature, supporting
                # state_batches and seq_lens.
                (
                    dist_inputs,
                    self.dist_class,
                    state_out,
                ) = self.action_distribution_fn(
>>>>>>> 9a5ef51f
                    self.model,
                    input_dict[SampleBatch.OBS],
                    explore=explore,
                    timestep=timestep,
                    episodes=episodes,
                )
            else:
                if is_overridden(self.action_distribution_fn):
                    # Try new action_distribution_fn signature, supporting
                    # state_batches and seq_lens.
                    (
                        dist_inputs,
                        self.dist_class,
                        state_out,
                    ) = self.action_distribution_fn(
                        self.model,
                        obs_batch=input_dict[SampleBatch.OBS],
                        state_batches=state_batches,
                        seq_lens=seq_lens,
                        explore=explore,
                        timestep=timestep,
                        is_training=False,
                    )
                elif isinstance(self.model, tf.keras.Model):
                    input_dict = SampleBatch(input_dict, seq_lens=seq_lens)
                    if state_batches and "state_in_0" not in input_dict:
                        for i, s in enumerate(state_batches):
                            input_dict[f"state_in_{i}"] = s
                    self._lazy_tensor_dict(input_dict)
                    dist_inputs, state_out, extra_fetches = self.model(input_dict)
                else:
                    dist_inputs, state_out = self.model(
                        input_dict, state_batches, seq_lens
                    )

                action_dist = self.dist_class(dist_inputs, self.model)

                # Get the exploration action from the forward results.
                actions, logp = self.exploration.get_exploration_action(
                    action_distribution=action_dist,
                    timestep=timestep,
                    explore=explore,
                )

        # Action-logp and action-prob.
        if logp is not None:
            extra_fetches[SampleBatch.ACTION_PROB] = tf.exp(logp)
            extra_fetches[SampleBatch.ACTION_LOGP] = logp
        # Action-dist inputs.
        if dist_inputs is not None:
            extra_fetches[SampleBatch.ACTION_DIST_INPUTS] = dist_inputs
        # Custom extra fetches.
        extra_fetches.update(self.extra_action_out_fn())

        return actions, state_out, extra_fetches

    # TODO: Figure out, why _ray_trace_ctx=None helps to prevent a crash in
    #  AlphaStar w/ framework=tf2; eager_tracing=True on the policy learner actors.
    #  It seems there may be a clash between the traced-by-tf function and the
    #  traced-by-ray functions (for making the policy class a ray actor).
    def _learn_on_batch_helper(self, samples, _ray_trace_ctx=None):
        # Increase the tracing counter to make sure we don't re-trace too
        # often. If eager_tracing=True, this counter should only get
        # incremented during the @tf.function trace operations, never when
        # calling the already traced function after that.
        self._re_trace_counter += 1

        with tf.variable_creator_scope(_disallow_var_creation):
            grads_and_vars, _, stats = self._compute_gradients_helper(samples)
        self._apply_gradients_helper(grads_and_vars)
        return stats

    def _get_is_training_placeholder(self):
        return tf.convert_to_tensor(self._is_training)

    @with_lock
    def _compute_gradients_helper(self, samples):
        """Computes and returns grads as eager tensors."""

        # Increase the tracing counter to make sure we don't re-trace too
        # often. If eager_tracing=True, this counter should only get
        # incremented during the @tf.function trace operations, never when
        # calling the already traced function after that.
        self._re_trace_counter += 1

        # Gather all variables for which to calculate losses.
        if isinstance(self.model, tf.keras.Model):
            variables = self.model.trainable_variables
        else:
            variables = self.model.trainable_variables()

        # Calculate the loss(es) inside a tf GradientTape.
        with tf.GradientTape(
            persistent=is_overridden(self.compute_gradients_fn)
        ) as tape:
            losses = self.loss(self.model, self.dist_class, samples)
        losses = force_list(losses)

        # User provided a custom compute_gradients_fn.
        if is_overridden(self.compute_gradients_fn):
            # Wrap our tape inside a wrapper, such that the resulting
            # object looks like a "classic" tf.optimizer. This way, custom
            # compute_gradients_fn will work on both tf static graph
            # and tf-eager.
            optimizer = _OptimizerWrapper(tape)
            # More than one loss terms/optimizers.
            if self.config["_tf_policy_handles_more_than_one_loss"]:
                grads_and_vars = self.compute_gradients_fn(
                    [optimizer] * len(losses), losses
                )
            # Only one loss and one optimizer.
            else:
                grads_and_vars = [self.compute_gradients_fn(optimizer, losses[0])]
        # Default: Compute gradients using the above tape.
        else:
            grads_and_vars = [
                list(zip(tape.gradient(loss, variables), variables)) for loss in losses
            ]

        if log_once("grad_vars"):
            for g_and_v in grads_and_vars:
                for g, v in g_and_v:
                    if g is not None:
                        logger.info(f"Optimizing variable {v.name}")

        # `grads_and_vars` is returned a list (len=num optimizers/losses)
        # of lists of (grad, var) tuples.
        if self.config["_tf_policy_handles_more_than_one_loss"]:
            grads = [[g for g, _ in g_and_v] for g_and_v in grads_and_vars]
        # `grads_and_vars` is returned as a list of (grad, var) tuples.
        else:
            grads_and_vars = grads_and_vars[0]
            grads = [g for g, _ in grads_and_vars]

        stats = self._stats(samples, grads)
        return grads_and_vars, grads, stats

    def _apply_gradients_helper(self, grads_and_vars):
        # Increase the tracing counter to make sure we don't re-trace too
        # often. If eager_tracing=True, this counter should only get
        # incremented during the @tf.function trace operations, never when
        # calling the already traced function after that.
        self._re_trace_counter += 1

        if is_overridden(self.apply_gradients_fn):
            if self.config["_tf_policy_handles_more_than_one_loss"]:
                self.apply_gradients_fn(self._optimizers, grads_and_vars)
            else:
                self.apply_gradients_fn(self._optimizer, grads_and_vars)
        else:
            if self.config["_tf_policy_handles_more_than_one_loss"]:
                for i, o in enumerate(self._optimizers):
                    o.apply_gradients(
                        [(g, v) for g, v in grads_and_vars[i] if g is not None]
                    )
            else:
                self._optimizer.apply_gradients(
                    [(g, v) for g, v in grads_and_vars if g is not None]
                )

    def _stats(self, samples, grads):
        fetches = {}
        if is_overridden(self.stats_fn):
            fetches[LEARNER_STATS_KEY] = {
                k: v for k, v in self.stats_fn(samples).items()
            }
        else:
            fetches[LEARNER_STATS_KEY] = {}

        fetches.update({k: v for k, v in self.extra_learn_fetches_fn().items()})
        fetches.update({k: v for k, v in self.grad_stats_fn(samples, grads).items()})
        return fetches

    def _lazy_tensor_dict(self, postprocessed_batch: SampleBatch):
        # TODO: (sven): Keep for a while to ensure backward compatibility.
        if not isinstance(postprocessed_batch, SampleBatch):
            postprocessed_batch = SampleBatch(postprocessed_batch)
        postprocessed_batch.set_get_interceptor(_convert_to_tf)
        return postprocessed_batch

    @classmethod
    def with_tracing(cls):
        return _traced_eager_policy(cls)<|MERGE_RESOLUTION|>--- conflicted
+++ resolved
@@ -840,8 +840,16 @@
         input_dict[STATE_IN] = None
         input_dict[SampleBatch.SEQ_LENS] = None
 
+        action_dist_class = self.model.get_exploration_action_dist_cls()
         fwd_out = self.model.forward_exploration(input_dict)
-        actions = fwd_out[SampleBatch.ACTIONS]
+        action_dist = action_dist_class.from_logits(
+            fwd_out[SampleBatch.ACTION_DIST_INPUTS]
+        )
+        actions = action_dist.sample()
+        logp = action_dist.logp(actions)
+
+        #fwd_out = self.model.forward_exploration(input_dict)
+        #actions = fwd_out[SampleBatch.ACTIONS]
 
         # Anything but action_dist and state_out is an extra fetch
         for k, v in fwd_out.items():
@@ -877,8 +885,17 @@
         input_dict[STATE_IN] = None
         input_dict[SampleBatch.SEQ_LENS] = None
 
+        action_dist_class = self.model.get_inference_action_dist_cls()
         fwd_out = self.model.forward_inference(input_dict)
-        actions = fwd_out[SampleBatch.ACTIONS]
+        action_dist = action_dist_class.from_logits(
+            fwd_out[SampleBatch.ACTION_DIST_INPUTS]
+        )
+        action_dist = action_dist.to_deterministic()
+        actions = action_dist.sample()
+        logp = None
+
+        #fwd_out = self.model.forward_inference(input_dict)
+        #actions = fwd_out[SampleBatch.ACTIONS]
 
         # Anything but action_dist and state_out is an extra fetch
         for k, v in fwd_out.items():
@@ -916,65 +933,10 @@
         # Add default and custom fetches.
         extra_fetches = {}
 
-<<<<<<< HEAD
         with tf.variable_creator_scope(_disallow_var_creation):
 
             if is_overridden(self.action_sampler_fn):
                 actions, logp, dist_inputs, state_out = self.action_sampler_fn(
-=======
-        if self.config.get("_enable_rl_module_api", False) is False:
-            scope = tf.variable_creator_scope(_disallow_var_creation)
-            scope.__enter__()
-
-        if self.config.get("_enable_rl_module_api", False):
-            input_dict = NestedDict(input_dict)
-            input_dict[STATE_IN] = state_batches
-            input_dict[SampleBatch.SEQ_LENS] = seq_lens
-
-            if explore:
-                action_dist_class = self.model.get_exploration_action_dist_cls()
-                fwd_out = self.model.forward_exploration(input_dict)
-                action_dist = action_dist_class.from_logits(
-                    fwd_out[SampleBatch.ACTION_DIST_INPUTS]
-                )
-                actions = action_dist.sample()
-                logp = action_dist.logp(actions)
-            else:
-                action_dist_class = self.model.get_inference_action_dist_cls()
-                fwd_out = self.model.forward_inference(input_dict)
-                action_dist = action_dist_class.from_logits(
-                    fwd_out[SampleBatch.ACTION_DIST_INPUTS]
-                )
-                action_dist = action_dist.to_deterministic()
-                actions = action_dist.sample()
-                logp = None
-
-            state_out = fwd_out.get("state_out", {})
-
-            # anything but action_dist and state_out is an extra fetch
-            for k, v in fwd_out.items():
-                if k not in [SampleBatch.ACTION_DIST, "state_out"]:
-                    extra_fetches[k] = v
-            dist_inputs = None
-
-        elif is_overridden(self.action_sampler_fn):
-            actions, logp, dist_inputs, state_out = self.action_sampler_fn(
-                self.model,
-                input_dict[SampleBatch.OBS],
-                explore=explore,
-                timestep=timestep,
-                episodes=episodes,
-            )
-        else:
-            if is_overridden(self.action_distribution_fn):
-                # Try new action_distribution_fn signature, supporting
-                # state_batches and seq_lens.
-                (
-                    dist_inputs,
-                    self.dist_class,
-                    state_out,
-                ) = self.action_distribution_fn(
->>>>>>> 9a5ef51f
                     self.model,
                     input_dict[SampleBatch.OBS],
                     explore=explore,
