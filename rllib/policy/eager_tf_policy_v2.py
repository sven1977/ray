"""Eager mode TF policy built using build_tf_policy().

It supports both traced and non-traced eager execution modes.
"""

import gymnasium as gym
import logging
import os
import threading
import tree  # pip install dm_tree
from typing import Dict, List, Optional, Tuple, Type, Union

from ray.rllib.core.models.base import STATE_IN
from ray.rllib.evaluation.episode import Episode
from ray.rllib.models.catalog import ModelCatalog
from ray.rllib.models.modelv2 import ModelV2
from ray.rllib.models.tf.tf_action_dist import TFActionDistribution
from ray.rllib.policy.eager_tf_policy import (
    _convert_to_tf,
    _disallow_var_creation,
    _OptimizerWrapper,
    _traced_eager_policy,
)
from ray.rllib.policy.policy import Policy, PolicyState
from ray.rllib.policy.rnn_sequencing import pad_batch_to_sequences_of_same_size
from ray.rllib.policy.sample_batch import SampleBatch
from ray.rllib.utils import force_list
from ray.rllib.utils.annotations import (
    DeveloperAPI,
    OverrideToImplementCustomLogic,
    OverrideToImplementCustomLogic_CallToSuperRecommended,
    is_overridden,
    override,
)
from ray.rllib.utils.error import ERR_MSG_TF_POLICY_CANNOT_SAVE_KERAS_MODEL
from ray.rllib.utils.framework import try_import_tf
from ray.rllib.utils.metrics import (
    DIFF_NUM_GRAD_UPDATES_VS_SAMPLER_POLICY,
    NUM_AGENT_STEPS_TRAINED,
    NUM_GRAD_UPDATES_LIFETIME,
)
from ray.rllib.utils.metrics.learner_info import LEARNER_STATS_KEY
from ray.rllib.utils.nested_dict import NestedDict
from ray.rllib.utils.numpy import convert_to_numpy
from ray.rllib.utils.spaces.space_utils import normalize_action
from ray.rllib.utils.tf_utils import get_gpu_devices
from ray.rllib.utils.threading import with_lock
from ray.rllib.utils.typing import (
    AlgorithmConfigDict,
    LocalOptimizer,
    ModelGradients,
    TensorType,
)
from ray.util.debug import log_once

tf1, tf, tfv = try_import_tf()
logger = logging.getLogger(__name__)


@DeveloperAPI
class EagerTFPolicyV2(Policy):
    """A TF-eager / TF2 based tensorflow policy.

    This class is intended to be used and extended by sub-classing.
    """

    def __init__(
        self,
        observation_space: gym.spaces.Space,
        action_space: gym.spaces.Space,
        config: AlgorithmConfigDict,
        **kwargs,
    ):
        self.framework = config.get("framework", "tf2")

        # Log device.
        logger.info(
            "Creating TF-eager policy running on {}.".format(
                "GPU" if get_gpu_devices() else "CPU"
            )
        )

        Policy.__init__(self, observation_space, action_space, config)

        self._is_training = False
        # Global timestep should be a tensor.
        self.global_timestep = tf.Variable(0, trainable=False, dtype=tf.int64)
        self.explore = tf.Variable(
            self.config["explore"], trainable=False, dtype=tf.bool
        )

        # Log device and worker index.
        num_gpus = self._get_num_gpus_for_policy()
        if num_gpus > 0:
            gpu_ids = get_gpu_devices()
            logger.info(f"Found {len(gpu_ids)} visible cuda devices.")

        self._is_training = False

        self._loss_initialized = False
        # Backward compatibility workaround so Policy will call self.loss() directly.
        # TODO(jungong): clean up after all policies are migrated to new sub-class
        #  implementation.
        self._loss = None

        self.batch_divisibility_req = self.get_batch_divisibility_req()
        self._max_seq_len = self.config["model"]["max_seq_len"]

        self.validate_spaces(observation_space, action_space, self.config)

        # If using default make_model(), dist_class will get updated when
        # the model is created next.
        if self.config.get("_enable_rl_module_api", False):
            self.model = self.make_rl_module()
            self.dist_class = None
        else:
            self.dist_class = self._init_dist_class()
            self.model = self.make_model()

        self._init_view_requirements()

        if self.config.get("_enable_rl_module_api", False):
            self.exploration = None
        else:
            self.exploration = self._create_exploration()
        self._state_inputs = self.model.get_initial_state()
        self._is_recurrent = len(self._state_inputs) > 0

        # Got to reset global_timestep again after fake run-throughs.
        self.global_timestep.assign(0)

        # Lock used for locking some methods on the object-level.
        # This prevents possible race conditions when calling the model
        # first, then its value function (e.g. in a loss function), in
        # between of which another model call is made (e.g. to compute an
        # action).
        self._lock = threading.RLock()

        # Only for `config.eager_tracing=True`: A counter to keep track of
        # how many times an eager-traced method (e.g.
        # `self._compute_actions_helper`) has been re-traced by tensorflow.
        # We will raise an error if more than n re-tracings have been
        # detected, since this would considerably slow down execution.
        # The variable below should only get incremented during the
        # tf.function trace operations, never when calling the already
        # traced function after that.
        self._re_trace_counter = 0

    @DeveloperAPI
    @staticmethod
    def enable_eager_execution_if_necessary():
        # If this class runs as a @ray.remote actor, eager mode may not
        # have been activated yet.
        if tf1 and not tf1.executing_eagerly():
            tf1.enable_eager_execution()

    @DeveloperAPI
    @OverrideToImplementCustomLogic
    def validate_spaces(
        self,
        obs_space: gym.spaces.Space,
        action_space: gym.spaces.Space,
        config: AlgorithmConfigDict,
    ):
        return {}

    @DeveloperAPI
    @OverrideToImplementCustomLogic
    @override(Policy)
    def loss(
        self,
        model: Union[ModelV2, "tf.keras.Model"],
        dist_class: Type[TFActionDistribution],
        train_batch: SampleBatch,
    ) -> Union[TensorType, List[TensorType]]:
        """Compute loss for this policy using model, dist_class and a train_batch.

        Args:
            model: The Model to calculate the loss for.
            dist_class: The action distr. class.
            train_batch: The training data.

        Returns:
            A single loss tensor or a list of loss tensors.
        """
        # Under the new _enable_learner_api the loss function still gets called in order
        # to initialize the view requirements of the sample batches that are returned by
        # the sampler. In this case, we don't actually want to compute any loss, however
        # if we access the keys that are needed for a forward_train pass, then the
        # sampler will include those keys in the sample batches it returns. This means
        # that the correct sample batch keys will be available when using the learner
        # group API.
        if self.config.get("_enable_rl_module_api", False):
            for k in model.input_specs_train():
                train_batch[k]
            return None
        else:
            raise NotImplementedError

    @DeveloperAPI
    @OverrideToImplementCustomLogic
    def stats_fn(self, train_batch: SampleBatch) -> Dict[str, TensorType]:
        """Stats function. Returns a dict of statistics.

        Args:
            train_batch: The SampleBatch (already) used for training.

        Returns:
            The stats dict.
        """
        return {}

    @DeveloperAPI
    @OverrideToImplementCustomLogic
    def grad_stats_fn(
        self, train_batch: SampleBatch, grads: ModelGradients
    ) -> Dict[str, TensorType]:
        """Gradient stats function. Returns a dict of statistics.

        Args:
            train_batch: The SampleBatch (already) used for training.

        Returns:
            The stats dict.
        """
        return {}

    @DeveloperAPI
    @OverrideToImplementCustomLogic
    def make_model(self) -> ModelV2:
        """Build underlying model for this Policy.

        Returns:
            The Model for the Policy to use.
        """
        # Default ModelV2 model.
        _, logit_dim = ModelCatalog.get_action_dist(
            self.action_space, self.config["model"]
        )
        return ModelCatalog.get_model_v2(
            self.observation_space,
            self.action_space,
            logit_dim,
            self.config["model"],
            framework=self.framework,
        )

    @DeveloperAPI
    @OverrideToImplementCustomLogic
    def compute_gradients_fn(
        self, policy: Policy, optimizer: LocalOptimizer, loss: TensorType
    ) -> ModelGradients:
        """Gradients computing function (from loss tensor, using local optimizer).

        Args:
            policy: The Policy object that generated the loss tensor and
                that holds the given local optimizer.
            optimizer: The tf (local) optimizer object to
                calculate the gradients with.
            loss: The loss tensor for which gradients should be
                calculated.

        Returns:
            ModelGradients: List of the possibly clipped gradients- and variable
                tuples.
        """
        return None

    @DeveloperAPI
    @OverrideToImplementCustomLogic
    def apply_gradients_fn(
        self,
        optimizer: "tf.keras.optimizers.Optimizer",
        grads: ModelGradients,
    ) -> "tf.Operation":
        """Gradients computing function (from loss tensor, using local optimizer).

        Args:
            optimizer: The tf (local) optimizer object to
                calculate the gradients with.
            grads: The gradient tensor to be applied.

        Returns:
            "tf.Operation": TF operation that applies supplied gradients.
        """
        return None

    @DeveloperAPI
    @OverrideToImplementCustomLogic
    def action_sampler_fn(
        self,
        model: ModelV2,
        *,
        obs_batch: TensorType,
        state_batches: TensorType,
        **kwargs,
    ) -> Tuple[TensorType, TensorType, TensorType, List[TensorType]]:
        """Custom function for sampling new actions given policy.

        Args:
            model: Underlying model.
            obs_batch: Observation tensor batch.
            state_batches: Action sampling state batch.

        Returns:
            Sampled action
            Log-likelihood
            Action distribution inputs
            Updated state
        """
        return None, None, None, None

    @DeveloperAPI
    @OverrideToImplementCustomLogic
    def action_distribution_fn(
        self,
        model: ModelV2,
        *,
        obs_batch: TensorType,
        state_batches: TensorType,
        **kwargs,
    ) -> Tuple[TensorType, type, List[TensorType]]:
        """Action distribution function for this Policy.

        Args:
            model: Underlying model.
            obs_batch: Observation tensor batch.
            state_batches: Action sampling state batch.

        Returns:
            Distribution input.
            ActionDistribution class.
            State outs.
        """
        return None, None, None

    @DeveloperAPI
    @OverrideToImplementCustomLogic
    def get_batch_divisibility_req(self) -> int:
        """Get batch divisibility request.

        Returns:
            Size N. A sample batch must be of size K*N.
        """
        # By default, any sized batch is ok, so simply return 1.
        return 1

    @DeveloperAPI
    @OverrideToImplementCustomLogic_CallToSuperRecommended
    def extra_action_out_fn(self) -> Dict[str, TensorType]:
        """Extra values to fetch and return from compute_actions().

        Returns:
             Dict[str, TensorType]: An extra fetch-dict to be passed to and
                returned from the compute_actions() call.
        """
        return {}

    @DeveloperAPI
    @OverrideToImplementCustomLogic_CallToSuperRecommended
    def extra_learn_fetches_fn(self) -> Dict[str, TensorType]:
        """Extra stats to be reported after gradient computation.

        Returns:
             Dict[str, TensorType]: An extra fetch-dict.
        """
        return {}

    @override(Policy)
    @OverrideToImplementCustomLogic_CallToSuperRecommended
    def postprocess_trajectory(
        self,
        sample_batch: SampleBatch,
        other_agent_batches: Optional[SampleBatch] = None,
        episode: Optional["Episode"] = None,
    ):
        """Post process trajectory in the format of a SampleBatch.

        Args:
            sample_batch: sample_batch: batch of experiences for the policy,
                which will contain at most one episode trajectory.
            other_agent_batches: In a multi-agent env, this contains a
                mapping of agent ids to (policy, agent_batch) tuples
                containing the policy and experiences of the other agents.
            episode: An optional multi-agent episode object to provide
                access to all of the internal episode state, which may
                be useful for model-based or multi-agent algorithms.

        Returns:
            The postprocessed sample batch.
        """
        assert tf.executing_eagerly()
        return Policy.postprocess_trajectory(self, sample_batch)

    @OverrideToImplementCustomLogic
    def optimizer(
        self,
    ) -> Union["tf.keras.optimizers.Optimizer", List["tf.keras.optimizers.Optimizer"]]:
        """TF optimizer to use for policy optimization.

        Returns:
            A local optimizer or a list of local optimizers to use for this
                Policy's Model.
        """
        return tf.keras.optimizers.Adam(self.config["lr"])

    def _init_dist_class(self):
        if is_overridden(self.action_sampler_fn) or is_overridden(
            self.action_distribution_fn
        ):
            if not is_overridden(self.make_model):
                raise ValueError(
                    "`make_model` is required if `action_sampler_fn` OR "
                    "`action_distribution_fn` is given"
                )
            return None
        else:
            dist_class, _ = ModelCatalog.get_action_dist(
                self.action_space, self.config["model"]
            )
            return dist_class

    def _init_view_requirements(self):
        # Auto-update model's inference view requirements, if recurrent.
        self._update_model_view_requirements_from_init_state()
        # Combine view_requirements for Model and Policy.
        # TODO(jungong) : models will not carry view_requirements once they
        # are migrated to be organic Keras models.
        self.view_requirements.update(self.model.view_requirements)
        # Disable env-info placeholder.
        if SampleBatch.INFOS in self.view_requirements:
            self.view_requirements[SampleBatch.INFOS].used_for_training = False

    def maybe_initialize_optimizer_and_loss(self):
        optimizers = force_list(self.optimizer())
        if self.exploration:
            # Policies with RLModules don't have an exploration object.
            optimizers = self.exploration.get_exploration_optimizer(optimizers)

        # The list of local (tf) optimizers (one per loss term).
        self._optimizers: List[LocalOptimizer] = optimizers
        # Backward compatibility: A user's policy may only support a single
        # loss term and optimizer (no lists).
        self._optimizer: LocalOptimizer = optimizers[0] if optimizers else None

        self._initialize_loss_from_dummy_batch(
            auto_remove_unneeded_view_reqs=True,
        )
        self._loss_initialized = True

    @override(Policy)
    def compute_actions_from_input_dict(
        self,
        input_dict: Dict[str, TensorType],
        explore: bool = None,
        timestep: Optional[int] = None,
        episodes: Optional[List[Episode]] = None,
        **kwargs,
    ) -> Tuple[TensorType, List[TensorType], Dict[str, TensorType]]:
        self._is_training = False

        explore = explore if explore is not None else self.explore
        timestep = timestep if timestep is not None else self.global_timestep
        if isinstance(timestep, tf.Tensor):
            timestep = int(timestep.numpy())

        # Pass lazy (eager) tensor dict to Model as `input_dict`.
        input_dict = self._lazy_tensor_dict(input_dict)
        input_dict.set_training(False)

        # Pack internal state inputs into (separate) list.
        state_batches = [
            input_dict[k] for k in input_dict.keys() if "state_in" in k[:8]
        ]
        self._state_in = state_batches
        self._is_recurrent = state_batches != []

        # Call the exploration before_compute_actions hook.
        if self.exploration:
            # Policies with RLModules don't have an exploration object.
            self.exploration.before_compute_actions(
                timestep=timestep, explore=explore, tf_sess=self.get_session()
            )

        ret = self._compute_actions_helper(
            input_dict,
            state_batches,
            # TODO: Passing episodes into a traced method does not work.
            None if self.config["eager_tracing"] else episodes,
            explore,
            timestep,
        )
        # Update our global timestep by the batch size.
        self.global_timestep.assign_add(tree.flatten(ret[0])[0].shape.as_list()[0])
        return convert_to_numpy(ret)

    # TODO(jungong) : deprecate this API and make compute_actions_from_input_dict the
    # only canonical entry point for inference.
    @override(Policy)
    def compute_actions(
        self,
        obs_batch,
        state_batches=None,
        prev_action_batch=None,
        prev_reward_batch=None,
        info_batch=None,
        episodes=None,
        explore=None,
        timestep=None,
        **kwargs,
    ):
        # Create input dict to simply pass the entire call to
        # self.compute_actions_from_input_dict().
        input_dict = SampleBatch(
            {
                SampleBatch.CUR_OBS: obs_batch,
            },
            _is_training=tf.constant(False),
        )
        if state_batches is not None:
            for s in enumerate(state_batches):
                input_dict["state_in_{i}"] = s
        if prev_action_batch is not None:
            input_dict[SampleBatch.PREV_ACTIONS] = prev_action_batch
        if prev_reward_batch is not None:
            input_dict[SampleBatch.PREV_REWARDS] = prev_reward_batch
        if info_batch is not None:
            input_dict[SampleBatch.INFOS] = info_batch

        return self.compute_actions_from_input_dict(
            input_dict=input_dict,
            explore=explore,
            timestep=timestep,
            episodes=episodes,
            **kwargs,
        )

    @with_lock
    @override(Policy)
    def compute_log_likelihoods(
        self,
        actions: Union[List[TensorType], TensorType],
        obs_batch: Union[List[TensorType], TensorType],
        state_batches: Optional[List[TensorType]] = None,
        prev_action_batch: Optional[Union[List[TensorType], TensorType]] = None,
        prev_reward_batch: Optional[Union[List[TensorType], TensorType]] = None,
        actions_normalized: bool = True,
        in_training: bool = True,
    ) -> TensorType:
        if is_overridden(self.action_sampler_fn) and not is_overridden(
            self.action_distribution_fn
        ):
            raise ValueError(
                "Cannot compute log-prob/likelihood w/o an "
                "`action_distribution_fn` and a provided "
                "`action_sampler_fn`!"
            )

        seq_lens = tf.ones(len(obs_batch), dtype=tf.int32)
        input_batch = SampleBatch(
            {
                SampleBatch.CUR_OBS: tf.convert_to_tensor(obs_batch),
                SampleBatch.ACTIONS: actions,
            },
            _is_training=False,
        )
        if prev_action_batch is not None:
            input_batch[SampleBatch.PREV_ACTIONS] = tf.convert_to_tensor(
                prev_action_batch
            )
        if prev_reward_batch is not None:
            input_batch[SampleBatch.PREV_REWARDS] = tf.convert_to_tensor(
                prev_reward_batch
            )

        # Exploration hook before each forward pass.
        if self.exploration:
            # Policies with RLModules don't have an exploration object.
            self.exploration.before_compute_actions(explore=False)

        # Action dist class and inputs are generated via custom function.
        if is_overridden(self.action_distribution_fn):
            dist_inputs, self.dist_class, _ = self.action_distribution_fn(
                self, self.model, input_batch, explore=False, is_training=False
            )
            action_dist = self.dist_class(dist_inputs, self.model)
        # Default log-likelihood calculation.
        else:
            if self.config.get("_enable_rl_module_api", False):
                if in_training:
                    output = self.model.forward_train(input_batch)
                else:
                    output = self.model.forward_exploration(input_batch)

                action_dist = output.get(SampleBatch.ACTION_DIST)

                if action_dist is None:
                    raise ValueError(
                        "The model output must contain the key "
                        "`SampleBatch.ACTION_DIST` when using the RL module API."
                        "Make sure if is_eval_mode is True the forward_exploration "
                        "returns this key, and if it is False the forward_train "
                        "returns this key."
                    )
            else:
                dist_inputs, _ = self.model(input_batch, state_batches, seq_lens)
                action_dist = self.dist_class(dist_inputs, self.model)

        # Normalize actions if necessary.
        if not actions_normalized and self.config["normalize_actions"]:
            actions = normalize_action(actions, self.action_space_struct)

        log_likelihoods = action_dist.logp(actions)

        return log_likelihoods

    @with_lock
    @override(Policy)
    def learn_on_batch(self, postprocessed_batch):
        # Callback handling.
        learn_stats = {}
        self.callbacks.on_learn_on_batch(
            policy=self, train_batch=postprocessed_batch, result=learn_stats
        )

        pad_batch_to_sequences_of_same_size(
            postprocessed_batch,
            max_seq_len=self._max_seq_len,
            shuffle=False,
            batch_divisibility_req=self.batch_divisibility_req,
            view_requirements=self.view_requirements,
        )

        self._is_training = True
        postprocessed_batch = self._lazy_tensor_dict(postprocessed_batch)
        postprocessed_batch.set_training(True)
        stats = self._learn_on_batch_helper(postprocessed_batch)
        self.num_grad_updates += 1

        stats.update(
            {
                "custom_metrics": learn_stats,
                NUM_AGENT_STEPS_TRAINED: postprocessed_batch.count,
                NUM_GRAD_UPDATES_LIFETIME: self.num_grad_updates,
                # -1, b/c we have to measure this diff before we do the update above.
                DIFF_NUM_GRAD_UPDATES_VS_SAMPLER_POLICY: (
                    self.num_grad_updates
                    - 1
                    - (postprocessed_batch.num_grad_updates or 0)
                ),
            }
        )

        return convert_to_numpy(stats)

    @override(Policy)
    def compute_gradients(
        self, postprocessed_batch: SampleBatch
    ) -> Tuple[ModelGradients, Dict[str, TensorType]]:

        pad_batch_to_sequences_of_same_size(
            postprocessed_batch,
            shuffle=False,
            max_seq_len=self._max_seq_len,
            batch_divisibility_req=self.batch_divisibility_req,
            view_requirements=self.view_requirements,
        )

        self._is_training = True
        self._lazy_tensor_dict(postprocessed_batch)
        postprocessed_batch.set_training(True)
        grads_and_vars, grads, stats = self._compute_gradients_helper(
            postprocessed_batch
        )
        return convert_to_numpy((grads, stats))

    @override(Policy)
    def apply_gradients(self, gradients: ModelGradients) -> None:
        self._apply_gradients_helper(
            list(
                zip(
                    [
                        (tf.convert_to_tensor(g) if g is not None else None)
                        for g in gradients
                    ],
                    self.model.trainable_variables(),
                )
            )
        )

    @override(Policy)
    def get_weights(self, as_dict=False):
        variables = self.variables()
        if as_dict:
            return {v.name: v.numpy() for v in variables}
        return [v.numpy() for v in variables]

    @override(Policy)
    def set_weights(self, weights):
        variables = self.variables()
        assert len(weights) == len(variables), (len(weights), len(variables))
        for v, w in zip(variables, weights):
            v.assign(w)

    @override(Policy)
    def get_exploration_state(self):
        return convert_to_numpy(self.exploration.get_state())

    @override(Policy)
    def is_recurrent(self):
        return self._is_recurrent

    @override(Policy)
    def num_state_tensors(self):
        return len(self._state_inputs)

    @override(Policy)
    def get_initial_state(self):
        if hasattr(self, "model"):
            return self.model.get_initial_state()
        return []

    @override(Policy)
    @OverrideToImplementCustomLogic_CallToSuperRecommended
    def get_state(self) -> PolicyState:
        # Legacy Policy state (w/o keras model and w/o PolicySpec).
        state = super().get_state()

        state["global_timestep"] = state["global_timestep"].numpy()
        # In the new Learner API stack, the optimizers live in the learner.
        state["_optimizer_variables"] = []
        if not self.config.get("_enable_learner_api", False):
            if self._optimizer and len(self._optimizer.variables()) > 0:
                state["_optimizer_variables"] = self._optimizer.variables()

        # Add exploration state.
        if self.exploration:
            # This is not compatible with RLModules, which have a method
            # `forward_exploration` to specify custom exploration behavior.
            state["_exploration_state"] = self.exploration.get_state()

        return state

    @override(Policy)
    @OverrideToImplementCustomLogic_CallToSuperRecommended
    def set_state(self, state: PolicyState) -> None:
        # Set optimizer vars.
        optimizer_vars = state.get("_optimizer_variables", None)
        if optimizer_vars and self._optimizer.variables():
            if not type(self).__name__.endswith("_traced") and log_once(
                "set_state_optimizer_vars_tf_eager_policy_v2"
            ):
                logger.warning(
                    "Cannot restore an optimizer's state for tf eager! Keras "
                    "is not able to save the v1.x optimizers (from "
                    "tf.compat.v1.train) since they aren't compatible with "
                    "checkpoints."
                )
            for opt_var, value in zip(self._optimizer.variables(), optimizer_vars):
                opt_var.assign(value)
        # Set exploration's state.
        if hasattr(self, "exploration") and "_exploration_state" in state:
            self.exploration.set_state(state=state["_exploration_state"])

        # Restore glbal timestep (tf vars).
        self.global_timestep.assign(state["global_timestep"])

        # Then the Policy's (NN) weights and connectors.
        super().set_state(state)

    @override(Policy)
    def export_model(self, export_dir, onnx: Optional[int] = None) -> None:
        enable_rl_module_api = self.config.get("enable_rl_module_api", False)
        if enable_rl_module_api:
            raise ValueError("ONNX export not supported for RLModule API.")
        if onnx:
            try:
                import tf2onnx
            except ImportError as e:
                raise RuntimeError(
                    "Converting a TensorFlow model to ONNX requires "
                    "`tf2onnx` to be installed. Install with "
                    "`pip install tf2onnx`."
                ) from e

            model_proto, external_tensor_storage = tf2onnx.convert.from_keras(
                self.model.base_model,
                output_path=os.path.join(export_dir, "model.onnx"),
            )
        # Save the tf.keras.Model (architecture and weights, so it can be retrieved
        # w/o access to the original (custom) Model or Policy code).
        elif (
            hasattr(self, "model")
            and hasattr(self.model, "base_model")
            and isinstance(self.model.base_model, tf.keras.Model)
        ):
            try:
                self.model.base_model.save(export_dir, save_format="tf")
            except Exception:
                logger.warning(ERR_MSG_TF_POLICY_CANNOT_SAVE_KERAS_MODEL)
        else:
            logger.warning(ERR_MSG_TF_POLICY_CANNOT_SAVE_KERAS_MODEL)

    def variables(self):
        """Return the list of all savable variables for this policy."""
        if isinstance(self.model, tf.keras.Model):
            return self.model.variables
        else:
            return self.model.variables()

    def loss_initialized(self):
        return self._loss_initialized

    # TODO: Figure out, why _ray_trace_ctx=None helps to prevent a crash in
    #  AlphaStar w/ framework=tf2; eager_tracing=True on the policy learner actors.
    #  It seems there may be a clash between the traced-by-tf function and the
    #  traced-by-ray functions (for making the policy class a ray actor).
    @with_lock
    def _compute_actions_helper(
        self,
        input_dict,
        state_batches,
        episodes,
        explore,
        timestep,
        _ray_trace_ctx=None,
    ):
        # Increase the tracing counter to make sure we don't re-trace too
        # often. If eager_tracing=True, this counter should only get
        # incremented during the @tf.function trace operations, never when
        # calling the already traced function after that.
        self._re_trace_counter += 1

        # Calculate RNN sequence lengths.
        batch_size = tree.flatten(input_dict[SampleBatch.OBS])[0].shape[0]
        seq_lens = tf.ones(batch_size, dtype=tf.int32) if state_batches else None

        # Add default and custom fetches.
        extra_fetches = {}

        if self.config.get("_enable_rl_module_api", False) is False:
            scope = tf.variable_creator_scope(_disallow_var_creation)
            scope.__enter__()

<<<<<<< HEAD
                #if explore:
                fwd_out = self.model.forward_exploration(input_dict)
                #else:
                #    fwd_out = self.model.forward_inference(input_dict)

                actions = fwd_out[SampleBatch.ACTIONS]
                logp = fwd_out[SampleBatch.ACTION_LOGP]

                #action_dist = fwd_out[SampleBatch.ACTION_DIST]
                #if explore:
                #    actions = action_dist.sample()
                #    logp = action_dist.logp(actions)
                #else:
                #    actions = action_dist.sample()
                #    logp = None
                state_out = fwd_out.get("state_out", {})

                # anything but action_dist and state_out is an extra fetch
                for k, v in fwd_out.items():
                    if k not in [SampleBatch.ACTION_DIST, "state_out"]:
                        extra_fetches[k] = v
                dist_inputs = None

            elif is_overridden(self.action_sampler_fn):
                actions, logp, dist_inputs, state_out = self.action_sampler_fn(
=======
        if self.config.get("_enable_rl_module_api", False):
            input_dict = NestedDict(input_dict)
            input_dict[STATE_IN] = state_batches
            input_dict[SampleBatch.SEQ_LENS] = seq_lens

            if explore:
                fwd_out = self.model.forward_exploration(input_dict)
            else:
                fwd_out = self.model.forward_inference(input_dict)

            action_dist = fwd_out[SampleBatch.ACTION_DIST]
            if explore:
                actions = action_dist.sample()
                logp = action_dist.logp(actions)
            else:
                actions = action_dist.sample()
                logp = None
            state_out = fwd_out.get("state_out", {})

            # anything but action_dist and state_out is an extra fetch
            for k, v in fwd_out.items():
                if k not in [SampleBatch.ACTION_DIST, "state_out"]:
                    extra_fetches[k] = v
            dist_inputs = None

        elif is_overridden(self.action_sampler_fn):
            actions, logp, dist_inputs, state_out = self.action_sampler_fn(
                self.model,
                input_dict[SampleBatch.OBS],
                explore=explore,
                timestep=timestep,
                episodes=episodes,
            )
        else:
            if is_overridden(self.action_distribution_fn):
                # Try new action_distribution_fn signature, supporting
                # state_batches and seq_lens.
                (
                    dist_inputs,
                    self.dist_class,
                    state_out,
                ) = self.action_distribution_fn(
>>>>>>> 9432c9ec
                    self.model,
                    obs_batch=input_dict[SampleBatch.OBS],
                    state_batches=state_batches,
                    seq_lens=seq_lens,
                    explore=explore,
                    timestep=timestep,
                    is_training=False,
                )
            elif isinstance(self.model, tf.keras.Model):
                input_dict = SampleBatch(input_dict, seq_lens=seq_lens)
                if state_batches and "state_in_0" not in input_dict:
                    for i, s in enumerate(state_batches):
                        input_dict[f"state_in_{i}"] = s
                self._lazy_tensor_dict(input_dict)
                dist_inputs, state_out, extra_fetches = self.model(input_dict)
            else:
                dist_inputs, state_out = self.model(input_dict, state_batches, seq_lens)

            action_dist = self.dist_class(dist_inputs, self.model)

            # Get the exploration action from the forward results.
            actions, logp = self.exploration.get_exploration_action(
                action_distribution=action_dist,
                timestep=timestep,
                explore=explore,
            )

        if self.config.get("_enable_rl_module_api", False) is False:
            scope.__exit__(None, None, None)

        # Action-logp and action-prob.
        if logp is not None:
            extra_fetches[SampleBatch.ACTION_PROB] = tf.exp(logp)
            extra_fetches[SampleBatch.ACTION_LOGP] = logp
        # Action-dist inputs.
        if dist_inputs is not None:
            extra_fetches[SampleBatch.ACTION_DIST_INPUTS] = dist_inputs
        # Custom extra fetches.
        extra_fetches.update(self.extra_action_out_fn())

        return actions, state_out, extra_fetches

    # TODO: Figure out, why _ray_trace_ctx=None helps to prevent a crash in
    #  AlphaStar w/ framework=tf2; eager_tracing=True on the policy learner actors.
    #  It seems there may be a clash between the traced-by-tf function and the
    #  traced-by-ray functions (for making the policy class a ray actor).
    def _learn_on_batch_helper(self, samples, _ray_trace_ctx=None):
        # Increase the tracing counter to make sure we don't re-trace too
        # often. If eager_tracing=True, this counter should only get
        # incremented during the @tf.function trace operations, never when
        # calling the already traced function after that.
        self._re_trace_counter += 1

        with tf.variable_creator_scope(_disallow_var_creation):
            grads_and_vars, _, stats = self._compute_gradients_helper(samples)
        self._apply_gradients_helper(grads_and_vars)
        return stats

    def _get_is_training_placeholder(self):
        return tf.convert_to_tensor(self._is_training)

    @with_lock
    def _compute_gradients_helper(self, samples):
        """Computes and returns grads as eager tensors."""

        # Increase the tracing counter to make sure we don't re-trace too
        # often. If eager_tracing=True, this counter should only get
        # incremented during the @tf.function trace operations, never when
        # calling the already traced function after that.
        self._re_trace_counter += 1

        # Gather all variables for which to calculate losses.
        if isinstance(self.model, tf.keras.Model):
            variables = self.model.trainable_variables
        else:
            variables = self.model.trainable_variables()

        # Calculate the loss(es) inside a tf GradientTape.
        with tf.GradientTape(
            persistent=is_overridden(self.compute_gradients_fn)
        ) as tape:
            losses = self.loss(self.model, self.dist_class, samples)
        losses = force_list(losses)

        # User provided a custom compute_gradients_fn.
        if is_overridden(self.compute_gradients_fn):
            # Wrap our tape inside a wrapper, such that the resulting
            # object looks like a "classic" tf.optimizer. This way, custom
            # compute_gradients_fn will work on both tf static graph
            # and tf-eager.
            optimizer = _OptimizerWrapper(tape)
            # More than one loss terms/optimizers.
            if self.config["_tf_policy_handles_more_than_one_loss"]:
                grads_and_vars = self.compute_gradients_fn(
                    [optimizer] * len(losses), losses
                )
            # Only one loss and one optimizer.
            else:
                grads_and_vars = [self.compute_gradients_fn(optimizer, losses[0])]
        # Default: Compute gradients using the above tape.
        else:
            grads_and_vars = [
                list(zip(tape.gradient(loss, variables), variables)) for loss in losses
            ]

        if log_once("grad_vars"):
            for g_and_v in grads_and_vars:
                for g, v in g_and_v:
                    if g is not None:
                        logger.info(f"Optimizing variable {v.name}")

        # `grads_and_vars` is returned a list (len=num optimizers/losses)
        # of lists of (grad, var) tuples.
        if self.config["_tf_policy_handles_more_than_one_loss"]:
            grads = [[g for g, _ in g_and_v] for g_and_v in grads_and_vars]
        # `grads_and_vars` is returned as a list of (grad, var) tuples.
        else:
            grads_and_vars = grads_and_vars[0]
            grads = [g for g, _ in grads_and_vars]

        stats = self._stats(samples, grads)
        return grads_and_vars, grads, stats

    def _apply_gradients_helper(self, grads_and_vars):
        # Increase the tracing counter to make sure we don't re-trace too
        # often. If eager_tracing=True, this counter should only get
        # incremented during the @tf.function trace operations, never when
        # calling the already traced function after that.
        self._re_trace_counter += 1

        if is_overridden(self.apply_gradients_fn):
            if self.config["_tf_policy_handles_more_than_one_loss"]:
                self.apply_gradients_fn(self._optimizers, grads_and_vars)
            else:
                self.apply_gradients_fn(self._optimizer, grads_and_vars)
        else:
            if self.config["_tf_policy_handles_more_than_one_loss"]:
                for i, o in enumerate(self._optimizers):
                    o.apply_gradients(
                        [(g, v) for g, v in grads_and_vars[i] if g is not None]
                    )
            else:
                self._optimizer.apply_gradients(
                    [(g, v) for g, v in grads_and_vars if g is not None]
                )

    def _stats(self, samples, grads):
        fetches = {}
        if is_overridden(self.stats_fn):
            fetches[LEARNER_STATS_KEY] = {
                k: v for k, v in self.stats_fn(samples).items()
            }
        else:
            fetches[LEARNER_STATS_KEY] = {}

        fetches.update({k: v for k, v in self.extra_learn_fetches_fn().items()})
        fetches.update({k: v for k, v in self.grad_stats_fn(samples, grads).items()})
        return fetches

    def _lazy_tensor_dict(self, postprocessed_batch: SampleBatch):
        # TODO: (sven): Keep for a while to ensure backward compatibility.
        if not isinstance(postprocessed_batch, SampleBatch):
            postprocessed_batch = SampleBatch(postprocessed_batch)
        postprocessed_batch.set_get_interceptor(_convert_to_tf)
        return postprocessed_batch

    @classmethod
    def with_tracing(cls):
        return _traced_eager_policy(cls)<|MERGE_RESOLUTION|>--- conflicted
+++ resolved
@@ -842,50 +842,26 @@
             scope = tf.variable_creator_scope(_disallow_var_creation)
             scope.__enter__()
 
-<<<<<<< HEAD
-                #if explore:
-                fwd_out = self.model.forward_exploration(input_dict)
-                #else:
-                #    fwd_out = self.model.forward_inference(input_dict)
-
-                actions = fwd_out[SampleBatch.ACTIONS]
-                logp = fwd_out[SampleBatch.ACTION_LOGP]
-
-                #action_dist = fwd_out[SampleBatch.ACTION_DIST]
-                #if explore:
-                #    actions = action_dist.sample()
-                #    logp = action_dist.logp(actions)
-                #else:
-                #    actions = action_dist.sample()
-                #    logp = None
-                state_out = fwd_out.get("state_out", {})
-
-                # anything but action_dist and state_out is an extra fetch
-                for k, v in fwd_out.items():
-                    if k not in [SampleBatch.ACTION_DIST, "state_out"]:
-                        extra_fetches[k] = v
-                dist_inputs = None
-
-            elif is_overridden(self.action_sampler_fn):
-                actions, logp, dist_inputs, state_out = self.action_sampler_fn(
-=======
         if self.config.get("_enable_rl_module_api", False):
             input_dict = NestedDict(input_dict)
             input_dict[STATE_IN] = state_batches
             input_dict[SampleBatch.SEQ_LENS] = seq_lens
 
-            if explore:
-                fwd_out = self.model.forward_exploration(input_dict)
-            else:
-                fwd_out = self.model.forward_inference(input_dict)
-
-            action_dist = fwd_out[SampleBatch.ACTION_DIST]
-            if explore:
-                actions = action_dist.sample()
-                logp = action_dist.logp(actions)
-            else:
-                actions = action_dist.sample()
-                logp = None
+            #if explore:
+            fwd_out = self.model.forward_exploration(input_dict)
+            #else:
+            #    fwd_out = self.model.forward_inference(input_dict)
+
+            actions = fwd_out[SampleBatch.ACTIONS]
+            logp = fwd_out[SampleBatch.ACTION_LOGP]
+
+            #action_dist = fwd_out[SampleBatch.ACTION_DIST]
+            #if explore:
+            #    actions = action_dist.sample()
+            #    logp = action_dist.logp(actions)
+            #else:
+            #    actions = action_dist.sample()
+            #    logp = None
             state_out = fwd_out.get("state_out", {})
 
             # anything but action_dist and state_out is an extra fetch
@@ -911,7 +887,6 @@
                     self.dist_class,
                     state_out,
                 ) = self.action_distribution_fn(
->>>>>>> 9432c9ec
                     self.model,
                     obs_batch=input_dict[SampleBatch.OBS],
                     state_batches=state_batches,
