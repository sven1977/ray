import gym
import numpy as np
from typing import Any, Callable, Dict, List, Optional, Tuple, Type, Union

from ray.rllib.models.catalog import ModelCatalog
from ray.rllib.models.modelv2 import ModelV2
from ray.rllib.models.torch.torch_action_dist import TorchDistributionWrapper
from ray.rllib.models.torch.torch_modelv2 import TorchModelV2
from ray.rllib.policy.policy import Policy, LEARNER_STATS_KEY
from ray.rllib.policy.sample_batch import SampleBatch
from ray.rllib.policy.torch_policy import TorchPolicy
<<<<<<< HEAD
from ray.rllib.policy.view_requirement import get_default_view_requirements, \
    ViewRequirement
=======
from ray.rllib.policy.view_requirement import \
    initialize_loss_with_dummy_batch, ViewRequirement
>>>>>>> 73a07b52
from ray.rllib.utils import add_mixins, force_list
from ray.rllib.utils.annotations import override, DeveloperAPI
from ray.rllib.utils.framework import try_import_torch
from ray.rllib.utils.torch_ops import convert_to_non_torch_type
from ray.rllib.utils.typing import TensorType, TrainerConfigDict

torch, _ = try_import_torch()


@DeveloperAPI
def build_torch_policy(
        name: str,
        *,
        loss_fn: Optional[Callable[[
            Policy, ModelV2, Type[TorchDistributionWrapper], SampleBatch
        ], Union[TensorType, List[TensorType]]]],
        get_default_config: Optional[Callable[[], TrainerConfigDict]] = None,
        stats_fn: Optional[Callable[[Policy, SampleBatch], Dict[
            str, TensorType]]] = None,
        postprocess_fn: Optional[Callable[[
            Policy, SampleBatch, Optional[Dict[Any, SampleBatch]], Optional[
                "MultiAgentEpisode"]
        ], SampleBatch]] = None,
        extra_action_out_fn: Optional[Callable[[
            Policy, Dict[str, TensorType], List[TensorType], ModelV2,
            TorchDistributionWrapper
        ], Dict[str, TensorType]]] = None,
        extra_grad_process_fn: Optional[Callable[[
            Policy, "torch.optim.Optimizer", TensorType
        ], Dict[str, TensorType]]] = None,
        # TODO: (sven) Replace "fetches" with "process".
        extra_learn_fetches_fn: Optional[Callable[[Policy], Dict[
            str, TensorType]]] = None,
        optimizer_fn: Optional[Callable[[Policy, TrainerConfigDict],
                                        "torch.optim.Optimizer"]] = None,
        validate_spaces: Optional[Callable[
            [Policy, gym.Space, gym.Space, TrainerConfigDict], None]] = None,
        before_init: Optional[Callable[
            [Policy, gym.Space, gym.Space, TrainerConfigDict], None]] = None,
        before_loss_init: Optional[Callable[
            [Policy, gym.spaces.Space, gym.spaces.Space, TrainerConfigDict],
            None]] = None,
        after_init: Optional[Callable[
            [Policy, gym.Space, gym.Space, TrainerConfigDict], None]] = None,
        action_sampler_fn: Optional[Callable[[TensorType, List[
            TensorType]], Tuple[TensorType, TensorType]]] = None,
        action_distribution_fn: Optional[Callable[[
            Policy, ModelV2, TensorType, TensorType, TensorType
        ], Tuple[TensorType, type, List[TensorType]]]] = None,
        make_model: Optional[Callable[[
            Policy, gym.spaces.Space, gym.spaces.Space, TrainerConfigDict
        ], ModelV2]] = None,
        make_model_and_action_dist: Optional[Callable[[
            Policy, gym.spaces.Space, gym.spaces.Space, TrainerConfigDict
        ], Tuple[ModelV2, Type[TorchDistributionWrapper]]]] = None,
        apply_gradients_fn: Optional[Callable[
            [Policy, "torch.optim.Optimizer"], None]] = None,
        mixins: Optional[List[type]] = None,
        view_requirements_fn: Optional[Callable[[Policy], Dict[
            str, ViewRequirement]]] = None,
        get_batch_divisibility_req: Optional[Callable[[Policy], int]] = None
) -> Type[TorchPolicy]:
    """Helper function for creating a torch policy class at runtime.

    Args:
        name (str): name of the policy (e.g., "PPOTorchPolicy")
        loss_fn (Optional[Callable[[Policy, ModelV2,
            Type[TorchDistributionWrapper], SampleBatch], Union[TensorType,
            List[TensorType]]]]): Callable that returns a loss tensor.
        get_default_config (Optional[Callable[[None], TrainerConfigDict]]):
            Optional callable that returns the default config to merge with any
            overrides. If None, uses only(!) the user-provided
            PartialTrainerConfigDict as dict for this Policy.
        postprocess_fn (Optional[Callable[[Policy, SampleBatch,
            Optional[Dict[Any, SampleBatch]], Optional["MultiAgentEpisode"]],
            SampleBatch]]): Optional callable for post-processing experience
            batches (called after the super's `postprocess_trajectory` method).
        stats_fn (Optional[Callable[[Policy, SampleBatch],
            Dict[str, TensorType]]]): Optional callable that returns a dict of
            values given the policy and training batch. If None,
            will use `TorchPolicy.extra_grad_info()` instead. The stats dict is
            used for logging (e.g. in TensorBoard).
        extra_action_out_fn (Optional[Callable[[Policy, Dict[str, TensorType],
            List[TensorType], ModelV2, TorchDistributionWrapper]], Dict[str,
            TensorType]]]): Optional callable that returns a dict of extra
            values to include in experiences. If None, no extra computations
            will be performed.
        extra_grad_process_fn (Optional[Callable[[Policy,
            "torch.optim.Optimizer", TensorType], Dict[str, TensorType]]]):
            Optional callable that is called after gradients are computed and
            returns a processing info dict. If None, will call the
            `TorchPolicy.extra_grad_process()` method instead.
        # TODO: (sven) dissolve naming mismatch between "learn" and "compute.."
        extra_learn_fetches_fn (Optional[Callable[[Policy],
            Dict[str, TensorType]]]): Optional callable that returns a dict of
            extra tensors from the policy after loss evaluation. If None,
            will call the `TorchPolicy.extra_compute_grad_fetches()` method
            instead.
        optimizer_fn (Optional[Callable[[Policy, TrainerConfigDict],
            "torch.optim.Optimizer"]]): Optional callable that returns a
            torch optimizer given the policy and config. If None, will call
            the `TorchPolicy.optimizer()` method instead (which returns a
            torch Adam optimizer).
        validate_spaces (Optional[Callable[[Policy, gym.Space, gym.Space,
            TrainerConfigDict], None]]): Optional callable that takes the
            Policy, observation_space, action_space, and config to check for
            correctness. If None, no spaces checking will be done.
        before_init (Optional[Callable[[Policy, gym.Space, gym.Space,
            TrainerConfigDict], None]]): Optional callable to run at the
            beginning of `Policy.__init__` that takes the same arguments as
            the Policy constructor. If None, this step will be skipped.
        before_loss_init (Optional[Callable[[Policy, gym.spaces.Space,
            gym.spaces.Space, TrainerConfigDict], None]]): Optional callable to
            run prior to loss init. If None, this step will be skipped.
        after_init (Optional[Callable[[Policy, gym.Space, gym.Space,
            TrainerConfigDict], None]]): Optional callable to run at the end of
            policy init that takes the same arguments as the policy
            constructor. If None, this step will be skipped.
        action_sampler_fn (Optional[Callable[[TensorType, List[TensorType]],
            Tuple[TensorType, TensorType]]]): Optional callable returning a
            sampled action and its log-likelihood given some (obs and state)
            inputs. If None, will either use `action_distribution_fn` or
            compute actions by calling self.model, then sampling from the
            so parameterized action distribution.
        action_distribution_fn (Optional[Callable[[Policy, ModelV2, TensorType,
            TensorType, TensorType], Tuple[TensorType, type,
            List[TensorType]]]]): A callable that takes
            the Policy, Model, the observation batch, an explore-flag, a
            timestep, and an is_training flag and returns a tuple of
            a) distribution inputs (parameters), b) a dist-class to generate
            an action distribution object from, and c) internal-state outputs
            (empty list if not applicable). If None, will either use
            `action_sampler_fn` or compute actions by calling self.model,
            then sampling from the parameterized action distribution.
        make_model (Optional[Callable[[Policy, gym.spaces.Space,
            gym.spaces.Space, TrainerConfigDict], ModelV2]]): Optional callable
            that takes the same arguments as Policy.__init__ and returns a
            model instance. The distribution class will be determined
            automatically. Note: Only one of `make_model` or
            `make_model_and_action_dist` should be provided. If both are None,
            a default Model will be created.
        make_model_and_action_dist (Optional[Callable[[Policy,
            gym.spaces.Space, gym.spaces.Space, TrainerConfigDict],
            Tuple[ModelV2, Type[TorchDistributionWrapper]]]]): Optional
            callable that takes the same arguments as Policy.__init__ and
            returns a tuple of model instance and torch action distribution
            class.
            Note: Only one of `make_model` or `make_model_and_action_dist`
            should be provided. If both are None, a default Model will be
            created.
        apply_gradients_fn (Optional[Callable[[Policy,
            "torch.optim.Optimizer"], None]]): Optional callable that
            takes a grads list and applies these to the Model's parameters.
            If None, will call the `TorchPolicy.apply_gradients()` method
            instead.
        mixins (Optional[List[type]]): Optional list of any class mixins for
            the returned policy class. These mixins will be applied in order
            and will have higher precedence than the TorchPolicy class.
        view_requirements_fn (Optional[Callable[[Policy],
            Dict[str, ViewRequirement]]]): An optional callable to retrieve
            additional train view requirements for this policy.
        get_batch_divisibility_req (Optional[Callable[[Policy], int]]):
            Optional callable that returns the divisibility requirement for
            sample batches. If None, will assume a value of 1.

    Returns:
        Type[TorchPolicy]: TorchPolicy child class constructed from the
            specified args.
    """

    original_kwargs = locals().copy()
    base = add_mixins(TorchPolicy, mixins)

    class policy_cls(base):
        def __init__(self, obs_space, action_space, config):
            if get_default_config:
                config = dict(get_default_config(), **config)
            self.config = config

            if validate_spaces:
                validate_spaces(self, obs_space, action_space, self.config)

            if before_init:
                before_init(self, obs_space, action_space, self.config)

            # Model is customized (use default action dist class).
            if make_model:
                assert make_model_and_action_dist is None, \
                    "Either `make_model` or `make_model_and_action_dist`" \
                    " must be None!"
                self.model = make_model(self, obs_space, action_space, config)
                dist_class, _ = ModelCatalog.get_action_dist(
                    action_space, self.config["model"], framework="torch")
            # Model and action dist class are customized.
            elif make_model_and_action_dist:
                self.model, dist_class = make_model_and_action_dist(
                    self, obs_space, action_space, config)
            # Use default model and default action dist.
            else:
                dist_class, logit_dim = ModelCatalog.get_action_dist(
                    action_space, self.config["model"], framework="torch")
                self.model = ModelCatalog.get_model_v2(
                    obs_space=obs_space,
                    action_space=action_space,
                    num_outputs=logit_dim,
                    model_config=self.config["model"],
                    framework="torch")

            # Make sure, we passed in a correct Model factory.
            assert isinstance(self.model, TorchModelV2), \
                "ERROR: Generated Model must be a TorchModelV2 object!"

            TorchPolicy.__init__(
                self,
                observation_space=obs_space,
                action_space=action_space,
                config=config,
                model=self.model,
                loss=loss_fn,
                action_distribution_class=dist_class,
                action_sampler_fn=action_sampler_fn,
                action_distribution_fn=action_distribution_fn,
                max_seq_len=config["model"]["max_seq_len"],
                #view_requirements_fn=view_requirements_fn,
                get_batch_divisibility_req=get_batch_divisibility_req,
            )

<<<<<<< HEAD
            # Update this Policy's ViewRequirements (if function given).
            if callable(view_requirements_fn):
                self.view_requirements.update(view_requirements_fn(self))
            # If no view-requirements given, use default settings.
            # Add NEXT_OBS, STATE_IN_0.., and others.
            else:
                self.view_requirements.update(
                    get_default_view_requirements(self))
            # Allow the model to override existing ViewRequirements.
            self.view_requirements.update(
                self.model.inference_view_requirements)
=======
            #TODO: move all the below into method and log progress on
            # input-testing and log the final view requirements.

            # Update this Policy's ViewRequirements (if function given).
            if callable(view_requirements_fn):
                self.view_requirements = view_requirements_fn(self)
                self.view_requirements.update(
                    self.model.inference_view_requirements)

            if before_loss_init:
                before_loss_init(
                    self, self.observation_space, self.action_space, config)

            initialize_loss_with_dummy_batch(
                self, auto=view_requirements_fn is None)
>>>>>>> 73a07b52

            if after_init:
                after_init(self, obs_space, action_space, config)

            # Got to reset global_timestep again after this fake run-through.
            self.global_timestep = 0

        @override(Policy)
        def postprocess_trajectory(self,
                                   sample_batch,
                                   other_agent_batches=None,
                                   episode=None):
            # Do all post-processing always with no_grad().
            # Not using this here will introduce a memory leak (issue #6962).
            with torch.no_grad():
                # Call super's postprocess_trajectory first.
                sample_batch = super().postprocess_trajectory(
                    sample_batch, other_agent_batches, episode)
                if postprocess_fn:
                    return postprocess_fn(self, sample_batch,
                                          other_agent_batches, episode)

                return sample_batch

        @override(TorchPolicy)
        def extra_grad_process(self, optimizer, loss):
            """Called after optimizer.zero_grad() and loss.backward() calls.

            Allows for gradient processing before optimizer.step() is called.
            E.g. for gradient clipping.
            """
            if extra_grad_process_fn:
                return extra_grad_process_fn(self, optimizer, loss)
            else:
                return TorchPolicy.extra_grad_process(self, optimizer, loss)

        @override(TorchPolicy)
        def extra_compute_grad_fetches(self):
            if extra_learn_fetches_fn:
                fetches = convert_to_non_torch_type(
                    extra_learn_fetches_fn(self))
                # Auto-add empty learner stats dict if needed.
                return dict({LEARNER_STATS_KEY: {}}, **fetches)
            else:
                return TorchPolicy.extra_compute_grad_fetches(self)

        @override(TorchPolicy)
        def apply_gradients(self, gradients):
            if apply_gradients_fn:
                apply_gradients_fn(self, gradients)
            else:
                TorchPolicy.apply_gradients(self, gradients)

        @override(TorchPolicy)
        def extra_action_out(self, input_dict, state_batches, model,
                             action_dist):
            with torch.no_grad():
                if extra_action_out_fn:
                    stats_dict = extra_action_out_fn(
                        self, input_dict, state_batches, model, action_dist)
                else:
                    stats_dict = TorchPolicy.extra_action_out(
                        self, input_dict, state_batches, model, action_dist)
                return convert_to_non_torch_type(stats_dict)

        @override(TorchPolicy)
        def optimizer(self):
            if optimizer_fn:
                optimizers = optimizer_fn(self, self.config)
            else:
                optimizers = TorchPolicy.optimizer(self)
            optimizers = force_list(optimizers)
            if hasattr(self, "exploration"):
                optimizers = self.exploration.get_exploration_optimizer(
                    optimizers)
            return optimizers

        @override(TorchPolicy)
        def extra_grad_info(self, train_batch):
            with torch.no_grad():
                if stats_fn:
                    stats_dict = stats_fn(self, train_batch)
                else:
                    stats_dict = TorchPolicy.extra_grad_info(self, train_batch)
                return convert_to_non_torch_type(stats_dict)

    def with_updates(**overrides):
        """Allows creating a TorchPolicy cls based on settings of another one.

        Keyword Args:
            **overrides: The settings (passed into `build_torch_policy`) that
                should be different from the class that this method is called
                on.

        Returns:
            type: A new TorchPolicy sub-class.

        Examples:
        >> MySpecialDQNPolicyClass = DQNTorchPolicy.with_updates(
        ..    name="MySpecialDQNPolicyClass",
        ..    loss_function=[some_new_loss_function],
        .. )
        """
        return build_torch_policy(**dict(original_kwargs, **overrides))

    policy_cls.with_updates = staticmethod(with_updates)
    policy_cls.__name__ = name
    policy_cls.__qualname__ = name
    return policy_cls<|MERGE_RESOLUTION|>--- conflicted
+++ resolved
@@ -9,13 +9,8 @@
 from ray.rllib.policy.policy import Policy, LEARNER_STATS_KEY
 from ray.rllib.policy.sample_batch import SampleBatch
 from ray.rllib.policy.torch_policy import TorchPolicy
-<<<<<<< HEAD
-from ray.rllib.policy.view_requirement import get_default_view_requirements, \
-    ViewRequirement
-=======
 from ray.rllib.policy.view_requirement import \
     initialize_loss_with_dummy_batch, ViewRequirement
->>>>>>> 73a07b52
 from ray.rllib.utils import add_mixins, force_list
 from ray.rllib.utils.annotations import override, DeveloperAPI
 from ray.rllib.utils.framework import try_import_torch
@@ -243,27 +238,11 @@
                 get_batch_divisibility_req=get_batch_divisibility_req,
             )
 
-<<<<<<< HEAD
-            # Update this Policy's ViewRequirements (if function given).
-            if callable(view_requirements_fn):
-                self.view_requirements.update(view_requirements_fn(self))
-            # If no view-requirements given, use default settings.
-            # Add NEXT_OBS, STATE_IN_0.., and others.
-            else:
-                self.view_requirements.update(
-                    get_default_view_requirements(self))
-            # Allow the model to override existing ViewRequirements.
-            self.view_requirements.update(
-                self.model.inference_view_requirements)
-=======
-            #TODO: move all the below into method and log progress on
-            # input-testing and log the final view requirements.
-
             # Update this Policy's ViewRequirements (if function given).
             if callable(view_requirements_fn):
                 self.view_requirements = view_requirements_fn(self)
-                self.view_requirements.update(
-                    self.model.inference_view_requirements)
+            self.view_requirements.update(
+                self.model.inference_view_requirements)
 
             if before_loss_init:
                 before_loss_init(
@@ -271,7 +250,6 @@
 
             initialize_loss_with_dummy_batch(
                 self, auto=view_requirements_fn is None)
->>>>>>> 73a07b52
 
             if after_init:
                 after_init(self, obs_space, action_space, config)
