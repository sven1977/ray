import gym
import numpy as np
from typing import Callable, Dict, List, Optional, Tuple, Type, Union

from ray.rllib.models.tf.tf_action_dist import TFActionDistribution
from ray.rllib.models.modelv2 import ModelV2
from ray.rllib.policy.dynamic_tf_policy import DynamicTFPolicy
from ray.rllib.policy import eager_tf_policy
from ray.rllib.policy.policy import Policy, LEARNER_STATS_KEY
from ray.rllib.policy.sample_batch import SampleBatch
from ray.rllib.policy.tf_policy import TFPolicy
from ray.rllib.policy.view_requirement import ViewRequirement
from ray.rllib.utils import add_mixins
from ray.rllib.utils.annotations import override, DeveloperAPI
from ray.rllib.utils.tf_ops import get_placeholder
from ray.rllib.utils.typing import AgentID, ModelGradients, TensorType, \
    TrainerConfigDict


@DeveloperAPI
def build_tf_policy(
        name: str,
        *,
        loss_fn: Callable[[
            Policy, ModelV2, Type[TFActionDistribution], SampleBatch
        ], Union[TensorType, List[TensorType]]],
        get_default_config: Optional[Callable[[None],
                                              TrainerConfigDict]] = None,
        postprocess_fn: Optional[Callable[[
            Policy, SampleBatch, Optional[Dict[AgentID, SampleBatch]],
            Optional["MultiAgentEpisode"]
        ], SampleBatch]] = None,
        stats_fn: Optional[Callable[[Policy, SampleBatch], Dict[
            str, TensorType]]] = None,
        optimizer_fn: Optional[Callable[[
            Policy, TrainerConfigDict
        ], "tf.keras.optimizers.Optimizer"]] = None,
        gradients_fn: Optional[Callable[[
            Policy, "tf.keras.optimizers.Optimizer", TensorType
        ], ModelGradients]] = None,
        apply_gradients_fn: Optional[Callable[[
            Policy, "tf.keras.optimizers.Optimizer", ModelGradients
        ], "tf.Operation"]] = None,
        grad_stats_fn: Optional[Callable[[Policy, SampleBatch, ModelGradients],
                                         Dict[str, TensorType]]] = None,
        extra_action_fetches_fn: Optional[Callable[[Policy], Dict[
            str, TensorType]]] = None,
        extra_learn_fetches_fn: Optional[Callable[[Policy], Dict[
            str, TensorType]]] = None,
        validate_spaces: Optional[Callable[
            [Policy, gym.Space, gym.Space, TrainerConfigDict], None]] = None,
        before_init: Optional[Callable[
            [Policy, gym.Space, gym.Space, TrainerConfigDict], None]] = None,
        before_loss_init: Optional[Callable[[
            Policy, gym.spaces.Space, gym.spaces.Space, TrainerConfigDict
        ], None]] = None,
        after_init: Optional[Callable[
            [Policy, gym.Space, gym.Space, TrainerConfigDict], None]] = None,
        make_model: Optional[Callable[[
            Policy, gym.spaces.Space, gym.spaces.Space, TrainerConfigDict
        ], ModelV2]] = None,
        action_sampler_fn: Optional[Callable[[TensorType, List[
            TensorType]], Tuple[TensorType, TensorType]]] = None,
        action_distribution_fn: Optional[Callable[[
            Policy, ModelV2, TensorType, TensorType, TensorType
        ], Tuple[TensorType, type, List[TensorType]]]] = None,
        mixins: Optional[List[type]] = None,
        view_requirements_fn: Optional[Callable[[Policy], Dict[
            str, ViewRequirement]]] = None,
        get_batch_divisibility_req: Optional[Callable[[Policy], int]] = None,
        # TODO: (sven) deprecate once _use_trajectory_view_api is always True.
        obs_include_prev_action_reward: bool = True,
) -> Type[DynamicTFPolicy]:
    """Helper function for creating a dynamic tf policy at runtime.

    Functions will be run in this order to initialize the policy:
        1. Placeholder setup: postprocess_fn
        2. Loss init: loss_fn, stats_fn
        3. Optimizer init: optimizer_fn, gradients_fn, apply_gradients_fn,
                           grad_stats_fn

    This means that you can e.g., depend on any policy attributes created in
    the running of `loss_fn` in later functions such as `stats_fn`.

    In eager mode, the following functions will be run repeatedly on each
    eager execution: loss_fn, stats_fn, gradients_fn, apply_gradients_fn,
    and grad_stats_fn.

    This means that these functions should not define any variables internally,
    otherwise they will fail in eager mode execution. Variable should only
    be created in make_model (if defined).

    Args:
        name (str): Name of the policy (e.g., "PPOTFPolicy").
        loss_fn (Callable[[
            Policy, ModelV2, Type[TFActionDistribution], SampleBatch],
            Union[TensorType, List[TensorType]]]): Callable for calculating a
            loss tensor.
        get_default_config (Optional[Callable[[None], TrainerConfigDict]]):
            Optional callable that returns the default config to merge with any
            overrides. If None, uses only(!) the user-provided
            PartialTrainerConfigDict as dict for this Policy.
        postprocess_fn (Optional[Callable[[Policy, SampleBatch,
            Optional[Dict[AgentID, SampleBatch]], MultiAgentEpisode], None]]):
            Optional callable for post-processing experience batches (called
            after the parent class' `postprocess_trajectory` method).
        stats_fn (Optional[Callable[[Policy, SampleBatch],
            Dict[str, TensorType]]]): Optional callable that returns a dict of
            TF tensors to fetch given the policy and batch input tensors. If
            None, will not compute any stats.
        optimizer_fn (Optional[Callable[[Policy, TrainerConfigDict],
            "tf.keras.optimizers.Optimizer"]]): Optional callable that returns
            a tf.Optimizer given the policy and config. If None, will call
            the base class' `optimizer()` method instead (which returns a
            tf1.train.AdamOptimizer).
        gradients_fn (Optional[Callable[[Policy,
            "tf.keras.optimizers.Optimizer", TensorType], ModelGradients]]):
            Optional callable that returns a list of gradients. If None,
            this defaults to optimizer.compute_gradients([loss]).
        apply_gradients_fn (Optional[Callable[[Policy,
            "tf.keras.optimizers.Optimizer", ModelGradients],
            "tf.Operation"]]): Optional callable that returns an apply
            gradients op given policy, tf-optimizer, and grads_and_vars. If
            None, will call the base class' `build_apply_op()` method instead.
        grad_stats_fn (Optional[Callable[[Policy, SampleBatch, ModelGradients],
            Dict[str, TensorType]]]): Optional callable that returns a dict of
            TF fetches given the policy, batch input, and gradient tensors. If
            None, will not collect any gradient stats.
        extra_action_fetches_fn (Optional[Callable[[Policy],
            Dict[str, TensorType]]]): Optional callable that returns
            a dict of TF fetches given the policy object. If None, will not
            perform any extra fetches.
        extra_learn_fetches_fn (Optional[Callable[[Policy],
            Dict[str, TensorType]]]): Optional callable that returns a dict of
            extra values to fetch and return when learning on a batch. If None,
            will call the base class' `extra_compute_grad_fetches()` method
            instead.
        validate_spaces (Optional[Callable[[Policy, gym.Space, gym.Space,
            TrainerConfigDict], None]]): Optional callable that takes the
            Policy, observation_space, action_space, and config to check
            the spaces for correctness. If None, no spaces checking will be
            done.
        before_init (Optional[Callable[[Policy, gym.Space, gym.Space,
            TrainerConfigDict], None]]): Optional callable to run at the
            beginning of policy init that takes the same arguments as the
            policy constructor. If None, this step will be skipped.
        before_loss_init (Optional[Callable[[Policy, gym.spaces.Space,
            gym.spaces.Space, TrainerConfigDict], None]]): Optional callable to
            run prior to loss init. If None, this step will be skipped.
        after_init (Optional[Callable[[Policy, gym.Space, gym.Space,
            TrainerConfigDict], None]]): Optional callable to run at the end of
            policy init. If None, this step will be skipped.
        make_model (Optional[Callable[[Policy, gym.spaces.Space,
            gym.spaces.Space, TrainerConfigDict], ModelV2]]): Optional callable
            that returns a ModelV2 object.
            All policy variables should be created in this function. If None,
            a default ModelV2 object will be created.
        action_sampler_fn (Optional[Callable[[TensorType, List[TensorType]],
            Tuple[TensorType, TensorType]]]): A callable returning a sampled
            action and its log-likelihood given observation and state inputs.
            If None, will either use `action_distribution_fn` or
            compute actions by calling self.model, then sampling from the
            so parameterized action distribution.
        action_distribution_fn (Optional[Callable[[Policy, ModelV2, TensorType,
            TensorType, TensorType],
            Tuple[TensorType, type, List[TensorType]]]]): Optional callable
            returning distribution inputs (parameters), a dist-class to
            generate an action distribution object from, and internal-state
            outputs (or an empty list if not applicable). If None, will either
            use `action_sampler_fn` or compute actions by calling self.model,
            then sampling from the so parameterized action distribution.
        mixins (Optional[List[type]]): Optional list of any class mixins for
            the returned policy class. These mixins will be applied in order
            and will have higher precedence than the DynamicTFPolicy class.
        view_requirements_fn (Callable[[Policy],
            Dict[str, ViewRequirement]]): An optional callable to retrieve
            additional train view requirements for this policy.
        get_batch_divisibility_req (Optional[Callable[[Policy], int]]):
            Optional callable that returns the divisibility requirement for
            sample batches. If None, will assume a value of 1.
        obs_include_prev_action_reward (bool): Whether to include the
            previous action and reward in the model input.

    Returns:
        Type[DynamicTFPolicy]: A child class of DynamicTFPolicy based on the
            specified args.
    """
    original_kwargs = locals().copy()
    base = add_mixins(DynamicTFPolicy, mixins)

    class policy_cls(base):
        def __init__(self,
                     obs_space,
                     action_space,
                     config,
                     existing_model=None,
                     existing_inputs=None):
            if get_default_config:
                config = dict(get_default_config(), **config)

            if validate_spaces:
                validate_spaces(self, obs_space, action_space, config)

            if before_init:
                before_init(self, obs_space, action_space, config)

            def before_loss_init_wrapper(policy, obs_space, action_space,
                                         config):
                if before_loss_init:
                    before_loss_init(policy, obs_space, action_space, config)
                if extra_action_fetches_fn is None:
                    policy._extra_action_fetches = {}
                else:
<<<<<<< HEAD
                    policy._extra_action_fetches = extra_action_fetches_fn(policy)
=======
                    policy._extra_action_fetches = extra_action_fetches_fn(
                        policy)
>>>>>>> 4744ed01

            DynamicTFPolicy.__init__(
                self,
                obs_space=obs_space,
                action_space=action_space,
                config=config,
                loss_fn=loss_fn,
                stats_fn=stats_fn,
                grad_stats_fn=grad_stats_fn,
                before_loss_init=before_loss_init_wrapper,
                make_model=make_model,
                action_sampler_fn=action_sampler_fn,
                action_distribution_fn=action_distribution_fn,
                existing_inputs=existing_inputs,
                existing_model=existing_model,
<<<<<<< HEAD
                view_requirements_fn=view_requirements_fn,
=======
>>>>>>> 4744ed01
                get_batch_divisibility_req=get_batch_divisibility_req,
                obs_include_prev_action_reward=obs_include_prev_action_reward)

            if after_init:
                after_init(self, obs_space, action_space, config)

            # Got to reset global_timestep again after this fake run-through.
            self.global_timestep = 0

        @override(Policy)
        def postprocess_trajectory(self,
                                   sample_batch,
                                   other_agent_batches=None,
                                   episode=None):
            # Call super's postprocess_trajectory first.
            sample_batch = Policy.postprocess_trajectory(self, sample_batch)
            if postprocess_fn:
                return postprocess_fn(self, sample_batch, other_agent_batches,
                                      episode)
            return sample_batch

        @override(TFPolicy)
        def optimizer(self):
            if optimizer_fn:
                return optimizer_fn(self, self.config)
            else:
                return base.optimizer(self)

        @override(TFPolicy)
        def gradients(self, optimizer, loss):
            if gradients_fn:
                return gradients_fn(self, optimizer, loss)
            else:
                return base.gradients(self, optimizer, loss)

        @override(TFPolicy)
        def build_apply_op(self, optimizer, grads_and_vars):
            if apply_gradients_fn:
                return apply_gradients_fn(self, optimizer, grads_and_vars)
            else:
                return base.build_apply_op(self, optimizer, grads_and_vars)

        @override(TFPolicy)
        def extra_compute_action_fetches(self):
            return dict(
                base.extra_compute_action_fetches(self),
                **self._extra_action_fetches)

        @override(TFPolicy)
        def extra_compute_grad_fetches(self):
            if extra_learn_fetches_fn:
                # Auto-add empty learner stats dict if needed.
                return dict({
                    LEARNER_STATS_KEY: {}
                }, **extra_learn_fetches_fn(self))
            else:
                return base.extra_compute_grad_fetches(self)

    def with_updates(**overrides):
        """Allows creating a TFPolicy cls based on settings of another one.

        Keyword Args:
            **overrides: The settings (passed into `build_tf_policy`) that
                should be different from the class that this method is called
                on.

        Returns:
            type: A new TFPolicy sub-class.

        Examples:
        >> MySpecialDQNPolicyClass = DQNTFPolicy.with_updates(
        ..    name="MySpecialDQNPolicyClass",
        ..    loss_function=[some_new_loss_function],
        .. )
        """
        return build_tf_policy(**dict(original_kwargs, **overrides))

    def as_eager():
        return eager_tf_policy.build_eager_tf_policy(**original_kwargs)

    policy_cls.with_updates = staticmethod(with_updates)
    policy_cls.as_eager = staticmethod(as_eager)
    policy_cls.__name__ = name
    policy_cls.__qualname__ = name
    return policy_cls<|MERGE_RESOLUTION|>--- conflicted
+++ resolved
@@ -65,8 +65,6 @@
             Policy, ModelV2, TensorType, TensorType, TensorType
         ], Tuple[TensorType, type, List[TensorType]]]] = None,
         mixins: Optional[List[type]] = None,
-        view_requirements_fn: Optional[Callable[[Policy], Dict[
-            str, ViewRequirement]]] = None,
         get_batch_divisibility_req: Optional[Callable[[Policy], int]] = None,
         # TODO: (sven) deprecate once _use_trajectory_view_api is always True.
         obs_include_prev_action_reward: bool = True,
@@ -172,9 +170,6 @@
         mixins (Optional[List[type]]): Optional list of any class mixins for
             the returned policy class. These mixins will be applied in order
             and will have higher precedence than the DynamicTFPolicy class.
-        view_requirements_fn (Callable[[Policy],
-            Dict[str, ViewRequirement]]): An optional callable to retrieve
-            additional train view requirements for this policy.
         get_batch_divisibility_req (Optional[Callable[[Policy], int]]):
             Optional callable that returns the divisibility requirement for
             sample batches. If None, will assume a value of 1.
@@ -211,12 +206,8 @@
                 if extra_action_fetches_fn is None:
                     policy._extra_action_fetches = {}
                 else:
-<<<<<<< HEAD
-                    policy._extra_action_fetches = extra_action_fetches_fn(policy)
-=======
                     policy._extra_action_fetches = extra_action_fetches_fn(
                         policy)
->>>>>>> 4744ed01
 
             DynamicTFPolicy.__init__(
                 self,
@@ -232,10 +223,6 @@
                 action_distribution_fn=action_distribution_fn,
                 existing_inputs=existing_inputs,
                 existing_model=existing_model,
-<<<<<<< HEAD
-                view_requirements_fn=view_requirements_fn,
-=======
->>>>>>> 4744ed01
                 get_batch_divisibility_req=get_batch_divisibility_req,
                 obs_include_prev_action_reward=obs_include_prev_action_reward)
 
