import errno
import gym
import logging
import numpy as np
import os
from typing import Dict, List, Optional, Tuple, Union

import ray
import ray.experimental.tf_utils
from ray.util.debug import log_once
from ray.rllib.policy.policy import Policy, LEARNER_STATS_KEY
from ray.rllib.policy.rnn_sequencing import pad_batch_to_sequences_of_same_size
from ray.rllib.policy.sample_batch import SampleBatch
from ray.rllib.models.modelv2 import ModelV2
from ray.rllib.utils.annotations import override, DeveloperAPI
from ray.rllib.utils.debug import summarize
from ray.rllib.utils.framework import try_import_tf, get_variable
from ray.rllib.utils.schedules import ConstantSchedule, PiecewiseSchedule
from ray.rllib.utils.tf_run_builder import TFRunBuilder
from ray.rllib.utils.typing import ModelGradients, TensorType, \
    TrainerConfigDict

tf1, tf, tfv = try_import_tf()
logger = logging.getLogger(__name__)


@DeveloperAPI
class TFPolicy(Policy):
    """An agent policy and loss implemented in TensorFlow.

    Do not sub-class this class directly (neither should you sub-class
    DynamicTFPolicy), but rather use
    rllib.policy.tf_policy_template.build_tf_policy
    to generate your custom tf (graph-mode or eager) Policy classes.

    Extending this class enables RLlib to perform TensorFlow specific
    optimizations on the policy, e.g., parallelization across gpus or
    fusing multiple graphs together in the multi-agent setting.

    Input tensors are typically shaped like [BATCH_SIZE, ...].

    Attributes:
        observation_space (gym.Space): observation space of the policy.
        action_space (gym.Space): action space of the policy.
        model (rllib.models.Model): RLlib model used for the policy.

    Examples:
        >>> policy = TFPolicySubclass(
            sess, obs_input, sampled_action, loss, loss_inputs)

        >>> print(policy.compute_actions([1, 0, 2]))
        (array([0, 1, 1]), [], {})

        >>> print(policy.postprocess_trajectory(SampleBatch({...})))
        SampleBatch({"action": ..., "advantages": ..., ...})
    """

    @DeveloperAPI
    def __init__(self,
                 observation_space: gym.spaces.Space,
                 action_space: gym.spaces.Space,
                 config: TrainerConfigDict,
                 sess: "tf1.Session",
                 obs_input: TensorType,
                 sampled_action: TensorType,
                 loss: TensorType,
                 loss_inputs: List[Tuple[str, TensorType]],
                 model: ModelV2 = None,
                 sampled_action_logp: Optional[TensorType] = None,
                 action_input: Optional[TensorType] = None,
                 log_likelihood: Optional[TensorType] = None,
                 dist_inputs: Optional[TensorType] = None,
                 dist_class: Optional[type] = None,
                 state_inputs: Optional[List[TensorType]] = None,
                 state_outputs: Optional[List[TensorType]] = None,
                 prev_action_input: Optional[TensorType] = None,
                 prev_reward_input: Optional[TensorType] = None,
                 seq_lens: Optional[TensorType] = None,
                 max_seq_len: int = 20,
                 batch_divisibility_req: int = 1,
                 update_ops: List[TensorType] = None,
                 explore: Optional[TensorType] = None,
                 timestep: Optional[TensorType] = None):
        """Initializes a Policy object.

        Args:
            observation_space (gym.spaces.Space): Observation space of the env.
            action_space (gym.spaces.Space): Action space of the env.
            config (TrainerConfigDict): The Policy config dict.
            sess (tf1.Session): The TensorFlow session to use.
            obs_input (TensorType): Input placeholder for observations, of
                shape [BATCH_SIZE, obs...].
            sampled_action (TensorType): Tensor for sampling an action, of
                shape [BATCH_SIZE, action...]
            loss (TensorType): Scalar policy loss output tensor.
            loss_inputs (List[Tuple[str, TensorType]]): A (name, placeholder)
                tuple for each loss input argument. Each placeholder name must
                correspond to a SampleBatch column key returned by
                postprocess_trajectory(), and has shape [BATCH_SIZE, data...].
                These keys will be read from postprocessed sample batches and
                fed into the specified placeholders during loss computation.
            model (ModelV2): used to integrate custom losses and
                stats from user-defined RLlib models.
            sampled_action_logp (Optional[TensorType]): log probability of the
                sampled action.
            action_input (Optional[TensorType]): Input placeholder for actions
                for logp/log-likelihood calculations.
            log_likelihood (Optional[TensorType]): Tensor to calculate the
                log_likelihood (given action_input and obs_input).
            dist_class (Optional[type]): An optional ActionDistribution class
                to use for generating a dist object from distribution inputs.
            dist_inputs (Optional[TensorType]): Tensor to calculate the
                distribution inputs/parameters.
            state_inputs (Optional[List[TensorType]]): List of RNN state input
                Tensors.
            state_outputs (Optional[List[TensorType]]): List of RNN state
                output Tensors.
            prev_action_input (Optional[TensorType]): placeholder for previous
                actions.
            prev_reward_input (Optional[TensorType]): placeholder for previous
                rewards.
            seq_lens (Optional[TensorType]): Placeholder for RNN sequence
                lengths, of shape [NUM_SEQUENCES].
                Note that NUM_SEQUENCES << BATCH_SIZE. See
                policy/rnn_sequencing.py for more information.
            max_seq_len (int): Max sequence length for LSTM training.
            batch_divisibility_req (int): pad all agent experiences batches to
                multiples of this value. This only has an effect if not using
                a LSTM model.
            update_ops (List[TensorType]): override the batchnorm update ops to
                run when applying gradients. Otherwise we run all update ops
                found in the current variable scope.
            explore (Optional[TensorType]): Placeholder for `explore` parameter
                into call to Exploration.get_exploration_action.
            timestep (Optional[TensorType]): Placeholder for the global
                sampling timestep.
        """
        self.framework = "tf"
        super().__init__(observation_space, action_space, config)
        # Disable env-info placeholder.
        if SampleBatch.INFOS in self.view_requirements:
            self.view_requirements[SampleBatch.INFOS].used_for_training = False

        assert model is None or isinstance(model, ModelV2), \
            "Model classes for TFPolicy other than `ModelV2` not allowed! " \
            "You passed in {}.".format(model)
        self.model = model
        # Auto-update model's inference view requirements, if recurrent.
        if self.model is not None:
            self._update_model_inference_view_requirements_from_init_state()

        self.exploration = self._create_exploration()
        self._sess = sess
        self._obs_input = obs_input
        self._prev_action_input = prev_action_input
        self._prev_reward_input = prev_reward_input
        self._sampled_action = sampled_action
        self._is_training = self._get_is_training_placeholder()
        self._is_exploring = explore if explore is not None else \
            tf1.placeholder_with_default(True, (), name="is_exploring")
        self._sampled_action_logp = sampled_action_logp
        self._sampled_action_prob = (tf.math.exp(self._sampled_action_logp)
                                     if self._sampled_action_logp is not None
                                     else None)
        self._action_input = action_input  # For logp calculations.
        self._dist_inputs = dist_inputs
        self.dist_class = dist_class

        self._state_inputs = state_inputs or []
        self._state_outputs = state_outputs or []
        self._seq_lens = seq_lens
        self._max_seq_len = max_seq_len
        if len(self._state_inputs) != len(self._state_outputs):
            raise ValueError(
                "Number of state input and output tensors must match, got: "
                "{} vs {}".format(self._state_inputs, self._state_outputs))
        #if len(self.get_initial_state()) != len(self._state_inputs):
        #    raise ValueError(
        #        "Length of initial state must match number of state inputs, "
        #        "got: {} vs {}".format(self.get_initial_state(),
        #                               self._state_inputs))
        if self._state_inputs and self._seq_lens is None:
            raise ValueError(
                "seq_lens tensor must be given if state inputs are defined")

        self._batch_divisibility_req = batch_divisibility_req
        self._update_ops = update_ops
        self._apply_op = None
        self._stats_fetches = {}
        self._timestep = timestep if timestep is not None else \
            tf1.placeholder(tf.int64, (), name="timestep")

        self._optimizer = None
        self._grads_and_vars = None
        self._grads = None
        # Policy tf-variables (weights), whose values to get/set via
        # get_weights/set_weights.
        self._variables = None
        # Local optimizer's tf-variables (e.g. state vars for Adam).
        # Will be stored alongside `self._variables` when checkpointing.
        self._optimizer_variables = None

        # The loss tf-op.
        self._loss = None
        # A batch dict passed into loss function as input.
        self._loss_input_dict = {}
        if loss is not None:
            self._initialize_loss(loss, loss_inputs)

        # The log-likelihood calculator op.
        self._log_likelihood = log_likelihood
        if self._log_likelihood is None and self._dist_inputs is not None and \
                self.dist_class is not None:
            self._log_likelihood = self.dist_class(
                self._dist_inputs, self.model).logp(self._action_input)

    def variables(self):
        """Return the list of all savable variables for this policy."""
        return self.model.variables()

    def get_placeholder(self, name) -> "tf1.placeholder":
        """Returns the given action or loss input placeholder by name.

        If the loss has not been initialized and a loss input placeholder is
        requested, an error is raised.

        Args:
            name (str): The name of the placeholder to return. One of
                SampleBatch.CUR_OBS|PREV_ACTION/REWARD or a valid key from
                `self._loss_input_dict`.

        Returns:
            tf1.placeholder: The placeholder under the given str key.
        """
        if name == SampleBatch.CUR_OBS:
            return self._obs_input
        elif name == SampleBatch.PREV_ACTIONS:
            return self._prev_action_input
        elif name == SampleBatch.PREV_REWARDS:
            return self._prev_reward_input

        assert self._loss_input_dict, \
            "You need to populate `self._loss_input_dict` before " \
            "`get_placeholder()` can be called"
        return self._loss_input_dict[name]

    def get_session(self) -> "tf1.Session":
        """Returns a reference to the TF session for this policy."""
        return self._sess

    def loss_initialized(self) -> bool:
        """Returns whether the loss function has been initialized."""
        return self._loss is not None

    def _initialize_loss(self, loss: TensorType,
                         loss_inputs: List[Tuple[str, TensorType]]) -> None:
        """Initializes the loss op from given loss tensor and placeholders.

        Args:
            loss (TensorType): The loss op generated by some loss function.
            loss_inputs (List[Tuple[str, TensorType]]): The list of Tuples:
                (name, tf1.placeholders) needed for calculating the loss.
        """
        self._loss_input_dict = dict(loss_inputs)
        for i, ph in enumerate(self._state_inputs):
            self._loss_input_dict["state_in_{}".format(i)] = ph

        if self.model:
            self._loss = self.model.custom_loss(loss, self._loss_input_dict)
            self._stats_fetches.update({
                "model": self.model.metrics() if isinstance(
                    self.model, ModelV2) else self.model.custom_stats()
            })
        else:
            self._loss = loss

        self._optimizer = self.optimizer()
        self._grads_and_vars = [
            (g, v) for (g, v) in self.gradients(self._optimizer, self._loss)
            if g is not None
        ]
        self._grads = [g for (g, v) in self._grads_and_vars]

        if self.model:
            self._variables = ray.experimental.tf_utils.TensorFlowVariables(
                [], self._sess, self.variables())

        # gather update ops for any batch norm layers
        if not self._update_ops:
            self._update_ops = tf1.get_collection(
                tf1.GraphKeys.UPDATE_OPS, scope=tf1.get_variable_scope().name)
        if self._update_ops:
            logger.info("Update ops to run on apply gradient: {}".format(
                self._update_ops))
        with tf1.control_dependencies(self._update_ops):
            self._apply_op = self.build_apply_op(self._optimizer,
                                                 self._grads_and_vars)

        if log_once("loss_used"):
            logger.debug(
                "These tensors were used in the loss_fn:\n\n{}\n".format(
                    summarize(self._loss_input_dict)))

        self._sess.run(tf1.global_variables_initializer())
        self._optimizer_variables = None
        if self._optimizer:
            self._optimizer_variables = \
                ray.experimental.tf_utils.TensorFlowVariables(
                    self._optimizer.variables(), self._sess)

    @override(Policy)
    def compute_actions(
            self,
            obs_batch: Union[List[TensorType], TensorType],
            state_batches: Optional[List[TensorType]] = None,
            prev_action_batch: Union[List[TensorType], TensorType] = None,
            prev_reward_batch: Union[List[TensorType], TensorType] = None,
            info_batch: Optional[Dict[str, list]] = None,
            episodes: Optional[List["MultiAgentEpisode"]] = None,
            explore: Optional[bool] = None,
            timestep: Optional[int] = None,
            **kwargs):

        explore = explore if explore is not None else self.config["explore"]
        timestep = timestep if timestep is not None else self.global_timestep

        builder = TFRunBuilder(self._sess, "compute_actions")
        to_fetch = self._build_compute_actions(
            builder,
            obs_batch,
            state_batches=state_batches,
            prev_action_batch=prev_action_batch,
            prev_reward_batch=prev_reward_batch,
            explore=explore,
            timestep=timestep)

        # Execute session run to get action (and other fetches).
        fetched = builder.get(to_fetch)

        # Update our global timestep by the batch size.
        self.global_timestep += len(obs_batch) if isinstance(obs_batch, list) \
            else obs_batch.shape[0]

        return fetched

    @override(Policy)
    def compute_log_likelihoods(
            self,
            actions: Union[List[TensorType], TensorType],
            obs_batch: Union[List[TensorType], TensorType],
            state_batches: Optional[List[TensorType]] = None,
            prev_action_batch: Optional[Union[List[TensorType],
                                              TensorType]] = None,
            prev_reward_batch: Optional[Union[List[
                TensorType], TensorType]] = None) -> TensorType:

        if self._log_likelihood is None:
            raise ValueError("Cannot compute log-prob/likelihood w/o a "
                             "self._log_likelihood op!")

        # Exploration hook before each forward pass.
        self.exploration.before_compute_actions(
            explore=False, tf_sess=self.get_session())

        builder = TFRunBuilder(self._sess, "compute_log_likelihoods")
        # Feed actions (for which we want logp values) into graph.
        builder.add_feed_dict({self._action_input: actions})
        # Feed observations.
        builder.add_feed_dict({self._obs_input: obs_batch})
        # Internal states.
        state_batches = state_batches or []
        if len(self._state_inputs) != len(state_batches):
            raise ValueError(
                "Must pass in RNN state batches for placeholders {}, got {}".
                format(self._state_inputs, state_batches))
        builder.add_feed_dict(
            {k: v
             for k, v in zip(self._state_inputs, state_batches)})
        if state_batches:
            builder.add_feed_dict({self._seq_lens: np.ones(len(obs_batch))})
        # Prev-a and r.
        if self._prev_action_input is not None and \
           prev_action_batch is not None:
            builder.add_feed_dict({self._prev_action_input: prev_action_batch})
        if self._prev_reward_input is not None and \
           prev_reward_batch is not None:
            builder.add_feed_dict({self._prev_reward_input: prev_reward_batch})
        # Fetch the log_likelihoods output and return.
        fetches = builder.add_fetches([self._log_likelihood])
        return builder.get(fetches)[0]

    @override(Policy)
    @DeveloperAPI
    def learn_on_batch(
            self, postprocessed_batch: SampleBatch) -> Dict[str, TensorType]:
        assert self.loss_initialized()
        builder = TFRunBuilder(self._sess, "learn_on_batch")
        fetches = self._build_learn_on_batch(builder, postprocessed_batch)
        return builder.get(fetches)

    @override(Policy)
    @DeveloperAPI
    def compute_gradients(
            self,
            postprocessed_batch: SampleBatch) -> \
            Tuple[ModelGradients, Dict[str, TensorType]]:
        assert self.loss_initialized()
        builder = TFRunBuilder(self._sess, "compute_gradients")
        fetches = self._build_compute_gradients(builder, postprocessed_batch)
        return builder.get(fetches)

    @override(Policy)
    @DeveloperAPI
    def apply_gradients(self, gradients: ModelGradients) -> None:
        assert self.loss_initialized()
        builder = TFRunBuilder(self._sess, "apply_gradients")
        fetches = self._build_apply_gradients(builder, gradients)
        builder.get(fetches)

    @override(Policy)
    @DeveloperAPI
    def get_exploration_info(self) -> Dict[str, TensorType]:
        return self.exploration.get_info(sess=self.get_session())

    @override(Policy)
    @DeveloperAPI
    def get_weights(self) -> Union[Dict[str, TensorType], List[TensorType]]:
        return self._variables.get_weights()

    @override(Policy)
    @DeveloperAPI
    def set_weights(self, weights) -> None:
        return self._variables.set_weights(weights)

    @override(Policy)
    @DeveloperAPI
    def get_state(self) -> Union[Dict[str, TensorType], List[TensorType]]:
        # For tf Policies, return Policy weights and optimizer var values.
        state = super().get_state()
        if self._optimizer_variables and \
                len(self._optimizer_variables.variables) > 0:
            state["_optimizer_variables"] = \
                self._sess.run(self._optimizer_variables.variables)
        return state

    @override(Policy)
    @DeveloperAPI
    def set_state(self, state) -> None:
        state = state.copy()  # shallow copy
        # Set optimizer vars first.
        optimizer_vars = state.pop("_optimizer_variables", None)
        if optimizer_vars:
            self._optimizer_variables.set_weights(optimizer_vars)
        # Then the Policy's (NN) weights.
        super().set_state(state)

    @override(Policy)
    @DeveloperAPI
    def export_model(self, export_dir: str) -> None:
        """Export tensorflow graph to export_dir for serving."""
        with self._sess.graph.as_default():
            builder = tf1.saved_model.builder.SavedModelBuilder(export_dir)
            signature_def_map = self._build_signature_def()
            builder.add_meta_graph_and_variables(
                self._sess, [tf1.saved_model.tag_constants.SERVING],
                signature_def_map=signature_def_map,
                saver=tf1.summary.FileWriter(export_dir).add_graph(
                    graph=self._sess.graph))
            builder.save()

    @override(Policy)
    @DeveloperAPI
    def export_checkpoint(self,
                          export_dir: str,
                          filename_prefix: str = "model") -> None:
        """Export tensorflow checkpoint to export_dir."""
        try:
            os.makedirs(export_dir)
        except OSError as e:
            # ignore error if export dir already exists
            if e.errno != errno.EEXIST:
                raise
        save_path = os.path.join(export_dir, filename_prefix)
        with self._sess.graph.as_default():
            saver = tf1.train.Saver()
            saver.save(self._sess, save_path)

    @override(Policy)
    @DeveloperAPI
    def import_model_from_h5(self, import_file: str) -> None:
        """Imports weights into tf model."""
        # Make sure the session is the right one (see issue #7046).
        with self._sess.graph.as_default():
            with self._sess.as_default():
                return self.model.import_from_h5(import_file)

    @DeveloperAPI
    def copy(self,
             existing_inputs: List[Tuple[str, "tf1.placeholder"]]) -> \
            "TFPolicy":
        """Creates a copy of self using existing input placeholders.

        Optional: Only required to work with the multi-GPU optimizer.

        Args:
            existing_inputs (List[Tuple[str, tf1.placeholder]]): Dict mapping
                names (str) to tf1.placeholders to re-use (share) with the
                returned copy of self.

        Returns:
            TFPolicy: A copy of self.
        """
        raise NotImplementedError

    @override(Policy)
    @DeveloperAPI
    def is_recurrent(self) -> bool:
        return len(self._state_inputs) > 0

    @override(Policy)
    @DeveloperAPI
    def num_state_tensors(self) -> int:
        return len(self._state_inputs)

    @DeveloperAPI
    def extra_compute_action_feed_dict(self) -> Dict[TensorType, TensorType]:
        """Extra dict to pass to the compute actions session run.

        Returns:
            Dict[TensorType, TensorType]: A feed dict to be added to the
                feed_dict passed to the compute_actions session.run() call.
        """
        return {}

    @DeveloperAPI
    def extra_compute_action_fetches(self) -> Dict[str, TensorType]:
        """Extra values to fetch and return from compute_actions().

        By default we return action probability/log-likelihood info
        and action distribution inputs (if present).

        Returns:
             Dict[str, TensorType]: An extra fetch-dict to be passed to and
                returned from the compute_actions() call.
        """
        extra_fetches = {}
        # Action-logp and action-prob.
        if self._sampled_action_logp is not None:
            extra_fetches[SampleBatch.ACTION_PROB] = self._sampled_action_prob
            extra_fetches[SampleBatch.ACTION_LOGP] = self._sampled_action_logp
        # Action-dist inputs.
        if self._dist_inputs is not None:
            extra_fetches[SampleBatch.ACTION_DIST_INPUTS] = self._dist_inputs
        return extra_fetches

    @DeveloperAPI
    def extra_compute_grad_feed_dict(self) -> Dict[TensorType, TensorType]:
        """Extra dict to pass to the compute gradients session run.

        Returns:
            Dict[TensorType, TensorType]: Extra feed_dict to be passed to the
                compute_gradients Session.run() call.
        """
        return {}  # e.g, kl_coeff

    @DeveloperAPI
    def extra_compute_grad_fetches(self) -> Dict[str, any]:
        """Extra values to fetch and return from compute_gradients().

        Returns:
            Dict[str, any]: Extra fetch dict to be added to the fetch dict
                of the compute_gradients Session.run() call.
        """
        return {LEARNER_STATS_KEY: {}}  # e.g, stats, td error, etc.

    @DeveloperAPI
    def optimizer(self) -> "tf.keras.optimizers.Optimizer":
        """TF optimizer to use for policy optimization.

        Returns:
            tf.keras.optimizers.Optimizer: The local optimizer to use for this
                Policy's Model.
        """
        if hasattr(self, "config"):
            return tf1.train.AdamOptimizer(learning_rate=self.config["lr"])
        else:
            return tf1.train.AdamOptimizer()

    @DeveloperAPI
    def gradients(self, optimizer: "tf.keras.optimizers.Optimizer",
                  loss: TensorType) -> List[Tuple[TensorType, TensorType]]:
        """Override this for a custom gradient computation behavior.

        Returns:
            List[Tuple[TensorType, TensorType]]: List of tuples with grad
                values and the grad-value's corresponding tf.variable in it.
        """
        return optimizer.compute_gradients(loss)

    @DeveloperAPI
    def build_apply_op(
            self,
            optimizer: "tf.keras.optimizers.Optimizer",
            grads_and_vars: List[Tuple[TensorType, TensorType]]) -> \
            "tf.Operation":
        """Override this for a custom gradient apply computation behavior.

        Args:
            optimizer (tf.keras.optimizers.Optimizer): The local tf optimizer
                to use for applying the grads and vars.
            grads_and_vars (List[Tuple[TensorType, TensorType]]): List of
                tuples with grad values and the grad-value's corresponding
                tf.variable in it.
        """
        # Specify global_step for TD3 which needs to count the num updates.
        return optimizer.apply_gradients(
            self._grads_and_vars,
            global_step=tf1.train.get_or_create_global_step())

    def _get_is_training_placeholder(self):
        """Get the placeholder for _is_training, i.e., for batch norm layers.

        This can be called safely before __init__ has run.
        """
        if not hasattr(self, "_is_training"):
            self._is_training = tf1.placeholder_with_default(
                False, (), name="is_training")
        return self._is_training

    def _debug_vars(self):
        if log_once("grad_vars"):
            for _, v in self._grads_and_vars:
                logger.info("Optimizing variable {}".format(v))

    def _extra_input_signature_def(self):
        """Extra input signatures to add when exporting tf model.
        Inferred from extra_compute_action_feed_dict()
        """
        feed_dict = self.extra_compute_action_feed_dict()
        return {
            k.name: tf1.saved_model.utils.build_tensor_info(k)
            for k in feed_dict.keys()
        }

    def _extra_output_signature_def(self):
        """Extra output signatures to add when exporting tf model.
        Inferred from extra_compute_action_fetches()
        """
        fetches = self.extra_compute_action_fetches()
        return {
            k: tf1.saved_model.utils.build_tensor_info(fetches[k])
            for k in fetches.keys()
        }

    def _build_signature_def(self):
        """Build signature def map for tensorflow SavedModelBuilder.
        """
        # build input signatures
        input_signature = self._extra_input_signature_def()
        input_signature["observations"] = \
            tf1.saved_model.utils.build_tensor_info(self._obs_input)

        if self._seq_lens is not None:
            input_signature["seq_lens"] = \
                tf1.saved_model.utils.build_tensor_info(self._seq_lens)
        if self._prev_action_input is not None:
            input_signature["prev_action"] = \
                tf1.saved_model.utils.build_tensor_info(
                    self._prev_action_input)
        if self._prev_reward_input is not None:
            input_signature["prev_reward"] = \
                tf1.saved_model.utils.build_tensor_info(
                    self._prev_reward_input)
        input_signature["is_training"] = \
            tf1.saved_model.utils.build_tensor_info(self._is_training)

        for state_input in self._state_inputs:
            input_signature[state_input.name] = \
                tf1.saved_model.utils.build_tensor_info(state_input)

        # build output signatures
        output_signature = self._extra_output_signature_def()
        for i, a in enumerate(tf.nest.flatten(self._sampled_action)):
            output_signature["actions_{}".format(i)] = \
                tf1.saved_model.utils.build_tensor_info(a)

        for state_output in self._state_outputs:
            output_signature[state_output.name] = \
                tf1.saved_model.utils.build_tensor_info(state_output)
        signature_def = (
            tf1.saved_model.signature_def_utils.build_signature_def(
                input_signature, output_signature,
                tf1.saved_model.signature_constants.PREDICT_METHOD_NAME))
        signature_def_key = (tf1.saved_model.signature_constants.
                             DEFAULT_SERVING_SIGNATURE_DEF_KEY)
        signature_def_map = {signature_def_key: signature_def}
        return signature_def_map

    def _build_compute_actions(self,
                               builder,
                               obs_batch,
                               *,
                               state_batches=None,
                               prev_action_batch=None,
                               prev_reward_batch=None,
                               episodes=None,
                               explore=None,
                               timestep=None):

        explore = explore if explore is not None else self.config["explore"]
        timestep = timestep if timestep is not None else self.global_timestep

        # Call the exploration before_compute_actions hook.
        self.exploration.before_compute_actions(
            timestep=timestep, explore=explore, tf_sess=self.get_session())

        state_batches = state_batches or []
        if len(self._state_inputs) != len(state_batches):
            raise ValueError(
                "Must pass in RNN state batches for placeholders {}, got {}".
                format(self._state_inputs, state_batches))

        builder.add_feed_dict(self.extra_compute_action_feed_dict())
        builder.add_feed_dict({self._obs_input: obs_batch})
        if state_batches:
            builder.add_feed_dict({self._seq_lens: np.ones(len(obs_batch))})
        if self._prev_action_input is not None and \
           prev_action_batch is not None:
            builder.add_feed_dict({self._prev_action_input: prev_action_batch})
        if self._prev_reward_input is not None and \
           prev_reward_batch is not None:
            builder.add_feed_dict({self._prev_reward_input: prev_reward_batch})
        builder.add_feed_dict({self._is_training: False})
        builder.add_feed_dict({self._is_exploring: explore})
        if timestep is not None:
            builder.add_feed_dict({self._timestep: timestep})
        builder.add_feed_dict(dict(zip(self._state_inputs, state_batches)))

        # Determine, what exactly to fetch from the graph.
        to_fetch = [self._sampled_action] + self._state_outputs + \
                   [self.extra_compute_action_fetches()]

        # Perform the session call.
        fetches = builder.add_fetches(to_fetch)
        return fetches[0], fetches[1:-1], fetches[-1]

    def _build_compute_gradients(self, builder, postprocessed_batch):
        self._debug_vars()
        builder.add_feed_dict(self.extra_compute_grad_feed_dict())
        builder.add_feed_dict(
            self._get_loss_inputs_dict(postprocessed_batch, shuffle=False))
        fetches = builder.add_fetches(
            [self._grads, self._get_grad_and_stats_fetches()])
        return fetches[0], fetches[1]

    def _build_apply_gradients(self, builder, gradients):
        if len(gradients) != len(self._grads):
            raise ValueError(
                "Unexpected number of gradients to apply, got {} for {}".
                format(gradients, self._grads))
        builder.add_feed_dict({self._is_training: True})
        builder.add_feed_dict(dict(zip(self._grads, gradients)))
        fetches = builder.add_fetches([self._apply_op])
        return fetches[0]

    def _build_learn_on_batch(self, builder, postprocessed_batch):
        self._debug_vars()

        # Callback handling.
<<<<<<< HEAD
        self.callbacks.on_learn_on_batch(self, postprocessed_batch)
=======
        self.callbacks.on_learn_on_batch(
            policy=self, train_batch=postprocessed_batch)
>>>>>>> f6b84cb2

        builder.add_feed_dict(self.extra_compute_grad_feed_dict())
        builder.add_feed_dict(
            self._get_loss_inputs_dict(postprocessed_batch, shuffle=False))
        fetches = builder.add_fetches([
            self._apply_op,
            self._get_grad_and_stats_fetches(),
        ])
        return fetches[1]

    def _get_grad_and_stats_fetches(self):
        fetches = self.extra_compute_grad_fetches()
        if LEARNER_STATS_KEY not in fetches:
            raise ValueError(
                "Grad fetches should contain 'stats': {...} entry")
        if self._stats_fetches:
            fetches[LEARNER_STATS_KEY] = dict(self._stats_fetches,
                                              **fetches[LEARNER_STATS_KEY])
        return fetches

    def _get_loss_inputs_dict(self, train_batch, shuffle):
        """Return a feed dict from a batch.

        Args:
            train_batch (SampleBatch): batch of data to derive inputs from.
            shuffle (bool): whether to shuffle batch sequences. Shuffle may
                be done in-place. This only makes sense if you're further
                applying minibatch SGD after getting the outputs.

        Returns:
            feed dict of data
        """

        # Get batch ready for RNNs/Attention Nets, etc.
        train_batch = self.model.preprocess_train_batch(train_batch)
        #pad_batch_to_sequences_of_same_size(
        #    batch,
        #    shuffle=shuffle,
        #    max_seq_len=self._max_seq_len,
        #    batch_divisibility_req=self._batch_divisibility_req,
        #    feature_keys=[
        #        k for k in self._loss_input_dict.keys() if k != "seq_lens"
        #    ],
        #)
        train_batch["is_training"] = True

        # Build the feed dict from the batch.
        feed_dict = {}
        for key, placeholder in self._loss_input_dict.items():
            feed_dict[placeholder] = train_batch[key]

        state_keys = [
            "state_in_{}".format(i) for i in range(len(self._state_inputs))
        ]
        for key in state_keys:
            feed_dict[self._loss_input_dict[key]] = train_batch[key]
        if state_keys:
            feed_dict[self._seq_lens] = train_batch["seq_lens"]

        return feed_dict


@DeveloperAPI
class LearningRateSchedule:
    """Mixin for TFPolicy that adds a learning rate schedule."""

    @DeveloperAPI
    def __init__(self, lr, lr_schedule):
        self.cur_lr = tf1.get_variable("lr", initializer=lr, trainable=False)
        if lr_schedule is None:
            self.lr_schedule = ConstantSchedule(lr, framework=None)
        else:
            self.lr_schedule = PiecewiseSchedule(
                lr_schedule, outside_value=lr_schedule[-1][-1], framework=None)

    @override(Policy)
    def on_global_var_update(self, global_vars):
        super(LearningRateSchedule, self).on_global_var_update(global_vars)
        self.cur_lr.load(
            self.lr_schedule.value(global_vars["timestep"]),
            session=self._sess)

    @override(TFPolicy)
    def optimizer(self):
        return tf1.train.AdamOptimizer(learning_rate=self.cur_lr)


@DeveloperAPI
class EntropyCoeffSchedule:
    """Mixin for TFPolicy that adds entropy coeff decay."""

    @DeveloperAPI
    def __init__(self, entropy_coeff, entropy_coeff_schedule):
        self.entropy_coeff = get_variable(
            entropy_coeff,
            framework="tf",
            tf_name="entropy_coeff",
            trainable=False)

        if entropy_coeff_schedule is None:
            self.entropy_coeff_schedule = ConstantSchedule(
                entropy_coeff, framework=None)
        else:
            # Allows for custom schedule similar to lr_schedule format
            if isinstance(entropy_coeff_schedule, list):
                self.entropy_coeff_schedule = PiecewiseSchedule(
                    entropy_coeff_schedule,
                    outside_value=entropy_coeff_schedule[-1][-1],
                    framework=None)
            else:
                # Implements previous version but enforces outside_value
                self.entropy_coeff_schedule = PiecewiseSchedule(
                    [[0, entropy_coeff], [entropy_coeff_schedule, 0.0]],
                    outside_value=0.0,
                    framework=None)

    @override(Policy)
    def on_global_var_update(self, global_vars):
        super(EntropyCoeffSchedule, self).on_global_var_update(global_vars)
        self.entropy_coeff.load(
            self.entropy_coeff_schedule.value(global_vars["timestep"]),
            session=self._sess)<|MERGE_RESOLUTION|>--- conflicted
+++ resolved
@@ -767,12 +767,8 @@
         self._debug_vars()
 
         # Callback handling.
-<<<<<<< HEAD
-        self.callbacks.on_learn_on_batch(self, postprocessed_batch)
-=======
         self.callbacks.on_learn_on_batch(
             policy=self, train_batch=postprocessed_batch)
->>>>>>> f6b84cb2
 
         builder.add_feed_dict(self.extra_compute_grad_feed_dict())
         builder.add_feed_dict(
