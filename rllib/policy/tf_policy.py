import errno
import gym
import logging
import math
import numpy as np
import os
import tree  # pip install dm_tree
from typing import Dict, List, Optional, Tuple, Union, TYPE_CHECKING

import ray
import ray.experimental.tf_utils
from ray.util.debug import log_once
from ray.rllib.policy.policy import Policy
from ray.rllib.policy.rnn_sequencing import pad_batch_to_sequences_of_same_size
from ray.rllib.policy.sample_batch import SampleBatch
from ray.rllib.models.modelv2 import ModelV2
from ray.rllib.utils import force_list
from ray.rllib.utils.annotations import Deprecated, DeveloperAPI, override
from ray.rllib.utils.debug import summarize
from ray.rllib.utils.deprecation import deprecation_warning
from ray.rllib.utils.framework import try_import_tf, get_variable
from ray.rllib.utils.metrics.learner_info import LEARNER_STATS_KEY
from ray.rllib.utils.schedules import PiecewiseSchedule
from ray.rllib.utils.spaces.space_utils import normalize_action
from ray.rllib.utils.tf_ops import get_gpu_devices
from ray.rllib.utils.tf_run_builder import TFRunBuilder
from ray.rllib.utils.typing import LocalOptimizer, ModelGradients, \
    TensorType, TrainerConfigDict

if TYPE_CHECKING:
    from ray.rllib.evaluation import Episode

tf1, tf, tfv = try_import_tf()
logger = logging.getLogger(__name__)


@DeveloperAPI
class TFPolicy(Policy):
    """An agent policy and loss implemented in TensorFlow.

    Do not sub-class this class directly (neither should you sub-class
    DynamicTFPolicy), but rather use
    rllib.policy.tf_policy_template.build_tf_policy
    to generate your custom tf (graph-mode or eager) Policy classes.

    Extending this class enables RLlib to perform TensorFlow specific
    optimizations on the policy, e.g., parallelization across gpus or
    fusing multiple graphs together in the multi-agent setting.

    Input tensors are typically shaped like [BATCH_SIZE, ...].

    Examples:
        >>> policy = TFPolicySubclass(
            sess, obs_input, sampled_action, loss, loss_inputs)

        >>> print(policy.compute_actions([1, 0, 2]))
        (array([0, 1, 1]), [], {})

        >>> print(policy.postprocess_trajectory(SampleBatch({...})))
        SampleBatch({"action": ..., "advantages": ..., ...})
    """

    @DeveloperAPI
    def __init__(self,
                 observation_space: gym.spaces.Space,
                 action_space: gym.spaces.Space,
                 config: TrainerConfigDict,
                 sess: "tf1.Session",
                 obs_input: TensorType,
                 sampled_action: TensorType,
                 loss: Union[TensorType, List[TensorType]],
                 loss_inputs: List[Tuple[str, TensorType]],
                 model: Optional[ModelV2] = None,
                 sampled_action_logp: Optional[TensorType] = None,
                 action_input: Optional[TensorType] = None,
                 log_likelihood: Optional[TensorType] = None,
                 dist_inputs: Optional[TensorType] = None,
                 dist_class: Optional[type] = None,
                 state_inputs: Optional[List[TensorType]] = None,
                 state_outputs: Optional[List[TensorType]] = None,
                 prev_action_input: Optional[TensorType] = None,
                 prev_reward_input: Optional[TensorType] = None,
                 seq_lens: Optional[TensorType] = None,
                 max_seq_len: int = 20,
                 batch_divisibility_req: int = 1,
                 update_ops: List[TensorType] = None,
                 explore: Optional[TensorType] = None,
                 timestep: Optional[TensorType] = None):
        """Initializes a Policy object.

        Args:
            observation_space: Observation space of the policy.
            action_space: Action space of the policy.
            config: Policy-specific configuration data.
            sess: The TensorFlow session to use.
            obs_input: Input placeholder for observations, of shape
                [BATCH_SIZE, obs...].
            sampled_action: Tensor for sampling an action, of shape
                [BATCH_SIZE, action...]
            loss: Scalar policy loss output tensor or a list thereof
                (in case there is more than one loss).
            loss_inputs: A (name, placeholder) tuple for each loss input
                argument. Each placeholder name must
                correspond to a SampleBatch column key returned by
                postprocess_trajectory(), and has shape [BATCH_SIZE, data...].
                These keys will be read from postprocessed sample batches and
                fed into the specified placeholders during loss computation.
            model: The optional ModelV2 to use for calculating actions and
                losses.
            sampled_action_logp: log probability of the sampled action.
            action_input: Input placeholder for actions for
                logp/log-likelihood calculations.
            log_likelihood: Tensor to calculate the log_likelihood (given
                action_input and obs_input).
            dist_class: An optional ActionDistribution class to use for
                generating a dist object from distribution inputs.
            dist_inputs: Tensor to calculate the distribution
                inputs/parameters.
            state_inputs: List of RNN state input Tensors.
            state_outputs: List of RNN state output Tensors.
            prev_action_input: placeholder for previous actions.
            prev_reward_input: placeholder for previous rewards.
            seq_lens: Placeholder for RNN sequence lengths, of shape
                [NUM_SEQUENCES].
                Note that NUM_SEQUENCES << BATCH_SIZE. See
                policy/rnn_sequencing.py for more information.
            max_seq_len: Max sequence length for LSTM training.
            batch_divisibility_req: pad all agent experiences batches to
                multiples of this value. This only has an effect if not using
                a LSTM model.
            update_ops: override the batchnorm update ops
                to run when applying gradients. Otherwise we run all update
                ops found in the current variable scope.
            explore: Placeholder for `explore` parameter into call to
                Exploration.get_exploration_action. Explicitly set this to
                False for not creating any Exploration component.
            timestep: Placeholder for the global sampling timestep.
        """
        self.framework = "tf"
        super().__init__(observation_space, action_space, config)

        # Get devices to build the graph on.
        worker_idx = self.config.get("worker_index", 0)
        if not config["_fake_gpus"] and \
                ray.worker._mode() == ray.worker.LOCAL_MODE:
            num_gpus = 0
        elif worker_idx == 0:
            num_gpus = config["num_gpus"]
        else:
            num_gpus = config["num_gpus_per_worker"]
        gpu_ids = get_gpu_devices()

        # Place on one or more CPU(s) when either:
        # - Fake GPU mode.
        # - num_gpus=0 (either set by user or we are in local_mode=True).
        # - no GPUs available.
        if config["_fake_gpus"] or num_gpus == 0 or not gpu_ids:
            logger.info("TFPolicy (worker={}) running on {}.".format(
                worker_idx
                if worker_idx > 0 else "local", f"{num_gpus} fake-GPUs"
                if config["_fake_gpus"] else "CPU"))
            self.devices = [
                "/cpu:0" for _ in range(int(math.ceil(num_gpus)) or 1)
            ]
        # Place on one or more actual GPU(s), when:
        # - num_gpus > 0 (set by user) AND
        # - local_mode=False AND
        # - actual GPUs available AND
        # - non-fake GPU mode.
        else:
            logger.info("TFPolicy (worker={}) running on {} GPU(s).".format(
                worker_idx if worker_idx > 0 else "local", num_gpus))

            # We are a remote worker (WORKER_MODE=1):
            # GPUs should be assigned to us by ray.
            if ray.worker._mode() == ray.worker.WORKER_MODE:
                gpu_ids = ray.get_gpu_ids()

            if len(gpu_ids) < num_gpus:
                raise ValueError(
                    "TFPolicy was not able to find enough GPU IDs! Found "
                    f"{gpu_ids}, but num_gpus={num_gpus}.")

            self.devices = [
                f"/gpu:{i}" for i, _ in enumerate(gpu_ids) if i < num_gpus
            ]

        # Disable env-info placeholder.
        if SampleBatch.INFOS in self.view_requirements:
            self.view_requirements[SampleBatch.INFOS].used_for_training = False
            self.view_requirements[
                SampleBatch.INFOS].used_for_compute_actions = False

        assert model is None or isinstance(model, (ModelV2, tf.keras.Model)), \
            "Model classes for TFPolicy other than `ModelV2|tf.keras.Model` " \
            "not allowed! You passed in {}.".format(model)
        self.model = model
        # Auto-update model's inference view requirements, if recurrent.
        if self.model is not None:
            self._update_model_view_requirements_from_init_state()

        # If `explore` is explicitly set to False, don't create an exploration
        # component.
        self.exploration = self._create_exploration() if explore is not False \
            else None

        self._sess = sess
        self._obs_input = obs_input
        self._prev_action_input = prev_action_input
        self._prev_reward_input = prev_reward_input
        self._sampled_action = sampled_action
        self._is_training = self._get_is_training_placeholder()
        self._is_exploring = explore if explore is not None else \
            tf1.placeholder_with_default(True, (), name="is_exploring")
        self._sampled_action_logp = sampled_action_logp
        self._sampled_action_prob = (tf.math.exp(self._sampled_action_logp)
                                     if self._sampled_action_logp is not None
                                     else None)
        self._action_input = action_input  # For logp calculations.
        self._dist_inputs = dist_inputs
        self.dist_class = dist_class

        self._state_inputs = state_inputs or []
        self._state_outputs = state_outputs or []
        self._seq_lens = seq_lens
        self._max_seq_len = max_seq_len

        if self._state_inputs and self._seq_lens is None:
            raise ValueError(
                "seq_lens tensor must be given if state inputs are defined")

        self._batch_divisibility_req = batch_divisibility_req
        self._update_ops = update_ops
        self._apply_op = None
        self._stats_fetches = {}
        self._timestep = timestep if timestep is not None else \
            tf1.placeholder_with_default(
                tf.zeros((), dtype=tf.int64), (), name="timestep")

        self._optimizers: List[LocalOptimizer] = []
        # Backward compatibility and for some code shared with tf-eager Policy.
        self._optimizer = None

        self._grads_and_vars: Union[ModelGradients, List[ModelGradients]] = []
        self._grads: Union[ModelGradients, List[ModelGradients]] = []
        # Policy tf-variables (weights), whose values to get/set via
        # get_weights/set_weights.
        self._variables = None
        # Local optimizer(s)' tf-variables (e.g. state vars for Adam).
        # Will be stored alongside `self._variables` when checkpointing.
        self._optimizer_variables: \
            Optional[ray.experimental.tf_utils.TensorFlowVariables] = None

        # The loss tf-op(s). Number of losses must match number of optimizers.
        self._losses = []
        # Backward compatibility (in case custom child TFPolicies access this
        # property).
        self._loss = None
        # A batch dict passed into loss function as input.
        self._loss_input_dict = {}
        losses = force_list(loss)
        if len(losses) > 0:
            self._initialize_loss(losses, loss_inputs)

        # The log-likelihood calculator op.
        self._log_likelihood = log_likelihood
        if self._log_likelihood is None and self._dist_inputs is not None and \
                self.dist_class is not None:
            self._log_likelihood = self.dist_class(
                self._dist_inputs, self.model).logp(self._action_input)

    @override(Policy)
    def compute_actions_from_input_dict(
            self,
            input_dict: Union[SampleBatch, Dict[str, TensorType]],
            explore: bool = None,
            timestep: Optional[int] = None,
            episodes: Optional[List["MultiAgentEpisode"]] = None,
            **kwargs) -> \
            Tuple[TensorType, List[TensorType], Dict[str, TensorType]]:

        explore = explore if explore is not None else self.config["explore"]
        timestep = timestep if timestep is not None else self.global_timestep

        builder = TFRunBuilder(self.get_session(),
                               "compute_actions_from_input_dict")
        obs_batch = input_dict[SampleBatch.OBS]
        to_fetch = self._build_compute_actions(
            builder, input_dict=input_dict, explore=explore, timestep=timestep)

        # Execute session run to get action (and other fetches).
        fetched = builder.get(to_fetch)

        # Update our global timestep by the batch size.
        self.global_timestep += len(obs_batch) if isinstance(obs_batch, list) \
            else len(input_dict) if isinstance(input_dict, SampleBatch) \
            else obs_batch.shape[0]

        return fetched

    @override(Policy)
    def compute_actions(
            self,
            obs_batch: Union[List[TensorType], TensorType],
            state_batches: Optional[List[TensorType]] = None,
            prev_action_batch: Union[List[TensorType], TensorType] = None,
            prev_reward_batch: Union[List[TensorType], TensorType] = None,
            info_batch: Optional[Dict[str, list]] = None,
            episodes: Optional[List["Episode"]] = None,
            explore: Optional[bool] = None,
            timestep: Optional[int] = None,
            **kwargs):

        explore = explore if explore is not None else self.config["explore"]
        timestep = timestep if timestep is not None else self.global_timestep

        builder = TFRunBuilder(self.get_session(), "compute_actions")

        input_dict = {SampleBatch.OBS: obs_batch}
        if state_batches:
            for i, s in enumerate(state_batches):
                input_dict[f"state_in_{i}"] = s
        if prev_action_batch is not None:
            input_dict[SampleBatch.PREV_ACTIONS] = prev_action_batch
        if prev_reward_batch is not None:
            input_dict[SampleBatch.PREV_REWARDS] = prev_reward_batch

        to_fetch = self._build_compute_actions(
            builder, input_dict=input_dict, explore=explore, timestep=timestep)

        # Execute session run to get action (and other fetches).
        fetched = builder.get(to_fetch)

        # Update our global timestep by the batch size.
        self.global_timestep += \
            len(obs_batch) if isinstance(obs_batch, list) \
            else tree.flatten(obs_batch)[0].shape[0]

        return fetched

    @override(Policy)
<<<<<<< HEAD
=======
    def compute_actions_from_input_dict(
            self,
            input_dict: Union[SampleBatch, Dict[str, TensorType]],
            explore: bool = None,
            timestep: Optional[int] = None,
            episodes: Optional[List["Episode"]] = None,
            **kwargs) -> \
            Tuple[TensorType, List[TensorType], Dict[str, TensorType]]:

        explore = explore if explore is not None else self.config["explore"]
        timestep = timestep if timestep is not None else self.global_timestep

        builder = TFRunBuilder(self.get_session(),
                               "compute_actions_from_input_dict")
        obs_batch = input_dict[SampleBatch.OBS]
        to_fetch = self._build_compute_actions(
            builder, input_dict=input_dict, explore=explore, timestep=timestep)

        # Execute session run to get action (and other fetches).
        fetched = builder.get(to_fetch)

        # Update our global timestep by the batch size.
        self.global_timestep += len(obs_batch) if isinstance(obs_batch, list) \
            else len(input_dict) if isinstance(input_dict, SampleBatch) \
            else obs_batch.shape[0]

        return fetched

    @override(Policy)
>>>>>>> a1370121
    def compute_log_likelihoods(
            self,
            actions: Union[List[TensorType], TensorType],
            obs_batch: Union[List[TensorType], TensorType],
            state_batches: Optional[List[TensorType]] = None,
            prev_action_batch: Optional[Union[List[TensorType],
                                              TensorType]] = None,
            prev_reward_batch: Optional[Union[List[TensorType],
                                              TensorType]] = None,
            actions_normalized: bool = True,
    ) -> TensorType:

        if self._log_likelihood is None:
            raise ValueError("Cannot compute log-prob/likelihood w/o a "
                             "self._log_likelihood op!")

        # Exploration hook before each forward pass.
        self.exploration.before_compute_actions(
            explore=False, tf_sess=self.get_session())

        builder = TFRunBuilder(self.get_session(), "compute_log_likelihoods")

        # Normalize actions if necessary.
        if actions_normalized is False and self.config["normalize_actions"]:
            actions = normalize_action(actions, self.action_space_struct)

        # Feed actions (for which we want logp values) into graph.
        builder.add_feed_dict({self._action_input: actions})
        # Feed observations.
        builder.add_feed_dict({self._obs_input: obs_batch})
        # Internal states.
        state_batches = state_batches or []
        if len(self._state_inputs) != len(state_batches):
            raise ValueError(
                "Must pass in RNN state batches for placeholders {}, got {}".
                format(self._state_inputs, state_batches))
        builder.add_feed_dict(
            {k: v
             for k, v in zip(self._state_inputs, state_batches)})
        if state_batches:
            builder.add_feed_dict({self._seq_lens: np.ones(len(obs_batch))})
        # Prev-a and r.
        if self._prev_action_input is not None and \
           prev_action_batch is not None:
            builder.add_feed_dict({self._prev_action_input: prev_action_batch})
        if self._prev_reward_input is not None and \
           prev_reward_batch is not None:
            builder.add_feed_dict({self._prev_reward_input: prev_reward_batch})
        # Fetch the log_likelihoods output and return.
        fetches = builder.add_fetches([self._log_likelihood])
        return builder.get(fetches)[0]

    @override(Policy)
    @DeveloperAPI
    def learn_on_batch(
            self, postprocessed_batch: SampleBatch) -> Dict[str, TensorType]:
        assert self.loss_initialized()

        builder = TFRunBuilder(self.get_session(), "learn_on_batch")

        # Callback handling.
        learn_stats = {}
        self.callbacks.on_learn_on_batch(
            policy=self, train_batch=postprocessed_batch, result=learn_stats)

        fetches = self._build_learn_on_batch(builder, postprocessed_batch)
        stats = builder.get(fetches)
        stats.update({"custom_metrics": learn_stats})
        return stats

    @override(Policy)
    @DeveloperAPI
    def compute_gradients(
            self,
            postprocessed_batch: SampleBatch) -> \
            Tuple[ModelGradients, Dict[str, TensorType]]:
        assert self.loss_initialized()
        builder = TFRunBuilder(self.get_session(), "compute_gradients")
        fetches = self._build_compute_gradients(builder, postprocessed_batch)
        return builder.get(fetches)

    @override(Policy)
    @DeveloperAPI
    def apply_gradients(self, gradients: ModelGradients) -> None:
        assert self.loss_initialized()
        builder = TFRunBuilder(self.get_session(), "apply_gradients")
        fetches = self._build_apply_gradients(builder, gradients)
        builder.get(fetches)

    @override(Policy)
    @DeveloperAPI
    def get_weights(self) -> Union[Dict[str, TensorType], List[TensorType]]:
        return self._variables.get_weights()

    @override(Policy)
    @DeveloperAPI
    def set_weights(self, weights) -> None:
        return self._variables.set_weights(weights)

    @override(Policy)
    @DeveloperAPI
    def get_exploration_state(self) -> Dict[str, TensorType]:
        return self.exploration.get_state(sess=self.get_session())

    @Deprecated(new="get_exploration_state", error=False)
    def get_exploration_info(self) -> Dict[str, TensorType]:
        return self.get_exploration_state()

    @override(Policy)
    @DeveloperAPI
    def is_recurrent(self) -> bool:
        return len(self._state_inputs) > 0

    @override(Policy)
    @DeveloperAPI
    def num_state_tensors(self) -> int:
        return len(self._state_inputs)

    @override(Policy)
    @DeveloperAPI
    def get_state(self) -> Union[Dict[str, TensorType], List[TensorType]]:
        # For tf Policies, return Policy weights and optimizer var values.
        state = super().get_state()
        if len(self._optimizer_variables.variables) > 0:
            state["_optimizer_variables"] = \
                self.get_session().run(self._optimizer_variables.variables)
        # Add exploration state.
        state["_exploration_state"] = \
            self.exploration.get_state(self.get_session())
        return state

    @override(Policy)
    @DeveloperAPI
    def set_state(self, state: dict) -> None:
        # Set optimizer vars first.
        optimizer_vars = state.get("_optimizer_variables", None)
        if optimizer_vars is not None:
            self._optimizer_variables.set_weights(optimizer_vars)
        # Set exploration's state.
        if hasattr(self, "exploration") and "_exploration_state" in state:
            self.exploration.set_state(
                state=state["_exploration_state"], sess=self.get_session())

        # Set the Policy's (NN) weights.
        super().set_state(state)

    @override(Policy)
    @DeveloperAPI
    def export_checkpoint(self,
                          export_dir: str,
                          filename_prefix: str = "model") -> None:
        """Export tensorflow checkpoint to export_dir."""
        try:
            os.makedirs(export_dir)
        except OSError as e:
            # ignore error if export dir already exists
            if e.errno != errno.EEXIST:
                raise
        save_path = os.path.join(export_dir, filename_prefix)
        with self.get_session().graph.as_default():
            saver = tf1.train.Saver()
            saver.save(self.get_session(), save_path)

    @override(Policy)
    @DeveloperAPI
    def export_model(self, export_dir: str,
                     onnx: Optional[int] = None) -> None:
        """Export tensorflow graph to export_dir for serving."""
        if onnx:
            try:
                import tf2onnx
            except ImportError as e:
                raise RuntimeError(
                    "Converting a TensorFlow model to ONNX requires "
                    "`tf2onnx` to be installed. Install with "
                    "`pip install tf2onnx`.") from e

            with self.get_session().graph.as_default():
                signature_def_map = self._build_signature_def()

                sd = signature_def_map[tf1.saved_model.signature_constants.
                                       DEFAULT_SERVING_SIGNATURE_DEF_KEY]
                inputs = [v.name for k, v in sd.inputs.items()]
                outputs = [v.name for k, v in sd.outputs.items()]

                from tf2onnx import tf_loader
                frozen_graph_def = tf_loader.freeze_session(
                    self._sess, input_names=inputs, output_names=outputs)

            with tf1.Session(graph=tf.Graph()) as session:
                tf.import_graph_def(frozen_graph_def, name="")

                g = tf2onnx.tfonnx.process_tf_graph(
                    session.graph,
                    input_names=inputs,
                    output_names=outputs,
                    inputs_as_nchw=inputs)

                model_proto = g.make_model("onnx_model")
                tf2onnx.utils.save_onnx_model(
                    export_dir,
                    "saved_model",
                    feed_dict={},
                    model_proto=model_proto)
        else:
            with self.get_session().graph.as_default():
                signature_def_map = self._build_signature_def()
                builder = tf1.saved_model.builder.SavedModelBuilder(export_dir)
                builder.add_meta_graph_and_variables(
                    self.get_session(),
                    [tf1.saved_model.tag_constants.SERVING],
                    signature_def_map=signature_def_map,
                    saver=tf1.summary.FileWriter(export_dir).add_graph(
                        graph=self.get_session().graph))
                builder.save()

    @override(Policy)
    @DeveloperAPI
    def import_model_from_h5(self, import_file: str) -> None:
        """Imports weights into tf model."""
        # Make sure the session is the right one (see issue #7046).
        with self.get_session().graph.as_default():
            with self.get_session().as_default():
                return self.model.import_from_h5(import_file)

    @override(Policy)
    def get_session(self) -> Optional["tf1.Session"]:
        """Returns a reference to the TF session for this policy."""
        return self._sess

    def variables(self):
        """Return the list of all savable variables for this policy."""
        if isinstance(self.model, tf.keras.Model):
            return self.model.variables
        else:
            return self.model.variables()

    def get_placeholder(self, name) -> "tf1.placeholder":
        """Returns the given action or loss input placeholder by name.

        If the loss has not been initialized and a loss input placeholder is
        requested, an error is raised.

        Args:
            name (str): The name of the placeholder to return. One of
                SampleBatch.CUR_OBS|PREV_ACTION/REWARD or a valid key from
                `self._loss_input_dict`.

        Returns:
            tf1.placeholder: The placeholder under the given str key.
        """
        if name == SampleBatch.CUR_OBS:
            return self._obs_input
        elif name == SampleBatch.PREV_ACTIONS:
            return self._prev_action_input
        elif name == SampleBatch.PREV_REWARDS:
            return self._prev_reward_input

        assert self._loss_input_dict, \
            "You need to populate `self._loss_input_dict` before " \
            "`get_placeholder()` can be called"
        return self._loss_input_dict[name]

    def loss_initialized(self) -> bool:
        """Returns whether the loss term(s) have been initialized."""
        return len(self._losses) > 0

    def _initialize_loss(self, losses: List[TensorType],
                         loss_inputs: List[Tuple[str, TensorType]]) -> None:
        """Initializes the loss op from given loss tensor and placeholders.

        Args:
            loss (List[TensorType]): The list of loss ops returned by some
                loss function.
            loss_inputs (List[Tuple[str, TensorType]]): The list of Tuples:
                (name, tf1.placeholders) needed for calculating the loss.
        """
        self._loss_input_dict = dict(loss_inputs)
        self._loss_input_dict_no_rnn = {
            k: v
            for k, v in self._loss_input_dict.items()
            if (v not in self._state_inputs and v != self._seq_lens)
        }
        for i, ph in enumerate(self._state_inputs):
            self._loss_input_dict["state_in_{}".format(i)] = ph

        if self.model and not isinstance(self.model, tf.keras.Model):
            self._losses = force_list(
                self.model.custom_loss(losses, self._loss_input_dict))
            self._stats_fetches.update({"model": self.model.metrics()})
        else:
            self._losses = losses
        # Backward compatibility.
        self._loss = self._losses[0] if self._losses is not None else None

        if not self._optimizers:
            self._optimizers = force_list(self.optimizer())
            # Backward compatibility.
            self._optimizer = self._optimizers[0] if self._optimizers else None

        # Supporting more than one loss/optimizer.
        if self.config["_tf_policy_handles_more_than_one_loss"]:
            self._grads_and_vars = []
            self._grads = []
            for group in self.gradients(self._optimizers, self._losses):
                g_and_v = [(g, v) for (g, v) in group if g is not None]
                self._grads_and_vars.append(g_and_v)
                self._grads.append([g for (g, _) in g_and_v])
        # Only one optimizer and and loss term.
        else:
            self._grads_and_vars = [
                (g, v)
                for (g, v) in self.gradients(self._optimizer, self._loss)
                if g is not None
            ]
            self._grads = [g for (g, _) in self._grads_and_vars]

        if self.model:
            self._variables = ray.experimental.tf_utils.TensorFlowVariables(
                [], self.get_session(), self.variables())

        # Gather update ops for any batch norm layers.
        if len(self.devices) <= 1:
            if not self._update_ops:
                self._update_ops = tf1.get_collection(
                    tf1.GraphKeys.UPDATE_OPS,
                    scope=tf1.get_variable_scope().name)
            if self._update_ops:
                logger.info("Update ops to run on apply gradient: {}".format(
                    self._update_ops))
            with tf1.control_dependencies(self._update_ops):
                self._apply_op = self.build_apply_op(
                    optimizer=self._optimizers
                    if self.config["_tf_policy_handles_more_than_one_loss"]
                    else self._optimizer,
                    grads_and_vars=self._grads_and_vars)

        if log_once("loss_used"):
            logger.debug("These tensors were used in the loss functions:"
                         f"\n{summarize(self._loss_input_dict)}\n")

        self.get_session().run(tf1.global_variables_initializer())

        # TensorFlowVariables holing a flat list of all our optimizers'
        # variables.
        self._optimizer_variables = \
            ray.experimental.tf_utils.TensorFlowVariables(
                [v for o in self._optimizers for v in o.variables()],
                self.get_session())

    @DeveloperAPI
    def copy(self,
             existing_inputs: List[Tuple[str, "tf1.placeholder"]]) -> \
            "TFPolicy":
        """Creates a copy of self using existing input placeholders.

        Optional: Only required to work with the multi-GPU optimizer.

        Args:
            existing_inputs (List[Tuple[str, tf1.placeholder]]): Dict mapping
                names (str) to tf1.placeholders to re-use (share) with the
                returned copy of self.

        Returns:
            TFPolicy: A copy of self.
        """
        raise NotImplementedError

    @DeveloperAPI
    def extra_compute_action_feed_dict(self) -> Dict[TensorType, TensorType]:
        """Extra dict to pass to the compute actions session run.

        Returns:
            Dict[TensorType, TensorType]: A feed dict to be added to the
                feed_dict passed to the compute_actions session.run() call.
        """
        return {}

    @DeveloperAPI
    def extra_compute_action_fetches(self) -> Dict[str, TensorType]:
        """Extra values to fetch and return from compute_actions().

        By default we return action probability/log-likelihood info
        and action distribution inputs (if present).

        Returns:
             Dict[str, TensorType]: An extra fetch-dict to be passed to and
                returned from the compute_actions() call.
        """
        extra_fetches = {}
        # Action-logp and action-prob.
        if self._sampled_action_logp is not None:
            extra_fetches[SampleBatch.ACTION_PROB] = self._sampled_action_prob
            extra_fetches[SampleBatch.ACTION_LOGP] = self._sampled_action_logp
        # Action-dist inputs.
        if self._dist_inputs is not None:
            extra_fetches[SampleBatch.ACTION_DIST_INPUTS] = self._dist_inputs
        return extra_fetches

    @DeveloperAPI
    def extra_compute_grad_feed_dict(self) -> Dict[TensorType, TensorType]:
        """Extra dict to pass to the compute gradients session run.

        Returns:
            Dict[TensorType, TensorType]: Extra feed_dict to be passed to the
                compute_gradients Session.run() call.
        """
        return {}  # e.g, kl_coeff

    @DeveloperAPI
    def extra_compute_grad_fetches(self) -> Dict[str, any]:
        """Extra values to fetch and return from compute_gradients().

        Returns:
            Dict[str, any]: Extra fetch dict to be added to the fetch dict
                of the compute_gradients Session.run() call.
        """
        return {LEARNER_STATS_KEY: {}}  # e.g, stats, td error, etc.

    @DeveloperAPI
    def optimizer(self) -> "tf.keras.optimizers.Optimizer":
        """TF optimizer to use for policy optimization.

        Returns:
            tf.keras.optimizers.Optimizer: The local optimizer to use for this
                Policy's Model.
        """
        if hasattr(self, "config") and "lr" in self.config:
            return tf1.train.AdamOptimizer(learning_rate=self.config["lr"])
        else:
            return tf1.train.AdamOptimizer()

    @DeveloperAPI
    def gradients(
            self,
            optimizer: Union[LocalOptimizer, List[LocalOptimizer]],
            loss: Union[TensorType, List[TensorType]],
    ) -> Union[List[ModelGradients], List[List[ModelGradients]]]:
        """Override this for a custom gradient computation behavior.

        Args:
            optimizer (Union[LocalOptimizer, List[LocalOptimizer]]): A single
                LocalOptimizer of a list thereof to use for gradient
                calculations. If more than one optimizer given, the number of
                optimizers must match the number of losses provided.
            loss (Union[TensorType, List[TensorType]]): A single loss term
                or a list thereof to use for gradient calculations.
                If more than one loss given, the number of loss terms must
                match the number of optimizers provided.

        Returns:
            Union[List[ModelGradients], List[List[ModelGradients]]]: List of
                ModelGradients (grads and vars OR just grads) OR List of List
                of ModelGradients in case we have more than one
                optimizer/loss.
        """
        optimizers = force_list(optimizer)
        losses = force_list(loss)

        # We have more than one optimizers and loss terms.
        if self.config["_tf_policy_handles_more_than_one_loss"]:
            grads = []
            for optim, loss_ in zip(optimizers, losses):
                grads.append(optim.compute_gradients(loss_))
        # We have only one optimizer and one loss term.
        else:
            return optimizers[0].compute_gradients(losses[0])

    @DeveloperAPI
    def build_apply_op(
            self,
            optimizer: Union[LocalOptimizer, List[LocalOptimizer]],
            grads_and_vars: Union[ModelGradients, List[ModelGradients]],
    ) -> "tf.Operation":
        """Override this for a custom gradient apply computation behavior.

        Args:
            optimizer (Union[LocalOptimizer, List[LocalOptimizer]]): The local
                tf optimizer to use for applying the grads and vars.
            grads_and_vars (Union[ModelGradients, List[ModelGradients]]): List
                of tuples with grad values and the grad-value's corresponding
                tf.variable in it.

        Returns:
            tf.Operation: The tf op that applies all computed gradients
                (`grads_and_vars`) to the model(s) via the given optimizer(s).
        """
        optimizers = force_list(optimizer)

        # We have more than one optimizers and loss terms.
        if self.config["_tf_policy_handles_more_than_one_loss"]:
            ops = []
            for i, optim in enumerate(optimizers):
                # Specify global_step (e.g. for TD3 which needs to count the
                # num updates that have happened).
                ops.append(
                    optim.apply_gradients(
                        grads_and_vars[i],
                        global_step=tf1.train.get_or_create_global_step()))
            return tf.group(ops)
        # We have only one optimizer and one loss term.
        else:
            return optimizers[0].apply_gradients(
                grads_and_vars,
                global_step=tf1.train.get_or_create_global_step())

    def _get_is_training_placeholder(self):
        """Get the placeholder for _is_training, i.e., for batch norm layers.

        This can be called safely before __init__ has run.
        """
        if not hasattr(self, "_is_training"):
            self._is_training = tf1.placeholder_with_default(
                False, (), name="is_training")
        return self._is_training

    def _debug_vars(self):
        if log_once("grad_vars"):
            if self.config["_tf_policy_handles_more_than_one_loss"]:
                for group in self._grads_and_vars:
                    for _, v in group:
                        logger.info("Optimizing variable {}".format(v))
            else:
                for _, v in self._grads_and_vars:
                    logger.info("Optimizing variable {}".format(v))

    def _extra_input_signature_def(self):
        """Extra input signatures to add when exporting tf model.
        Inferred from extra_compute_action_feed_dict()
        """
        feed_dict = self.extra_compute_action_feed_dict()
        return {
            k.name: tf1.saved_model.utils.build_tensor_info(k)
            for k in feed_dict.keys()
        }

    def _extra_output_signature_def(self):
        """Extra output signatures to add when exporting tf model.
        Inferred from extra_compute_action_fetches()
        """
        fetches = self.extra_compute_action_fetches()
        return {
            k: tf1.saved_model.utils.build_tensor_info(fetches[k])
            for k in fetches.keys()
        }

    def _build_signature_def(self):
        """Build signature def map for tensorflow SavedModelBuilder.
        """
        # build input signatures
        input_signature = self._extra_input_signature_def()
        input_signature["observations"] = \
            tf1.saved_model.utils.build_tensor_info(self._obs_input)

        if self._seq_lens is not None:
            input_signature[SampleBatch.SEQ_LENS] = \
                tf1.saved_model.utils.build_tensor_info(self._seq_lens)
        if self._prev_action_input is not None:
            input_signature["prev_action"] = \
                tf1.saved_model.utils.build_tensor_info(
                    self._prev_action_input)
        if self._prev_reward_input is not None:
            input_signature["prev_reward"] = \
                tf1.saved_model.utils.build_tensor_info(
                    self._prev_reward_input)

        input_signature["is_training"] = \
            tf1.saved_model.utils.build_tensor_info(self._is_training)

        if self._timestep is not None:
            input_signature["timestep"] = \
                tf1.saved_model.utils.build_tensor_info(self._timestep)

        for state_input in self._state_inputs:
            input_signature[state_input.name] = \
                tf1.saved_model.utils.build_tensor_info(state_input)

        # build output signatures
        output_signature = self._extra_output_signature_def()
        for i, a in enumerate(tf.nest.flatten(self._sampled_action)):
            output_signature["actions_{}".format(i)] = \
                tf1.saved_model.utils.build_tensor_info(a)

        for state_output in self._state_outputs:
            output_signature[state_output.name] = \
                tf1.saved_model.utils.build_tensor_info(state_output)
        signature_def = (
            tf1.saved_model.signature_def_utils.build_signature_def(
                input_signature, output_signature,
                tf1.saved_model.signature_constants.PREDICT_METHOD_NAME))
        signature_def_key = (tf1.saved_model.signature_constants.
                             DEFAULT_SERVING_SIGNATURE_DEF_KEY)
        signature_def_map = {signature_def_key: signature_def}
        return signature_def_map

    def _build_compute_actions(self,
                               builder,
                               *,
                               input_dict=None,
                               obs_batch=None,
                               state_batches=None,
                               prev_action_batch=None,
                               prev_reward_batch=None,
                               episodes=None,
                               explore=None,
                               timestep=None):
        explore = explore if explore is not None else self.config["explore"]
        timestep = timestep if timestep is not None else self.global_timestep

        # Call the exploration before_compute_actions hook.
        self.exploration.before_compute_actions(
            timestep=timestep, explore=explore, tf_sess=self.get_session())

        builder.add_feed_dict(self.extra_compute_action_feed_dict())

        # `input_dict` given: Simply build what's in that dict.
        if input_dict is not None:
            if hasattr(self, "_input_dict"):
                for key, value in input_dict.items():
                    if key in self._input_dict:
                        # Handle complex/nested spaces as well.
                        tree.map_structure(
                            lambda k, v: builder.add_feed_dict({k: v}),
                            self._input_dict[key], value,
                        )
            # For policies that inherit directly from TFPolicy.
            else:
                builder.add_feed_dict({
                    self._obs_input: input_dict[SampleBatch.OBS]
                })
                if SampleBatch.PREV_ACTIONS in input_dict:
                    builder.add_feed_dict({
                        self._prev_action_input: input_dict[
                            SampleBatch.PREV_ACTIONS]
                    })
                if SampleBatch.PREV_REWARDS in input_dict:
                    builder.add_feed_dict({
                        self._prev_reward_input: input_dict[
                            SampleBatch.PREV_REWARDS]
                    })
                state_batches = []
                i = 0
                while "state_in_{}".format(i) in input_dict:
                    state_batches.append(input_dict["state_in_{}".format(i)])
                    i += 1
                builder.add_feed_dict(
                    dict(zip(self._state_inputs, state_batches)))

            if "state_in_0" in input_dict:
                builder.add_feed_dict({
                    self._seq_lens: np.ones(len(input_dict["state_in_0"]))
                })

        # Hardcoded old way: Build fixed fields, if provided.
        # TODO: (sven) This can be deprecated after trajectory view API flag is
        #  removed and always True.
        else:
            if log_once("_build_compute_actions_input_dict"):
                deprecation_warning(
                    old="_build_compute_actions(.., obs_batch=.., ..)",
                    new="_build_compute_actions(.., input_dict=..)",
                    error=False,
                )
            state_batches = state_batches or []
            if len(self._state_inputs) != len(state_batches):
                raise ValueError(
                    "Must pass in RNN state batches for placeholders {}, "
                    "got {}".format(self._state_inputs, state_batches))

            tree.map_structure(
                lambda k, v: builder.add_feed_dict({k: v}),
                self._obs_input, obs_batch,
            )
            if state_batches:
                builder.add_feed_dict({
                    self._seq_lens: np.ones(len(obs_batch))
                })
            if self._prev_action_input is not None and \
               prev_action_batch is not None:
                builder.add_feed_dict({
                    self._prev_action_input: prev_action_batch
                })
            if self._prev_reward_input is not None and \
               prev_reward_batch is not None:
                builder.add_feed_dict({
                    self._prev_reward_input: prev_reward_batch
                })
            builder.add_feed_dict(dict(zip(self._state_inputs, state_batches)))

        builder.add_feed_dict({self._is_training: False})
        builder.add_feed_dict({self._is_exploring: explore})
        if timestep is not None:
            builder.add_feed_dict({self._timestep: timestep})

        # Determine, what exactly to fetch from the graph.
        to_fetch = [self._sampled_action] + self._state_outputs + \
                   [self.extra_compute_action_fetches()]

        # Perform the session call.
        fetches = builder.add_fetches(to_fetch)
        return fetches[0], fetches[1:-1], fetches[-1]

    def _build_compute_gradients(self, builder, postprocessed_batch):
        self._debug_vars()
        builder.add_feed_dict(self.extra_compute_grad_feed_dict())
        builder.add_feed_dict(
            self._get_loss_inputs_dict(postprocessed_batch, shuffle=False))
        fetches = builder.add_fetches(
            [self._grads, self._get_grad_and_stats_fetches()])
        return fetches[0], fetches[1]

    def _build_apply_gradients(self, builder, gradients):
        if len(gradients) != len(self._grads):
            raise ValueError(
                "Unexpected number of gradients to apply, got {} for {}".
                format(gradients, self._grads))
        builder.add_feed_dict({self._is_training: True})
        builder.add_feed_dict(dict(zip(self._grads, gradients)))
        fetches = builder.add_fetches([self._apply_op])
        return fetches[0]

    def _build_learn_on_batch(self, builder, postprocessed_batch):
        self._debug_vars()

        builder.add_feed_dict(self.extra_compute_grad_feed_dict())
        builder.add_feed_dict(
            self._get_loss_inputs_dict(postprocessed_batch, shuffle=False))
        fetches = builder.add_fetches([
            self._apply_op,
            self._get_grad_and_stats_fetches(),
        ])
        return fetches[1]

    def _get_grad_and_stats_fetches(self):
        fetches = self.extra_compute_grad_fetches()
        if LEARNER_STATS_KEY not in fetches:
            raise ValueError(
                "Grad fetches should contain 'stats': {...} entry")
        if self._stats_fetches:
            fetches[LEARNER_STATS_KEY] = dict(self._stats_fetches,
                                              **fetches[LEARNER_STATS_KEY])
        return fetches

    def _get_loss_inputs_dict(self, train_batch: SampleBatch, shuffle: bool):
        """Return a feed dict from a batch.

        Args:
            train_batch (SampleBatch): batch of data to derive inputs from.
            shuffle (bool): whether to shuffle batch sequences. Shuffle may
                be done in-place. This only makes sense if you're further
                applying minibatch SGD after getting the outputs.

        Returns:
            Feed dict of data.
        """

        # Get batch ready for RNNs, if applicable.
        if not isinstance(train_batch,
                          SampleBatch) or not train_batch.zero_padded:
            pad_batch_to_sequences_of_same_size(
                train_batch,
                max_seq_len=self._max_seq_len,
                shuffle=shuffle,
                batch_divisibility_req=self._batch_divisibility_req,
                feature_keys=list(self._loss_input_dict_no_rnn.keys()),
                view_requirements=self.view_requirements,
            )

        # Mark the batch as "is_training" so the Model can use this
        # information.
        train_batch.is_training = True

        # Build the feed dict from the batch.
        feed_dict = {}
        for key, placeholders in self._loss_input_dict.items():
            tree.map_structure(
                lambda ph, v: feed_dict.__setitem__(ph, v),
                placeholders,
                train_batch[key],
            )

        state_keys = [
            "state_in_{}".format(i) for i in range(len(self._state_inputs))
        ]
        for key in state_keys:
            feed_dict[self._loss_input_dict[key]] = train_batch[key]
        if state_keys:
            feed_dict[self._seq_lens] = train_batch[SampleBatch.SEQ_LENS]

        return feed_dict


@DeveloperAPI
class LearningRateSchedule:
    """Mixin for TFPolicy that adds a learning rate schedule."""

    @DeveloperAPI
    def __init__(self, lr, lr_schedule):
        self._lr_schedule = None
        if lr_schedule is None:
            self.cur_lr = tf1.get_variable(
                "lr", initializer=lr, trainable=False)
        else:
            self._lr_schedule = PiecewiseSchedule(
                lr_schedule, outside_value=lr_schedule[-1][-1], framework=None)
            self.cur_lr = tf1.get_variable(
                "lr", initializer=self._lr_schedule.value(0), trainable=False)
            if self.framework == "tf":
                self._lr_placeholder = tf1.placeholder(
                    dtype=tf.float32, name="lr")
                self._lr_update = self.cur_lr.assign(
                    self._lr_placeholder, read_value=False)

    @override(Policy)
    def on_global_var_update(self, global_vars):
        super(LearningRateSchedule, self).on_global_var_update(global_vars)
        if self._lr_schedule is not None:
            new_val = self._lr_schedule.value(global_vars["timestep"])
            if self.framework == "tf":
                self.get_session().run(
                    self._lr_update, feed_dict={self._lr_placeholder: new_val})
            else:
                self.cur_lr.assign(new_val, read_value=False)
                # This property (self._optimizer) is (still) accessible for
                # both TFPolicy and any TFPolicy_eager.
                self._optimizer.learning_rate.assign(self.cur_lr)

    @override(TFPolicy)
    def optimizer(self):
        return tf1.train.AdamOptimizer(learning_rate=self.cur_lr)


@DeveloperAPI
class EntropyCoeffSchedule:
    """Mixin for TFPolicy that adds entropy coeff decay."""

    @DeveloperAPI
    def __init__(self, entropy_coeff, entropy_coeff_schedule):
        self._entropy_coeff_schedule = None
        if entropy_coeff_schedule is None:
            self.entropy_coeff = get_variable(
                entropy_coeff,
                framework="tf",
                tf_name="entropy_coeff",
                trainable=False)
        else:
            # Allows for custom schedule similar to lr_schedule format
            if isinstance(entropy_coeff_schedule, list):
                self._entropy_coeff_schedule = PiecewiseSchedule(
                    entropy_coeff_schedule,
                    outside_value=entropy_coeff_schedule[-1][-1],
                    framework=None)
            else:
                # Implements previous version but enforces outside_value
                self._entropy_coeff_schedule = PiecewiseSchedule(
                    [[0, entropy_coeff], [entropy_coeff_schedule, 0.0]],
                    outside_value=0.0,
                    framework=None)

            self.entropy_coeff = get_variable(
                self._entropy_coeff_schedule.value(0),
                framework="tf",
                tf_name="entropy_coeff",
                trainable=False)
            if self.framework == "tf":
                self._entropy_coeff_placeholder = tf1.placeholder(
                    dtype=tf.float32, name="entropy_coeff")
                self._entropy_coeff_update = self.entropy_coeff.assign(
                    self._entropy_coeff_placeholder, read_value=False)

    @override(Policy)
    def on_global_var_update(self, global_vars):
        super(EntropyCoeffSchedule, self).on_global_var_update(global_vars)
        if self._entropy_coeff_schedule is not None:
            new_val = self._entropy_coeff_schedule.value(
                global_vars["timestep"])
            if self.framework == "tf":
                self.get_session().run(
                    self._entropy_coeff_update,
                    feed_dict={self._entropy_coeff_placeholder: new_val})
            else:
                self.entropy_coeff.assign(new_val, read_value=False)<|MERGE_RESOLUTION|>--- conflicted
+++ resolved
@@ -275,7 +275,7 @@
             input_dict: Union[SampleBatch, Dict[str, TensorType]],
             explore: bool = None,
             timestep: Optional[int] = None,
-            episodes: Optional[List["MultiAgentEpisode"]] = None,
+            episodes: Optional[List["Episode"]] = None,
             **kwargs) -> \
             Tuple[TensorType, List[TensorType], Dict[str, TensorType]]:
 
@@ -339,38 +339,6 @@
         return fetched
 
     @override(Policy)
-<<<<<<< HEAD
-=======
-    def compute_actions_from_input_dict(
-            self,
-            input_dict: Union[SampleBatch, Dict[str, TensorType]],
-            explore: bool = None,
-            timestep: Optional[int] = None,
-            episodes: Optional[List["Episode"]] = None,
-            **kwargs) -> \
-            Tuple[TensorType, List[TensorType], Dict[str, TensorType]]:
-
-        explore = explore if explore is not None else self.config["explore"]
-        timestep = timestep if timestep is not None else self.global_timestep
-
-        builder = TFRunBuilder(self.get_session(),
-                               "compute_actions_from_input_dict")
-        obs_batch = input_dict[SampleBatch.OBS]
-        to_fetch = self._build_compute_actions(
-            builder, input_dict=input_dict, explore=explore, timestep=timestep)
-
-        # Execute session run to get action (and other fetches).
-        fetched = builder.get(to_fetch)
-
-        # Update our global timestep by the batch size.
-        self.global_timestep += len(obs_batch) if isinstance(obs_batch, list) \
-            else len(input_dict) if isinstance(input_dict, SampleBatch) \
-            else obs_batch.shape[0]
-
-        return fetched
-
-    @override(Policy)
->>>>>>> a1370121
     def compute_log_likelihoods(
             self,
             actions: Union[List[TensorType], TensorType],
