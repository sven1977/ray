--- conflicted
+++ resolved
@@ -350,6 +350,8 @@
         )
 
         train_batch = self._lazy_tensor_dict(postprocessed_batch)
+
+        # Calculate the actual policy loss.
         loss_out = force_list(
             self._loss(self, self.model, self.dist_class, train_batch))
 
@@ -365,33 +367,20 @@
 
         assert len(loss_out) == len(self._optimizers)
 
+        # assert not any(torch.isnan(l) for l in loss_out)
         fetches = self.extra_compute_grad_fetches()
 
         # Loop through all optimizers.
         grad_info = {"allreduce_latency": 0.0}
 
-<<<<<<< HEAD
-        grads = []
-=======
         all_grads = []
->>>>>>> f6717b8b
         for i, opt in enumerate(self._optimizers):
+            # Erase gradients in all vars of this optimizer.
             opt.zero_grad()
             # Recompute gradients of loss over all variables.
             loss_out[i].backward(retain_graph=(i < len(self._optimizers) - 1))
             grad_info.update(self.extra_grad_process(opt, loss_out[i]))
 
-<<<<<<< HEAD
-            if self.distributed_world_size:
-                # Note that return values are just references;
-                # Calling zero_grad would modify the values.
-                for param_group in opt.param_groups:
-                    for p in param_group["params"]:
-                        if p.grad is not None:
-                            grads.append(p.grad.data.cpu().numpy())
-                        else:
-                            grads.append(None)
-=======
             grads = []
             # Note that return values are just references;
             # Calling zero_grad would modify the values.
@@ -402,7 +391,6 @@
                         all_grads.append(p.grad.data.cpu().numpy())
                     else:
                         all_grads.append(None)
->>>>>>> f6717b8b
 
             if self.distributed_world_size:
                 start = time.time()
@@ -425,11 +413,7 @@
         grad_info["allreduce_latency"] /= len(self._optimizers)
         grad_info.update(self.extra_grad_info(train_batch))
 
-<<<<<<< HEAD
-        return grads, dict(fetches, **{LEARNER_STATS_KEY: grad_info})
-=======
         return all_grads, dict(fetches, **{LEARNER_STATS_KEY: grad_info})
->>>>>>> f6717b8b
 
     @override(Policy)
     @DeveloperAPI
