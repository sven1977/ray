import copy
import functools
import gym
import logging
import math
import numpy as np
import os
import threading
import time
import tree  # pip install dm_tree
from typing import Callable, Dict, List, Optional, Set, Tuple, Type, Union, \
    TYPE_CHECKING

import ray
from ray.rllib.models.modelv2 import ModelV2
from ray.rllib.models.torch.torch_action_dist import TorchDistributionWrapper
from ray.rllib.models.torch.torch_modelv2 import TorchModelV2
from ray.rllib.policy.policy import Policy
from ray.rllib.policy.rnn_sequencing import pad_batch_to_sequences_of_same_size
from ray.rllib.policy.sample_batch import SampleBatch
from ray.rllib.utils import force_list, NullContextManager
from ray.rllib.utils.annotations import override, DeveloperAPI
from ray.rllib.utils.framework import try_import_torch
from ray.rllib.utils.metrics.learner_info import LEARNER_STATS_KEY
from ray.rllib.utils.schedules import PiecewiseSchedule
from ray.rllib.utils.spaces.space_utils import normalize_action
from ray.rllib.utils.threading import with_lock
from ray.rllib.utils.torch_ops import convert_to_non_torch_type, \
    convert_to_torch_tensor
from ray.rllib.utils.typing import ModelGradients, ModelWeights, TensorType, \
    TensorStructType, TrainerConfigDict

if TYPE_CHECKING:
    from ray.rllib.evaluation import Episode  # noqa

torch, nn = try_import_torch()

logger = logging.getLogger(__name__)


@DeveloperAPI
class TorchPolicy(Policy):
    """PyTorch specific Policy class to use with RLlib."""

    @DeveloperAPI
    def __init__(
            self,
            observation_space: gym.spaces.Space,
            action_space: gym.spaces.Space,
            config: TrainerConfigDict,
            *,
            model: ModelV2,
            loss: Callable[[
                Policy, ModelV2, Type[TorchDistributionWrapper], SampleBatch
            ], Union[TensorType, List[TensorType]]],
            action_distribution_class: Type[TorchDistributionWrapper],
            action_sampler_fn: Optional[Callable[[
                TensorType, List[TensorType]
            ], Tuple[TensorType, TensorType]]] = None,
            action_distribution_fn: Optional[Callable[[
                Policy, ModelV2, TensorType, TensorType, TensorType
            ], Tuple[TensorType, Type[TorchDistributionWrapper], List[
                TensorType]]]] = None,
            max_seq_len: int = 20,
            get_batch_divisibility_req: Optional[Callable[[Policy],
                                                          int]] = None,
    ):
        """Initializes a TorchPolicy instance.

        Args:
            observation_space: Observation space of the policy.
            action_space: Action space of the policy.
            config: The Policy's config dict.
            model: PyTorch policy module. Given observations as
                input, this module must return a list of outputs where the
                first item is action logits, and the rest can be any value.
            loss: Callable that returns one or more (a list of) scalar loss
                terms.
            action_distribution_class: Class for a torch action distribution.
<<<<<<< HEAD
            action_sampler_fn: A callable returning a sampled action and
                its log-likelihood given Policy, ModelV2, input_dict,
                explore, timestep, and is_training.
            action_distribution_fn: A callable returning distribution inputs
                (parameters), a dist-class to generate an action distribution
                object from, and internal-state outputs (or an empty list if
                not applicable). Note: No Exploration hooks have to be called
                from within `action_distribution_fn`. It's should only perform
                a simple forward pass through some model.
                If None, pass inputs through `self.model()` to get distribution
                inputs.
=======
            action_sampler_fn: A callable returning a sampled action and its
                log-likelihood given Policy, ModelV2, input_dict, state batches
                (optional), explore, and timestep.
                Provide `action_sampler_fn` if you would like to have full
                control over the action computation step, including the
                model forward pass, possible sampling from a distribution,
                and exploration logic.
                Note: If `action_sampler_fn` is given, `action_distribution_fn`
                must be None. If both `action_sampler_fn` and
                `action_distribution_fn` are None, RLlib will simply pass
                inputs through `self.model` to get distribution inputs, create
                the distribution object, sample from it, and apply some
                exploration logic to the results.
                The callable takes as inputs: Policy, ModelV2, input_dict
                (SampleBatch), state_batches (optional), explore, and timestep.
            action_distribution_fn: A callable returning distribution inputs
                (parameters), a dist-class to generate an action distribution
                object from, and internal-state outputs (or an empty list if
                not applicable).
                Provide `action_distribution_fn` if you would like to only
                customize the model forward pass call. The resulting
                distribution parameters are then used by RLlib to create a
                distribution object, sample from it, and execute any
                exploration logic.
                Note: If `action_distribution_fn` is given, `action_sampler_fn`
                must be None. If both `action_sampler_fn` and
                `action_distribution_fn` are None, RLlib will simply pass
                inputs through `self.model` to get distribution inputs, create
                the distribution object, sample from it, and apply some
                exploration logic to the results.
>>>>>>> 4209486d
                The callable takes as inputs: Policy, ModelV2, ModelInputDict,
                explore, timestep, is_training.
            max_seq_len: Max sequence length for LSTM training.
            get_batch_divisibility_req: Optional callable that returns the
                divisibility requirement for sample batches given the Policy.
        """
        self.framework = "torch"
        super().__init__(observation_space, action_space, config)

        # Create multi-GPU model towers, if necessary.
        # - The central main model will be stored under self.model, residing
        #   on self.device (normally, a CPU).
        # - Each GPU will have a copy of that model under
        #   self.model_gpu_towers, matching the devices in self.devices.
        # - Parallelization is done by splitting the train batch and passing
        #   it through the model copies in parallel, then averaging over the
        #   resulting gradients, applying these averages on the main model and
        #   updating all towers' weights from the main model.
        # - In case of just one device (1 (fake or real) GPU or 1 CPU), no
        #   parallelization will be done.

        # Get devices to build the graph on.
        worker_idx = self.config.get("worker_index", 0)
        if not config["_fake_gpus"] and \
                ray.worker._mode() == ray.worker.LOCAL_MODE:
            num_gpus = 0
        elif worker_idx == 0:
            num_gpus = config["num_gpus"]
        else:
            num_gpus = config["num_gpus_per_worker"]
        gpu_ids = list(range(torch.cuda.device_count()))

        # Place on one or more CPU(s) when either:
        # - Fake GPU mode.
        # - num_gpus=0 (either set by user or we are in local_mode=True).
        # - No GPUs available.
        if config["_fake_gpus"] or num_gpus == 0 or not gpu_ids:
            logger.info("TorchPolicy (worker={}) running on {}.".format(
                worker_idx
                if worker_idx > 0 else "local", "{} fake-GPUs".format(num_gpus)
                if config["_fake_gpus"] else "CPU"))
            self.device = torch.device("cpu")
            self.devices = [
                self.device for _ in range(int(math.ceil(num_gpus)) or 1)
            ]
            self.model_gpu_towers = [
                model if i == 0 else copy.deepcopy(model)
                for i in range(int(math.ceil(num_gpus)) or 1)
            ]
            if hasattr(self, "target_model"):
                self.target_models = {
                    m: self.target_model
                    for m in self.model_gpu_towers
                }
            self.model = model
        # Place on one or more actual GPU(s), when:
        # - num_gpus > 0 (set by user) AND
        # - local_mode=False AND
        # - actual GPUs available AND
        # - non-fake GPU mode.
        else:
            logger.info("TorchPolicy (worker={}) running on {} GPU(s).".format(
                worker_idx if worker_idx > 0 else "local", num_gpus))
            # We are a remote worker (WORKER_MODE=1):
            # GPUs should be assigned to us by ray.
            if ray.worker._mode() == ray.worker.WORKER_MODE:
                gpu_ids = ray.get_gpu_ids()

            if len(gpu_ids) < num_gpus:
                raise ValueError(
                    "TorchPolicy was not able to find enough GPU IDs! Found "
                    f"{gpu_ids}, but num_gpus={num_gpus}.")

            self.devices = [
                torch.device("cuda:{}".format(i))
                for i, id_ in enumerate(gpu_ids) if i < num_gpus
            ]
            self.device = self.devices[0]
            ids = [id_ for i, id_ in enumerate(gpu_ids) if i < num_gpus]
            self.model_gpu_towers = []
            for i, _ in enumerate(ids):
                model_copy = copy.deepcopy(model)
                self.model_gpu_towers.append(model_copy.to(self.devices[i]))
            if hasattr(self, "target_model"):
                self.target_models = {
                    m: copy.deepcopy(self.target_model).to(self.devices[i])
                    for i, m in enumerate(self.model_gpu_towers)
                }
            self.model = self.model_gpu_towers[0]

        # Lock used for locking some methods on the object-level.
        # This prevents possible race conditions when calling the model
        # first, then its value function (e.g. in a loss function), in
        # between of which another model call is made (e.g. to compute an
        # action).
        self._lock = threading.RLock()

        self._state_inputs = self.model.get_initial_state()
        self._is_recurrent = len(self._state_inputs) > 0
        # Auto-update model's inference view requirements, if recurrent.
        self._update_model_view_requirements_from_init_state()
        # Combine view_requirements for Model and Policy.
        self.view_requirements.update(self.model.view_requirements)

        self.exploration = self._create_exploration()
        self.unwrapped_model = model  # used to support DistributedDataParallel
        self._loss = loss
        self._optimizers = force_list(self.optimizer())
        # Store, which params (by index within the model's list of
        # parameters) should be updated per optimizer.
        # Maps optimizer idx to set or param indices.
        self.multi_gpu_param_groups: List[Set[int]] = []
        main_params = {p: i for i, p in enumerate(self.model.parameters())}
        for o in self._optimizers:
            param_indices = []
            for pg_idx, pg in enumerate(o.param_groups):
                for p in pg["params"]:
                    param_indices.append(main_params[p])
            self.multi_gpu_param_groups.append(set(param_indices))

        # Create n sample-batch buffers (num_multi_gpu_tower_stacks), each
        # one with m towers (num_gpus).
        num_buffers = self.config.get("num_multi_gpu_tower_stacks", 1)
        self._loaded_batches = [[] for _ in range(num_buffers)]

        self.dist_class = action_distribution_class
        self.action_sampler_fn = action_sampler_fn
        self.action_distribution_fn = action_distribution_fn

        # If set, means we are using distributed allreduce during learning.
        self.distributed_world_size = None

        self.max_seq_len = max_seq_len
        self.batch_divisibility_req = get_batch_divisibility_req(self) if \
            callable(get_batch_divisibility_req) else \
            (get_batch_divisibility_req or 1)

    @override(Policy)
    def compute_actions_from_input_dict(
            self,
            input_dict: Dict[str, TensorType],
            explore: bool = None,
            timestep: Optional[int] = None,
            **kwargs) -> \
            Tuple[TensorType, List[TensorType], Dict[str, TensorType]]:

        with torch.no_grad():
            # Pass lazy (torch) tensor dict to Model as `input_dict`.
            input_dict = self._lazy_tensor_dict(input_dict)
            input_dict.is_training = False
            # Pack internal state inputs into (separate) list.
            state_batches = [
                input_dict[k] for k in input_dict.keys() if "state_in" in k[:8]
            ]
            # Calculate RNN sequence lengths.
            seq_lens = np.array([1] * len(input_dict["obs"])) \
                if state_batches else None

            return self._compute_action_helper(input_dict, state_batches,
                                               seq_lens, explore, timestep)

    @override(Policy)
    @DeveloperAPI
    def compute_actions(
            self,
            obs_batch: Union[List[TensorStructType], TensorStructType],
            state_batches: Optional[List[TensorType]] = None,
            prev_action_batch: Union[List[TensorStructType],
                                     TensorStructType] = None,
            prev_reward_batch: Union[List[TensorStructType],
                                     TensorStructType] = None,
            info_batch: Optional[Dict[str, list]] = None,
            episodes: Optional[List["Episode"]] = None,
            explore: Optional[bool] = None,
            timestep: Optional[int] = None,
            **kwargs) -> \
            Tuple[TensorStructType, List[TensorType], Dict[str, TensorType]]:

        with torch.no_grad():
            seq_lens = torch.ones(len(obs_batch), dtype=torch.int32)
            input_dict = self._lazy_tensor_dict({
                SampleBatch.CUR_OBS: obs_batch,
                "is_training": False,
            })
            if prev_action_batch is not None:
                input_dict[SampleBatch.PREV_ACTIONS] = \
                    np.asarray(prev_action_batch)
            if prev_reward_batch is not None:
                input_dict[SampleBatch.PREV_REWARDS] = \
                    np.asarray(prev_reward_batch)
            state_batches = [
                convert_to_torch_tensor(s, self.device)
                for s in (state_batches or [])
            ]
            return self._compute_action_helper(input_dict, state_batches,
                                               seq_lens, explore, timestep)

    @with_lock
    @override(Policy)
    @DeveloperAPI
    def compute_log_likelihoods(
            self,
            actions: Union[List[TensorStructType], TensorStructType],
            obs_batch: Union[List[TensorStructType], TensorStructType],
            state_batches: Optional[List[TensorType]] = None,
            prev_action_batch: Optional[Union[List[TensorStructType],
                                              TensorStructType]] = None,
            prev_reward_batch: Optional[Union[List[TensorStructType],
                                              TensorStructType]] = None,
            actions_normalized: bool = True,
    ) -> TensorType:

        if self.action_sampler_fn and self.action_distribution_fn is None:
            raise ValueError("Cannot compute log-prob/likelihood w/o an "
                             "`action_distribution_fn` and a provided "
                             "`action_sampler_fn`!")

        with torch.no_grad():
            input_dict = self._lazy_tensor_dict({
                SampleBatch.CUR_OBS: obs_batch,
                SampleBatch.ACTIONS: actions
            })
            if prev_action_batch is not None:
                input_dict[SampleBatch.PREV_ACTIONS] = prev_action_batch
            if prev_reward_batch is not None:
                input_dict[SampleBatch.PREV_REWARDS] = prev_reward_batch
            seq_lens = torch.ones(len(obs_batch), dtype=torch.int32)
            state_batches = [
                convert_to_torch_tensor(s, self.device)
                for s in (state_batches or [])
            ]

            # Exploration hook before each forward pass.
            self.exploration.before_compute_actions(explore=False)

            # Action dist class and inputs are generated via custom function.
            if self.action_distribution_fn:

                # Try new action_distribution_fn signature, supporting
                # state_batches and seq_lens.
                try:
                    dist_inputs, dist_class, state_out = \
                        self.action_distribution_fn(
                            self,
                            self.model,
                            input_dict=input_dict,
                            state_batches=state_batches,
                            seq_lens=seq_lens,
                            explore=False,
                            is_training=False)
                # Trying the old way (to stay backward compatible).
                # TODO: Remove in future.
                except TypeError as e:
                    if "positional argument" in e.args[0] or \
                            "unexpected keyword argument" in e.args[0]:
                        dist_inputs, dist_class, _ = \
                            self.action_distribution_fn(
                                policy=self,
                                model=self.model,
                                obs_batch=input_dict[SampleBatch.CUR_OBS],
                                explore=False,
                                is_training=False)
                    else:
                        raise e

            # Default action-dist inputs calculation.
            else:
                dist_class = self.dist_class
                dist_inputs, _ = self.model(input_dict, state_batches,
                                            seq_lens)

            action_dist = dist_class(dist_inputs, self.model)

            # Normalize actions if necessary.
            actions = input_dict[SampleBatch.ACTIONS]
            if not actions_normalized and self.config["normalize_actions"]:
                actions = normalize_action(actions, self.action_space_struct)

            log_likelihoods = action_dist.logp(actions)

            return log_likelihoods

    @with_lock
    @override(Policy)
    @DeveloperAPI
    def learn_on_batch(
            self, postprocessed_batch: SampleBatch) -> Dict[str, TensorType]:

        # Set Model to train mode.
        if self.model:
            self.model.train()
        # Callback handling.
        learn_stats = {}
        self.callbacks.on_learn_on_batch(
            policy=self, train_batch=postprocessed_batch, result=learn_stats)

        # Compute gradients (will calculate all losses and `backward()`
        # them to get the grads).
        grads, fetches = self.compute_gradients(postprocessed_batch)

        # Step the optimizers.
        self.apply_gradients(_directStepOptimizerSingleton)

        if self.model:
            fetches["model"] = self.model.metrics()
        fetches.update({"custom_metrics": learn_stats})

        return fetches

    @override(Policy)
    @DeveloperAPI
    def load_batch_into_buffer(
            self,
            batch: SampleBatch,
            buffer_index: int = 0,
    ) -> int:
        # Set the is_training flag of the batch.
        batch.is_training = True

        # Shortcut for 1 CPU only: Store batch in `self._loaded_batches`.
        if len(self.devices) == 1 and self.devices[0].type == "cpu":
            assert buffer_index == 0
            pad_batch_to_sequences_of_same_size(
                batch=batch,
                max_seq_len=self.max_seq_len,
                shuffle=False,
                batch_divisibility_req=self.batch_divisibility_req,
                view_requirements=self.view_requirements,
            )
            self._lazy_tensor_dict(batch)
            self._loaded_batches[0] = [batch]
            return len(batch)

        # Batch (len=28, seq-lens=[4, 7, 4, 10, 3]):
        # 0123 0123456 0123 0123456789ABC

        # 1) split into n per-GPU sub batches (n=2).
        # [0123 0123456] [012] [3 0123456789 ABC]
        # (len=14, 14 seq-lens=[4, 7, 3] [1, 10, 3])
        slices = batch.timeslices(num_slices=len(self.devices))

        # 2) zero-padding (max-seq-len=10).
        # - [0123000000 0123456000 0120000000]
        # - [3000000000 0123456789 ABC0000000]
        for slice in slices:
            pad_batch_to_sequences_of_same_size(
                batch=slice,
                max_seq_len=self.max_seq_len,
                shuffle=False,
                batch_divisibility_req=self.batch_divisibility_req,
                view_requirements=self.view_requirements,
            )

        # 3) Load splits into the given buffer (consisting of n GPUs).
        slices = [
            slice.to_device(self.devices[i]) for i, slice in enumerate(slices)
        ]
        self._loaded_batches[buffer_index] = slices

        # Return loaded samples per-device.
        return len(slices[0])

    @override(Policy)
    @DeveloperAPI
    def get_num_samples_loaded_into_buffer(self, buffer_index: int = 0) -> int:
        if len(self.devices) == 1 and self.devices[0] == "/cpu:0":
            assert buffer_index == 0
        return len(self._loaded_batches[buffer_index])

    @override(Policy)
    @DeveloperAPI
    def learn_on_loaded_batch(self, offset: int = 0, buffer_index: int = 0):
        if not self._loaded_batches[buffer_index]:
            raise ValueError(
                "Must call Policy.load_batch_into_buffer() before "
                "Policy.learn_on_loaded_batch()!")

        # Get the correct slice of the already loaded batch to use,
        # based on offset and batch size.
        device_batch_size = \
            self.config.get(
                "sgd_minibatch_size", self.config["train_batch_size"]) // \
            len(self.devices)

        # Set Model to train mode.
        if self.model_gpu_towers:
            for t in self.model_gpu_towers:
                t.train()

        # Shortcut for 1 CPU only: Batch should already be stored in
        # `self._loaded_batches`.
        if len(self.devices) == 1 and self.devices[0].type == "cpu":
            assert buffer_index == 0
            if device_batch_size >= len(self._loaded_batches[0][0]):
                batch = self._loaded_batches[0][0]
            else:
                batch = self._loaded_batches[0][0][offset:offset +
                                                   device_batch_size]
            return self.learn_on_batch(batch)

        if len(self.devices) > 1:
            # Copy weights of main model (tower-0) to all other towers.
            state_dict = self.model.state_dict()
            # Just making sure tower-0 is really the same as self.model.
            assert self.model_gpu_towers[0] is self.model
            for tower in self.model_gpu_towers[1:]:
                tower.load_state_dict(state_dict)

        if device_batch_size >= sum(
                len(s) for s in self._loaded_batches[buffer_index]):
            device_batches = self._loaded_batches[buffer_index]
        else:
            device_batches = [
                b[offset:offset + device_batch_size]
                for b in self._loaded_batches[buffer_index]
            ]

        # Do the (maybe parallelized) gradient calculation step.
        tower_outputs = self._multi_gpu_parallel_grad_calc(device_batches)

        # Mean-reduce gradients over GPU-towers (do this on CPU: self.device).
        all_grads = []
        for i in range(len(tower_outputs[0][0])):
            if tower_outputs[0][0][i] is not None:
                all_grads.append(
                    torch.mean(
                        torch.stack(
                            [t[0][i].to(self.device) for t in tower_outputs]),
                        dim=0))
            else:
                all_grads.append(None)
        # Set main model's grads to mean-reduced values.
        for i, p in enumerate(self.model.parameters()):
            p.grad = all_grads[i]

        self.apply_gradients(_directStepOptimizerSingleton)

        batch_fetches = {}
        for i, batch in enumerate(device_batches):
            batch_fetches[f"tower_{i}"] = {
                LEARNER_STATS_KEY: self.extra_grad_info(batch)
            }

        batch_fetches.update(self.extra_compute_grad_fetches())

        return batch_fetches

    @with_lock
    @override(Policy)
    @DeveloperAPI
    def compute_gradients(self,
                          postprocessed_batch: SampleBatch) -> ModelGradients:

        assert len(self.devices) == 1

        # If not done yet, see whether we have to zero-pad this batch.
        if not postprocessed_batch.zero_padded:
            pad_batch_to_sequences_of_same_size(
                batch=postprocessed_batch,
                max_seq_len=self.max_seq_len,
                shuffle=False,
                batch_divisibility_req=self.batch_divisibility_req,
                view_requirements=self.view_requirements,
            )

        postprocessed_batch.is_training = True
        self._lazy_tensor_dict(postprocessed_batch, device=self.devices[0])

        # Do the (maybe parallelized) gradient calculation step.
        tower_outputs = self._multi_gpu_parallel_grad_calc(
            [postprocessed_batch])

        all_grads, grad_info = tower_outputs[0]

        grad_info["allreduce_latency"] /= len(self._optimizers)
        grad_info.update(self.extra_grad_info(postprocessed_batch))

        fetches = self.extra_compute_grad_fetches()

        return all_grads, dict(fetches, **{LEARNER_STATS_KEY: grad_info})

    @override(Policy)
    @DeveloperAPI
    def apply_gradients(self, gradients: ModelGradients) -> None:
        if gradients == _directStepOptimizerSingleton:
            for i, opt in enumerate(self._optimizers):
                opt.step()
        else:
            # TODO(sven): Not supported for multiple optimizers yet.
            assert len(self._optimizers) == 1
            for g, p in zip(gradients, self.model.parameters()):
                if g is not None:
                    if torch.is_tensor(g):
                        p.grad = g.to(self.device)
                    else:
                        p.grad = torch.from_numpy(g).to(self.device)

            self._optimizers[0].step()

    @DeveloperAPI
    def get_tower_stats(self, stats_name: str) -> List[TensorStructType]:
        """Returns list of per-tower stats, copied to this Policy's device.

        Args:
            stats_name: The name of the stats to average over (this str
                must exist as a key inside each tower's `tower_stats` dict).

        Returns:
            The list of stats tensor (structs) of all towers, copied to this
                Policy's device.

        Raises:
            AssertionError: If the `stats_name` cannot be found in any one
                of the tower's `tower_stats` dicts.
        """
        data = []
        for tower in self.model_gpu_towers:
            if stats_name in tower.tower_stats:
                data.append(
                    tree.map_structure(lambda s: s.to(self.device),
                                       tower.tower_stats[stats_name]))
        assert len(data) > 0, \
            f"Stats `{stats_name}` not found in any of the towers (you have " \
            f"{len(self.model_gpu_towers)} towers in total)! Make " \
            "sure you call the loss function on at least one of the towers."
        return data

    @override(Policy)
    @DeveloperAPI
    def get_weights(self) -> ModelWeights:
        return {
            k: v.cpu().detach().numpy()
            for k, v in self.model.state_dict().items()
        }

    @override(Policy)
    @DeveloperAPI
    def set_weights(self, weights: ModelWeights) -> None:
        weights = convert_to_torch_tensor(weights, device=self.device)
        self.model.load_state_dict(weights)

    @override(Policy)
    @DeveloperAPI
    def is_recurrent(self) -> bool:
        return self._is_recurrent

    @override(Policy)
    @DeveloperAPI
    def num_state_tensors(self) -> int:
        return len(self.model.get_initial_state())

    @override(Policy)
    @DeveloperAPI
    def get_initial_state(self) -> List[TensorType]:
        return [
            s.detach().cpu().numpy() for s in self.model.get_initial_state()
        ]

    @override(Policy)
    @DeveloperAPI
    def get_state(self) -> Union[Dict[str, TensorType], List[TensorType]]:
        state = super().get_state()
        state["_optimizer_variables"] = []
        for i, o in enumerate(self._optimizers):
            optim_state_dict = convert_to_non_torch_type(o.state_dict())
            state["_optimizer_variables"].append(optim_state_dict)
        # Add exploration state.
        state["_exploration_state"] = \
            self.exploration.get_state()
        return state

    @override(Policy)
    @DeveloperAPI
    def set_state(self, state: dict) -> None:
        # Set optimizer vars first.
        optimizer_vars = state.get("_optimizer_variables", None)
        if optimizer_vars:
            assert len(optimizer_vars) == len(self._optimizers)
            for o, s in zip(self._optimizers, optimizer_vars):
                optim_state_dict = convert_to_torch_tensor(
                    s, device=self.device)
                o.load_state_dict(optim_state_dict)
        # Set exploration's state.
        if hasattr(self, "exploration") and "_exploration_state" in state:
            self.exploration.set_state(state=state["_exploration_state"])
        # Then the Policy's (NN) weights.
        super().set_state(state)

    @DeveloperAPI
    def extra_grad_process(self, optimizer: "torch.optim.Optimizer",
                           loss: TensorType):
        """Called after each optimizer.zero_grad() + loss.backward() call.

        Called for each self._optimizers/loss-value pair.
        Allows for gradient processing before optimizer.step() is called.
        E.g. for gradient clipping.

        Args:
            optimizer (torch.optim.Optimizer): A torch optimizer object.
            loss (TensorType): The loss tensor associated with the optimizer.

        Returns:
            Dict[str, TensorType]: An dict with information on the gradient
                processing step.
        """
        return {}

    @DeveloperAPI
    def extra_compute_grad_fetches(self) -> Dict[str, any]:
        """Extra values to fetch and return from compute_gradients().

        Returns:
            Dict[str, any]: Extra fetch dict to be added to the fetch dict
                of the compute_gradients call.
        """
        return {LEARNER_STATS_KEY: {}}  # e.g, stats, td error, etc.

    @DeveloperAPI
    def extra_action_out(
            self, input_dict: Dict[str, TensorType],
            state_batches: List[TensorType], model: TorchModelV2,
            action_dist: TorchDistributionWrapper) -> Dict[str, TensorType]:
        """Returns dict of extra info to include in experience batch.

        Args:
            input_dict (Dict[str, TensorType]): Dict of model input tensors.
            state_batches (List[TensorType]): List of state tensors.
            model (TorchModelV2): Reference to the model object.
            action_dist (TorchDistributionWrapper): Torch action dist object
                to get log-probs (e.g. for already sampled actions).

        Returns:
            Dict[str, TensorType]: Extra outputs to return in a
                compute_actions() call (3rd return value).
        """
        return {}

    @DeveloperAPI
    def extra_grad_info(self,
                        train_batch: SampleBatch) -> Dict[str, TensorType]:
        """Return dict of extra grad info.

        Args:
            train_batch (SampleBatch): The training batch for which to produce
                extra grad info for.

        Returns:
            Dict[str, TensorType]: The info dict carrying grad info per str
                key.
        """
        return {}

    @DeveloperAPI
    def optimizer(
            self
    ) -> Union[List["torch.optim.Optimizer"], "torch.optim.Optimizer"]:
        """Custom the local PyTorch optimizer(s) to use.

        Returns:
            Union[List[torch.optim.Optimizer], torch.optim.Optimizer]:
                The local PyTorch optimizer(s) to use for this Policy.
        """
        if hasattr(self, "config"):
            return torch.optim.Adam(
                self.model.parameters(), lr=self.config["lr"])
        else:
            return torch.optim.Adam(self.model.parameters())

    @override(Policy)
    @DeveloperAPI
    def export_model(self, export_dir: str,
                     onnx: Optional[int] = None) -> None:
        """Exports the Policy's Model to local directory for serving.

        Creates a TorchScript model and saves it.

        Args:
            export_dir (str): Local writable directory or filename.
        """
        self._lazy_tensor_dict(self._dummy_batch)
        # Provide dummy state inputs if not an RNN (torch cannot jit with
        # returned empty internal states list).
        if "state_in_0" not in self._dummy_batch:
            self._dummy_batch["state_in_0"] = \
                self._dummy_batch[SampleBatch.SEQ_LENS] = np.array([1.0])

        state_ins = []
        i = 0
        while "state_in_{}".format(i) in self._dummy_batch:
            state_ins.append(self._dummy_batch["state_in_{}".format(i)])
            i += 1
        dummy_inputs = {
            k: self._dummy_batch[k]
            for k in self._dummy_batch.keys() if k != "is_training"
        }

        if not os.path.exists(export_dir):
            os.makedirs(export_dir)

        seq_lens = self._dummy_batch[SampleBatch.SEQ_LENS]
        if onnx:
            file_name = os.path.join(export_dir, "model.onnx")
            torch.onnx.export(
                self.model, (dummy_inputs, state_ins, seq_lens),
                file_name,
                export_params=True,
                opset_version=onnx,
                do_constant_folding=True,
                input_names=list(dummy_inputs.keys()) +
                ["state_ins", SampleBatch.SEQ_LENS],
                output_names=["output", "state_outs"],
                dynamic_axes={
                    k: {
                        0: "batch_size"
                    }
                    for k in list(dummy_inputs.keys()) +
                    ["state_ins", SampleBatch.SEQ_LENS]
                })
        else:
            traced = torch.jit.trace(self.model,
                                     (dummy_inputs, state_ins, seq_lens))
            file_name = os.path.join(export_dir, "model.pt")
            traced.save(file_name)

    @override(Policy)
    def export_checkpoint(self, export_dir: str) -> None:
        raise NotImplementedError

    @override(Policy)
    @DeveloperAPI
    def import_model_from_h5(self, import_file: str) -> None:
        """Imports weights into torch model."""
        return self.model.import_from_h5(import_file)

    @with_lock
    def _compute_action_helper(self, input_dict, state_batches, seq_lens,
                               explore, timestep):
        """Shared forward pass logic (w/ and w/o trajectory view API).

        Returns:
            Tuple:
                - actions, state_out, extra_fetches, logp.
        """
        explore = explore if explore is not None else self.config["explore"]
        timestep = timestep if timestep is not None else self.global_timestep
        self._is_recurrent = state_batches is not None and state_batches != []

        # Switch to eval mode.
        if self.model:
            self.model.eval()

        if self.action_sampler_fn:
            action_dist = dist_inputs = None
            actions, logp, state_out = self.action_sampler_fn(
                self,
                self.model,
                input_dict,
                state_batches,
                explore=explore,
                timestep=timestep)
        else:
            # Call the exploration before_compute_actions hook.
            self.exploration.before_compute_actions(
                explore=explore, timestep=timestep)
            if self.action_distribution_fn:
                # Try new action_distribution_fn signature, supporting
                # state_batches and seq_lens.
                try:
                    dist_inputs, dist_class, state_out = \
                        self.action_distribution_fn(
                            self,
                            self.model,
                            input_dict=input_dict,
                            state_batches=state_batches,
                            seq_lens=seq_lens,
                            explore=explore,
                            timestep=timestep,
                            is_training=False)
                # Trying the old way (to stay backward compatible).
                # TODO: Remove in future.
                except TypeError as e:
                    if "positional argument" in e.args[0] or \
                            "unexpected keyword argument" in e.args[0]:
                        dist_inputs, dist_class, state_out = \
                            self.action_distribution_fn(
                                self,
                                self.model,
                                input_dict[SampleBatch.CUR_OBS],
                                explore=explore,
                                timestep=timestep,
                                is_training=False)
                    else:
                        raise e
            else:
                dist_class = self.dist_class
                dist_inputs, state_out = self.model(input_dict, state_batches,
                                                    seq_lens)

            if not (isinstance(dist_class, functools.partial)
                    or issubclass(dist_class, TorchDistributionWrapper)):
                raise ValueError(
                    "`dist_class` ({}) not a TorchDistributionWrapper "
                    "subclass! Make sure your `action_distribution_fn` or "
                    "`make_model_and_action_dist` return a correct "
                    "distribution class.".format(dist_class.__name__))
            action_dist = dist_class(dist_inputs, self.model)

            # Get the exploration action from the forward results.
            actions, logp = \
                self.exploration.get_exploration_action(
                    action_distribution=action_dist,
                    timestep=timestep,
                    explore=explore)

        input_dict[SampleBatch.ACTIONS] = actions

        # Add default and custom fetches.
        extra_fetches = self.extra_action_out(input_dict, state_batches,
                                              self.model, action_dist)

        # Action-dist inputs.
        if dist_inputs is not None:
            extra_fetches[SampleBatch.ACTION_DIST_INPUTS] = dist_inputs

        # Action-logp and action-prob.
        if logp is not None:
            extra_fetches[SampleBatch.ACTION_PROB] = \
                torch.exp(logp.float())
            extra_fetches[SampleBatch.ACTION_LOGP] = logp

        # Update our global timestep by the batch size.
        self.global_timestep += len(input_dict[SampleBatch.CUR_OBS])

        return convert_to_non_torch_type((actions, state_out, extra_fetches))

    def _lazy_tensor_dict(self, postprocessed_batch: SampleBatch, device=None):
        # TODO: (sven): Keep for a while to ensure backward compatibility.
        if not isinstance(postprocessed_batch, SampleBatch):
            postprocessed_batch = SampleBatch(postprocessed_batch)
        postprocessed_batch.set_get_interceptor(
            functools.partial(
                convert_to_torch_tensor, device=device or self.device))
        return postprocessed_batch

    def _multi_gpu_parallel_grad_calc(self, sample_batches):
        """Performs a parallelized loss and gradient calculation over the batch.

        Splits up the given train batch into n shards (n=number of this
        Policy's devices) and passes each data shard (in parallel) through
        the loss function using the individual devices' models
        (self.model_gpu_towers). Then returns each tower's outputs.

        Args:
            sample_batches (List[SampleBatch]): A list of SampleBatch shards to
                calculate loss and gradients for.

        Returns:
            List[Tuple[List[TensorType], StatsDict]]: A list (one item per
                device) of 2-tuples with 1) gradient list and 2) stats dict.
        """
        assert len(self.model_gpu_towers) == len(sample_batches)
        lock = threading.Lock()
        results = {}
        grad_enabled = torch.is_grad_enabled()

        def _worker(shard_idx, model, sample_batch, device):
            torch.set_grad_enabled(grad_enabled)
            try:
                with NullContextManager(
                ) if device.type == "cpu" else torch.cuda.device(device):
                    loss_out = force_list(
                        self._loss(self, model, self.dist_class, sample_batch))

                    # Call Model's custom-loss with Policy loss outputs and
                    # train_batch.
                    loss_out = model.custom_loss(loss_out, sample_batch)

                    assert len(loss_out) == len(self._optimizers)

                    # Loop through all optimizers.
                    grad_info = {"allreduce_latency": 0.0}

                    parameters = list(model.parameters())
                    all_grads = [None for _ in range(len(parameters))]
                    for opt_idx, opt in enumerate(self._optimizers):
                        # Erase gradients in all vars of the tower that this
                        # optimizer would affect.
                        param_indices = self.multi_gpu_param_groups[opt_idx]
                        for param_idx, param in enumerate(parameters):
                            if param_idx in param_indices and \
                                    param.grad is not None:
                                param.grad.data.zero_()
                        # Recompute gradients of loss over all variables.
                        loss_out[opt_idx].backward(retain_graph=True)
                        grad_info.update(
                            self.extra_grad_process(opt, loss_out[opt_idx]))

                        grads = []
                        # Note that return values are just references;
                        # Calling zero_grad would modify the values.
                        for param_idx, param in enumerate(parameters):
                            if param_idx in param_indices:
                                if param.grad is not None:
                                    grads.append(param.grad)
                                all_grads[param_idx] = param.grad

                        if self.distributed_world_size:
                            start = time.time()
                            if torch.cuda.is_available():
                                # Sadly, allreduce_coalesced does not work with
                                # CUDA yet.
                                for g in grads:
                                    torch.distributed.all_reduce(
                                        g, op=torch.distributed.ReduceOp.SUM)
                            else:
                                torch.distributed.all_reduce_coalesced(
                                    grads, op=torch.distributed.ReduceOp.SUM)

                            for param_group in opt.param_groups:
                                for p in param_group["params"]:
                                    if p.grad is not None:
                                        p.grad /= self.distributed_world_size

                            grad_info[
                                "allreduce_latency"] += time.time() - start

                with lock:
                    results[shard_idx] = (all_grads, grad_info)
            except Exception as e:
                with lock:
                    results[shard_idx] = (ValueError(
                        e.args[0] + "\n" +
                        "In tower {} on device {}".format(shard_idx, device)),
                                          e)

        # Single device (GPU) or fake-GPU case (serialize for better
        # debugging).
        if len(self.devices) == 1 or self.config["_fake_gpus"]:
            for shard_idx, (model, sample_batch, device) in enumerate(
                    zip(self.model_gpu_towers, sample_batches, self.devices)):
                _worker(shard_idx, model, sample_batch, device)
                # Raise errors right away for better debugging.
                last_result = results[len(results) - 1]
                if isinstance(last_result[0], ValueError):
                    raise last_result[0] from last_result[1]
        # Multi device (GPU) case: Parallelize via threads.
        else:
            threads = [
                threading.Thread(
                    target=_worker,
                    args=(shard_idx, model, sample_batch, device))
                for shard_idx, (model, sample_batch, device) in enumerate(
                    zip(self.model_gpu_towers, sample_batches, self.devices))
            ]

            for thread in threads:
                thread.start()
            for thread in threads:
                thread.join()

        # Gather all threads' outputs and return.
        outputs = []
        for shard_idx in range(len(sample_batches)):
            output = results[shard_idx]
            if isinstance(output[0], Exception):
                raise output[0] from output[1]
            outputs.append(results[shard_idx])
        return outputs


# TODO: (sven) Unify hyperparam annealing procedures across RLlib (tf/torch)
#   and for all possible hyperparams, not just lr.
@DeveloperAPI
class LearningRateSchedule:
    """Mixin for TorchPolicy that adds a learning rate schedule."""

    @DeveloperAPI
    def __init__(self, lr, lr_schedule):
        self._lr_schedule = None
        if lr_schedule is None:
            self.cur_lr = lr
        else:
            self._lr_schedule = PiecewiseSchedule(
                lr_schedule, outside_value=lr_schedule[-1][-1], framework=None)
            self.cur_lr = self._lr_schedule.value(0)

    @override(Policy)
    def on_global_var_update(self, global_vars):
        super().on_global_var_update(global_vars)
        if self._lr_schedule:
            self.cur_lr = self._lr_schedule.value(global_vars["timestep"])
            for opt in self._optimizers:
                for p in opt.param_groups:
                    p["lr"] = self.cur_lr


@DeveloperAPI
class EntropyCoeffSchedule:
    """Mixin for TorchPolicy that adds entropy coeff decay."""

    @DeveloperAPI
    def __init__(self, entropy_coeff, entropy_coeff_schedule):
        self._entropy_coeff_schedule = None
        if entropy_coeff_schedule is None:
            self.entropy_coeff = entropy_coeff
        else:
            # Allows for custom schedule similar to lr_schedule format
            if isinstance(entropy_coeff_schedule, list):
                self._entropy_coeff_schedule = PiecewiseSchedule(
                    entropy_coeff_schedule,
                    outside_value=entropy_coeff_schedule[-1][-1],
                    framework=None)
            else:
                # Implements previous version but enforces outside_value
                self._entropy_coeff_schedule = PiecewiseSchedule(
                    [[0, entropy_coeff], [entropy_coeff_schedule, 0.0]],
                    outside_value=0.0,
                    framework=None)
            self.entropy_coeff = self._entropy_coeff_schedule.value(0)

    @override(Policy)
    def on_global_var_update(self, global_vars):
        super(EntropyCoeffSchedule, self).on_global_var_update(global_vars)
        if self._entropy_coeff_schedule is not None:
            self.entropy_coeff = self._entropy_coeff_schedule.value(
                global_vars["timestep"])


@DeveloperAPI
class DirectStepOptimizer:
    """Typesafe method for indicating apply gradients can directly step the
       optimizers with in-place gradients.
    """
    _instance = None

    def __new__(cls):
        if DirectStepOptimizer._instance is None:
            DirectStepOptimizer._instance = super().__new__(cls)
        return DirectStepOptimizer._instance

    def __eq__(self, other):
        return type(self) == type(other)

    def __repr__(self):
        return "DirectStepOptimizer"


_directStepOptimizerSingleton = DirectStepOptimizer()<|MERGE_RESOLUTION|>--- conflicted
+++ resolved
@@ -77,19 +77,6 @@
             loss: Callable that returns one or more (a list of) scalar loss
                 terms.
             action_distribution_class: Class for a torch action distribution.
-<<<<<<< HEAD
-            action_sampler_fn: A callable returning a sampled action and
-                its log-likelihood given Policy, ModelV2, input_dict,
-                explore, timestep, and is_training.
-            action_distribution_fn: A callable returning distribution inputs
-                (parameters), a dist-class to generate an action distribution
-                object from, and internal-state outputs (or an empty list if
-                not applicable). Note: No Exploration hooks have to be called
-                from within `action_distribution_fn`. It's should only perform
-                a simple forward pass through some model.
-                If None, pass inputs through `self.model()` to get distribution
-                inputs.
-=======
             action_sampler_fn: A callable returning a sampled action and its
                 log-likelihood given Policy, ModelV2, input_dict, state batches
                 (optional), explore, and timestep.
@@ -120,7 +107,6 @@
                 inputs through `self.model` to get distribution inputs, create
                 the distribution object, sample from it, and apply some
                 exploration logic to the results.
->>>>>>> 4209486d
                 The callable takes as inputs: Policy, ModelV2, ModelInputDict,
                 explore, timestep, is_training.
             max_seq_len: Max sequence length for LSTM training.
