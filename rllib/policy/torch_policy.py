import functools
import gym
import logging
import numpy as np
import time
from typing import Callable, Dict, List, Optional, Tuple, Type, Union

from ray.rllib.models.modelv2 import ModelV2
from ray.rllib.models.torch.torch_modelv2 import TorchModelV2
from ray.rllib.models.torch.torch_action_dist import TorchDistributionWrapper
from ray.rllib.policy.policy import Policy, LEARNER_STATS_KEY
from ray.rllib.policy.sample_batch import SampleBatch
from ray.rllib.policy.rnn_sequencing import pad_batch_to_sequences_of_same_size
from ray.rllib.policy.view_requirement import ViewRequirement
from ray.rllib.utils import force_list
from ray.rllib.utils.annotations import override, DeveloperAPI
from ray.rllib.utils.framework import try_import_torch
from ray.rllib.utils.schedules import ConstantSchedule, PiecewiseSchedule
from ray.rllib.utils.torch_ops import convert_to_non_torch_type, \
    convert_to_torch_tensor
from ray.rllib.utils.tracking_dict import UsageTrackingDict
from ray.rllib.utils.typing import ModelGradients, ModelWeights, \
    TensorType, TrainerConfigDict

torch, _ = try_import_torch()

logger = logging.getLogger(__name__)


@DeveloperAPI
class TorchPolicy(Policy):
    """Template for a PyTorch policy and loss to use with RLlib.

    This is similar to TFPolicy, but for PyTorch.

    Attributes:
        observation_space (gym.Space): observation space of the policy.
        action_space (gym.Space): action space of the policy.
        config (dict): config of the policy.
        model (TorchModel): Torch model instance.
        dist_class (type): Torch action distribution class.
    """

    @DeveloperAPI
    def __init__(
            self,
            observation_space: gym.spaces.Space,
            action_space: gym.spaces.Space,
            config: TrainerConfigDict,
            *,
            model: ModelV2,
            loss: Callable[[
                Policy, ModelV2, Type[TorchDistributionWrapper], SampleBatch
            ], Union[TensorType, List[TensorType]]],
            action_distribution_class: Type[TorchDistributionWrapper],
            action_sampler_fn: Optional[Callable[[
                TensorType, List[TensorType]
            ], Tuple[TensorType, TensorType]]] = None,
            action_distribution_fn: Optional[Callable[[
                Policy, ModelV2, TensorType, TensorType, TensorType
            ], Tuple[TensorType, Type[TorchDistributionWrapper], List[
                TensorType]]]] = None,
            max_seq_len: int = 20,
            get_batch_divisibility_req: Optional[Callable[[Policy],
                                                          int]] = None,
    ):
        """Build a policy from policy and loss torch modules.

        Note that model will be placed on GPU device if CUDA_VISIBLE_DEVICES
        is set. Only single GPU is supported for now.

        Args:
            observation_space (gym.spaces.Space): observation space of the
                policy.
            action_space (gym.spaces.Space): action space of the policy.
            config (TrainerConfigDict): The Policy config dict.
            model (ModelV2): PyTorch policy module. Given observations as
                input, this module must return a list of outputs where the
                first item is action logits, and the rest can be any value.
            loss (Callable[[Policy, ModelV2, Type[TorchDistributionWrapper],
                SampleBatch], Union[TensorType, List[TensorType]]]): Callable
                that returns a single scalar loss or a list of loss terms.
            action_distribution_class (Type[TorchDistributionWrapper]): Class
                for a torch action distribution.
            action_sampler_fn (Callable[[TensorType, List[TensorType]],
                Tuple[TensorType, TensorType]]): A callable returning a
                sampled action and its log-likelihood given Policy, ModelV2,
                input_dict, explore, timestep, and is_training.
            action_distribution_fn (Optional[Callable[[Policy, ModelV2,
                Dict[str, TensorType], TensorType, TensorType],
                Tuple[TensorType, type, List[TensorType]]]]): A callable
                returning distribution inputs (parameters), a dist-class to
                generate an action distribution object from, and
                internal-state outputs (or an empty list if not applicable).
                Note: No Exploration hooks have to be called from within
                `action_distribution_fn`. It's should only perform a simple
                forward pass through some model.
                If None, pass inputs through `self.model()` to get distribution
                inputs.
                The callable takes as inputs: Policy, ModelV2, input_dict,
                explore, timestep, is_training.
            max_seq_len (int): Max sequence length for LSTM training.
            get_batch_divisibility_req (Optional[Callable[[Policy], int]]]):
                Optional callable that returns the divisibility requirement
                for sample batches given the Policy.
        """
        self.framework = "torch"
        super().__init__(observation_space, action_space, config)
<<<<<<< HEAD
        if ray.get_gpu_ids():
            assert torch.cuda.is_available()
            logger.info("TorchPolicy running on GPU.")
=======
        if torch.cuda.is_available():
>>>>>>> 89da3f9b
            self.device = torch.device("cuda")
        else:
            logger.info("TorchPolicy running on CPU.")
            self.device = torch.device("cpu")
        self.model = model.to(self.device)
        # Combine view_requirements for Model and Policy.
        self.training_view_requirements = dict(
            **{
                SampleBatch.ACTIONS: ViewRequirement(
                    space=self.action_space, shift=0),
                SampleBatch.REWARDS: ViewRequirement(shift=0),
                SampleBatch.DONES: ViewRequirement(shift=0),
            },
            **self.model.inference_view_requirements)

        self.exploration = self._create_exploration()
        self.unwrapped_model = model  # used to support DistributedDataParallel
        self._loss = loss
        self._optimizers = force_list(self.optimizer())

        self.dist_class = action_distribution_class
        self.action_sampler_fn = action_sampler_fn
        self.action_distribution_fn = action_distribution_fn

        # If set, means we are using distributed allreduce during learning.
        self.distributed_world_size = None

        self.max_seq_len = max_seq_len
        self.batch_divisibility_req = get_batch_divisibility_req(self) if \
            callable(get_batch_divisibility_req) else \
            (get_batch_divisibility_req or 1)

    @override(Policy)
    @DeveloperAPI
    def compute_actions(
            self,
            obs_batch: Union[List[TensorType], TensorType],
            state_batches: Optional[List[TensorType]] = None,
            prev_action_batch: Union[List[TensorType], TensorType] = None,
            prev_reward_batch: Union[List[TensorType], TensorType] = None,
            info_batch: Optional[Dict[str, list]] = None,
            episodes: Optional[List["MultiAgentEpisode"]] = None,
            explore: Optional[bool] = None,
            timestep: Optional[int] = None,
            **kwargs) -> \
            Tuple[TensorType, List[TensorType], Dict[str, TensorType]]:

        explore = explore if explore is not None else self.config["explore"]
        timestep = timestep if timestep is not None else self.global_timestep

        with torch.no_grad():
            seq_lens = torch.ones(len(obs_batch), dtype=torch.int32)
            input_dict = self._lazy_tensor_dict({
                SampleBatch.CUR_OBS: np.asarray(obs_batch),
                "is_training": False,
            })
            if prev_action_batch is not None:
                input_dict[SampleBatch.PREV_ACTIONS] = \
                    np.asarray(prev_action_batch)
            if prev_reward_batch is not None:
                input_dict[SampleBatch.PREV_REWARDS] = \
                    np.asarray(prev_reward_batch)
            state_batches = [
                convert_to_torch_tensor(s, self.device)
                for s in (state_batches or [])
            ]
            actions, state_out, extra_fetches, logp = \
                self._compute_action_helper(
                    input_dict, state_batches, seq_lens, explore, timestep)

            # Action-logp and action-prob.
            if logp is not None:
                logp = convert_to_non_torch_type(logp)
                extra_fetches[SampleBatch.ACTION_PROB] = np.exp(logp)
                extra_fetches[SampleBatch.ACTION_LOGP] = logp

            return convert_to_non_torch_type((actions, state_out,
                                              extra_fetches))

    @override(Policy)
    def compute_actions_from_input_dict(
            self,
            input_dict: Dict[str, TensorType],
            explore: bool = None,
            timestep: Optional[int] = None,
            **kwargs) -> \
            Tuple[TensorType, List[TensorType], Dict[str, TensorType]]:

        explore = explore if explore is not None else self.config["explore"]
        timestep = timestep if timestep is not None else self.global_timestep

        with torch.no_grad():
            # Pass lazy (torch) tensor dict to Model as `input_dict`.
            input_dict = self._lazy_tensor_dict(input_dict)
            state_batches = [
                input_dict[k] for k in input_dict.keys() if "state_" in k[:6]
            ]
            seq_lens = np.array([1] * len(input_dict["obs"])) \
                if state_batches else None

            actions, state_out, extra_fetches, logp = \
                self._compute_action_helper(
                    input_dict, state_batches, seq_lens, explore, timestep)

            # Leave outputs as is (torch.Tensors): Action-logp and action-prob.
            if logp is not None:
                extra_fetches[SampleBatch.ACTION_PROB] = torch.exp(logp)
                extra_fetches[SampleBatch.ACTION_LOGP] = logp

            return actions, state_out, extra_fetches

    def _compute_action_helper(self, input_dict, state_batches, seq_lens,
                               explore, timestep):
        """Shared forward pass logic (w/ and w/o trajectory view API).

        Returns:
            Tuple:
                - actions, state_out, extra_fetches, logp.
        """
        if self.action_sampler_fn:
            action_dist = dist_inputs = None
            state_out = state_batches
            actions, logp, state_out = self.action_sampler_fn(
                self,
                self.model,
                input_dict,
                state_out,
                explore=explore,
                timestep=timestep)
        else:
            # Call the exploration before_compute_actions hook.
            self.exploration.before_compute_actions(
                explore=explore, timestep=timestep)
            if self.action_distribution_fn:
                dist_inputs, dist_class, state_out = \
                    self.action_distribution_fn(
                        self,
                        self.model,
                        input_dict[SampleBatch.CUR_OBS],
                        explore=explore,
                        timestep=timestep,
                        is_training=False)
            else:
                dist_class = self.dist_class
                dist_inputs, state_out = self.model(input_dict, state_batches,
                                                    seq_lens)

            if not (isinstance(dist_class, functools.partial)
                    or issubclass(dist_class, TorchDistributionWrapper)):
                raise ValueError(
                    "`dist_class` ({}) not a TorchDistributionWrapper "
                    "subclass! Make sure your `action_distribution_fn` or "
                    "`make_model_and_action_dist` return a correct "
                    "distribution class.".format(dist_class.__name__))
            action_dist = dist_class(dist_inputs, self.model)

            # Get the exploration action from the forward results.
            actions, logp = \
                self.exploration.get_exploration_action(
                    action_distribution=action_dist,
                    timestep=timestep,
                    explore=explore)

        input_dict[SampleBatch.ACTIONS] = actions

        # Add default and custom fetches.
        extra_fetches = self.extra_action_out(input_dict, state_batches,
                                              self.model, action_dist)

        # Action-dist inputs.
        if dist_inputs is not None:
            extra_fetches[SampleBatch.ACTION_DIST_INPUTS] = dist_inputs

        return actions, state_out, extra_fetches, logp

    @override(Policy)
    @DeveloperAPI
    def compute_log_likelihoods(
            self,
            actions: Union[List[TensorType], TensorType],
            obs_batch: Union[List[TensorType], TensorType],
            state_batches: Optional[List[TensorType]] = None,
            prev_action_batch: Optional[Union[List[TensorType],
                                              TensorType]] = None,
            prev_reward_batch: Optional[Union[List[
                TensorType], TensorType]] = None) -> TensorType:

        if self.action_sampler_fn and self.action_distribution_fn is None:
            raise ValueError("Cannot compute log-prob/likelihood w/o an "
                             "`action_distribution_fn` and a provided "
                             "`action_sampler_fn`!")

        with torch.no_grad():
            input_dict = self._lazy_tensor_dict({
                SampleBatch.CUR_OBS: obs_batch,
                SampleBatch.ACTIONS: actions
            })
            if prev_action_batch is not None:
                input_dict[SampleBatch.PREV_ACTIONS] = prev_action_batch
            if prev_reward_batch is not None:
                input_dict[SampleBatch.PREV_REWARDS] = prev_reward_batch
            seq_lens = torch.ones(len(obs_batch), dtype=torch.int32)

            # Exploration hook before each forward pass.
            self.exploration.before_compute_actions(explore=False)

            # Action dist class and inputs are generated via custom function.
            if self.action_distribution_fn:
                dist_inputs, dist_class, _ = self.action_distribution_fn(
                    policy=self,
                    model=self.model,
                    obs_batch=input_dict[SampleBatch.CUR_OBS],
                    explore=False,
                    is_training=False)
            # Default action-dist inputs calculation.
            else:
                dist_class = self.dist_class
                dist_inputs, _ = self.model(input_dict, state_batches,
                                            seq_lens)

            action_dist = dist_class(dist_inputs, self.model)
            log_likelihoods = action_dist.logp(input_dict[SampleBatch.ACTIONS])
            return log_likelihoods

    @override(Policy)
    @DeveloperAPI
    def learn_on_batch(
            self, postprocessed_batch: SampleBatch) -> Dict[str, TensorType]:
        # Get batch ready for RNNs, if applicable.
        pad_batch_to_sequences_of_same_size(
            postprocessed_batch,
            max_seq_len=self.max_seq_len,
            shuffle=False,
            batch_divisibility_req=self.batch_divisibility_req,
            _use_trajectory_view_api=self.config["_use_trajectory_view_api"],
        )

        train_batch = self._lazy_tensor_dict(postprocessed_batch)

        # Calculate the actual policy loss.
        loss_out = force_list(
            self._loss(self, self.model, self.dist_class, train_batch))

        # Call Model's custom-loss with Policy loss outputs and train_batch.
        if self.model:
            loss_out = self.model.custom_loss(loss_out, train_batch)

        # Give Exploration component that chance to modify the loss (or add
        # its own terms).
        if hasattr(self, "exploration"):
            loss_out = self.exploration.get_exploration_loss(
                loss_out, train_batch)

        assert len(loss_out) == len(self._optimizers)

        # assert not any(torch.isnan(l) for l in loss_out)
        fetches = self.extra_compute_grad_fetches()

        # Loop through all optimizers.
        grad_info = {"allreduce_latency": 0.0}

        for i, opt in enumerate(self._optimizers):
            # Erase gradients in all vars of this optimizer.
            opt.zero_grad()
            # Recompute gradients of loss over all variables.
            loss_out[i].backward(retain_graph=(i < len(self._optimizers) - 1))
            grad_info.update(self.extra_grad_process(opt, loss_out[i]))

            if self.distributed_world_size:
                grads = []
                for param_group in opt.param_groups:
                    for p in param_group["params"]:
                        if p.grad is not None:
                            grads.append(p.grad)

                start = time.time()
                if torch.cuda.is_available():
                    # Sadly, allreduce_coalesced does not work with CUDA yet.
                    for g in grads:
                        torch.distributed.all_reduce(
                            g, op=torch.distributed.ReduceOp.SUM)
                else:
                    torch.distributed.all_reduce_coalesced(
                        grads, op=torch.distributed.ReduceOp.SUM)

                for param_group in opt.param_groups:
                    for p in param_group["params"]:
                        if p.grad is not None:
                            p.grad /= self.distributed_world_size

                grad_info["allreduce_latency"] += time.time() - start

        # Step the optimizer
        for i, opt in enumerate(self._optimizers):
            opt.step()

        grad_info["allreduce_latency"] /= len(self._optimizers)
        grad_info.update(self.extra_grad_info(train_batch))
        if self.model:
            grad_info["model"] = self.model.metrics()
        return dict(fetches, **{LEARNER_STATS_KEY: grad_info})

    @override(Policy)
    @DeveloperAPI
    def compute_gradients(self,
                          postprocessed_batch: SampleBatch) -> ModelGradients:
        train_batch = self._lazy_tensor_dict(postprocessed_batch)
        loss_out = force_list(
            self._loss(self, self.model, self.dist_class, train_batch))
        assert len(loss_out) == len(self._optimizers)
        fetches = self.extra_compute_grad_fetches()

        grad_process_info = {}
        grads = []
        for i, opt in enumerate(self._optimizers):
            opt.zero_grad()
            loss_out[i].backward()
            grad_process_info = self.extra_grad_process(opt, loss_out[i])

            # Note that return values are just references;
            # calling zero_grad will modify the values
            for param_group in opt.param_groups:
                for p in param_group["params"]:
                    if p.grad is not None:
                        grads.append(p.grad.data.cpu().numpy())
                    else:
                        grads.append(None)

        grad_info = self.extra_grad_info(train_batch)
        grad_info.update(grad_process_info)
        return grads, dict(fetches, **{LEARNER_STATS_KEY: grad_info})

    @override(Policy)
    @DeveloperAPI
    def apply_gradients(self, gradients: ModelGradients) -> None:
        # TODO(sven): Not supported for multiple optimizers yet.
        assert len(self._optimizers) == 1
        for g, p in zip(gradients, self.model.parameters()):
            if g is not None:
                p.grad = torch.from_numpy(g).to(self.device)

        self._optimizers[0].step()

    @override(Policy)
    @DeveloperAPI
    def get_weights(self) -> ModelWeights:
        return {
            k: v.cpu().detach().numpy()
            for k, v in self.model.state_dict().items()
        }

    @override(Policy)
    @DeveloperAPI
    def set_weights(self, weights: ModelWeights) -> None:
        weights = convert_to_torch_tensor(weights, device=self.device)
        self.model.load_state_dict(weights)

    @override(Policy)
    @DeveloperAPI
    def is_recurrent(self) -> bool:
        return len(self.model.get_initial_state()) > 0

    @override(Policy)
    @DeveloperAPI
    def num_state_tensors(self) -> int:
        return len(self.model.get_initial_state())

    @override(Policy)
    @DeveloperAPI
    def get_initial_state(self) -> List[TensorType]:
        return [
            s.cpu().detach().numpy() for s in self.model.get_initial_state()
        ]

    @override(Policy)
    @DeveloperAPI
    def get_state(self) -> Union[Dict[str, TensorType], List[TensorType]]:
        state = super().get_state()
        state["_optimizer_variables"] = []
        for i, o in enumerate(self._optimizers):
            state["_optimizer_variables"].append(o.state_dict())
        return state

    @override(Policy)
    @DeveloperAPI
    def set_state(self, state: object) -> None:
        state = state.copy()  # shallow copy
        # Set optimizer vars first.
        optimizer_vars = state.pop("_optimizer_variables", None)
        if optimizer_vars:
            assert len(optimizer_vars) == len(self._optimizers)
            for o, s in zip(self._optimizers, optimizer_vars):
                o.load_state_dict(s)
        # Then the Policy's (NN) weights.
        super().set_state(state)

    @DeveloperAPI
    def extra_grad_process(self, optimizer: "torch.optim.Optimizer",
                           loss: TensorType):
        """Called after each optimizer.zero_grad() + loss.backward() call.

        Called for each self._optimizers/loss-value pair.
        Allows for gradient processing before optimizer.step() is called.
        E.g. for gradient clipping.

        Args:
            optimizer (torch.optim.Optimizer): A torch optimizer object.
            loss (TensorType): The loss tensor associated with the optimizer.

        Returns:
            Dict[str, TensorType]: An dict with information on the gradient
                processing step.
        """
        return {}

    @DeveloperAPI
    def extra_compute_grad_fetches(self) -> Dict[str, any]:
        """Extra values to fetch and return from compute_gradients().

        Returns:
            Dict[str, any]: Extra fetch dict to be added to the fetch dict
                of the compute_gradients call.
        """
        return {LEARNER_STATS_KEY: {}}  # e.g, stats, td error, etc.

    @DeveloperAPI
    def extra_action_out(
            self, input_dict: Dict[str, TensorType],
            state_batches: List[TensorType], model: TorchModelV2,
            action_dist: TorchDistributionWrapper) -> Dict[str, TensorType]:
        """Returns dict of extra info to include in experience batch.

        Args:
            input_dict (Dict[str, TensorType]): Dict of model input tensors.
            state_batches (List[TensorType]): List of state tensors.
            model (TorchModelV2): Reference to the model object.
            action_dist (TorchDistributionWrapper): Torch action dist object
                to get log-probs (e.g. for already sampled actions).

        Returns:
            Dict[str, TensorType]: Extra outputs to return in a
                compute_actions() call (3rd return value).
        """
        return {}

    @DeveloperAPI
    def extra_grad_info(self,
                        train_batch: SampleBatch) -> Dict[str, TensorType]:
        """Return dict of extra grad info.

        Args:
            train_batch (SampleBatch): The training batch for which to produce
                extra grad info for.

        Returns:
            Dict[str, TensorType]: The info dict carrying grad info per str
                key.
        """
        return {}

    @DeveloperAPI
    def optimizer(
            self
    ) -> Union[List["torch.optim.Optimizer"], "torch.optim.Optimizer"]:
        """Custom the local PyTorch optimizer(s) to use.

        Returns:
            Union[List[torch.optim.Optimizer], torch.optim.Optimizer]:
                The local PyTorch optimizer(s) to use for this Policy.
        """
        if hasattr(self, "config"):
            return torch.optim.Adam(
                self.model.parameters(), lr=self.config["lr"])
        else:
            return torch.optim.Adam(self.model.parameters())

    @override(Policy)
    @DeveloperAPI
    def export_model(self, export_dir: str) -> None:
        """TODO(sven): implement for torch.
        """
        raise NotImplementedError

    @override(Policy)
    @DeveloperAPI
    def export_checkpoint(self, export_dir: str) -> None:
        """TODO(sven): implement for torch.
        """
        raise NotImplementedError

    @override(Policy)
    @DeveloperAPI
    def import_model_from_h5(self, import_file: str) -> None:
        """Imports weights into torch model."""
        return self.model.import_from_h5(import_file)

    def _lazy_tensor_dict(self, postprocessed_batch):
        train_batch = UsageTrackingDict(postprocessed_batch)
        train_batch.set_get_interceptor(
            functools.partial(convert_to_torch_tensor, device=self.device))
        return train_batch


# TODO: (sven) Unify hyperparam annealing procedures across RLlib (tf/torch)
#   and for all possible hyperparams, not just lr.
@DeveloperAPI
class LearningRateSchedule:
    """Mixin for TFPolicy that adds a learning rate schedule."""

    @DeveloperAPI
    def __init__(self, lr, lr_schedule):
        self.cur_lr = lr
        if lr_schedule is None:
            self.lr_schedule = ConstantSchedule(lr, framework=None)
        else:
            self.lr_schedule = PiecewiseSchedule(
                lr_schedule, outside_value=lr_schedule[-1][-1], framework=None)

    @override(Policy)
    def on_global_var_update(self, global_vars):
        super(LearningRateSchedule, self).on_global_var_update(global_vars)
        self.cur_lr = self.lr_schedule.value(global_vars["timestep"])

    @override(TorchPolicy)
    def optimizer(self):
        for opt in self._optimizers:
            for p in opt.param_groups:
                p["lr"] = self.cur_lr
        return self._optimizers


@DeveloperAPI
class EntropyCoeffSchedule:
    """Mixin for TorchPolicy that adds entropy coeff decay."""

    @DeveloperAPI
    def __init__(self, entropy_coeff, entropy_coeff_schedule):
        self.entropy_coeff = entropy_coeff

        if entropy_coeff_schedule is None:
            self.entropy_coeff_schedule = ConstantSchedule(
                entropy_coeff, framework=None)
        else:
            # Allows for custom schedule similar to lr_schedule format
            if isinstance(entropy_coeff_schedule, list):
                self.entropy_coeff_schedule = PiecewiseSchedule(
                    entropy_coeff_schedule,
                    outside_value=entropy_coeff_schedule[-1][-1],
                    framework=None)
            else:
                # Implements previous version but enforces outside_value
                self.entropy_coeff_schedule = PiecewiseSchedule(
                    [[0, entropy_coeff], [entropy_coeff_schedule, 0.0]],
                    outside_value=0.0,
                    framework=None)

    @override(Policy)
    def on_global_var_update(self, global_vars):
        super(EntropyCoeffSchedule, self).on_global_var_update(global_vars)
        self.entropy_coeff = self.entropy_coeff_schedule.value(
            global_vars["timestep"])<|MERGE_RESOLUTION|>--- conflicted
+++ resolved
@@ -106,13 +106,8 @@
         """
         self.framework = "torch"
         super().__init__(observation_space, action_space, config)
-<<<<<<< HEAD
-        if ray.get_gpu_ids():
-            assert torch.cuda.is_available()
+        if torch.cuda.is_available():
             logger.info("TorchPolicy running on GPU.")
-=======
-        if torch.cuda.is_available():
->>>>>>> 89da3f9b
             self.device = torch.device("cuda")
         else:
             logger.info("TorchPolicy running on CPU.")
