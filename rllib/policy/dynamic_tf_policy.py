--- conflicted
+++ resolved
@@ -590,15 +590,9 @@
         loss = self._do_loss_init(train_batch)
 
         all_accessed_keys = \
-<<<<<<< HEAD
             train_batch.accessed_keys | dummy_batch.accessed_keys | \
             dummy_batch.added_keys | set(
-                self.model.inference_view_requirements.keys())
-=======
-            train_batch.accessed_keys | batch_for_postproc.accessed_keys | \
-            batch_for_postproc.added_keys | set(
                 self.model.view_requirements.keys())
->>>>>>> 6babd192
 
         TFPolicy._initialize_loss(self, loss, [(k, v)
                                                for k, v in train_batch.items()
@@ -618,15 +612,9 @@
                 auto_remove_unneeded_view_reqs:
             # Add those needed for postprocessing and training.
             all_accessed_keys = train_batch.accessed_keys | \
-<<<<<<< HEAD
                                 dummy_batch.accessed_keys
-            # Tag those only needed for post-processing.
+            # Tag those only needed for post-processing (with some exceptions).
             for key in dummy_batch.accessed_keys:
-=======
-                                batch_for_postproc.accessed_keys
-            # Tag those only needed for post-processing (with some exceptions).
-            for key in batch_for_postproc.accessed_keys:
->>>>>>> 6babd192
                 if key not in train_batch.accessed_keys and \
                         key not in self.model.view_requirements and \
                         key not in [
