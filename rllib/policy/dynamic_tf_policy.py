--- conflicted
+++ resolved
@@ -2,10 +2,7 @@
 import gym
 import logging
 import numpy as np
-<<<<<<< HEAD
-=======
 import re
->>>>>>> 73a07b52
 from typing import Callable, Dict, List, Optional, Tuple, Type
 
 from ray.util.debug import log_once
@@ -14,12 +11,7 @@
 from ray.rllib.policy.policy import Policy
 from ray.rllib.policy.sample_batch import SampleBatch
 from ray.rllib.policy.tf_policy import TFPolicy
-<<<<<<< HEAD
-from ray.rllib.policy.view_requirement import get_default_view_requirements, \
-    ViewRequirement
-=======
 from ray.rllib.policy.view_requirement import ViewRequirement
->>>>>>> 73a07b52
 from ray.rllib.models.catalog import ModelCatalog
 from ray.rllib.utils.annotations import override, DeveloperAPI
 from ray.rllib.utils.debug import summarize
@@ -146,15 +138,9 @@
             view_requirements_fn (Callable[[Policy],
                 Dict[str, ViewRequirement]]): An optional callable to retrieve
                 additional train view requirements for this policy.
-<<<<<<< HEAD
-            get_batch_divisibility_req (Optional[Callable[[Policy], int]]]):
-                Optional callable that returns the divisibility requirement
-                for sample batches given the Policy.
-=======
             get_batch_divisibility_req (Optional[Callable[[Policy], int]]):
                 Optional callable that returns the divisibility requirement for
                 sample batches. If None, will assume a value of 1.
->>>>>>> 73a07b52
             obs_include_prev_action_reward (bool): Whether to include the
                 previous action and reward in the model input (default: True).
         """
@@ -189,11 +175,8 @@
                 num_outputs=logit_dim,
                 model_config=self.config["model"],
                 framework="tf")
-<<<<<<< HEAD
-=======
         # Auto-update model's inference view requirements, if recurrent.
         self.model.update_view_requirements_from_init_state()
->>>>>>> 73a07b52
 
         if existing_inputs:
             self._state_inputs = [
@@ -217,29 +200,6 @@
                     for s in self.model.get_initial_state()
                 ]
 
-<<<<<<< HEAD
-        self.view_requirements = {
-            SampleBatch.OBS: ViewRequirement(space=self.observation_space),
-            SampleBatch.ACTIONS: ViewRequirement(space=self.action_space),
-            SampleBatch.REWARDS: ViewRequirement(),
-            SampleBatch.DONES: ViewRequirement(),
-            SampleBatch.EPS_ID: ViewRequirement(),
-            SampleBatch.AGENT_INDEX: ViewRequirement(),
-        }
-
-        # Update this Policy's ViewRequirements (if function given).
-        if callable(view_requirements_fn):
-            self.view_requirements.update(view_requirements_fn(self))
-        # If no view-requirements given, use default settings.
-        # Add NEXT_OBS, STATE_IN_0.., and others.
-        else:
-            self.view_requirements.update(get_default_view_requirements(self))
-        # Allow the model to override existing ViewRequirements.
-        self.view_requirements.update(
-            self.model.inference_view_requirements)
-
-        # Setup standard placeholders
-=======
         # Update this Policy's ViewRequirements (if function given).
         if callable(view_requirements_fn):
             self.view_requirements = view_requirements_fn(self)
@@ -251,7 +211,6 @@
         self.view_requirements.update(self.model.inference_view_requirements)
 
         # Setup standard placeholders.
->>>>>>> 73a07b52
         if existing_inputs is not None:
             timestep = existing_inputs["timestep"]
             explore = existing_inputs["is_exploring"]
@@ -259,22 +218,15 @@
                 self._get_input_dict_and_dummy_batch(
                     self.view_requirements, existing_inputs)
         else:
-<<<<<<< HEAD
-=======
             prev_action_ph = ModelCatalog.get_action_placeholder(
                 action_space, "prev_action")
->>>>>>> 73a07b52
             if self.config["_use_trajectory_view_api"]:
                 action_ph = ModelCatalog.get_action_placeholder(action_space)
                 self._input_dict, self._dummy_batch = \
                     self._get_input_dict_and_dummy_batch(
                         self.view_requirements,
-<<<<<<< HEAD
-                        {SampleBatch.ACTIONS: action_ph})
-=======
                         {SampleBatch.ACTIONS: action_ph,
                          SampleBatch.PREV_ACTIONS: prev_action_ph})
->>>>>>> 73a07b52
             else:
                 self._input_dict = {
                     SampleBatch.CUR_OBS: tf1.placeholder(
@@ -284,12 +236,7 @@
                 }
                 if self._obs_include_prev_action_reward:
                     self._input_dict.update({
-<<<<<<< HEAD
-                        SampleBatch.PREV_ACTIONS: ModelCatalog.
-                        get_action_placeholder(action_space, "prev_action"),
-=======
                         SampleBatch.PREV_ACTIONS: prev_action_ph,
->>>>>>> 73a07b52
                         SampleBatch.PREV_REWARDS: tf1.placeholder(
                             tf.float32, [None], name="prev_reward"),
                     })
@@ -454,10 +401,6 @@
         input_dict = {}
         dummy_batch = {}
         for view_col, view_req in view_requirements.items():
-<<<<<<< HEAD
-            # Skip action dist inputs placeholder (do later).
-            if view_col == SampleBatch.ACTION_DIST_INPUTS:
-=======
             # Point state_in to the already existing self._state_inputs.
             mo = re.match("state_in_(\d+)", view_col)
             if mo is not None:
@@ -470,7 +413,6 @@
                     [view_req.space.sample()])
             # Skip action dist inputs placeholder (do later).
             elif view_col == SampleBatch.ACTION_DIST_INPUTS:
->>>>>>> 73a07b52
                 continue
             elif view_col in existing_inputs:
                 input_dict[view_col] = existing_inputs[view_col]
@@ -482,7 +424,6 @@
                     dtype=np.float32)
             # All others.
             else:
-<<<<<<< HEAD
                 time_axis = not isinstance(view_req.shift, int)
                 if view_req.used_for_training:
                     # Create a +time-axis placeholder if the shift is not an
@@ -495,17 +436,7 @@
                     [sample] if not time_axis else [[sample]])
         return input_dict, dummy_batch
 
-    def _initialize_loss_dynamically(self):
-=======
-                if view_req.used_for_training:
-                    input_dict[view_col] = get_placeholder(
-                        space=view_req.space)
-                dummy_batch[view_col] = np.zeros_like(
-                    [view_req.space.sample()])
-        return input_dict, dummy_batch
-
     def _initialize_loss_dynamically(self, auto=True):
->>>>>>> 73a07b52
         if self.config["_use_trajectory_view_api"]:
             dummy_batch = self._dummy_batch
         else:
@@ -544,60 +475,6 @@
         # Postprocessing might depend on variable init, so run it first here.
         self._sess.run(tf1.global_variables_initializer())
 
-<<<<<<< HEAD
-        postprocessed_batch = self.postprocess_trajectory(
-            SampleBatch(dummy_batch))
-        # Add new columns automatically to dummy_batch/input_dict.
-        if self.config["_use_trajectory_view_api"]:
-            for new_col in postprocessed_batch.new_columns:
-                self._input_dict[new_col] = get_placeholder(
-                    value=postprocessed_batch[new_col])
-
-        # Model forward pass for the loss (needed after postprocess to
-        # overwrite any tensor state from that call).
-        self.model(self._input_dict, self._state_inputs, self._seq_lens)
-
-        if not self.config["_use_trajectory_view_api"]:
-            if self._obs_include_prev_action_reward:
-                train_batch = UsageTrackingDict({
-                    SampleBatch.PREV_ACTIONS: self._prev_action_input,
-                    SampleBatch.PREV_REWARDS: self._prev_reward_input,
-                    SampleBatch.CUR_OBS: self._obs_input,
-                })
-                loss_inputs = [
-                    (SampleBatch.PREV_ACTIONS, self._prev_action_input),
-                    (SampleBatch.PREV_REWARDS, self._prev_reward_input),
-                    (SampleBatch.CUR_OBS, self._obs_input),
-                ]
-            else:
-                train_batch = UsageTrackingDict({
-                    SampleBatch.CUR_OBS: self._obs_input,
-                })
-                loss_inputs = [
-                    (SampleBatch.CUR_OBS, self._obs_input),
-                ]
-
-            for k, v in postprocessed_batch.items():
-                if k in train_batch:
-                    continue
-                elif v.dtype == np.object:
-                    continue  # can't handle arbitrary objects in TF
-                elif k == "seq_lens" or k.startswith("state_in_"):
-                    continue
-                shape = (None, ) + v.shape[1:]
-                dtype = np.float32 if v.dtype == np.float64 else v.dtype
-                placeholder = tf1.placeholder(dtype, shape=shape, name=k)
-                train_batch[k] = placeholder
-
-            for i, si in enumerate(self._state_inputs):
-                train_batch["state_in_{}".format(i)] = si
-        else:
-            loss_inputs = [(k, v) for k, v in self._input_dict.items()
-                           if k in self.view_requirements
-                           and self.view_requirements[k].used_for_training]
-            train_batch = UsageTrackingDict(self._input_dict)
-        train_batch["seq_lens"] = self._seq_lens
-=======
         sb = SampleBatch(dummy_batch)
         batch_for_postproc = UsageTrackingDict(sb)
         batch_for_postproc.count = sb.count
@@ -658,7 +535,6 @@
 
         if self._state_inputs:
             train_batch["seq_lens"] = self._seq_lens
->>>>>>> 73a07b52
 
         if log_once("loss_init"):
             logger.debug(
