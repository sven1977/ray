from collections import OrderedDict
import gym
import logging
import numpy as np
import re
from typing import Callable, Dict, List, Optional, Tuple, Type

from ray.util.debug import log_once
from ray.rllib.models.tf.tf_action_dist import TFActionDistribution
from ray.rllib.models.modelv2 import ModelV2
from ray.rllib.policy.policy import Policy
from ray.rllib.policy.sample_batch import SampleBatch
from ray.rllib.policy.tf_policy import TFPolicy
from ray.rllib.policy.view_requirement import ViewRequirement
from ray.rllib.models.catalog import ModelCatalog
from ray.rllib.utils.annotations import override, DeveloperAPI
from ray.rllib.utils.debug import summarize
from ray.rllib.utils.framework import try_import_tf
from ray.rllib.utils.tf_ops import get_placeholder
from ray.rllib.utils.tracking_dict import UsageTrackingDict
from ray.rllib.utils.typing import ModelGradients, TensorType, \
    TrainerConfigDict

tf1, tf, tfv = try_import_tf()

logger = logging.getLogger(__name__)


@DeveloperAPI
class DynamicTFPolicy(TFPolicy):
    """A TFPolicy that auto-defines placeholders dynamically at runtime.

    Do not sub-class this class directly (neither should you sub-class
    TFPolicy), but rather use rllib.policy.tf_policy_template.build_tf_policy
    to generate your custom tf (graph-mode or eager) Policy classes.

    Initialization of this class occurs in two phases.
      * Phase 1: the model is created and model variables are initialized.
      * Phase 2: a fake batch of data is created, sent to the trajectory
        postprocessor, and then used to create placeholders for the loss
        function. The loss and stats functions are initialized with these
        placeholders.

    Initialization defines the static graph.

    Attributes:
        observation_space (gym.Space): observation space of the policy.
        action_space (gym.Space): action space of the policy.
        config (dict): config of the policy
        model (TorchModel): TF model instance
        dist_class (type): TF action distribution class
    """

    @DeveloperAPI
    def __init__(
            self,
            obs_space: gym.spaces.Space,
            action_space: gym.spaces.Space,
            config: TrainerConfigDict,
            loss_fn: Callable[[
                Policy, ModelV2, Type[TFActionDistribution], SampleBatch
            ], TensorType],
            *,
            stats_fn: Optional[Callable[[Policy, SampleBatch], Dict[
                str, TensorType]]] = None,
            grad_stats_fn: Optional[Callable[[
                Policy, SampleBatch, ModelGradients
            ], Dict[str, TensorType]]] = None,
            before_loss_init: Optional[Callable[[
                Policy, gym.spaces.Space, gym.spaces.Space, TrainerConfigDict
            ], None]] = None,
            make_model: Optional[Callable[[
                Policy, gym.spaces.Space, gym.spaces.Space, TrainerConfigDict
            ], ModelV2]] = None,
            action_sampler_fn: Optional[Callable[[
                TensorType, List[TensorType]
            ], Tuple[TensorType, TensorType]]] = None,
            action_distribution_fn: Optional[Callable[[
                Policy, ModelV2, TensorType, TensorType, TensorType
            ], Tuple[TensorType, type, List[TensorType]]]] = None,
            existing_inputs: Optional[Dict[str, "tf1.placeholder"]] = None,
            existing_model: Optional[ModelV2] = None,
            view_requirements_fn: Optional[Callable[[Policy], Dict[
                str, ViewRequirement]]] = None,
            get_batch_divisibility_req: Optional[Callable[[Policy],
                                                          int]] = None,
            obs_include_prev_action_reward: bool = True):
        """Initialize a dynamic TF policy.

        Args:
            observation_space (gym.spaces.Space): Observation space of the
                policy.
            action_space (gym.spaces.Space): Action space of the policy.
            config (TrainerConfigDict): Policy-specific configuration data.
            loss_fn (Callable[[Policy, ModelV2, Type[TFActionDistribution],
                SampleBatch], TensorType]): Function that returns a loss tensor
                for the policy graph.
            stats_fn (Optional[Callable[[Policy, SampleBatch],
                Dict[str, TensorType]]]): Optional function that returns a dict
                of TF fetches given the policy and batch input tensors.
            grad_stats_fn (Optional[Callable[[Policy, SampleBatch,
                ModelGradients], Dict[str, TensorType]]]):
                Optional function that returns a dict of TF fetches given the
                policy, sample batch, and loss gradient tensors.
            before_loss_init (Optional[Callable[
                [Policy, gym.spaces.Space, gym.spaces.Space,
                TrainerConfigDict], None]]): Optional function to run prior to
                loss init that takes the same arguments as __init__.
            make_model (Optional[Callable[[Policy, gym.spaces.Space,
                gym.spaces.Space, TrainerConfigDict], ModelV2]]): Optional
                function that returns a ModelV2 object given
                policy, obs_space, action_space, and policy config.
                All policy variables should be created in this function. If not
                specified, a default model will be created.
            action_sampler_fn (Optional[Callable[[Policy, ModelV2, Dict[
                str, TensorType], TensorType, TensorType], Tuple[TensorType,
                TensorType]]]): A callable returning a sampled action and its
                log-likelihood given Policy, ModelV2, input_dict, explore,
                timestep, and is_training.
            action_distribution_fn (Optional[Callable[[Policy, ModelV2,
                Dict[str, TensorType], TensorType, TensorType],
                Tuple[TensorType, type, List[TensorType]]]]): A callable
                returning distribution inputs (parameters), a dist-class to
                generate an action distribution object from, and
                internal-state outputs (or an empty list if not applicable).
                Note: No Exploration hooks have to be called from within
                `action_distribution_fn`. It's should only perform a simple
                forward pass through some model.
                If None, pass inputs through `self.model()` to get distribution
                inputs.
                The callable takes as inputs: Policy, ModelV2, input_dict,
                explore, timestep, is_training.
            existing_inputs (Optional[Dict[str, tf1.placeholder]]): When
                copying a policy, this specifies an existing dict of
                placeholders to use instead of defining new ones.
            existing_model (Optional[ModelV2]): When copying a policy, this
                specifies an existing model to clone and share weights with.
            view_requirements_fn (Callable[[Policy],
                Dict[str, ViewRequirement]]): An optional callable to retrieve
                additional train view requirements for this policy.
            get_batch_divisibility_req (Optional[Callable[[Policy], int]]):
                Optional callable that returns the divisibility requirement for
                sample batches. If None, will assume a value of 1.
            obs_include_prev_action_reward (bool): Whether to include the
                previous action and reward in the model input (default: True).
        """
        self.observation_space = obs_space
        self.action_space = action_space
        self.config = config
        self.framework = "tf"
        self._loss_fn = loss_fn
        self._stats_fn = stats_fn
        self._grad_stats_fn = grad_stats_fn
        self._obs_include_prev_action_reward = obs_include_prev_action_reward

        dist_class = dist_inputs = None
        if action_sampler_fn or action_distribution_fn:
            if not make_model:
                raise ValueError(
                    "`make_model` is required if `action_sampler_fn` OR "
                    "`action_distribution_fn` is given")
        else:
            dist_class, logit_dim = ModelCatalog.get_action_dist(
                action_space, self.config["model"])

        # Setup self.model.
        if existing_model:
            self.model = existing_model
        elif make_model:
            self.model = make_model(self, obs_space, action_space, config)
        else:
            self.model = ModelCatalog.get_model_v2(
                obs_space=obs_space,
                action_space=action_space,
                num_outputs=logit_dim,
                model_config=self.config["model"],
                framework="tf")
        # Auto-update model's inference view requirements, if recurrent.
        self._update_model_inference_view_requirements_from_init_state()

        if existing_inputs:
            self._state_inputs = [
                v for k, v in existing_inputs.items()
                if k.startswith("state_in_")
            ]
            if self._state_inputs:
                self._seq_lens = existing_inputs["seq_lens"]
        else:
            if self.config["_use_trajectory_view_api"]:
                self._state_inputs = [
                    get_placeholder(
                        space=vr.space,
                        time_axis=not isinstance(vr.data_rel_pos, int)) for k,
                    vr in self.model.inference_view_requirements.items()
                    if k.startswith("state_in_")
                ]
            else:
                self._state_inputs = [
                    tf1.placeholder(shape=(None, ) + s.shape, dtype=s.dtype)
                    for s in self.model.get_initial_state()
                ]

        # Use default settings.
        # Add NEXT_OBS, STATE_IN_0.., and others.
        self.view_requirements = self._get_default_view_requirements()
        # Update this Policy's ViewRequirements (if function given).
        if callable(view_requirements_fn):
            self.view_requirements.update(view_requirements_fn(self))
        # Combine view_requirements for Model and Policy.
        self.view_requirements.update(self.model.inference_view_requirements)

        # Setup standard placeholders.
        if existing_inputs is not None:
            timestep = existing_inputs["timestep"]
            explore = existing_inputs["is_exploring"]
            self._input_dict, self._dummy_batch = \
                self._get_input_dict_and_dummy_batch(
                    self.view_requirements, existing_inputs)
        else:
            action_ph = ModelCatalog.get_action_placeholder(action_space)
            prev_action_ph = ModelCatalog.get_action_placeholder(
                action_space, "prev_action")
            if self.config["_use_trajectory_view_api"]:
                self._input_dict, self._dummy_batch = \
                    self._get_input_dict_and_dummy_batch(
                        self.view_requirements,
                        {SampleBatch.ACTIONS: action_ph,
                         SampleBatch.PREV_ACTIONS: prev_action_ph})
            else:
                self._input_dict = {
                    SampleBatch.CUR_OBS: tf1.placeholder(
                        tf.float32,
                        shape=[None] + list(obs_space.shape),
                        name="observation")
                }
                self._input_dict[SampleBatch.ACTIONS] = action_ph
                if self._obs_include_prev_action_reward:
                    self._input_dict.update({
                        SampleBatch.PREV_ACTIONS: prev_action_ph,
                        SampleBatch.PREV_REWARDS: tf1.placeholder(
                            tf.float32, [None], name="prev_reward"),
                    })
            # Placeholder for (sampling steps) timestep (int).
            timestep = tf1.placeholder(tf.int64, (), name="timestep")
            # Placeholder for `is_exploring` flag.
            explore = tf1.placeholder_with_default(
                True, (), name="is_exploring")

        # Placeholder for RNN time-chunk valid lengths.
        self._seq_lens = tf1.placeholder(
            dtype=tf.int32, shape=[None], name="seq_lens")
        # Placeholder for `is_training` flag.
        self._input_dict["is_training"] = self._get_is_training_placeholder()

        # Create the Exploration object to use for this Policy.
        self.exploration = self._create_exploration()

        # Fully customized action generation (e.g., custom policy).
        if action_sampler_fn:
            sampled_action, sampled_action_logp = action_sampler_fn(
                self,
                self.model,
                obs_batch=self._input_dict[SampleBatch.CUR_OBS],
                state_batches=self._state_inputs,
                seq_lens=self._seq_lens,
                prev_action_batch=self._input_dict.get(
                    SampleBatch.PREV_ACTIONS),
                prev_reward_batch=self._input_dict.get(
                    SampleBatch.PREV_REWARDS),
                explore=explore,
                is_training=self._input_dict["is_training"])
        else:
            # Distribution generation is customized, e.g., DQN, DDPG.
            if action_distribution_fn:
                dist_inputs, dist_class, self._state_out = \
                    action_distribution_fn(
                        self, self.model,
                        obs_batch=self._input_dict[SampleBatch.CUR_OBS],
                        state_batches=self._state_inputs,
                        seq_lens=self._seq_lens,
                        prev_action_batch=self._input_dict.get(
                            SampleBatch.PREV_ACTIONS),
                        prev_reward_batch=self._input_dict.get(
                            SampleBatch.PREV_REWARDS),
                        explore=explore,
                        is_training=self._input_dict["is_training"])
            # Default distribution generation behavior:
            # Pass through model. E.g., PG, PPO.
            else:
                dist_inputs, self._state_out = self.model(
                    self._input_dict, self._state_inputs, self._seq_lens)

            action_dist = dist_class(dist_inputs, self.model)

            # Using exploration to get final action (e.g. via sampling).
            sampled_action, sampled_action_logp = \
                self.exploration.get_exploration_action(
                    action_distribution=action_dist,
                    timestep=timestep,
                    explore=explore)
            if self.config["_use_trajectory_view_api"]:
                self._dummy_batch[SampleBatch.ACTION_DIST_INPUTS] = \
                    np.zeros(
                        [1 if not s else s for s in
                         dist_inputs.shape.as_list()])
            self._input_dict[SampleBatch.ACTION_DIST_INPUTS] = \
                tf1.placeholder(shape=dist_inputs.shape.as_list(),
                                dtype=tf.float32)

        # Phase 1 init.
        sess = tf1.get_default_session() or tf1.Session()

        batch_divisibility_req = get_batch_divisibility_req(self) if \
            callable(get_batch_divisibility_req) else \
            (get_batch_divisibility_req or 1)

        super().__init__(
            observation_space=obs_space,
            action_space=action_space,
            config=config,
            sess=sess,
            obs_input=self._input_dict[SampleBatch.OBS],
            action_input=self._input_dict[SampleBatch.ACTIONS],
            sampled_action=sampled_action,
            sampled_action_logp=sampled_action_logp,
            dist_inputs=dist_inputs,
            dist_class=dist_class,
            loss=None,  # dynamically initialized on run
            loss_inputs=[],
            model=self.model,
            state_inputs=self._state_inputs,
            state_outputs=self._state_out,
            prev_action_input=self._input_dict.get(SampleBatch.PREV_ACTIONS),
            prev_reward_input=self._input_dict.get(SampleBatch.PREV_REWARDS),
            seq_lens=self._seq_lens,
            max_seq_len=config["model"]["max_seq_len"],
            batch_divisibility_req=batch_divisibility_req,
            explore=explore,
            timestep=timestep)

        # Phase 2 init.
        if before_loss_init is not None:
            before_loss_init(self, obs_space, action_space, config)

        # Loss initialization and model/postprocessing test calls.
        if not existing_inputs:
            self._initialize_loss_from_dummy_batch(
                auto_remove_unneeded_view_reqs=True)

    @override(TFPolicy)
    @DeveloperAPI
    def copy(self,
             existing_inputs: List[Tuple[str, "tf1.placeholder"]]) -> TFPolicy:
        """Creates a copy of self using existing input placeholders."""

        # Note that there might be RNN state inputs at the end of the list
        if len(self._loss_input_dict) != len(existing_inputs):
            raise ValueError("Tensor list mismatch", self._loss_input_dict,
                             self._state_inputs, existing_inputs)
        for i, (k, v) in enumerate(self._loss_input_dict_no_rnn.items()):
            if v.shape.as_list() != existing_inputs[i].shape.as_list():
                raise ValueError("Tensor shape mismatch", i, k, v.shape,
                                 existing_inputs[i].shape)
        # By convention, the loss inputs are followed by state inputs and then
        # the seq len tensor
        rnn_inputs = []
        for i in range(len(self._state_inputs)):
            rnn_inputs.append(
                ("state_in_{}".format(i),
                 existing_inputs[len(self._loss_input_dict_no_rnn) + i]))
        if rnn_inputs:
            rnn_inputs.append(("seq_lens", existing_inputs[-1]))
        input_dict = OrderedDict(
            [("is_exploring", self._is_exploring), ("timestep",
                                                    self._timestep)] +
            [(k, existing_inputs[i])
             for i, k in enumerate(self._loss_input_dict_no_rnn.keys())] +
            rnn_inputs)
        instance = self.__class__(
            self.observation_space,
            self.action_space,
            self.config,
            existing_inputs=input_dict,
            existing_model=self.model)

        instance._loss_input_dict = input_dict
        loss = instance._do_loss_init(input_dict)
        loss_inputs = [
            (k, existing_inputs[i])
            for i, k in enumerate(self._loss_input_dict_no_rnn.keys())
        ]

        TFPolicy._initialize_loss(instance, loss, loss_inputs)
        if instance._grad_stats_fn:
            instance._stats_fetches.update(
                instance._grad_stats_fn(instance, input_dict, instance._grads))
        return instance

    # TODO: (sven) deprecate once _use_trajectory_view_api is always True.
    @override(Policy)
    @DeveloperAPI
    def get_initial_state(self) -> List[TensorType]:
        if self.model:
            return self.model.get_initial_state()
        else:
            return []

    def _get_input_dict_and_dummy_batch(self, view_requirements,
                                        existing_inputs):
        """Creates input_dict and dummy_batch for loss initialization.

        Used for managing the Policy's input placeholders and for loss
        initialization.
        Input_dict: Str -> tf.placeholders, dummy_batch: str -> np.arrays.

        Args:
            view_requirements (ViewReqs): The view requirements dict.
            existing_inputs (Dict[str, tf.placeholder]): A dict of already
                existing placeholders.

        Returns:
            Tuple[Dict[str, tf.placeholder], Dict[str, np.ndarray]]: The
                input_dict/dummy_batch tuple.
        """
        input_dict = {}
        for view_col, view_req in view_requirements.items():
            # Point state_in to the already existing self._state_inputs.
            mo = re.match("state_in_(\d+)", view_col)
            if mo is not None:
                input_dict[view_col] = self._state_inputs[int(mo.group(1))]
            # State-outs (no placeholders needed).
            elif view_col.startswith("state_out_"):
                continue
            # Skip action dist inputs placeholder (do later).
            elif view_col == SampleBatch.ACTION_DIST_INPUTS:
                continue
            elif view_col in existing_inputs:
                input_dict[view_col] = existing_inputs[view_col]
            # All others.
            else:
                time_axis = not isinstance(view_req.data_rel_pos, int)
                if view_req.used_for_training:
                    # Create a +time-axis placeholder if the shift is not an
                    # int (range or list of ints).
                    input_dict[view_col] = get_placeholder(
<<<<<<< HEAD
                        space=view_req.space,
                        name=view_col,
                        time_axis=time_axis)
=======
                        space=view_req.space, name=view_col)
>>>>>>> 9178a8c5
        dummy_batch = self._get_dummy_batch_from_view_requirements()

        return input_dict, dummy_batch

    def _initialize_loss_from_dummy_batch(
            self, auto_remove_unneeded_view_reqs: bool = True,
            stats_fn=None) -> None:

        # Test calls depend on variable init, so initialize model first.
        self._sess.run(tf1.global_variables_initializer())

        if self.config["_use_trajectory_view_api"]:
            logger.info("Testing `compute_actions` w/ dummy batch.")
            actions, state_outs, extra_fetches = \
                self.compute_actions_from_input_dict(
                    self._dummy_batch, explore=False, timestep=0)
            for key, value in extra_fetches.items():
                self._dummy_batch[key] = np.zeros_like(value)
                self._input_dict[key] = get_placeholder(value=value, name=key)
                if key not in self.view_requirements:
                    logger.info("Adding extra-action-fetch `{}` to "
                                "view-reqs.".format(key))
                    self.view_requirements[key] = \
                        ViewRequirement(space=gym.spaces.Box(
                            -1.0, 1.0, shape=value.shape[1:],
                            dtype=value.dtype))
            dummy_batch = self._dummy_batch
        else:

            def fake_array(tensor):
                shape = tensor.shape.as_list()
                shape = [s if s is not None else 1 for s in shape]
                return np.zeros(shape, dtype=tensor.dtype.as_numpy_dtype)

            dummy_batch = {
                SampleBatch.CUR_OBS: fake_array(self._obs_input),
                SampleBatch.NEXT_OBS: fake_array(self._obs_input),
                SampleBatch.DONES: np.array([False], dtype=np.bool),
                SampleBatch.ACTIONS: fake_array(
                    ModelCatalog.get_action_placeholder(self.action_space)),
                SampleBatch.REWARDS: np.array([0], dtype=np.float32),
            }
            if self._obs_include_prev_action_reward:
                dummy_batch.update({
                    SampleBatch.PREV_ACTIONS: fake_array(
                        self._prev_action_input),
                    SampleBatch.PREV_REWARDS: fake_array(
                        self._prev_reward_input),
                })
            state_init = self.get_initial_state()
            state_batches = []
            for i, h in enumerate(state_init):
                dummy_batch["state_in_{}".format(i)] = np.expand_dims(h, 0)
                dummy_batch["state_out_{}".format(i)] = np.expand_dims(h, 0)
                state_batches.append(np.expand_dims(h, 0))
            if state_init:
                dummy_batch["seq_lens"] = np.array([1], dtype=np.int32)
            for k, v in self.extra_compute_action_fetches().items():
                dummy_batch[k] = fake_array(v)
            dummy_batch = SampleBatch(dummy_batch)

<<<<<<< HEAD
        # Postprocessing might depend on variable init, so run it first here.
        self._sess.run(tf1.global_variables_initializer())

        batch_for_postproc = UsageTrackingDict(dummy_batch)
        batch_for_postproc.count = dummy_batch.count
=======
        sb = SampleBatch(dummy_batch, _dont_check_lens=True)
        batch_for_postproc = UsageTrackingDict(sb)
        batch_for_postproc.count = sb.count
>>>>>>> 9178a8c5
        logger.info("Testing `postprocess_trajectory` w/ dummy batch.")
        postprocessed_batch = self.postprocess_trajectory(batch_for_postproc)
        # Add new columns automatically to (loss) input_dict.
        if self.config["_use_trajectory_view_api"]:
            for key in batch_for_postproc.added_keys:
                if key not in self._input_dict:
                    self._input_dict[key] = get_placeholder(
                        value=batch_for_postproc[key], name=key)
                if key not in self.view_requirements:
                    self.view_requirements[key] = \
                        ViewRequirement(space=gym.spaces.Box(
                            -1.0, 1.0, shape=batch_for_postproc[key].shape[1:],
                            dtype=batch_for_postproc[key].dtype))

        # Model forward pass for the loss (needed after postprocess to
        # overwrite any tensor state from that call)
        # TODO: replace with `compute_actions_from_input_dict`
        self.model(self._input_dict, self._state_inputs, self._seq_lens)

        if not self.config["_use_trajectory_view_api"]:
            train_batch = UsageTrackingDict(
                dict({
                    SampleBatch.CUR_OBS: self._obs_input,
                }, **self._loss_input_dict))
            if self._obs_include_prev_action_reward:
                train_batch.update({
                    SampleBatch.PREV_ACTIONS: self._prev_action_input,
                    SampleBatch.PREV_REWARDS: self._prev_reward_input,
                    SampleBatch.CUR_OBS: self._obs_input,
                })
            else:
                train_batch = UsageTrackingDict({
                    SampleBatch.CUR_OBS: self._obs_input,
                })

                for k, v in postprocessed_batch.items():
                    if k in train_batch:
                        continue
                    elif v.dtype == np.object:
                        continue  # can't handle arbitrary objects in TF
                    elif k == "seq_lens" or k.startswith("state_in_"):
                        continue
                    shape = (None, ) + v.shape[1:]
                    dtype = np.float32 if v.dtype == np.float64 else v.dtype
                    placeholder = tf1.placeholder(dtype, shape=shape, name=k)
                    train_batch[k] = placeholder

            for i, si in enumerate(self._state_inputs):
                train_batch["state_in_{}".format(i)] = si
        else:
            train_batch = UsageTrackingDict(self._input_dict)

        if self._state_inputs:
            train_batch["seq_lens"] = self._seq_lens

        if log_once("loss_init"):
            logger.debug(
                "Initializing loss function with dummy input:\n\n{}\n".format(
                    summarize(train_batch)))

        self._loss_input_dict.update({k: v for k, v in train_batch.items()})
        loss = self._do_loss_init(train_batch)

        all_accessed_keys = \
            train_batch.accessed_keys | batch_for_postproc.accessed_keys | \
            batch_for_postproc.added_keys | set(
                self.model.inference_view_requirements.keys())

        TFPolicy._initialize_loss(self, loss, [(k, v)
                                               for k, v in train_batch.items()
                                               if k in all_accessed_keys])

        if "is_training" in self._loss_input_dict:
            del self._loss_input_dict["is_training"]

        # Call the grads stats fn.
        # TODO: (sven) rename to simply stats_fn to match eager and torch.
        if self._grad_stats_fn:
            self._stats_fetches.update(
                self._grad_stats_fn(self, train_batch, self._grads))

        # Add new columns automatically to view-reqs.
        if self.config["_use_trajectory_view_api"] and \
                auto_remove_unneeded_view_reqs:
            # Add those needed for postprocessing and training.
            all_accessed_keys = train_batch.accessed_keys | \
                                batch_for_postproc.accessed_keys
            # Tag those only needed for post-processing.
            for key in batch_for_postproc.accessed_keys:
                if key not in train_batch.accessed_keys:
                    self.view_requirements[key].used_for_training = False
                    if key in self._loss_input_dict:
                        del self._loss_input_dict[key]
            # Remove those not needed at all (leave those that are needed
            # by Sampler to properly execute sample collection).
            # Also always leave DONES and REWARDS, no matter what.
            for key in list(self.view_requirements.keys()):
                if key not in all_accessed_keys and key not in [
                    SampleBatch.EPS_ID, SampleBatch.AGENT_INDEX,
                    SampleBatch.UNROLL_ID, SampleBatch.DONES,
                    SampleBatch.REWARDS] and \
                        key not in self.model.inference_view_requirements:
                    # If user deleted this key manually in postprocessing
                    # fn, warn about it and do not remove from
                    # view-requirements.
                    if key in batch_for_postproc.deleted_keys:
                        logger.warning(
                            "SampleBatch key '{}' was deleted manually in "
                            "postprocessing function! RLlib will "
                            "automatically remove non-used items from the "
                            "data stream. Remove the `del` from your "
                            "postprocessing function.".format(key))
                    else:
                        del self.view_requirements[key]
                    if key in self._loss_input_dict:
                        del self._loss_input_dict[key]
            # Add those data_cols (again) that are missing and have
            # dependencies by view_cols.
            for key in list(self.view_requirements.keys()):
                vr = self.view_requirements[key]
                if (vr.data_col is not None
                        and vr.data_col not in self.view_requirements):
                    used_for_training = \
                        vr.data_col in train_batch.accessed_keys
                    self.view_requirements[vr.data_col] = ViewRequirement(
                        space=vr.space, used_for_training=used_for_training)

        self._loss_input_dict_no_rnn = {
            k: v
            for k, v in self._loss_input_dict.items()
            if (v not in self._state_inputs and v != self._seq_lens)
        }

        # Initialize again after loss init.
        self._sess.run(tf1.global_variables_initializer())

        # Add new columns automatically to view-reqs.
        if self.config["_use_trajectory_view_api"] and \
                auto_remove_unneeded_view_reqs:
            # Add those needed for postprocessing and training.
            all_accessed_keys = train_batch.accessed_keys | \
                                batch_for_postproc.accessed_keys
            # Tag those only needed for post-processing.
            for key in batch_for_postproc.accessed_keys:
                if key not in train_batch.accessed_keys:
                    self.view_requirements[key].used_for_training = False
                    if key in self._loss_input_dict:
                        del self._loss_input_dict[key]
            # Remove those not needed at all (leave those that are needed
            # by Sampler to properly execute sample collection).
            for key in list(self.view_requirements.keys()):
                if key not in all_accessed_keys and key not in [
                    SampleBatch.EPS_ID, SampleBatch.AGENT_INDEX,
                    SampleBatch.UNROLL_ID, SampleBatch.DONES] and \
                        key not in self.model.inference_view_requirements:
                    del self.view_requirements[key]
                    if key in self._loss_input_dict:
                        del self._loss_input_dict[key]

        self._loss_input_dict_no_rnn = {
            k: v
            for k, v in self._loss_input_dict.items()
            if v not in self._state_inputs and v != self._seq_lens
        }

    def _do_loss_init(self, train_batch: SampleBatch):
        loss = self._loss_fn(self, self.model, self.dist_class, train_batch)
        if self._stats_fn:
            self._stats_fetches.update(self._stats_fn(self, train_batch))
        # override the update ops to be those of the model
        self._update_ops = self.model.update_ops()
        return loss<|MERGE_RESOLUTION|>--- conflicted
+++ resolved
@@ -443,13 +443,9 @@
                     # Create a +time-axis placeholder if the shift is not an
                     # int (range or list of ints).
                     input_dict[view_col] = get_placeholder(
-<<<<<<< HEAD
                         space=view_req.space,
                         name=view_col,
                         time_axis=time_axis)
-=======
-                        space=view_req.space, name=view_col)
->>>>>>> 9178a8c5
         dummy_batch = self._get_dummy_batch_from_view_requirements()
 
         return input_dict, dummy_batch
@@ -511,17 +507,11 @@
                 dummy_batch[k] = fake_array(v)
             dummy_batch = SampleBatch(dummy_batch)
 
-<<<<<<< HEAD
-        # Postprocessing might depend on variable init, so run it first here.
-        self._sess.run(tf1.global_variables_initializer())
+        ## Postprocessing might depend on variable init, so run it first here.
+        #self._sess.run(tf1.global_variables_initializer())
 
         batch_for_postproc = UsageTrackingDict(dummy_batch)
         batch_for_postproc.count = dummy_batch.count
-=======
-        sb = SampleBatch(dummy_batch, _dont_check_lens=True)
-        batch_for_postproc = UsageTrackingDict(sb)
-        batch_for_postproc.count = sb.count
->>>>>>> 9178a8c5
         logger.info("Testing `postprocess_trajectory` w/ dummy batch.")
         postprocessed_batch = self.postprocess_trajectory(batch_for_postproc)
         # Add new columns automatically to (loss) input_dict.
@@ -552,22 +542,18 @@
                     SampleBatch.PREV_REWARDS: self._prev_reward_input,
                     SampleBatch.CUR_OBS: self._obs_input,
                 })
-            else:
-                train_batch = UsageTrackingDict({
-                    SampleBatch.CUR_OBS: self._obs_input,
-                })
-
-                for k, v in postprocessed_batch.items():
-                    if k in train_batch:
-                        continue
-                    elif v.dtype == np.object:
-                        continue  # can't handle arbitrary objects in TF
-                    elif k == "seq_lens" or k.startswith("state_in_"):
-                        continue
-                    shape = (None, ) + v.shape[1:]
-                    dtype = np.float32 if v.dtype == np.float64 else v.dtype
-                    placeholder = tf1.placeholder(dtype, shape=shape, name=k)
-                    train_batch[k] = placeholder
+
+            for k, v in postprocessed_batch.items():
+                if k in train_batch:
+                    continue
+                elif v.dtype == np.object:
+                    continue  # can't handle arbitrary objects in TF
+                elif k == "seq_lens" or k.startswith("state_in_"):
+                    continue
+                shape = (None, ) + v.shape[1:]
+                dtype = np.float32 if v.dtype == np.float64 else v.dtype
+                placeholder = tf1.placeholder(dtype, shape=shape, name=k)
+                train_batch[k] = placeholder
 
             for i, si in enumerate(self._state_inputs):
                 train_batch["state_in_{}".format(i)] = si
@@ -658,35 +644,6 @@
         # Initialize again after loss init.
         self._sess.run(tf1.global_variables_initializer())
 
-        # Add new columns automatically to view-reqs.
-        if self.config["_use_trajectory_view_api"] and \
-                auto_remove_unneeded_view_reqs:
-            # Add those needed for postprocessing and training.
-            all_accessed_keys = train_batch.accessed_keys | \
-                                batch_for_postproc.accessed_keys
-            # Tag those only needed for post-processing.
-            for key in batch_for_postproc.accessed_keys:
-                if key not in train_batch.accessed_keys:
-                    self.view_requirements[key].used_for_training = False
-                    if key in self._loss_input_dict:
-                        del self._loss_input_dict[key]
-            # Remove those not needed at all (leave those that are needed
-            # by Sampler to properly execute sample collection).
-            for key in list(self.view_requirements.keys()):
-                if key not in all_accessed_keys and key not in [
-                    SampleBatch.EPS_ID, SampleBatch.AGENT_INDEX,
-                    SampleBatch.UNROLL_ID, SampleBatch.DONES] and \
-                        key not in self.model.inference_view_requirements:
-                    del self.view_requirements[key]
-                    if key in self._loss_input_dict:
-                        del self._loss_input_dict[key]
-
-        self._loss_input_dict_no_rnn = {
-            k: v
-            for k, v in self._loss_input_dict.items()
-            if v not in self._state_inputs and v != self._seq_lens
-        }
-
     def _do_loss_init(self, train_batch: SampleBatch):
         loss = self._loss_fn(self, self.model, self.dist_class, train_batch)
         if self._stats_fn:
