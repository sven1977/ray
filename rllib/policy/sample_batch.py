--- conflicted
+++ resolved
@@ -1242,11 +1242,7 @@
             columns: Set of column names to decompress.
 
         Returns:
-<<<<<<< HEAD
-            This very MultiAgentBatch.
-=======
             Self.
->>>>>>> f814c2af
         """
         for batch in self.policy_batches.values():
             batch.decompress_if_needed(columns)
