from abc import ABCMeta, abstractmethod
import gym
from gym.spaces import Box
import logging
import numpy as np
import tree  # pip install dm_tree
from typing import Dict, List, Optional

from ray.rllib.models.catalog import ModelCatalog
from ray.rllib.policy.sample_batch import SampleBatch
from ray.rllib.policy.view_requirement import ViewRequirement
from ray.rllib.utils.annotations import DeveloperAPI
from ray.rllib.utils.exploration.exploration import Exploration
from ray.rllib.utils.framework import try_import_tf, try_import_torch
from ray.rllib.utils.from_config import from_config
from ray.rllib.utils.spaces.space_utils import get_base_struct_from_space, \
    unbatch
from ray.rllib.utils.typing import AgentID, ModelGradients, ModelWeights, \
    TensorType, TrainerConfigDict, Tuple, Union

tf1, tf, tfv = try_import_tf()
torch, _ = try_import_torch()

logger = logging.getLogger(__name__)

# By convention, metrics from optimizing the loss can be reported in the
# `grad_info` dict returned by learn_on_batch() / compute_grads() via this key.
LEARNER_STATS_KEY = "learner_stats"


@DeveloperAPI
class Policy(metaclass=ABCMeta):
    """An agent policy and loss, i.e., a TFPolicy or other subclass.

    This object defines how to act in the environment, and also losses used to
    improve the policy based on its experiences. Note that both policy and
    loss are defined together for convenience, though the policy itself is
    logically separate.

    All policies can directly extend Policy, however TensorFlow users may
    find TFPolicy simpler to implement. TFPolicy also enables RLlib
    to apply TensorFlow-specific optimizations such as fusing multiple policy
    graphs and multi-GPU support.

    Attributes:
        observation_space (gym.Space): Observation space of the policy. For
            complex spaces (e.g., Dict), this will be flattened version of the
            space, and you can access the original space via
            ``observation_space.original_space``.
        action_space (gym.Space): Action space of the policy.
        exploration (Exploration): The exploration object to use for
            computing actions, or None.
    """

    @DeveloperAPI
    def __init__(self, observation_space: gym.spaces.Space,
                 action_space: gym.spaces.Space, config: TrainerConfigDict):
        """Initialize the graph.

        This is the standard constructor for policies. The policy
        class you pass into RolloutWorker will be constructed with
        these arguments.

        Args:
            observation_space (gym.spaces.Space): Observation space of the
                policy.
            action_space (gym.spaces.Space): Action space of the policy.
            config (TrainerConfigDict): Policy-specific configuration data.
        """
        self.observation_space = observation_space
        self.action_space = action_space
        self.action_space_struct = get_base_struct_from_space(action_space)
        self.config = config
        if self.config.get("callbacks"):
            self.callbacks: "DefaultCallbacks" = self.config.get("callbacks")()
        else:
            from ray.rllib.agents.callbacks import DefaultCallbacks
            self.callbacks: "DefaultCallbacks" = DefaultCallbacks()
        # The global timestep, broadcast down from time to time from the
        # driver.
        self.global_timestep = 0
        # The action distribution class to use for action sampling, if any.
        # Child classes may set this.
        self.dist_class = None
        # Maximal view requirements dict for `learn_on_batch()` and
        # `compute_actions` calls.
        # View requirements will be automatically filtered out later based
        # on the postprocessing and loss functions to ensure optimal data
        # collection and transfer performance.
        view_reqs = self._get_default_view_requirements()
        if not hasattr(self, "view_requirements"):
            self.view_requirements = view_reqs
        else:
            for k, v in view_reqs.items():
                if k not in self.view_requirements:
                    self.view_requirements[k] = v
        self._model_init_state_automatically_added = False

    @abstractmethod
    @DeveloperAPI
    def compute_actions(
            self,
            obs_batch: Union[List[TensorType], TensorType],
            state_batches: Optional[List[TensorType]] = None,
            prev_action_batch: Union[List[TensorType], TensorType] = None,
            prev_reward_batch: Union[List[TensorType], TensorType] = None,
            info_batch: Optional[Dict[str, list]] = None,
            episodes: Optional[List["MultiAgentEpisode"]] = None,
            explore: Optional[bool] = None,
            timestep: Optional[int] = None,
            **kwargs) -> \
            Tuple[TensorType, List[TensorType], Dict[str, TensorType]]:
        """Computes actions for the current policy.

        Args:
            obs_batch (Union[List[TensorType], TensorType]): Batch of
                observations.
            state_batches (Optional[List[TensorType]]): List of RNN state input
                batches, if any.
            prev_action_batch (Union[List[TensorType], TensorType]): Batch of
                previous action values.
            prev_reward_batch (Union[List[TensorType], TensorType]): Batch of
                previous rewards.
            info_batch (Optional[Dict[str, list]]): Batch of info objects.
            episodes (Optional[List[MultiAgentEpisode]] ): List of
                MultiAgentEpisode, one for each obs in obs_batch. This provides
                access to all of the internal episode state, which may be
                useful for model-based or multiagent algorithms.
            explore (Optional[bool]): Whether to pick an exploitation or
                exploration action. Set to None (default) for using the
                value of `self.config["explore"]`.
            timestep (Optional[int]): The current (sampling) time step.

        Keyword Args:
            kwargs: forward compatibility placeholder

        Returns:
            Tuple:
                actions (TensorType): Batch of output actions, with shape like
                    [BATCH_SIZE, ACTION_SHAPE].
                state_outs (List[TensorType]): List of RNN state output
                    batches, if any, with shape like [STATE_SIZE, BATCH_SIZE].
                info (List[dict]): Dictionary of extra feature batches, if any,
                    with shape like
                    {"f1": [BATCH_SIZE, ...], "f2": [BATCH_SIZE, ...]}.
        """
        raise NotImplementedError

    @DeveloperAPI
    def compute_single_action(
            self,
            obs: TensorType,
            state: Optional[List[TensorType]] = None,
            prev_action: Optional[TensorType] = None,
            prev_reward: Optional[TensorType] = None,
            info: dict = None,
            episode: Optional["MultiAgentEpisode"] = None,
            clip_actions: bool = False,
            explore: Optional[bool] = None,
            timestep: Optional[int] = None,
            **kwargs) -> \
            Tuple[TensorType, List[TensorType], Dict[str, TensorType]]:
        """Unbatched version of compute_actions.

        Args:
            obs (TensorType): Single observation.
            state (Optional[List[TensorType]]): List of RNN state inputs, if
                any.
            prev_action (Optional[TensorType]): Previous action value, if any.
            prev_reward (Optional[TensorType]): Previous reward, if any.
            info (dict): Info object, if any.
            episode (Optional[MultiAgentEpisode]): this provides access to all
                of the internal episode state, which may be useful for
                model-based or multi-agent algorithms.
            clip_actions (bool): Should actions be clipped?
            explore (Optional[bool]): Whether to pick an exploitation or
                exploration action
                (default: None -> use self.config["explore"]).
            timestep (Optional[int]): The current (sampling) time step.

        Keyword Args:
            kwargs: Forward compatibility.

        Returns:
            Tuple:
                - actions (TensorType): Single action.
                - state_outs (List[TensorType]): List of RNN state outputs,
                    if any.
                - info (dict): Dictionary of extra features, if any.
        """
        prev_action_batch = None
        prev_reward_batch = None
        info_batch = None
        episodes = None
        state_batch = None
        if prev_action is not None:
            prev_action_batch = [prev_action]
        if prev_reward is not None:
            prev_reward_batch = [prev_reward]
        if info is not None:
            info_batch = [info]
        if episode is not None:
            episodes = [episode]
        if state is not None:
            state_batch = [
                s.unsqueeze(0)
                if torch and isinstance(s, torch.Tensor) else np.expand_dims(
                    s, 0) for s in state
            ]

        out = self.compute_actions(
            [obs],
            state_batch,
            prev_action_batch=prev_action_batch,
            prev_reward_batch=prev_reward_batch,
            info_batch=info_batch,
            episodes=episodes,
            explore=explore,
            timestep=timestep)

        # Some policies don't return a tuple, but always just a single action.
        # E.g. ES and ARS.
        if not isinstance(out, tuple):
            single_action = out
            state_out = []
            info = {}
        # Normal case: Policy should return (action, state, info) tuple.
        else:
            batched_action, state_out, info = out
            single_action = unbatch(batched_action)
        assert len(single_action) == 1
        single_action = single_action[0]

        if clip_actions:
            single_action = clip_action(single_action,
                                        self.action_space_struct)

        # Return action, internal state(s), infos.
        return single_action, [s[0] for s in state_out], \
            {k: v[0] for k, v in info.items()}

    @DeveloperAPI
    def compute_actions_from_input_dict(
            self,
            input_dict: Dict[str, TensorType],
            explore: bool = None,
            timestep: Optional[int] = None,
            episodes: Optional[List["MultiAgentEpisode"]] = None,
            **kwargs) -> \
            Tuple[TensorType, List[TensorType], Dict[str, TensorType]]:
        """Computes actions from collected samples (across multiple-agents).

        Uses the currently "forward-pass-registered" samples from the collector
        to construct the input_dict for the Model.

        Args:
            input_dict (Dict[str, TensorType]): An input dict mapping str
                keys to Tensors. `input_dict` already abides to the Policy's
                as well as the Model's view requirements and can be passed
                to the Model as-is.
            explore (bool): Whether to pick an exploitation or exploration
                action (default: None -> use self.config["explore"]).
            timestep (Optional[int]): The current (sampling) time step.
            kwargs: forward compatibility placeholder

        Returns:
            Tuple:
                actions (TensorType): Batch of output actions, with shape
                    like [BATCH_SIZE, ACTION_SHAPE].
                state_outs (List[TensorType]): List of RNN state output
                    batches, if any, with shape like [STATE_SIZE, BATCH_SIZE].
                info (dict): Dictionary of extra feature batches, if any, with
                    shape like
                    {"f1": [BATCH_SIZE, ...], "f2": [BATCH_SIZE, ...]}.
        """
        # Default implementation just passes obs, prev-a/r, and states on to
        # `self.compute_actions()`.
        state_batches = [
            s for k, s in input_dict.items() if k[:9] == "state_in_"
        ]
        return self.compute_actions(
            input_dict[SampleBatch.OBS],
            state_batches,
            prev_action_batch=input_dict.get(SampleBatch.PREV_ACTIONS),
            prev_reward_batch=input_dict.get(SampleBatch.PREV_REWARDS),
            info_batch=input_dict.get(SampleBatch.INFOS),
            explore=explore,
            timestep=timestep,
            episodes=episodes,
            **kwargs,
        )

    @DeveloperAPI
    def compute_log_likelihoods(
            self,
            actions: Union[List[TensorType], TensorType],
            obs_batch: Union[List[TensorType], TensorType],
            state_batches: Optional[List[TensorType]] = None,
            prev_action_batch: Optional[Union[List[TensorType],
                                              TensorType]] = None,
            prev_reward_batch: Optional[Union[List[
                TensorType], TensorType]] = None) -> TensorType:
        """Computes the log-prob/likelihood for a given action and observation.

        Args:
            actions (Union[List[TensorType], TensorType]): Batch of actions,
                for which to retrieve the log-probs/likelihoods (given all
                other inputs: obs, states, ..).
            obs_batch (Union[List[TensorType], TensorType]): Batch of
                observations.
            state_batches (Optional[List[TensorType]]): List of RNN state input
                batches, if any.
            prev_action_batch (Optional[Union[List[TensorType], TensorType]]):
                Batch of previous action values.
            prev_reward_batch (Optional[Union[List[TensorType], TensorType]]):
                Batch of previous rewards.

        Returns:
            TensorType: Batch of log probs/likelihoods, with shape:
                [BATCH_SIZE].
        """
        raise NotImplementedError

    @DeveloperAPI
    def postprocess_trajectory(
            self,
            sample_batch: SampleBatch,
            other_agent_batches: Optional[Dict[AgentID, Tuple[
                "Policy", SampleBatch]]] = None,
            episode: Optional["MultiAgentEpisode"] = None) -> SampleBatch:
        """Implements algorithm-specific trajectory postprocessing.

        This will be called on each trajectory fragment computed during policy
        evaluation. Each fragment is guaranteed to be only from one episode.

        Args:
            sample_batch (SampleBatch): batch of experiences for the policy,
                which will contain at most one episode trajectory.
            other_agent_batches (dict): In a multi-agent env, this contains a
                mapping of agent ids to (policy, agent_batch) tuples
                containing the policy and experiences of the other agents.
            episode (Optional[MultiAgentEpisode]): An optional multi-agent
                episode object to provide access to all of the
                internal episode state, which may be useful for model-based or
                multi-agent algorithms.

        Returns:
            SampleBatch: Postprocessed sample batch.
        """
        return sample_batch

    @DeveloperAPI
    def learn_on_batch(self, samples: SampleBatch) -> Dict[str, TensorType]:
        """Fused compute gradients and apply gradients call.

        Either this or the combination of compute/apply grads must be
        implemented by subclasses.

        Args:
            samples (SampleBatch): The SampleBatch object to learn from.

        Returns:
            Dict[str, TensorType]: Dictionary of extra metadata from
                compute_gradients().

        Examples:
            >>> sample_batch = ev.sample()
            >>> ev.learn_on_batch(sample_batch)
        """

        grads, grad_info = self.compute_gradients(samples)
        self.apply_gradients(grads)
        return grad_info

    @DeveloperAPI
    def compute_gradients(self, postprocessed_batch: SampleBatch) -> \
            Tuple[ModelGradients, Dict[str, TensorType]]:
        """Computes gradients against a batch of experiences.

        Either this or learn_on_batch() must be implemented by subclasses.

        Args:
            postprocessed_batch (SampleBatch): The SampleBatch object to use
                for calculating gradients.

        Returns:
            Tuple[ModelGradients, Dict[str, TensorType]]:
                - List of gradient output values.
                - Extra policy-specific info values.
        """
        raise NotImplementedError

    @DeveloperAPI
    def apply_gradients(self, gradients: ModelGradients) -> None:
        """Applies previously computed gradients.

        Either this or learn_on_batch() must be implemented by subclasses.

        Args:
            gradients (ModelGradients): The already calculated gradients to
                apply to this Policy.
        """
        raise NotImplementedError

    @DeveloperAPI
    def get_weights(self) -> ModelWeights:
        """Returns model weights.

        Returns:
            ModelWeights: Serializable copy or view of model weights.
        """
        raise NotImplementedError

    @DeveloperAPI
    def set_weights(self, weights: ModelWeights) -> None:
        """Sets model weights.

        Args:
            weights (ModelWeights): Serializable copy or view of model weights.
        """
        raise NotImplementedError

    @DeveloperAPI
    def get_exploration_info(self) -> Dict[str, TensorType]:
        """Returns the current exploration information of this policy.

        This information depends on the policy's Exploration object.

        Returns:
            Dict[str, TensorType]: Serializable information on the
                `self.exploration` object.
        """
        return self.exploration.get_info()

    @DeveloperAPI
    def is_recurrent(self) -> bool:
        """Whether this Policy holds a recurrent Model.

        Returns:
            bool: True if this Policy has-a RNN-based Model.
        """
        return False

    @DeveloperAPI
    def num_state_tensors(self) -> int:
        """The number of internal states needed by the RNN-Model of the Policy.

        Returns:
            int: The number of RNN internal states kept by this Policy's Model.
        """
        return 0

    @DeveloperAPI
    def get_initial_state(self) -> List[TensorType]:
        """Returns initial RNN state for the current policy.

        Returns:
            List[TensorType]: Initial RNN state for the current policy.
        """
        return []

    @DeveloperAPI
    def get_state(self) -> Union[Dict[str, TensorType], List[TensorType]]:
        """Saves all local state.

        Returns:
            Union[Dict[str, TensorType], List[TensorType]]: Serialized local
                state.
        """
        return self.get_weights()

    @DeveloperAPI
    def set_state(self, state: object) -> None:
        """Restores all local state.

        Args:
            state (obj): Serialized local state.
        """
        self.set_weights(state)

    @DeveloperAPI
    def on_global_var_update(self, global_vars: Dict[str, TensorType]) -> None:
        """Called on an update to global vars.

        Args:
            global_vars (Dict[str, TensorType]): Global variables by str key,
                broadcast from the driver.
        """
        # Store the current global time step (sum over all policies' sample
        # steps).
        self.global_timestep = global_vars["timestep"]

    @DeveloperAPI
    def export_model(self, export_dir: str) -> None:
        """Exports the Policy's Model to local directory for serving.

        Note: The file format will depend on the deep learning framework used.
        See the child classed of Policy and their `export_model`
        implementations for more details.

        Args:
            export_dir (str): Local writable directory.
        """
        raise NotImplementedError

    @DeveloperAPI
    def export_checkpoint(self, export_dir: str) -> None:
        """Export Policy checkpoint to local directory.

        Args:
            export_dir (str): Local writable directory.
        """
        raise NotImplementedError

    @DeveloperAPI
    def import_model_from_h5(self, import_file: str) -> None:
        """Imports Policy from local file.

        Args:
            import_file (str): Local readable file.
        """
        raise NotImplementedError

    def _create_exploration(self) -> Exploration:
        """Creates the Policy's Exploration object.

        This method only exists b/c some Trainers do not use TfPolicy nor
        TorchPolicy, but inherit directly from Policy. Others inherit from
        TfPolicy w/o using DynamicTfPolicy.
        TODO(sven): unify these cases.

        Returns:
            Exploration: The Exploration object to be used by this Policy.
        """
        if getattr(self, "exploration", None) is not None:
            return self.exploration

        exploration = from_config(
            Exploration,
            self.config.get("exploration_config",
                            {"type": "StochasticSampling"}),
            action_space=self.action_space,
            policy_config=self.config,
            model=getattr(self, "model", None),
            num_workers=self.config.get("num_workers", 0),
            worker_index=self.config.get("worker_index", 0),
            framework=getattr(self, "framework",
                              self.config.get("framework", "tf")))
        return exploration

    def _get_default_view_requirements(self):
        """Returns a default ViewRequirements dict.

        Note: This is the base/maximum requirement dict, from which later
        some requirements will be subtracted again automatically to streamline
        data collection, batch creation, and data transfer.

        Returns:
            ViewReqDict: The default view requirements dict.
        """

        # Default view requirements (equal to those that we would use before
        # the trajectory view API was introduced).
        return {
            SampleBatch.OBS: ViewRequirement(
                space=self.observation_space, used_for_compute_actions=True),
            SampleBatch.NEXT_OBS: ViewRequirement(
                data_col=SampleBatch.OBS,
                shift=1,
                space=self.observation_space),
            SampleBatch.ACTIONS: ViewRequirement(space=self.action_space),
            # For backward compatibility with custom Models that don't specify
            # these explicitly (will be removed by Policy if not used).
            SampleBatch.PREV_ACTIONS: ViewRequirement(
                data_col=SampleBatch.ACTIONS,
                shift=-1,
                space=self.action_space),
            SampleBatch.REWARDS: ViewRequirement(),
            # For backward compatibility with custom Models that don't specify
            # these explicitly (will be removed by Policy if not used).
            SampleBatch.PREV_REWARDS: ViewRequirement(
                data_col=SampleBatch.REWARDS, shift=-1),
            SampleBatch.DONES: ViewRequirement(),
            SampleBatch.INFOS: ViewRequirement(),
            SampleBatch.EPS_ID: ViewRequirement(),
            SampleBatch.UNROLL_ID: ViewRequirement(),
            SampleBatch.AGENT_INDEX: ViewRequirement(),
            "t": ViewRequirement(),
        }

    def _initialize_loss_from_dummy_batch(
            self,
            auto_remove_unneeded_view_reqs: bool = True,
            stats_fn=None,
    ) -> None:
        """Performs test calls through policy's model and loss.

        NOTE: This base method should work for define-by-run Policies such as
        torch and tf-eager policies.

        If required, will thereby detect automatically, which data views are
        required by a) the forward pass, b) the postprocessing, and c) the loss
        functions, and remove those from self.view_requirements that are not
        necessary for these computations (to save data storage and transfer).

        Args:
            auto_remove_unneeded_view_reqs (bool): Whether to automatically
                remove those ViewRequirements records from
                self.view_requirements that are not needed.
            stats_fn (Optional[Callable[[Policy, SampleBatch], Dict[str,
                TensorType]]]): An optional stats function to be called after
                the loss.
        """
        sample_batch_size = max(self.batch_divisibility_req * 4, 32)
        self._dummy_batch = self._get_dummy_batch_from_view_requirements(
            sample_batch_size)
        self._lazy_tensor_dict(self._dummy_batch)
        actions, state_outs, extra_outs = \
            self.compute_actions_from_input_dict(
                self._dummy_batch, explore=False)
        # Add all extra action outputs to view reqirements (these may be
        # filtered out later again, if not needed for postprocessing or loss).
        for key, value in extra_outs.items():
            self._dummy_batch[key] = value
            if key not in self.view_requirements:
                self.view_requirements[key] = \
                    ViewRequirement(space=gym.spaces.Box(
                        -1.0, 1.0, shape=value.shape[1:], dtype=value.dtype),
                    used_for_compute_actions=False)
        for key in self._dummy_batch.accessed_keys:
            if key not in self.view_requirements:
                self.view_requirements[key] = ViewRequirement()
            self.view_requirements[key].used_for_compute_actions = True
        self._dummy_batch = self._get_dummy_batch_from_view_requirements(
            sample_batch_size)
        self._dummy_batch.set_get_interceptor(None)
        self.exploration.postprocess_trajectory(self, self._dummy_batch)
        postprocessed_batch = self.postprocess_trajectory(self._dummy_batch)
        seq_lens = None
        if state_outs:
            B = 4  # For RNNs, have B=4, T=[depends on sample_batch_size]
            i = 0
            while "state_in_{}".format(i) in postprocessed_batch:
                postprocessed_batch["state_in_{}".format(i)] = \
                    postprocessed_batch["state_in_{}".format(i)][:B]
                if "state_out_{}".format(i) in postprocessed_batch:
                    postprocessed_batch["state_out_{}".format(i)] = \
                        postprocessed_batch["state_out_{}".format(i)][:B]
                i += 1
            seq_len = sample_batch_size // B
            seq_lens = np.array([seq_len for _ in range(B)], dtype=np.int32)
            postprocessed_batch.seq_lens = seq_lens
        # Switch on lazy to-tensor conversion on `postprocessed_batch`.
        train_batch = self._lazy_tensor_dict(postprocessed_batch)
        # Calling loss, so set `is_training` to True.
        train_batch.is_training = True
        if seq_lens is not None:
            train_batch["seq_lens"] = seq_lens
        train_batch.count = self._dummy_batch.count
        # Call the loss function, if it exists.
        if self._loss is not None:
            self._loss(self, self.model, self.dist_class, train_batch)
        # Call the stats fn, if given.
        if stats_fn is not None:
            stats_fn(self, train_batch)

        # Add new columns automatically to view-reqs.
        if auto_remove_unneeded_view_reqs:
            # Add those needed for postprocessing and training.
            all_accessed_keys = train_batch.accessed_keys | \
                                self._dummy_batch.accessed_keys | \
                                self._dummy_batch.added_keys
            for key in all_accessed_keys:
                if key not in self.view_requirements:
                    self.view_requirements[key] = ViewRequirement()
            if self._loss:
                # Tag those only needed for post-processing (with some
                # exceptions).
                for key in self._dummy_batch.accessed_keys:
                    if key not in train_batch.accessed_keys and \
                            key in self.view_requirements and \
                            key not in self.model.view_requirements and \
                            key not in [
                                SampleBatch.EPS_ID, SampleBatch.AGENT_INDEX,
                                SampleBatch.UNROLL_ID, SampleBatch.DONES,
                                SampleBatch.REWARDS, SampleBatch.INFOS]:
                        self.view_requirements[key].used_for_training = False
                # Remove those not needed at all (leave those that are needed
                # by Sampler to properly execute sample collection).
                # Also always leave DONES, REWARDS, INFOS, no matter what.
                for key in list(self.view_requirements.keys()):
                    if key not in all_accessed_keys and key not in [
                        SampleBatch.EPS_ID, SampleBatch.AGENT_INDEX,
                        SampleBatch.UNROLL_ID, SampleBatch.DONES,
                        SampleBatch.REWARDS, SampleBatch.INFOS] and \
                            key not in self.model.view_requirements:
                        # If user deleted this key manually in postprocessing
                        # fn, warn about it and do not remove from
                        # view-requirements.
                        if key in self._dummy_batch.deleted_keys:
                            logger.warning(
                                "SampleBatch key '{}' was deleted manually in "
                                "postprocessing function! RLlib will "
                                "automatically remove non-used items from the "
                                "data stream. Remove the `del` from your "
                                "postprocessing function.".format(key))
                        else:
                            del self.view_requirements[key]

    def _get_dummy_batch_from_view_requirements(
            self, batch_size: int = 1) -> SampleBatch:
        """Creates a numpy dummy batch based on the Policy's view requirements.

        Args:
            batch_size (int): The size of the batch to create.

        Returns:
            Dict[str, TensorType]: The dummy batch containing all zero values.
        """
        ret = {}
        for view_col, view_req in self.view_requirements.items():
            if isinstance(view_req.space, (gym.spaces.Dict, gym.spaces.Tuple)):
                _, shape = ModelCatalog.get_action_shape(
                    view_req.space, framework=self.config["framework"])
                ret[view_col] = \
                    np.zeros((batch_size, ) + shape[1:], np.float32)
            else:
                # Range of indices on time-axis, e.g. "-50:-1".
                if view_req.shift_from is not None:
                    ret[view_col] = np.zeros_like([[
                        view_req.space.sample()
                        for _ in range(view_req.shift_to -
                                       view_req.shift_from + 1)
                    ] for _ in range(batch_size)])
                # Set of (probably non-consecutive) indices.
                elif isinstance(view_req.shift, (list, tuple)):
                    ret[view_col] = np.zeros_like([[
                        view_req.space.sample()
                        for t in range(len(view_req.shift))
                    ] for _ in range(batch_size)])
                # Single shift int value.
                else:
                    if isinstance(view_req.space, gym.spaces.Space):
                        ret[view_col] = np.zeros_like([
                            view_req.space.sample() for _ in range(batch_size)
                        ])
                    else:
                        ret[view_col] = [
                            view_req.space for _ in range(batch_size)
                        ]

        # Due to different view requirements for the different columns,
        # columns in the resulting batch may not all have the same batch size.
        return SampleBatch(ret)

    def _update_model_view_requirements_from_init_state(self):
        """Uses Model's (or this Policy's) init state to add needed ViewReqs.

        Can be called from within a Policy to make sure RNNs automatically
        update their internal state-related view requirements.
        Changes the `self.view_requirements` dict.
        """
        self._model_init_state_automatically_added = True
        model = getattr(self, "model", None)

        obj = model or self
        if model and not hasattr(model, "view_requirements"):
            model.view_requirements = {
                SampleBatch.OBS: ViewRequirement(space=self.observation_space)
            }
        view_reqs = obj.view_requirements
        # Add state-ins to this model's view.
        init_state = []
        if hasattr(obj, "get_initial_state") and callable(
                obj.get_initial_state):
            init_state = obj.get_initial_state()
        else:
<<<<<<< HEAD
            # Add this functionality automatically for new native model API.
            if tf and isinstance(model, tf.keras.Model) and \
                    "state_in_0" not in view_reqs:
                obj.get_initial_state = lambda: [
                    np.zeros_like(view_req.space.sample())
                    for k, view_req in model.view_requirements.items()
                    if k.startswith("state_in_")]
            else:
                obj.get_initial_state = lambda: []
=======
            obj.get_initial_state = lambda: []
>>>>>>> bb8a286c
        for i, state in enumerate(init_state):
            space = Box(-1.0, 1.0, shape=state.shape) if \
                hasattr(state, "shape") else state
            view_reqs["state_in_{}".format(i)] = ViewRequirement(
                "state_out_{}".format(i),
                shift=-1,
                used_for_compute_actions=True,
                batch_repeat_value=self.config.get("model", {}).get(
                    "max_seq_len", 1),
                space=space)
            view_reqs["state_out_{}".format(i)] = ViewRequirement(
                space=space, used_for_training=True)


def clip_action(action, action_space):
    """Clips all actions in `flat_actions` according to the given Spaces.

    Args:
        flat_actions (List[np.ndarray]): The (flattened) list of single action
            components. List will have len=1 for "primitive" action Spaces.
        flat_space (List[Space]): The (flattened) list of single action Space
            objects. Has to be of same length as `flat_actions`.

    Returns:
        List[np.ndarray]: Flattened list of single clipped "primitive" actions.
    """

    def map_(a, s):
        if isinstance(s, gym.spaces.Box):
            a = np.clip(a, s.low, s.high)
        return a

    return tree.map_structure(map_, action, action_space)<|MERGE_RESOLUTION|>--- conflicted
+++ resolved
@@ -775,7 +775,6 @@
                 obj.get_initial_state):
             init_state = obj.get_initial_state()
         else:
-<<<<<<< HEAD
             # Add this functionality automatically for new native model API.
             if tf and isinstance(model, tf.keras.Model) and \
                     "state_in_0" not in view_reqs:
@@ -785,9 +784,6 @@
                     if k.startswith("state_in_")]
             else:
                 obj.get_initial_state = lambda: []
-=======
-            obj.get_initial_state = lambda: []
->>>>>>> bb8a286c
         for i, state in enumerate(init_state):
             space = Box(-1.0, 1.0, shape=state.shape) if \
                 hasattr(state, "shape") else state
