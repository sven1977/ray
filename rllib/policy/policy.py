from abc import ABCMeta, abstractmethod
import gym
from gym.spaces import Box
import logging
import numpy as np
import tree
from typing import Dict, List, Optional

from ray.rllib.models.catalog import ModelCatalog
from ray.rllib.policy.sample_batch import SampleBatch
from ray.rllib.policy.view_requirement import ViewRequirement
from ray.rllib.utils.annotations import DeveloperAPI
from ray.rllib.utils.exploration.exploration import Exploration
from ray.rllib.utils.framework import try_import_torch
from ray.rllib.utils.from_config import from_config
from ray.rllib.utils.spaces.space_utils import get_base_struct_from_space, \
    unbatch
from ray.rllib.utils.typing import AgentID, ModelGradients, ModelWeights, \
    TensorType, TrainerConfigDict, Tuple, Union

torch, _ = try_import_torch()

logger = logging.getLogger(__name__)

# By convention, metrics from optimizing the loss can be reported in the
# `grad_info` dict returned by learn_on_batch() / compute_grads() via this key.
LEARNER_STATS_KEY = "learner_stats"


@DeveloperAPI
class Policy(metaclass=ABCMeta):
    """An agent policy and loss, i.e., a TFPolicy or other subclass.

    This object defines how to act in the environment, and also losses used to
    improve the policy based on its experiences. Note that both policy and
    loss are defined together for convenience, though the policy itself is
    logically separate.

    All policies can directly extend Policy, however TensorFlow users may
    find TFPolicy simpler to implement. TFPolicy also enables RLlib
    to apply TensorFlow-specific optimizations such as fusing multiple policy
    graphs and multi-GPU support.

    Attributes:
        observation_space (gym.Space): Observation space of the policy. For
            complex spaces (e.g., Dict), this will be flattened version of the
            space, and you can access the original space via
            ``observation_space.original_space``.
        action_space (gym.Space): Action space of the policy.
        exploration (Exploration): The exploration object to use for
            computing actions, or None.
    """

    @DeveloperAPI
    def __init__(self, observation_space: gym.spaces.Space,
                 action_space: gym.spaces.Space, config: TrainerConfigDict):
        """Initialize the graph.

        This is the standard constructor for policies. The policy
        class you pass into RolloutWorker will be constructed with
        these arguments.

        Args:
            observation_space (gym.spaces.Space): Observation space of the
                policy.
            action_space (gym.spaces.Space): Action space of the policy.
            config (TrainerConfigDict): Policy-specific configuration data.
        """
        self.observation_space = observation_space
        self.action_space = action_space
        self.action_space_struct = get_base_struct_from_space(action_space)
        self.config = config
        if self.config.get("callbacks"):
            self.callbacks: "DefaultCallbacks" = self.config.get("callbacks")()
        else:
            from ray.rllib.agents.callbacks import DefaultCallbacks
            self.callbacks: "DefaultCallbacks" = DefaultCallbacks()
        # The global timestep, broadcast down from time to time from the
        # driver.
        self.global_timestep = 0
        # The action distribution class to use for action sampling, if any.
        # Child classes may set this.
        self.dist_class = None
        # Maximal view requirements dict for `learn_on_batch()` and
        # `compute_actions` calls.
        # View requirements will be automatically filtered out later based
        # on the postprocessing and loss functions to ensure optimal data
        # collection and transfer performance.
        view_reqs = self._get_default_view_requirements()
        if not hasattr(self, "view_requirements"):
            self.view_requirements = view_reqs
        else:
            for k, v in view_reqs.items():
                if k not in self.view_requirements:
                    self.view_requirements[k] = v
        self._model_init_state_automatically_added = False

    @abstractmethod
    @DeveloperAPI
    def compute_actions(
            self,
            obs_batch: Union[List[TensorType], TensorType],
            state_batches: Optional[List[TensorType]] = None,
            prev_action_batch: Union[List[TensorType], TensorType] = None,
            prev_reward_batch: Union[List[TensorType], TensorType] = None,
            info_batch: Optional[Dict[str, list]] = None,
            episodes: Optional[List["MultiAgentEpisode"]] = None,
            explore: Optional[bool] = None,
            timestep: Optional[int] = None,
            **kwargs) -> \
            Tuple[TensorType, List[TensorType], Dict[str, TensorType]]:
        """Computes actions for the current policy.

        Args:
            obs_batch (Union[List[TensorType], TensorType]): Batch of
                observations.
            state_batches (Optional[List[TensorType]]): List of RNN state input
                batches, if any.
            prev_action_batch (Union[List[TensorType], TensorType]): Batch of
                previous action values.
            prev_reward_batch (Union[List[TensorType], TensorType]): Batch of
                previous rewards.
            info_batch (Optional[Dict[str, list]]): Batch of info objects.
            episodes (Optional[List[MultiAgentEpisode]] ): List of
                MultiAgentEpisode, one for each obs in obs_batch. This provides
                access to all of the internal episode state, which may be
                useful for model-based or multiagent algorithms.
            explore (Optional[bool]): Whether to pick an exploitation or
                exploration action. Set to None (default) for using the
                value of `self.config["explore"]`.
            timestep (Optional[int]): The current (sampling) time step.

        Keyword Args:
            kwargs: forward compatibility placeholder

        Returns:
            Tuple:
                actions (TensorType): Batch of output actions, with shape like
                    [BATCH_SIZE, ACTION_SHAPE].
                state_outs (List[TensorType]): List of RNN state output
                    batches, if any, with shape like [STATE_SIZE, BATCH_SIZE].
                info (List[dict]): Dictionary of extra feature batches, if any,
                    with shape like
                    {"f1": [BATCH_SIZE, ...], "f2": [BATCH_SIZE, ...]}.
        """
        raise NotImplementedError

    @DeveloperAPI
    def compute_single_action(
            self,
            obs: TensorType,
            state: Optional[List[TensorType]] = None,
            prev_action: Optional[TensorType] = None,
            prev_reward: Optional[TensorType] = None,
            info: dict = None,
            episode: Optional["MultiAgentEpisode"] = None,
            clip_actions: bool = False,
            explore: Optional[bool] = None,
            timestep: Optional[int] = None,
            **kwargs) -> \
            Tuple[TensorType, List[TensorType], Dict[str, TensorType]]:
        """Unbatched version of compute_actions.

        Args:
            obs (TensorType): Single observation.
            state (Optional[List[TensorType]]): List of RNN state inputs, if
                any.
            prev_action (Optional[TensorType]): Previous action value, if any.
            prev_reward (Optional[TensorType]): Previous reward, if any.
            info (dict): Info object, if any.
            episode (Optional[MultiAgentEpisode]): this provides access to all
                of the internal episode state, which may be useful for
                model-based or multi-agent algorithms.
            clip_actions (bool): Should actions be clipped?
            explore (Optional[bool]): Whether to pick an exploitation or
                exploration action
                (default: None -> use self.config["explore"]).
            timestep (Optional[int]): The current (sampling) time step.

        Keyword Args:
            kwargs: Forward compatibility.

        Returns:
            Tuple:
                - actions (TensorType): Single action.
                - state_outs (List[TensorType]): List of RNN state outputs,
                    if any.
                - info (dict): Dictionary of extra features, if any.
        """
        prev_action_batch = None
        prev_reward_batch = None
        info_batch = None
        episodes = None
        state_batch = None
        if prev_action is not None:
            prev_action_batch = [prev_action]
        if prev_reward is not None:
            prev_reward_batch = [prev_reward]
        if info is not None:
            info_batch = [info]
        if episode is not None:
            episodes = [episode]
        if state is not None:
            state_batch = [
                s.unsqueeze(0)
                if torch and isinstance(s, torch.Tensor) else np.expand_dims(
                    s, 0) for s in state
            ]

        out = self.compute_actions(
            [obs],
            state_batch,
            prev_action_batch=prev_action_batch,
            prev_reward_batch=prev_reward_batch,
            info_batch=info_batch,
            episodes=episodes,
            explore=explore,
            timestep=timestep)

        # Some policies don't return a tuple, but always just a single action.
        # E.g. ES and ARS.
        if not isinstance(out, tuple):
            single_action = out
            state_out = []
            info = {}
        # Normal case: Policy should return (action, state, info) tuple.
        else:
            batched_action, state_out, info = out
            single_action = unbatch(batched_action)
        assert len(single_action) == 1
        single_action = single_action[0]

        if clip_actions:
            single_action = clip_action(single_action,
                                        self.action_space_struct)

        # Return action, internal state(s), infos.
        return single_action, [s[0] for s in state_out], \
            {k: v[0] for k, v in info.items()}

    @DeveloperAPI
    def compute_actions_from_input_dict(
            self,
            input_dict: Dict[str, TensorType],
            explore: bool = None,
            timestep: Optional[int] = None,
            episodes: Optional[List["MultiAgentEpisode"]] = None,
            **kwargs) -> \
            Tuple[TensorType, List[TensorType], Dict[str, TensorType]]:
        """Computes actions from collected samples (across multiple-agents).

        Note: This is an experimental API method.

        Only used so far by the Sampler iff `_use_trajectory_view_api=True`
        (also only supported for torch).
        Uses the currently "forward-pass-registered" samples from the collector
        to construct the input_dict for the Model.

        Args:
            input_dict (Dict[str, TensorType]): An input dict mapping str
                keys to Tensors. `input_dict` already abides to the Policy's
                as well as the Model's view requirements and can be passed
                to the Model as-is.
            explore (bool): Whether to pick an exploitation or exploration
                action (default: None -> use self.config["explore"]).
            timestep (Optional[int]): The current (sampling) time step.
            kwargs: forward compatibility placeholder

        Returns:
            Tuple:
                actions (TensorType): Batch of output actions, with shape
                    like [BATCH_SIZE, ACTION_SHAPE].
                state_outs (List[TensorType]): List of RNN state output
                    batches, if any, with shape like [STATE_SIZE, BATCH_SIZE].
                info (dict): Dictionary of extra feature batches, if any, with
                    shape like
                    {"f1": [BATCH_SIZE, ...], "f2": [BATCH_SIZE, ...]}.
        """
        # Default implementation just passes obs, prev-a/r, and states on to
        # `self.compute_actions()`.
        state_batches = [
            # TODO: (sven) remove unsqueezing code here for non-traj.view API.
            s if self.config.get("_use_trajectory_view_api", False) else
            s.unsqueeze(0)
            if torch and isinstance(s, torch.Tensor) else np.expand_dims(s, 0)
            for k, s in input_dict.items() if k[:9] == "state_in_"
        ]
        return self.compute_actions(
            input_dict[SampleBatch.OBS],
            state_batches,
            prev_action_batch=input_dict.get(SampleBatch.PREV_ACTIONS),
            prev_reward_batch=input_dict.get(SampleBatch.PREV_REWARDS),
            info_batch=input_dict.get(SampleBatch.INFOS),
            explore=explore,
            timestep=timestep,
            episodes=episodes,
            **kwargs,
        )

    @DeveloperAPI
    def compute_log_likelihoods(
            self,
            actions: Union[List[TensorType], TensorType],
            obs_batch: Union[List[TensorType], TensorType],
            state_batches: Optional[List[TensorType]] = None,
            prev_action_batch: Optional[Union[List[TensorType],
                                              TensorType]] = None,
            prev_reward_batch: Optional[Union[List[
                TensorType], TensorType]] = None) -> TensorType:
        """Computes the log-prob/likelihood for a given action and observation.

        Args:
            actions (Union[List[TensorType], TensorType]): Batch of actions,
                for which to retrieve the log-probs/likelihoods (given all
                other inputs: obs, states, ..).
            obs_batch (Union[List[TensorType], TensorType]): Batch of
                observations.
            state_batches (Optional[List[TensorType]]): List of RNN state input
                batches, if any.
            prev_action_batch (Optional[Union[List[TensorType], TensorType]]):
                Batch of previous action values.
            prev_reward_batch (Optional[Union[List[TensorType], TensorType]]):
                Batch of previous rewards.

        Returns:
            TensorType: Batch of log probs/likelihoods, with shape:
                [BATCH_SIZE].
        """
        raise NotImplementedError

    @DeveloperAPI
    def postprocess_trajectory(
            self,
            sample_batch: SampleBatch,
            other_agent_batches: Optional[Dict[AgentID, Tuple[
                "Policy", SampleBatch]]] = None,
            episode: Optional["MultiAgentEpisode"] = None) -> SampleBatch:
        """Implements algorithm-specific trajectory postprocessing.

        This will be called on each trajectory fragment computed during policy
        evaluation. Each fragment is guaranteed to be only from one episode.

        Args:
            sample_batch (SampleBatch): batch of experiences for the policy,
                which will contain at most one episode trajectory.
            other_agent_batches (dict): In a multi-agent env, this contains a
                mapping of agent ids to (policy, agent_batch) tuples
                containing the policy and experiences of the other agents.
            episode (Optional[MultiAgentEpisode]): An optional multi-agent
                episode object to provide access to all of the
                internal episode state, which may be useful for model-based or
                multi-agent algorithms.

        Returns:
            SampleBatch: Postprocessed sample batch.
        """
        return sample_batch

    @DeveloperAPI
    def learn_on_batch(self, samples: SampleBatch) -> Dict[str, TensorType]:
        """Fused compute gradients and apply gradients call.

        Either this or the combination of compute/apply grads must be
        implemented by subclasses.

        Args:
            samples (SampleBatch): The SampleBatch object to learn from.

        Returns:
            Dict[str, TensorType]: Dictionary of extra metadata from
                compute_gradients().

        Examples:
            >>> sample_batch = ev.sample()
            >>> ev.learn_on_batch(sample_batch)
        """

        grads, grad_info = self.compute_gradients(samples)
        self.apply_gradients(grads)
        return grad_info

    @DeveloperAPI
    def compute_gradients(self, postprocessed_batch: SampleBatch) -> \
            Tuple[ModelGradients, Dict[str, TensorType]]:
        """Computes gradients against a batch of experiences.

        Either this or learn_on_batch() must be implemented by subclasses.

        Args:
            postprocessed_batch (SampleBatch): The SampleBatch object to use
                for calculating gradients.

        Returns:
            Tuple[ModelGradients, Dict[str, TensorType]]:
                - List of gradient output values.
                - Extra policy-specific info values.
        """
        raise NotImplementedError

    @DeveloperAPI
    def apply_gradients(self, gradients: ModelGradients) -> None:
        """Applies previously computed gradients.

        Either this or learn_on_batch() must be implemented by subclasses.

        Args:
            gradients (ModelGradients): The already calculated gradients to
                apply to this Policy.
        """
        raise NotImplementedError

    @DeveloperAPI
    def get_weights(self) -> ModelWeights:
        """Returns model weights.

        Returns:
            ModelWeights: Serializable copy or view of model weights.
        """
        raise NotImplementedError

    @DeveloperAPI
    def set_weights(self, weights: ModelWeights) -> None:
        """Sets model weights.

        Args:
            weights (ModelWeights): Serializable copy or view of model weights.
        """
        raise NotImplementedError

    @DeveloperAPI
    def get_exploration_info(self) -> Dict[str, TensorType]:
        """Returns the current exploration information of this policy.

        This information depends on the policy's Exploration object.

        Returns:
            Dict[str, TensorType]: Serializable information on the
                `self.exploration` object.
        """
        return self.exploration.get_info()

    @DeveloperAPI
    def is_recurrent(self) -> bool:
        """Whether this Policy holds a recurrent Model.

        Returns:
            bool: True if this Policy has-a RNN-based Model.
        """
        return False

    @DeveloperAPI
    def num_state_tensors(self) -> int:
        """The number of internal states needed by the RNN-Model of the Policy.

        Returns:
            int: The number of RNN internal states kept by this Policy's Model.
        """
        return 0

    @DeveloperAPI
    def get_initial_state(self) -> List[TensorType]:
        """Returns initial RNN state for the current policy.

        Returns:
            List[TensorType]: Initial RNN state for the current policy.
        """
        return []

    @DeveloperAPI
    def get_state(self) -> Union[Dict[str, TensorType], List[TensorType]]:
        """Saves all local state.

        Returns:
            Union[Dict[str, TensorType], List[TensorType]]: Serialized local
                state.
        """
        return self.get_weights()

    @DeveloperAPI
    def set_state(self, state: object) -> None:
        """Restores all local state.

        Args:
            state (obj): Serialized local state.
        """
        self.set_weights(state)

    @DeveloperAPI
    def on_global_var_update(self, global_vars: Dict[str, TensorType]) -> None:
        """Called on an update to global vars.

        Args:
            global_vars (Dict[str, TensorType]): Global variables by str key,
                broadcast from the driver.
        """
        # Store the current global time step (sum over all policies' sample
        # steps).
        self.global_timestep = global_vars["timestep"]

    @DeveloperAPI
    def export_model(self, export_dir: str) -> None:
        """Exports the Policy's Model to local directory for serving.

        Note: The file format will depend on the deep learning framework used.
        See the child classed of Policy and their `export_model`
        implementations for more details.

        Args:
            export_dir (str): Local writable directory.
        """
        raise NotImplementedError

    @DeveloperAPI
    def export_checkpoint(self, export_dir: str) -> None:
        """Export Policy checkpoint to local directory.

        Args:
            export_dir (str): Local writable directory.
        """
        raise NotImplementedError

    @DeveloperAPI
    def import_model_from_h5(self, import_file: str) -> None:
        """Imports Policy from local file.

        Args:
            import_file (str): Local readable file.
        """
        raise NotImplementedError

    def _create_exploration(self) -> Exploration:
        """Creates the Policy's Exploration object.

        This method only exists b/c some Trainers do not use TfPolicy nor
        TorchPolicy, but inherit directly from Policy. Others inherit from
        TfPolicy w/o using DynamicTfPolicy.
        TODO(sven): unify these cases.

        Returns:
            Exploration: The Exploration object to be used by this Policy.
        """
        if getattr(self, "exploration", None) is not None:
            return self.exploration

        exploration = from_config(
            Exploration,
            self.config.get("exploration_config",
                            {"type": "StochasticSampling"}),
            action_space=self.action_space,
            policy_config=self.config,
            model=getattr(self, "model", None),
            num_workers=self.config.get("num_workers", 0),
            worker_index=self.config.get("worker_index", 0),
            framework=getattr(self, "framework",
                              self.config.get("framework", "tf")))
        return exploration

    def _get_default_view_requirements(self):
        """Returns a default ViewRequirements dict.

        Note: This is the base/maximum requirement dict, from which later
        some requirements will be subtracted again automatically to streamline
        data collection, batch creation, and data transfer.

        Returns:
            ViewReqDict: The default view requirements dict.
        """

        # Default view requirements (equal to those that we would use before
        # the trajectory view API was introduced).
        return {
            SampleBatch.OBS: ViewRequirement(space=self.observation_space),
            SampleBatch.NEXT_OBS: ViewRequirement(
                data_col=SampleBatch.OBS,
                shift=1,
                space=self.observation_space),
            SampleBatch.ACTIONS: ViewRequirement(space=self.action_space),
            # For backward compatibility with custom Models that don't specify
            # these explicitly (will be removed by Policy if not used).
            SampleBatch.PREV_ACTIONS: ViewRequirement(
                data_col=SampleBatch.ACTIONS,
                shift=-1,
                space=self.action_space),
            SampleBatch.REWARDS: ViewRequirement(),
            # For backward compatibility with custom Models that don't specify
            # these explicitly (will be removed by Policy if not used).
            SampleBatch.PREV_REWARDS: ViewRequirement(
                data_col=SampleBatch.REWARDS, shift=-1),
            SampleBatch.DONES: ViewRequirement(),
            SampleBatch.INFOS: ViewRequirement(),
            SampleBatch.EPS_ID: ViewRequirement(),
            SampleBatch.UNROLL_ID: ViewRequirement(),
            SampleBatch.AGENT_INDEX: ViewRequirement(),
            "t": ViewRequirement(),
        }

    def _initialize_loss_from_dummy_batch(
            self,
            auto_remove_unneeded_view_reqs: bool = True,
            stats_fn=None,
    ) -> None:
        """Performs test calls through policy's model and loss.

        NOTE: This base method should work for define-by-run Policies such as
        torch and tf-eager policies.

        If required, will thereby detect automatically, which data views are
        required by a) the forward pass, b) the postprocessing, and c) the loss
        functions, and remove those from self.view_requirements that are not
        necessary for these computations (to save data storage and transfer).

        Args:
            auto_remove_unneeded_view_reqs (bool): Whether to automatically
                remove those ViewRequirements records from
                self.view_requirements that are not needed.
            stats_fn (Optional[Callable[[Policy, SampleBatch], Dict[str,
                TensorType]]]): An optional stats function to be called after
                the loss.
        """
        sample_batch_size = max(self.batch_divisibility_req * 4, 32)
        self._dummy_batch = self._get_dummy_batch_from_view_requirements(
            sample_batch_size)
        input_dict = self._lazy_tensor_dict(self._dummy_batch)
        actions, state_outs, extra_outs = \
            self.compute_actions_from_input_dict(input_dict, explore=False)
        # Add all extra action outputs to view reqirements (these may be
        # filtered out later again, if not needed for postprocessing or loss).
        for key, value in extra_outs.items():
            self._dummy_batch[key] = np.zeros_like(value)
            if key not in self.view_requirements:
                self.view_requirements[key] = \
                    ViewRequirement(space=gym.spaces.Box(
                        -1.0, 1.0, shape=value.shape[1:], dtype=value.dtype))
        self._dummy_batch.set_get_interceptor(None)
        self.exploration.postprocess_trajectory(self, self._dummy_batch)
        postprocessed_batch = self.postprocess_trajectory(self._dummy_batch)
        seq_lens = None
        if state_outs:
            B = 4  # For RNNs, have B=4, T=[depends on sample_batch_size]
            i = 0
            while "state_in_{}".format(i) in postprocessed_batch:
                postprocessed_batch["state_in_{}".format(i)] = \
                    postprocessed_batch["state_in_{}".format(i)][:B]
                if "state_out_{}".format(i) in postprocessed_batch:
                    postprocessed_batch["state_out_{}".format(i)] = \
                        postprocessed_batch["state_out_{}".format(i)][:B]
                i += 1
            seq_len = sample_batch_size // B
            seq_lens = np.array([seq_len for _ in range(B)], dtype=np.int32)
        # Wrap `train_batch` with a to-tensor UsageTrackingDict.
        train_batch = self._lazy_tensor_dict(postprocessed_batch)
        if seq_lens is not None:
            train_batch["seq_lens"] = seq_lens
        train_batch.count = self._dummy_batch.count
        # Call the loss function, if it exists.
        if self._loss is not None:
            self._loss(self, self.model, self.dist_class, train_batch)
        # Call the stats fn, if given.
        if stats_fn is not None:
            stats_fn(self, train_batch)

        # Add new columns automatically to view-reqs.
        if self.config["_use_trajectory_view_api"] and \
                auto_remove_unneeded_view_reqs:
            # Add those needed for postprocessing and training.
            all_accessed_keys = train_batch.accessed_keys | \
                                self._dummy_batch.accessed_keys | \
                                self._dummy_batch.added_keys
            for key in all_accessed_keys:
                if key not in self.view_requirements:
                    self.view_requirements[key] = ViewRequirement()
            if self._loss:
<<<<<<< HEAD
                # Tag those only needed for post-processing.
                for key in self._dummy_batch.accessed_keys:
=======
                # Tag those only needed for post-processing (with some
                # exceptions).
                for key in batch_for_postproc.accessed_keys:
>>>>>>> 6babd192
                    if key not in train_batch.accessed_keys and \
                            key in self.view_requirements and \
                            key not in self.model.view_requirements and \
                            key not in [
                                SampleBatch.EPS_ID, SampleBatch.AGENT_INDEX,
                                SampleBatch.UNROLL_ID, SampleBatch.DONES,
                                SampleBatch.REWARDS, SampleBatch.INFOS]:
                        self.view_requirements[key].used_for_training = False
                # Remove those not needed at all (leave those that are needed
                # by Sampler to properly execute sample collection).
                # Also always leave DONES, REWARDS, INFOS, no matter what.
                for key in list(self.view_requirements.keys()):
                    if key not in all_accessed_keys and key not in [
                        SampleBatch.EPS_ID, SampleBatch.AGENT_INDEX,
                        SampleBatch.UNROLL_ID, SampleBatch.DONES,
                        SampleBatch.REWARDS, SampleBatch.INFOS] and \
                            key not in self.model.view_requirements:
                        # If user deleted this key manually in postprocessing
                        # fn, warn about it and do not remove from
                        # view-requirements.
                        if key in self._dummy_batch.deleted_keys:
                            logger.warning(
                                "SampleBatch key '{}' was deleted manually in "
                                "postprocessing function! RLlib will "
                                "automatically remove non-used items from the "
                                "data stream. Remove the `del` from your "
                                "postprocessing function.".format(key))
                        else:
                            del self.view_requirements[key]

    def _get_dummy_batch_from_view_requirements(
            self, batch_size: int = 1) -> SampleBatch:
        """Creates a numpy dummy batch based on the Policy's view requirements.

        Args:
            batch_size (int): The size of the batch to create.

        Returns:
            Dict[str, TensorType]: The dummy batch containing all zero values.
        """
        ret = {}
        for view_col, view_req in self.view_requirements.items():
            if isinstance(view_req.space, (gym.spaces.Dict, gym.spaces.Tuple)):
                _, shape = ModelCatalog.get_action_shape(
                    view_req.space, framework=self.config["framework"])
                ret[view_col] = \
                    np.zeros((batch_size, ) + shape[1:], np.float32)
            else:
                # Range of indices on time-axis, e.g. "-50:-1".
                if view_req.shift_from is not None:
                    ret[view_col] = np.zeros_like([[
                        view_req.space.sample()
                        for _ in range(view_req.shift_to -
                                       view_req.shift_from + 1)
                    ] for _ in range(batch_size)])
                # Set of (probably non-consecutive) indices.
                elif isinstance(view_req.shift, (list, tuple)):
                    ret[view_col] = np.zeros_like([[
                        view_req.space.sample()
                        for t in range(len(view_req.shift))
                    ] for _ in range(batch_size)])
                # Single shift int value.
                else:
                    if isinstance(view_req.space, gym.spaces.Space):
                        ret[view_col] = np.zeros_like([
                            view_req.space.sample() for _ in range(batch_size)
                        ])
                    else:
                        ret[view_col] = [
                            view_req.space for _ in range(batch_size)
                        ]

        # Due to different view requirements for the different columns,
        # columns in the resulting batch may not all have the same batch size.
        return SampleBatch(ret, _dont_check_lens=True)

    def _update_model_view_requirements_from_init_state(self):
        """Uses Model's (or this Policy's) init state to add needed ViewReqs.

        Can be called from within a Policy to make sure RNNs automatically
        update their internal state-related view requirements.
        Changes the `self.view_requirements` dict.
        """
        self._model_init_state_automatically_added = True
        model = getattr(self, "model", None)
        obj = model or self
        # Add state-ins to this model's view.
        for i, state in enumerate(obj.get_initial_state()):
            space = Box(-1.0, 1.0, shape=state.shape) if \
                hasattr(state, "shape") else state
            view_reqs = model.view_requirements if model else \
                self.view_requirements
            view_reqs["state_in_{}".format(i)] = ViewRequirement(
                "state_out_{}".format(i),
                shift=-1,
                batch_repeat_value=self.config.get("model", {}).get(
                    "max_seq_len", 1),
                space=space)
            view_reqs["state_out_{}".format(i)] = ViewRequirement(
                space=space, used_for_training=True)


def clip_action(action, action_space):
    """Clips all actions in `flat_actions` according to the given Spaces.

    Args:
        flat_actions (List[np.ndarray]): The (flattened) list of single action
            components. List will have len=1 for "primitive" action Spaces.
        flat_space (List[Space]): The (flattened) list of single action Space
            objects. Has to be of same length as `flat_actions`.

    Returns:
        List[np.ndarray]: Flattened list of single clipped "primitive" actions.
    """

    def map_(a, s):
        if isinstance(s, gym.spaces.Box):
            a = np.clip(a, s.low, s.high)
        return a

    return tree.map_structure(map_, action, action_space)<|MERGE_RESOLUTION|>--- conflicted
+++ resolved
@@ -670,14 +670,9 @@
                 if key not in self.view_requirements:
                     self.view_requirements[key] = ViewRequirement()
             if self._loss:
-<<<<<<< HEAD
-                # Tag those only needed for post-processing.
-                for key in self._dummy_batch.accessed_keys:
-=======
                 # Tag those only needed for post-processing (with some
                 # exceptions).
-                for key in batch_for_postproc.accessed_keys:
->>>>>>> 6babd192
+                for key in self._dummy_batch.accessed_keys:
                     if key not in train_batch.accessed_keys and \
                             key in self.view_requirements and \
                             key not in self.model.view_requirements and \
