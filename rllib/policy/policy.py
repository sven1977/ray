--- conflicted
+++ resolved
@@ -293,20 +293,13 @@
         )
 
         # Create the new policy.
-<<<<<<< HEAD
         new_policy = actual_class(
-            observation_space=pol_spec.observation_space,
-            action_space=pol_spec.action_space,
-            config=pol_spec.config,
-=======
-        new_policy = pol_spec.policy_class(
             # Note(jungong) : we are intentionally not using keyward arguments here
             # because some policies name the observation space parameter obs_space,
             # and some others name it observation_space.
             pol_spec.observation_space,
             pol_spec.action_space,
             pol_spec.config,
->>>>>>> 95a91fea
         )
 
         # Set the new policy's state (weights, optimizer vars, exploration state,
