--- conflicted
+++ resolved
@@ -300,11 +300,7 @@
             prev_reward_batch: Union[List[TensorStructType],
                                      TensorStructType] = None,
             info_batch: Optional[Dict[str, list]] = None,
-<<<<<<< HEAD
             episodes: Optional[List["Episode"]] = None,
-=======
-            episodes: Optional[List["MultiAgentEpisode"]] = None,
->>>>>>> aa5499ef
             explore: Optional[bool] = None,
             timestep: Optional[int] = None,
             **kwargs) -> \
@@ -317,11 +313,7 @@
             prev_action_batch: Batch of previous action values.
             prev_reward_batch: Batch of previous rewards.
             info_batch: Batch of info objects.
-<<<<<<< HEAD
-            episodes: List of Episodes, one for each obs in
-=======
-            episodes: List of MultiAgentEpisodes, one for each obs in
->>>>>>> aa5499ef
+            episodes: List of Episode objects, one for each obs in
                 obs_batch. This provides access to all of the internal
                 episode state, which may be useful for model-based or
                 multi-agent algorithms.
