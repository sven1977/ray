"""Eager mode TF policy built using build_tf_policy().

It supports both traced and non-traced eager execution modes."""

import functools
import logging
import numpy as np
from gym.spaces import Tuple, Dict

from ray.util.debug import log_once
from ray.rllib.models.catalog import ModelCatalog
from ray.rllib.policy.policy import Policy, LEARNER_STATS_KEY
from ray.rllib.policy.rnn_sequencing import pad_batch_to_sequences_of_same_size
from ray.rllib.policy.sample_batch import SampleBatch
from ray.rllib.utils import add_mixins
from ray.rllib.utils.annotations import override
from ray.rllib.utils.framework import try_import_tf
from ray.rllib.utils.spaces.space_utils import flatten_to_single_ndarray
from ray.rllib.utils.tf_ops import convert_to_non_tf_type
from ray.rllib.utils.tracking_dict import UsageTrackingDict

tf1, tf, tfv = try_import_tf()
logger = logging.getLogger(__name__)


def _convert_to_tf(x, dtype=None):
    if isinstance(x, SampleBatch):
        x = {k: v for k, v in x.items() if k != SampleBatch.INFOS}
        return tf.nest.map_structure(_convert_to_tf, x)
    if isinstance(x, Policy):
        return x

    if x is not None:
        d = dtype
        x = tf.nest.map_structure(
            lambda f: tf.convert_to_tensor(f, d) if f is not None else None, x)
    return x


def _convert_to_numpy(x):
    def _map(x):
        if isinstance(x, tf.Tensor):
            return x.numpy()
        return x

    try:
        return tf.nest.map_structure(_map, x)
    except AttributeError:
        raise TypeError(
            ("Object of type {} has no method to convert to numpy.").format(
                type(x)))


def convert_eager_inputs(func):
    @functools.wraps(func)
    def _func(*args, **kwargs):
        if tf.executing_eagerly():
            args = [_convert_to_tf(x) for x in args]
            # TODO: (sven) find a way to remove key-specific hacks.
            kwargs = {
                k: _convert_to_tf(
                    v, dtype=tf.int64 if k == "timestep" else None)
                for k, v in kwargs.items()
                if k not in {"info_batch", "episodes"}
            }
        return func(*args, **kwargs)

    return _func


def convert_eager_outputs(func):
    @functools.wraps(func)
    def _func(*args, **kwargs):
        out = func(*args, **kwargs)
        if tf.executing_eagerly():
            out = tf.nest.map_structure(_convert_to_numpy, out)
        return out

    return _func


def _disallow_var_creation(next_creator, **kw):
    v = next_creator(**kw)
    raise ValueError("Detected a variable being created during an eager "
                     "forward pass. Variables should only be created during "
                     "model initialization: {}".format(v.name))


def traced_eager_policy(eager_policy_cls):
    """Wrapper that enables tracing for all eager policy methods.

    This is enabled by the --trace / "eager_tracing" config."""

    class TracedEagerPolicy(eager_policy_cls):
        def __init__(self, *args, **kwargs):
            self._traced_learn_on_batch = None
            self._traced_compute_actions = None
            self._traced_compute_gradients = None
            self._traced_apply_gradients = None
            super(TracedEagerPolicy, self).__init__(*args, **kwargs)

        @override(eager_policy_cls)
        @convert_eager_inputs
        @convert_eager_outputs
        def _learn_on_batch_eager(self, samples):

            if self._traced_learn_on_batch is None:
                self._traced_learn_on_batch = tf.function(
                    super(TracedEagerPolicy, self)._learn_on_batch_eager,
                    autograph=False,
                    experimental_relax_shapes=True)

            return self._traced_learn_on_batch(samples)

        @override(Policy)
        @convert_eager_inputs
        @convert_eager_outputs
        def compute_actions(self,
                            obs_batch,
                            state_batches=None,
                            prev_action_batch=None,
                            prev_reward_batch=None,
                            info_batch=None,
                            episodes=None,
                            explore=None,
                            timestep=None,
                            **kwargs):

            obs_batch = tf.convert_to_tensor(obs_batch)
            state_batches = _convert_to_tf(state_batches)
            prev_action_batch = _convert_to_tf(prev_action_batch)
            prev_reward_batch = _convert_to_tf(prev_reward_batch)

            if self._traced_compute_actions is None:
                self._traced_compute_actions = tf.function(
                    super(TracedEagerPolicy, self).compute_actions,
                    autograph=False,
                    experimental_relax_shapes=True)

            return self._traced_compute_actions(
                obs_batch, state_batches, prev_action_batch, prev_reward_batch,
                info_batch, episodes, explore, timestep, **kwargs)

        @override(eager_policy_cls)
        @convert_eager_inputs
        @convert_eager_outputs
        def _compute_gradients_eager(self, samples):

            if self._traced_compute_gradients is None:
                self._traced_compute_gradients = tf.function(
                    super(TracedEagerPolicy, self).compute_gradients,
                    autograph=False,
                    experimental_relax_shapes=True)

            return self._traced_compute_gradients(samples)

        @override(Policy)
        @convert_eager_inputs
        @convert_eager_outputs
        def apply_gradients(self, grads):

            if self._traced_apply_gradients is None:
                self._traced_apply_gradients = tf.function(
                    super(TracedEagerPolicy, self).apply_gradients,
                    autograph=False,
                    experimental_relax_shapes=True)

            return self._traced_apply_gradients(grads)

    TracedEagerPolicy.__name__ = eager_policy_cls.__name__
    TracedEagerPolicy.__qualname__ = eager_policy_cls.__qualname__
    return TracedEagerPolicy


def build_eager_tf_policy(name,
                          loss_fn,
                          get_default_config=None,
                          postprocess_fn=None,
                          stats_fn=None,
                          optimizer_fn=None,
                          gradients_fn=None,
                          apply_gradients_fn=None,
                          grad_stats_fn=None,
                          extra_learn_fetches_fn=None,
                          extra_action_fetches_fn=None,
                          validate_spaces=None,
                          before_init=None,
                          before_loss_init=None,
                          after_init=None,
                          make_model=None,
                          action_sampler_fn=None,
                          action_distribution_fn=None,
                          mixins=None,
                          view_requirements_fn=None,
                          obs_include_prev_action_reward=True,
                          get_batch_divisibility_req=None):
    """Build an eager TF policy.

    An eager policy runs all operations in eager mode, which makes debugging
    much simpler, but has lower performance.

    You shouldn't need to call this directly. Rather, prefer to build a TF
    graph policy and use set {"framework": "tfe"} in the trainer config to have
    it automatically be converted to an eager policy.

    This has the same signature as build_tf_policy()."""

    base = add_mixins(Policy, mixins)

    class eager_policy_cls(base):
        def __init__(self, observation_space, action_space, config):
            assert tf.executing_eagerly()
            self.framework = config.get("framework", "tfe")
            Policy.__init__(self, observation_space, action_space, config)
            self._is_training = False
            self._loss_initialized = False
            self._sess = None

            self._loss = loss_fn
            self.batch_divisibility_req = get_batch_divisibility_req(self) if \
                callable(get_batch_divisibility_req) else \
                (get_batch_divisibility_req or 1)
            self._max_seq_len = config["model"]["max_seq_len"]

            if get_default_config:
                config = dict(get_default_config(), **config)

            if validate_spaces:
                validate_spaces(self, observation_space, action_space, config)

            if before_init:
                before_init(self, observation_space, action_space, config)

            self.config = config
            self.dist_class = None
            if action_sampler_fn or action_distribution_fn:
                if not make_model:
                    raise ValueError(
                        "`make_model` is required if `action_sampler_fn` OR "
                        "`action_distribution_fn` is given")
            else:
                self.dist_class, logit_dim = ModelCatalog.get_action_dist(
                    action_space, self.config["model"])

            if make_model:
                self.model = make_model(self, observation_space, action_space,
                                        config)
            else:
                self.model = ModelCatalog.get_model_v2(
                    observation_space,
                    action_space,
                    logit_dim,
                    config["model"],
                    framework=self.framework,
                )
            # Auto-update model's inference view requirements, if recurrent.
            self.model.update_view_requirements_from_init_state()

            self.exploration = self._create_exploration()
            self._state_in = [
                tf.convert_to_tensor([s])
                for s in self.model.get_initial_state()
            ]

            # Update this Policy's ViewRequirements (if function given).
            if callable(view_requirements_fn):
                self.view_requirements = view_requirements_fn(self)
            # Combine view_requirements for Model and Policy.
            self.view_requirements.update(
                self.model.inference_view_requirements)

            if before_loss_init:
                before_loss_init(self, observation_space, action_space, config)

<<<<<<< HEAD
            self._initialize_loss_dynamically(
                auto_remove_unneeded_view_reqs=view_requirements_fn is None)
=======
            self._initialize_loss_from_dummy_batch()
>>>>>>> f6717b8b
            self._loss_initialized = True

            if optimizer_fn:
                self._optimizer = optimizer_fn(self, config)
            else:
                self._optimizer = tf.keras.optimizers.Adam(config["lr"])

            if after_init:
                after_init(self, observation_space, action_space, config)

            # Got to reset global_timestep again after fake run-throughs.
            self.global_timestep = 0

        @override(Policy)
        def postprocess_trajectory(self,
                                   sample_batch,
                                   other_agent_batches=None,
                                   episode=None):
            assert tf.executing_eagerly()
            # Call super's postprocess_trajectory first.
            sample_batch = Policy.postprocess_trajectory(self, sample_batch)
            if postprocess_fn:
                return postprocess_fn(self, sample_batch, other_agent_batches,
                                      episode)
            return sample_batch

        @override(Policy)
        def learn_on_batch(self, samples):
            # Get batch ready for RNNs, if applicable.
            pad_batch_to_sequences_of_same_size(
                samples,
                shuffle=False,
                max_seq_len=self._max_seq_len,
                batch_divisibility_req=self.batch_divisibility_req)
            return self._learn_on_batch_eager(samples)

        @convert_eager_inputs
        @convert_eager_outputs
        def _learn_on_batch_eager(self, samples):
            with tf.variable_creator_scope(_disallow_var_creation):
                grads_and_vars, stats = self._compute_gradients(samples)
            self._apply_gradients(grads_and_vars)
            return stats

        @override(Policy)
        def compute_gradients(self, samples):
            # Get batch ready for RNNs, if applicable.
            pad_batch_to_sequences_of_same_size(
                samples,
                shuffle=False,
                max_seq_len=self._max_seq_len,
                batch_divisibility_req=self.batch_divisibility_req)
            return self._compute_gradients_eager(samples)

        @convert_eager_inputs
        @convert_eager_outputs
        def _compute_gradients_eager(self, samples):
            with tf.variable_creator_scope(_disallow_var_creation):
                grads_and_vars, stats = self._compute_gradients(samples)
            grads = [g for g, v in grads_and_vars]
            return grads, stats

        @override(Policy)
        @convert_eager_inputs
        @convert_eager_outputs
        def compute_actions(self,
                            obs_batch,
                            state_batches=None,
                            prev_action_batch=None,
                            prev_reward_batch=None,
                            info_batch=None,
                            episodes=None,
                            explore=None,
                            timestep=None,
                            **kwargs):

            explore = explore if explore is not None else \
                self.config["explore"]
            timestep = timestep if timestep is not None else \
                self.global_timestep

            # TODO: remove python side effect to cull sources of bugs.
            self._is_training = False
            self._state_in = state_batches

            if not tf1.executing_eagerly():
                tf1.enable_eager_execution()

            input_dict = {
                SampleBatch.CUR_OBS: tf.convert_to_tensor(obs_batch),
                "is_training": tf.constant(False),
            }
            batch_size = input_dict[SampleBatch.CUR_OBS].shape[0]
            seq_lens = tf.ones(batch_size, dtype=tf.int32)
            if obs_include_prev_action_reward:
                if prev_action_batch is not None:
                    input_dict[SampleBatch.PREV_ACTIONS] = \
                        tf.convert_to_tensor(prev_action_batch)
                if prev_reward_batch is not None:
                    input_dict[SampleBatch.PREV_REWARDS] = \
                        tf.convert_to_tensor(prev_reward_batch)

            # Use Exploration object.
            with tf.variable_creator_scope(_disallow_var_creation):
                if action_sampler_fn:
                    dist_inputs = None
                    state_out = []
                    actions, logp = self.action_sampler_fn(
                        self,
                        self.model,
                        input_dict[SampleBatch.CUR_OBS],
                        explore=explore,
                        timestep=timestep,
                        episodes=episodes)
                else:
                    # Exploration hook before each forward pass.
                    self.exploration.before_compute_actions(
                        timestep=timestep, explore=explore)

                    if action_distribution_fn:
                        dist_inputs, dist_class, state_out = \
                            action_distribution_fn(
                                self, self.model,
                                input_dict[SampleBatch.CUR_OBS],
                                explore=explore,
                                timestep=timestep,
                                is_training=False)
                    else:
                        dist_class = self.dist_class
                        dist_inputs, state_out = self.model(
                            input_dict, state_batches, seq_lens)

                    action_dist = dist_class(dist_inputs, self.model)

                    # Get the exploration action from the forward results.
                    actions, logp = self.exploration.get_exploration_action(
                        action_distribution=action_dist,
                        timestep=timestep,
                        explore=explore)

            # Add default and custom fetches.
            extra_fetches = {}
            # Action-logp and action-prob.
            if logp is not None:
                extra_fetches[SampleBatch.ACTION_PROB] = tf.exp(logp)
                extra_fetches[SampleBatch.ACTION_LOGP] = logp
            # Action-dist inputs.
            if dist_inputs is not None:
                extra_fetches[SampleBatch.ACTION_DIST_INPUTS] = dist_inputs
            # Custom extra fetches.
            if extra_action_fetches_fn:
                extra_fetches.update(extra_action_fetches_fn(self))

            # Update our global timestep by the batch size.
            self.global_timestep += int(batch_size)

            return actions, state_out, extra_fetches

        @override(Policy)
        def compute_log_likelihoods(self,
                                    actions,
                                    obs_batch,
                                    state_batches=None,
                                    prev_action_batch=None,
                                    prev_reward_batch=None):
            if action_sampler_fn and action_distribution_fn is None:
                raise ValueError("Cannot compute log-prob/likelihood w/o an "
                                 "`action_distribution_fn` and a provided "
                                 "`action_sampler_fn`!")

            seq_lens = tf.ones(len(obs_batch), dtype=tf.int32)
            input_dict = {
                SampleBatch.CUR_OBS: tf.convert_to_tensor(obs_batch),
                "is_training": tf.constant(False),
            }
            if obs_include_prev_action_reward:
                input_dict.update({
                    SampleBatch.PREV_ACTIONS: tf.convert_to_tensor(
                        prev_action_batch),
                    SampleBatch.PREV_REWARDS: tf.convert_to_tensor(
                        prev_reward_batch),
                })

            # Exploration hook before each forward pass.
            self.exploration.before_compute_actions(explore=False)

            # Action dist class and inputs are generated via custom function.
            if action_distribution_fn:
                dist_inputs, dist_class, _ = action_distribution_fn(
                    self,
                    self.model,
                    input_dict[SampleBatch.CUR_OBS],
                    explore=False,
                    is_training=False)
                action_dist = dist_class(dist_inputs, self.model)
                log_likelihoods = action_dist.logp(actions)
            # Default log-likelihood calculation.
            else:
                dist_inputs, _ = self.model(input_dict, state_batches,
                                            seq_lens)
                dist_class = self.dist_class

            action_dist = dist_class(dist_inputs, self.model)
            log_likelihoods = action_dist.logp(actions)

            return log_likelihoods

        @override(Policy)
        def apply_gradients(self, gradients):
            self._apply_gradients(
                zip([(tf.convert_to_tensor(g) if g is not None else None)
                     for g in gradients], self.model.trainable_variables()))

        @override(Policy)
        def get_exploration_info(self):
            return _convert_to_numpy(self.exploration.get_info())

        @override(Policy)
        def get_weights(self, as_dict=False):
            variables = self.variables()
            if as_dict:
                return {v.name: v.numpy() for v in variables}
            return [v.numpy() for v in variables]

        @override(Policy)
        def set_weights(self, weights):
            variables = self.variables()
            assert len(weights) == len(variables), (len(weights),
                                                    len(variables))
            for v, w in zip(variables, weights):
                v.assign(w)

        @override(Policy)
        def get_state(self):
            state = {"_state": super().get_state()}
            state["_optimizer_variables"] = self._optimizer.variables()
            return state

        @override(Policy)
        def set_state(self, state):
            state = state.copy()  # shallow copy
            # Set optimizer vars first.
            optimizer_vars = state.pop("_optimizer_variables", None)
            if optimizer_vars and self._optimizer.variables():
                logger.warning(
                    "Cannot restore an optimizer's state for tf eager! Keras "
                    "is not able to save the v1.x optimizers (from "
                    "tf.compat.v1.train) since they aren't compatible with "
                    "checkpoints.")
                for opt_var, value in zip(self._optimizer.variables(),
                                          optimizer_vars):
                    opt_var.assign(value)
            # Then the Policy's (NN) weights.
            super().set_state(state["_state"])

        def variables(self):
            """Return the list of all savable variables for this policy."""
            return self.model.variables()

        @override(Policy)
        def is_recurrent(self):
            return len(self._state_in) > 0

        @override(Policy)
        def num_state_tensors(self):
            return len(self._state_in)

        @override(Policy)
        def get_initial_state(self):
            return self.model.get_initial_state()

        def get_session(self):
            return None  # None implies eager

        def get_placeholder(self, ph):
            raise ValueError(
                "get_placeholder() is not allowed in eager mode. Try using "
                "rllib.utils.tf_ops.make_tf_callable() to write "
                "functions that work in both graph and eager mode.")

        def loss_initialized(self):
            return self._loss_initialized

        @override(Policy)
        def export_model(self, export_dir):
            pass

        @override(Policy)
        def export_checkpoint(self, export_dir):
            pass

        def _get_is_training_placeholder(self):
            return tf.convert_to_tensor(self._is_training)

        def _apply_gradients(self, grads_and_vars):
            if apply_gradients_fn:
                apply_gradients_fn(self, self._optimizer, grads_and_vars)
            else:
                self._optimizer.apply_gradients(grads_and_vars)

        def _compute_gradients(self, samples):
            """Computes and returns grads as eager tensors."""

            self._is_training = True

            with tf.GradientTape(persistent=gradients_fn is not None) as tape:
                # TODO: set seq len and state-in properly
                state_in = []
                for i in range(self.num_state_tensors()):
                    state_in.append(samples["state_in_{}".format(i)])
                self._state_in = state_in

                model_out, _ = self.model(samples, self._state_in,
                                          samples.get("seq_lens"))
                loss = loss_fn(self, self.model, self.dist_class, samples)

            variables = self.model.trainable_variables()

            if gradients_fn:

                class OptimizerWrapper:
                    def __init__(self, tape):
                        self.tape = tape

                    def compute_gradients(self, loss, var_list):
                        return list(
                            zip(self.tape.gradient(loss, var_list), var_list))

                grads_and_vars = gradients_fn(self, OptimizerWrapper(tape),
                                              loss)
            else:
                grads_and_vars = list(
                    zip(tape.gradient(loss, variables), variables))

            if log_once("grad_vars"):
                for _, v in grads_and_vars:
                    logger.info("Optimizing variable {}".format(v.name))

            grads = [g for g, v in grads_and_vars]
            stats = self._stats(self, samples, grads)
            return grads_and_vars, stats

        def _stats(self, outputs, samples, grads):

            fetches = {}
            if stats_fn:
                fetches[LEARNER_STATS_KEY] = {
                    k: v
                    for k, v in stats_fn(outputs, samples).items()
                }
            else:
                fetches[LEARNER_STATS_KEY] = {}

            if extra_learn_fetches_fn:
                fetches.update(
                    {k: v
                     for k, v in extra_learn_fetches_fn(self).items()})
            if grad_stats_fn:
                fetches.update({
                    k: v
                    for k, v in grad_stats_fn(self, samples, grads).items()
                })
            return fetches

<<<<<<< HEAD
        def _initialize_loss_with_dummy_batch(self):
            self._dummy_batch = self._get_dummy_batch(self.view_requirements, batch_size=4)
            input_dict = self._lazy_tensor_dict(self._dummy_batch)
=======
        @override(Policy)
        def _initialize_loss_from_dummy_batch(self):
            # Dummy forward pass to initialize any policy attributes, etc.
            dummy_batch = {
                SampleBatch.CUR_OBS: np.array(
                    [self.observation_space.sample()]),
                SampleBatch.NEXT_OBS: np.array(
                    [self.observation_space.sample()]),
                SampleBatch.DONES: np.array([False], dtype=np.bool),
                SampleBatch.REWARDS: np.array([0], dtype=np.float32),
            }
            if isinstance(self.action_space, (Dict, Tuple)):
                dummy_batch[SampleBatch.ACTIONS] = [
                    flatten_to_single_ndarray(self.action_space.sample())
                ]
            else:
                dummy_batch[SampleBatch.ACTIONS] = tf.nest.map_structure(
                    lambda c: np.array([c]), self.action_space.sample())
>>>>>>> f6717b8b

            # TODO: (sven) try to get rid of this call.
            if action_distribution_fn:
                _, self.dist_class, _ = action_distribution_fn(
                    self, self.model, input_dict[SampleBatch.CUR_OBS])
            self.compute_actions_from_input_dict(input_dict)

            # Dummy forward pass to initialize any policy attributes, etc.
            #dummy_batch = {
            #    SampleBatch.CUR_OBS: np.array(
            #        [self.observation_space.sample()]),
            #    SampleBatch.NEXT_OBS: np.array(
            #        [self.observation_space.sample()]),
            #    SampleBatch.DONES: np.array([False], dtype=np.bool),
            #    SampleBatch.REWARDS: np.array([0], dtype=np.float32),
            #}
            #if isinstance(self.action_space, (Dict, Tuple)):
            #    dummy_batch[SampleBatch.ACTIONS] = [
            #        flatten_to_single_ndarray(self.action_space.sample())
            #    ]
            #else:
            #    dummy_batch[SampleBatch.ACTIONS] = tf.nest.map_structure(
            #        lambda c: np.array([c]), self.action_space.sample())

            #if obs_include_prev_action_reward:
            #    dummy_batch.update({
            #        SampleBatch.PREV_ACTIONS: dummy_batch[SampleBatch.ACTIONS],
            #        SampleBatch.PREV_REWARDS: dummy_batch[SampleBatch.REWARDS],
            #    })
            #for i, h in enumerate(self._state_in):
            #    dummy_batch["state_in_{}".format(i)] = h
            #    dummy_batch["state_out_{}".format(i)] = h

            #if self._state_in:
            #    dummy_batch["seq_lens"] = np.array([1], dtype=np.int32)

            # Convert everything to tensors.
            #dummy_batch = tf.nest.map_structure(tf1.convert_to_tensor,
            #                                    dummy_batch)

            ## for IMPALA which expects a certain sample batch size.
            #def tile_to(tensor, n):
            #    return tf.tile(tensor,
            #                   [n] + [1 for _ in tensor.shape.as_list()[1:]])

            #if get_batch_divisibility_req:
            #    dummy_batch = tf.nest.map_structure(
            #        lambda c: tile_to(c, get_batch_divisibility_req(self)),
            #        dummy_batch)
            i = 0
            self._state_in = []
            while "state_in_{}".format(i) in self._dummy_batch:
                self._state_in.append(self._dummy_batch["state_in_{}".format(i)])
                i += 1

            # Execute a forward pass to get self.action_dist etc initialized,
            # and also obtain the extra action fetches
            #_, _, fetches = self.compute_actions(
            #    dummy_batch[SampleBatch.CUR_OBS],
            #    self._state_in,
            #    dummy_batch.get(SampleBatch.PREV_ACTIONS),
            #    dummy_batch.get(SampleBatch.PREV_REWARDS),
            #    explore=False)
            #dummy_batch.update(fetches)

            #postprocessed_batch = self.postprocess_trajectory(
            #    SampleBatch(dummy_batch))

            # model forward pass for the loss (needed after postprocess to
            # overwrite any tensor state from that call)
            #self.model.from_batch(dummy_batch)

            #postprocessed_batch = tf.nest.map_structure(
            #    lambda c: tf.convert_to_tensor(c), postprocessed_batch.data)

            loss_fn(self, self.model, self.dist_class, postprocessed_batch)
            if stats_fn:
                stats_fn(self, postprocessed_batch)

        def _lazy_tensor_dict(self, postprocessed_batch):
            train_batch = UsageTrackingDict(postprocessed_batch)
            train_batch.set_get_interceptor(tf.convert_to_tensor)
            return train_batch

        def _lazy_numpy_dict(self, postprocessed_batch):
            train_batch = UsageTrackingDict(postprocessed_batch)
            train_batch.set_get_interceptor(convert_to_non_tf_type)
            return train_batch

        @classmethod
        def with_tracing(cls):
            return traced_eager_policy(cls)

    eager_policy_cls.__name__ = name + "_eager"
    eager_policy_cls.__qualname__ = name + "_eager"
    return eager_policy_cls<|MERGE_RESOLUTION|>--- conflicted
+++ resolved
@@ -272,12 +272,8 @@
             if before_loss_init:
                 before_loss_init(self, observation_space, action_space, config)
 
-<<<<<<< HEAD
-            self._initialize_loss_dynamically(
+            self._initialize_loss_from_dummy_batch(
                 auto_remove_unneeded_view_reqs=view_requirements_fn is None)
-=======
-            self._initialize_loss_from_dummy_batch()
->>>>>>> f6717b8b
             self._loss_initialized = True
 
             if optimizer_fn:
@@ -642,30 +638,9 @@
                 })
             return fetches
 
-<<<<<<< HEAD
-        def _initialize_loss_with_dummy_batch(self):
+        def _OBSOLETE_initialize_loss_from_dummy_batch(self):
             self._dummy_batch = self._get_dummy_batch(self.view_requirements, batch_size=4)
             input_dict = self._lazy_tensor_dict(self._dummy_batch)
-=======
-        @override(Policy)
-        def _initialize_loss_from_dummy_batch(self):
-            # Dummy forward pass to initialize any policy attributes, etc.
-            dummy_batch = {
-                SampleBatch.CUR_OBS: np.array(
-                    [self.observation_space.sample()]),
-                SampleBatch.NEXT_OBS: np.array(
-                    [self.observation_space.sample()]),
-                SampleBatch.DONES: np.array([False], dtype=np.bool),
-                SampleBatch.REWARDS: np.array([0], dtype=np.float32),
-            }
-            if isinstance(self.action_space, (Dict, Tuple)):
-                dummy_batch[SampleBatch.ACTIONS] = [
-                    flatten_to_single_ndarray(self.action_space.sample())
-                ]
-            else:
-                dummy_batch[SampleBatch.ACTIONS] = tf.nest.map_structure(
-                    lambda c: np.array([c]), self.action_space.sample())
->>>>>>> f6717b8b
 
             # TODO: (sven) try to get rid of this call.
             if action_distribution_fn:
