"""Eager mode TF policy built using build_tf_policy().

It supports both traced and non-traced eager execution modes."""

import functools
import logging
import threading
import tree  # pip install dm_tree
from typing import Dict, List, Optional, Tuple

from ray.util.debug import log_once
from ray.rllib.evaluation.episode import Episode
from ray.rllib.models.catalog import ModelCatalog
from ray.rllib.models.repeated_values import RepeatedValues
from ray.rllib.policy.policy import Policy
from ray.rllib.policy.rnn_sequencing import pad_batch_to_sequences_of_same_size
from ray.rllib.policy.sample_batch import SampleBatch
from ray.rllib.utils import add_mixins, force_list
from ray.rllib.utils.annotations import override
from ray.rllib.utils.deprecation import deprecation_warning, DEPRECATED_VALUE
from ray.rllib.utils.framework import try_import_tf
from ray.rllib.utils.metrics import NUM_AGENT_STEPS_TRAINED
from ray.rllib.utils.metrics.learner_info import LEARNER_STATS_KEY
from ray.rllib.utils.numpy import convert_to_numpy
from ray.rllib.utils.spaces.space_utils import normalize_action
from ray.rllib.utils.tf_utils import get_gpu_devices
from ray.rllib.utils.threading import with_lock
from ray.rllib.utils.typing import LocalOptimizer, ModelGradients, TensorType

tf1, tf, tfv = try_import_tf()
logger = logging.getLogger(__name__)


def _convert_to_tf(x, dtype=None):
    if isinstance(x, SampleBatch):
        dict_ = {k: v for k, v in x.items() if k != SampleBatch.INFOS}
        return tf.nest.map_structure(_convert_to_tf, dict_)
    elif isinstance(x, Policy):
        return x
    # Special handling of "Repeated" values.
    elif isinstance(x, RepeatedValues):
        return RepeatedValues(
            tf.nest.map_structure(_convert_to_tf, x.values), x.lengths, x.max_len
        )

    if x is not None:
        d = dtype
        return tf.nest.map_structure(
            lambda f: _convert_to_tf(f, d)
            if isinstance(f, RepeatedValues)
            else tf.convert_to_tensor(f, d)
            if f is not None and not tf.is_tensor(f)
            else f,
            x,
        )

    return x


def _convert_to_numpy(x):
    def _map(x):
        if isinstance(x, tf.Tensor):
            return x.numpy()
        return x

    try:
        return tf.nest.map_structure(_map, x)
    except AttributeError:
        raise TypeError(
            ("Object of type {} has no method to convert to numpy.").format(type(x))
        )


def convert_eager_inputs(func):
    @functools.wraps(func)
    def _func(*args, **kwargs):
        if tf.executing_eagerly():
            eager_args = [_convert_to_tf(x) for x in args]
            # TODO: (sven) find a way to remove key-specific hacks.
            eager_kwargs = {
                k: _convert_to_tf(v, dtype=tf.int64 if k == "timestep" else None)
                for k, v in kwargs.items()
                if k not in {"info_batch", "episodes"}
            }
            return func(*eager_args, **eager_kwargs)
        else:
            return func(*args, **kwargs)

    return _func


def convert_eager_outputs(func):
    @functools.wraps(func)
    def _func(*args, **kwargs):
        out = func(*args, **kwargs)
        if tf.executing_eagerly():
            out = tf.nest.map_structure(_convert_to_numpy, out)
        return out

    return _func


def _disallow_var_creation(next_creator, **kw):
    v = next_creator(**kw)
    raise ValueError(
        "Detected a variable being created during an eager "
        "forward pass. Variables should only be created during "
        "model initialization: {}".format(v.name)
    )


def check_too_many_retraces(obj):
    """Asserts that a given number of re-traces is not breached."""

    def _func(self_, *args, **kwargs):
        if (
            self_.config.get("eager_max_retraces") is not None
            and self_._re_trace_counter > self_.config["eager_max_retraces"]
        ):
            raise RuntimeError(
                "Too many tf-eager re-traces detected! This could lead to"
                " significant slow-downs (even slower than running in "
                "tf-eager mode w/ `eager_tracing=False`). To switch off "
                "these re-trace counting checks, set `eager_max_retraces`"
                " in your config to None."
            )
        return obj(self_, *args, **kwargs)

    return _func


def traced_eager_policy(eager_policy_cls):
    """Wrapper class that enables tracing for all eager policy methods.

    This is enabled by the `--trace`/`eager_tracing=True` config when
    framework=[tf2|tfe].
    """

    class TracedEagerPolicy(eager_policy_cls):
        def __init__(self, *args, **kwargs):
            self._traced_learn_on_batch_helper = False
            self._traced_compute_actions_helper = False
            self._traced_compute_gradients_helper = False
            self._traced_apply_gradients_helper = False
            super(TracedEagerPolicy, self).__init__(*args, **kwargs)

        @check_too_many_retraces
        @override(Policy)
        def compute_actions_from_input_dict(
            self,
            input_dict: Dict[str, TensorType],
            explore: bool = None,
            timestep: Optional[int] = None,
            episodes: Optional[List[Episode]] = None,
            **kwargs,
        ) -> Tuple[TensorType, List[TensorType], Dict[str, TensorType]]:
            """Traced version of Policy.compute_actions_from_input_dict."""

            # Create a traced version of `self._compute_actions_helper`.
            if self._traced_compute_actions_helper is False and not self._no_tracing:
                self._compute_actions_helper = convert_eager_inputs(
                    tf.function(
                        super(TracedEagerPolicy, self)._compute_actions_helper,
                        autograph=False,
                        experimental_relax_shapes=True,
                    )
                )
                self._traced_compute_actions_helper = True

            # Now that the helper method is traced, call super's
            # `compute_actions_from_input_dict()` (which will call the traced helper).
            return super(TracedEagerPolicy, self).compute_actions_from_input_dict(
                input_dict=input_dict,
                explore=explore,
                timestep=timestep,
                episodes=episodes,
                **kwargs,
            )

        @check_too_many_retraces
        @override(eager_policy_cls)
        def learn_on_batch(self, samples):
            """Traced version of Policy.learn_on_batch."""

            # Create a traced version of `self._learn_on_batch_helper`.
            if self._traced_learn_on_batch_helper is False and not self._no_tracing:
                self._learn_on_batch_helper = convert_eager_inputs(
                    tf.function(
                        super(TracedEagerPolicy, self)._learn_on_batch_helper,
                        autograph=False,
                        experimental_relax_shapes=True,
                    )
                )
                self._traced_learn_on_batch_helper = True

            # Now that the helper method is traced, call super's
            # apply_gradients (which will call the traced helper).
            return super(TracedEagerPolicy, self).learn_on_batch(samples)

        @check_too_many_retraces
        @override(eager_policy_cls)
        def compute_gradients(self, samples: SampleBatch) -> ModelGradients:
            """Traced version of Policy.compute_gradients."""

            # Create a traced version of `self._compute_gradients_helper`.
            if self._traced_compute_gradients_helper is False and not self._no_tracing:
                self._compute_gradients_helper = convert_eager_inputs(
                    tf.function(
                        super(TracedEagerPolicy, self)._compute_gradients_helper,
                        autograph=False,
                        experimental_relax_shapes=True,
                    )
                )
                self._traced_compute_gradients_helper = True

            # Now that the helper method is traced, call super's
            # `compute_gradients()` (which will call the traced helper).
            return super(TracedEagerPolicy, self).compute_gradients(samples)

        @check_too_many_retraces
        @override(Policy)
        def apply_gradients(self, grads: ModelGradients) -> None:
            """Traced version of Policy.apply_gradients."""

            # Create a traced version of `self._apply_gradients_helper`.
            if self._traced_apply_gradients_helper is False and not self._no_tracing:
                self._apply_gradients_helper = convert_eager_inputs(
                    tf.function(
                        super(TracedEagerPolicy, self)._apply_gradients_helper,
                        autograph=False,
                        experimental_relax_shapes=True,
                    )
                )
                self._traced_apply_gradients_helper = True

            # Now that the helper method is traced, call super's
            # `apply_gradients()` (which will call the traced helper).
            return super(TracedEagerPolicy, self).apply_gradients(grads)

    TracedEagerPolicy.__name__ = eager_policy_cls.__name__ + "_traced"
    TracedEagerPolicy.__qualname__ = eager_policy_cls.__qualname__ + "_traced"
    return TracedEagerPolicy


class OptimizerWrapper:
    def __init__(self, tape):
        self.tape = tape

    def compute_gradients(self, loss, var_list):
        return list(
            zip(self.tape.gradient(loss, var_list), var_list))


def build_eager_tf_policy(
    name,
    loss_fn,
    get_default_config=None,
    postprocess_fn=None,
    stats_fn=None,
    optimizer_fn=None,
    compute_gradients_fn=None,
    apply_gradients_fn=None,
    grad_stats_fn=None,
    extra_learn_fetches_fn=None,
    extra_action_out_fn=None,
    validate_spaces=None,
    before_init=None,
    before_loss_init=None,
    after_init=None,
    make_model=None,
    action_sampler_fn=None,
    action_distribution_fn=None,
    mixins=None,
    get_batch_divisibility_req=None,
    # Deprecated args.
    obs_include_prev_action_reward=DEPRECATED_VALUE,
    extra_action_fetches_fn=None,
    gradients_fn=None,
):
    """Build an eager TF policy.

    An eager policy runs all operations in eager mode, which makes debugging
    much simpler, but has lower performance.

    You shouldn't need to call this directly. Rather, prefer to build a TF
    graph policy and use set {"framework": "tfe"} in the trainer config to have
    it automatically be converted to an eager policy.

    This has the same signature as build_tf_policy()."""

    base = add_mixins(Policy, mixins)

    if obs_include_prev_action_reward != DEPRECATED_VALUE:
        deprecation_warning(old="obs_include_prev_action_reward", error=False)

    if extra_action_fetches_fn is not None:
        deprecation_warning(
            old="extra_action_fetches_fn", new="extra_action_out_fn", error=False
        )
        extra_action_out_fn = extra_action_fetches_fn

    if gradients_fn is not None:
        deprecation_warning(old="gradients_fn", new="compute_gradients_fn", error=False)
        compute_gradients_fn = gradients_fn

    class eager_policy_cls(base):
        def __init__(self, observation_space, action_space, config):
            # If this class runs as a @ray.remote actor, eager mode may not
            # have been activated yet.
            if not tf1.executing_eagerly():
                tf1.enable_eager_execution()
            self.framework = config.get("framework", "tfe")
            Policy.__init__(self, observation_space, action_space, config)

            # Log device and worker index.
            from ray.rllib.evaluation.rollout_worker import get_global_worker

            worker = get_global_worker()
            worker_idx = worker.worker_index if worker else 0
            if get_gpu_devices():
                logger.info(
                    "TF-eager Policy (worker={}) running on GPU.".format(
                        worker_idx if worker_idx > 0 else "local"
                    )
                )
            else:
                logger.info(
                    "TF-eager Policy (worker={}) running on CPU.".format(
                        worker_idx if worker_idx > 0 else "local"
                    )
                )

            self._is_training = False

            # Only for `config.eager_tracing=True`: A counter to keep track of
            # how many times an eager-traced method (e.g.
            # `self._compute_actions_helper`) has been re-traced by tensorflow.
            # We will raise an error if more than n re-tracings have been
            # detected, since this would considerably slow down execution.
            # The variable below should only get incremented during the
            # tf.function trace operations, never when calling the already
            # traced function after that.
            self._re_trace_counter = 0

            self._loss_initialized = False
            # To ensure backward compatibility:
            # Old way: If `loss` provided here, use as-is (as a function).
            if loss_fn is not None:
                self._loss = loss_fn
            # New way: Convert the overridden `self.loss` into a plain
            # function, so it can be called the same way as `loss` would
            # be, ensuring backward compatibility.
            elif self.loss.__func__.__qualname__ != "Policy.loss":
                self._loss = self.loss.__func__
            # `loss` not provided nor overridden from Policy -> Set to None.
            else:
                self._loss = None

            self.batch_divisibility_req = (
                get_batch_divisibility_req(self)
                if callable(get_batch_divisibility_req)
                else (get_batch_divisibility_req or 1)
            )
            self._max_seq_len = config["model"]["max_seq_len"]

            if get_default_config:
                config = dict(get_default_config(), **config)

            if validate_spaces:
                validate_spaces(self, observation_space, action_space, config)

            if before_init:
                before_init(self, observation_space, action_space, config)

            self.config = config
            self.dist_class = None
            if action_sampler_fn or action_distribution_fn:
                if not make_model:
                    raise ValueError(
                        "`make_model` is required if `action_sampler_fn` OR "
                        "`action_distribution_fn` is given"
                    )
            else:
                self.dist_class, logit_dim = ModelCatalog.get_action_dist(
                    action_space, self.config["model"]
                )

            if make_model:
                self.model = make_model(self, observation_space, action_space, config)
            else:
                self.model = ModelCatalog.get_model_v2(
                    observation_space,
                    action_space,
                    logit_dim,
                    config["model"],
                    framework=self.framework,
                )
            # Lock used for locking some methods on the object-level.
            # This prevents possible race conditions when calling the model
            # first, then its value function (e.g. in a loss function), in
            # between of which another model call is made (e.g. to compute an
            # action).
            self._lock = threading.RLock()

            # Auto-update model's inference view requirements, if recurrent.
            self._update_model_view_requirements_from_init_state()

            self.exploration = self._create_exploration()
            self._state_inputs = self.model.get_initial_state()
            self._is_recurrent = len(self._state_inputs) > 0

            # Combine view_requirements for Model and Policy.
            self.view_requirements.update(self.model.view_requirements)

            if before_loss_init:
                before_loss_init(self, observation_space, action_space, config)

            if optimizer_fn:
                optimizers = optimizer_fn(self, config)
            else:
                optimizers = tf.keras.optimizers.Adam(config["lr"])
            optimizers = force_list(optimizers)
            if getattr(self, "exploration", None):
                optimizers = self.exploration.get_exploration_optimizer(optimizers)

            # The list of local (tf) optimizers (one per loss term).
            self._optimizers: List[LocalOptimizer] = optimizers
            # Backward compatibility: A user's policy may only support a single
            # loss term and optimizer (no lists).
            self._optimizer: LocalOptimizer = optimizers[0] if optimizers else None

            self._initialize_loss_from_dummy_batch(
                auto_remove_unneeded_view_reqs=True,
                stats_fn=stats_fn,
            )
            self._loss_initialized = True

            if after_init:
                after_init(self, observation_space, action_space, config)

            # Got to reset global_timestep again after fake run-throughs.
            self.global_timestep = 0

        @override(Policy)
        def compute_actions_from_input_dict(
            self,
            input_dict: Dict[str, TensorType],
            explore: bool = None,
            timestep: Optional[int] = None,
            episodes: Optional[List[Episode]] = None,
            **kwargs,
        ) -> Tuple[TensorType, List[TensorType], Dict[str, TensorType]]:

            if not self.config.get("eager_tracing") and not tf1.executing_eagerly():
                tf1.enable_eager_execution()

            self._is_training = False

            explore = explore if explore is not None else self.config["explore"]
            timestep = timestep if timestep is not None else self.global_timestep
            if isinstance(timestep, tf.Tensor):
                timestep = int(timestep.numpy())

            # Pass lazy (eager) tensor dict to Model as `input_dict`.
            input_dict = self._lazy_tensor_dict(input_dict)
            input_dict.set_training(False)

            # Pack internal state inputs into (separate) list.
            state_batches = [
                input_dict[k] for k in input_dict.keys() if "state_in" in k[:8]
            ]
            self._state_in = state_batches
            self._is_recurrent = state_batches != []

<<<<<<< HEAD
            #timestep = tf.convert_to_tensor(timestep, tf.float32) if timestep is not None else None
            return self._compute_action_helper(input_dict, state_batches, None,
                                               explore, timestep)

        @with_lock
        @convert_eager_outputs
        def _compute_action_helper(self, input_dict, state_batches, episodes,
                                   explore, timestep):

            explore = explore if explore is not None else \
                self.config["explore"]
            timestep = timestep if timestep is not None else self.global_timestep
            self._is_recurrent = state_batches is not None and \
                state_batches != []
            self._is_training = False
            self._state_in = state_batches or []
            # Calculate RNN sequence lengths.
            batch_size = int(
                tree.flatten(input_dict[SampleBatch.OBS])[0].shape[0])
            seq_lens = tf.ones(batch_size, dtype=tf.int32) if state_batches \
                else None

            # Add default and custom fetches.
            extra_fetches = {}

            # Use Exploration object.
            with tf.variable_creator_scope(_disallow_var_creation):
                if action_sampler_fn:
                    dist_inputs = None
                    state_out = []
                    actions, logp = action_sampler_fn(
                        self,
                        self.model,
                        input_dict[SampleBatch.CUR_OBS],
                        explore=explore,
                        timestep=timestep,
                        episodes=episodes)
                else:
                    # Exploration hook before each forward pass.
                    self.exploration.before_compute_actions(
                        timestep=timestep, explore=explore)

                    if action_distribution_fn:

                        # Try new action_distribution_fn signature, supporting
                        # state_batches and seq_lens.
                        try:
                            dist_inputs, self.dist_class, state_out = \
                                action_distribution_fn(
                                    self,
                                    self.model,
                                    input_dict=input_dict,
                                    state_batches=state_batches,
                                    seq_lens=seq_lens,
                                    explore=explore,
                                    timestep=timestep,
                                    is_training=False)
                        # Trying the old way (to stay backward compatible).
                        # TODO: Remove in future.
                        except TypeError as e:
                            if "positional argument" in e.args[0] or \
                                    "unexpected keyword argument" in e.args[0]:
                                dist_inputs, self.dist_class, state_out = \
                                    action_distribution_fn(
                                        self, self.model,
                                        input_dict[SampleBatch.OBS],
                                        explore=explore,
                                        timestep=timestep,
                                        is_training=False)
                            else:
                                raise e
                    elif isinstance(self.model, tf.keras.Model):
                        input_dict = SampleBatch(input_dict, seq_lens=seq_lens)
                        if state_batches and "state_in_0" not in input_dict:
                            for i, s in enumerate(state_batches):
                                input_dict[f"state_in_{i}"] = s
                        self._lazy_tensor_dict(input_dict)
                        dist_inputs, state_out, extra_fetches = \
                            self.model(input_dict)
                    else:
                        dist_inputs, state_out = self.model(
                            input_dict, state_batches, seq_lens)

                    action_dist = self.dist_class(dist_inputs, self.model)

                    # Get the exploration action from the forward results.
                    actions, logp = self.exploration.get_exploration_action(
                        action_distribution=action_dist,
                        timestep=timestep,
                        explore=explore)

            # Action-logp and action-prob.
            if logp is not None:
                extra_fetches[SampleBatch.ACTION_PROB] = tf.exp(logp)
                extra_fetches[SampleBatch.ACTION_LOGP] = logp
            # Action-dist inputs.
            if dist_inputs is not None:
                extra_fetches[SampleBatch.ACTION_DIST_INPUTS] = dist_inputs
            # Custom extra fetches.
            if extra_action_out_fn:
                extra_fetches.update(extra_action_out_fn(self))
=======
            # Call the exploration before_compute_actions hook.
            self.exploration.before_compute_actions(
                timestep=timestep, explore=explore, tf_sess=self.get_session()
            )
>>>>>>> b2b44229

            ret = self._compute_actions_helper(
                input_dict,
                state_batches,
                # TODO: Passing episodes into a traced method does not work.
                None if self.config["eager_tracing"] else episodes,
                explore,
                timestep,
            )
            # Update our global timestep by the batch size.
            self.global_timestep += int(tree.flatten(ret[0])[0].shape[0])
            return convert_to_numpy(ret)

        @override(Policy)
        def compute_actions(
            self,
            obs_batch,
            state_batches=None,
            prev_action_batch=None,
            prev_reward_batch=None,
            info_batch=None,
            episodes=None,
            explore=None,
            timestep=None,
            **kwargs,
        ):

            # Create input dict to simply pass the entire call to
            # self.compute_actions_from_input_dict().
            input_dict = SampleBatch(
                {
                    SampleBatch.CUR_OBS: obs_batch,
                },
                _is_training=tf.constant(False),
            )
            if state_batches is not None:
                for s in enumerate(state_batches):
                    input_dict["state_in_{i}"] = s
            if prev_action_batch is not None:
                input_dict[SampleBatch.PREV_ACTIONS] = prev_action_batch
            if prev_reward_batch is not None:
                input_dict[SampleBatch.PREV_REWARDS] = prev_reward_batch
            if info_batch is not None:
                input_dict[SampleBatch.INFOS] = info_batch

            return self.compute_actions_from_input_dict(
                input_dict=input_dict,
                explore=explore,
                timestep=timestep,
                episodes=episodes,
                **kwargs,
            )

        @with_lock
        @override(Policy)
        def compute_log_likelihoods(
            self,
            actions,
            obs_batch,
            state_batches=None,
            prev_action_batch=None,
            prev_reward_batch=None,
            actions_normalized=True,
        ):
            if action_sampler_fn and action_distribution_fn is None:
                raise ValueError(
                    "Cannot compute log-prob/likelihood w/o an "
                    "`action_distribution_fn` and a provided "
                    "`action_sampler_fn`!"
                )

            seq_lens = tf.ones(len(obs_batch), dtype=tf.int32)
            input_batch = SampleBatch(
                {SampleBatch.CUR_OBS: tf.convert_to_tensor(obs_batch)},
                _is_training=False,
            )
            if prev_action_batch is not None:
                input_batch[SampleBatch.PREV_ACTIONS] = tf.convert_to_tensor(
                    prev_action_batch
                )
            if prev_reward_batch is not None:
                input_batch[SampleBatch.PREV_REWARDS] = tf.convert_to_tensor(
                    prev_reward_batch
                )

            # Exploration hook before each forward pass.
            self.exploration.before_compute_actions(explore=False)

            # Action dist class and inputs are generated via custom function.
            if action_distribution_fn:
                dist_inputs, dist_class, _ = action_distribution_fn(
                    self, self.model, input_batch, explore=False, is_training=False
                )
            # Default log-likelihood calculation.
            else:
                dist_inputs, _ = self.model(input_batch, state_batches, seq_lens)
                dist_class = self.dist_class

            action_dist = dist_class(dist_inputs, self.model)

            # Normalize actions if necessary.
            if not actions_normalized and self.config["normalize_actions"]:
                actions = normalize_action(actions, self.action_space_struct)

            log_likelihoods = action_dist.logp(actions)

            return log_likelihoods

        @override(Policy)
        def postprocess_trajectory(
            self, sample_batch, other_agent_batches=None, episode=None
        ):
            assert tf.executing_eagerly()
            # Call super's postprocess_trajectory first.
            sample_batch = Policy.postprocess_trajectory(self, sample_batch)
            if postprocess_fn:
                return postprocess_fn(self, sample_batch, other_agent_batches, episode)
            return sample_batch

        @with_lock
        @override(Policy)
        def learn_on_batch(self, postprocessed_batch):
            # Callback handling.
            learn_stats = {}
            self.callbacks.on_learn_on_batch(
                policy=self, train_batch=postprocessed_batch, result=learn_stats
            )

            pad_batch_to_sequences_of_same_size(
                postprocessed_batch,
                max_seq_len=self._max_seq_len,
                shuffle=False,
                batch_divisibility_req=self.batch_divisibility_req,
                view_requirements=self.view_requirements,
            )

            self._is_training = True
            postprocessed_batch = self._lazy_tensor_dict(postprocessed_batch)
            postprocessed_batch.set_training(True)
            stats = self._learn_on_batch_helper(postprocessed_batch)
            stats.update(
                {
                    "custom_metrics": learn_stats,
                    NUM_AGENT_STEPS_TRAINED: postprocessed_batch.count,
                }
            )
            return convert_to_numpy(stats)

        @override(Policy)
        def compute_gradients(
            self, postprocessed_batch: SampleBatch
        ) -> Tuple[ModelGradients, Dict[str, TensorType]]:

            pad_batch_to_sequences_of_same_size(
                postprocessed_batch,
                shuffle=False,
                max_seq_len=self._max_seq_len,
                batch_divisibility_req=self.batch_divisibility_req,
                view_requirements=self.view_requirements,
            )

            self._is_training = True
            self._lazy_tensor_dict(postprocessed_batch)
            postprocessed_batch.set_training(True)
            grads_and_vars, grads, stats = self._compute_gradients_helper(
                postprocessed_batch
            )
            return convert_to_numpy((grads, stats))

        @override(Policy)
        def apply_gradients(self, gradients: ModelGradients) -> None:
            self._apply_gradients_helper(
                list(
                    zip(
                        [
                            (tf.convert_to_tensor(g) if g is not None else None)
                            for g in gradients
                        ],
                        self.model.trainable_variables(),
                    )
                )
            )

        @override(Policy)
        def get_weights(self, as_dict=False):
            variables = self.variables()
            if as_dict:
                return {v.name: v.numpy() for v in variables}
            return [v.numpy() for v in variables]

        @override(Policy)
        def set_weights(self, weights):
            variables = self.variables()
            assert len(weights) == len(variables), (len(weights), len(variables))
            for v, w in zip(variables, weights):
                v.assign(w)

        @override(Policy)
        def get_exploration_state(self):
            return convert_to_numpy(self.exploration.get_state())

        @override(Policy)
        def is_recurrent(self):
            return self._is_recurrent

        @override(Policy)
        def num_state_tensors(self):
            return len(self._state_inputs)

        @override(Policy)
        def get_initial_state(self):
            if hasattr(self, "model"):
                return self.model.get_initial_state()
            return []

        @override(Policy)
        def get_state(self):
            state = super().get_state()
            if self._optimizer and len(self._optimizer.variables()) > 0:
                state["_optimizer_variables"] = self._optimizer.variables()
            # Add exploration state.
            state["_exploration_state"] = self.exploration.get_state()
            return state

        @override(Policy)
        def set_state(self, state):
            state = state.copy()  # shallow copy
            # Set optimizer vars first.
            optimizer_vars = state.get("_optimizer_variables", None)
            if optimizer_vars and self._optimizer.variables():
                logger.warning(
                    "Cannot restore an optimizer's state for tf eager! Keras "
                    "is not able to save the v1.x optimizers (from "
                    "tf.compat.v1.train) since they aren't compatible with "
                    "checkpoints."
                )
                for opt_var, value in zip(self._optimizer.variables(), optimizer_vars):
                    opt_var.assign(value)
            # Set exploration's state.
            if hasattr(self, "exploration") and "_exploration_state" in state:
                self.exploration.set_state(state=state["_exploration_state"])
            # Then the Policy's (NN) weights.
            super().set_state(state)

        @override(Policy)
        def export_checkpoint(self, export_dir):
            raise NotImplementedError  # TODO: implement this

        @override(Policy)
        def export_model(self, export_dir):
            raise NotImplementedError  # TODO: implement this

        def variables(self):
            """Return the list of all savable variables for this policy."""
            if isinstance(self.model, tf.keras.Model):
                return self.model.variables
            else:
                return self.model.variables()

        def loss_initialized(self):
            return self._loss_initialized

        @with_lock
        def _compute_actions_helper(
            self, input_dict, state_batches, episodes, explore, timestep
        ):
            # Increase the tracing counter to make sure we don't re-trace too
            # often. If eager_tracing=True, this counter should only get
            # incremented during the @tf.function trace operations, never when
            # calling the already traced function after that.
            self._re_trace_counter += 1

            # Calculate RNN sequence lengths.
            batch_size = tree.flatten(input_dict[SampleBatch.OBS])[0].shape[0]
            seq_lens = tf.ones(batch_size, dtype=tf.int32) if state_batches else None

            # Add default and custom fetches.
            extra_fetches = {}

            # Use Exploration object.
            with tf.variable_creator_scope(_disallow_var_creation):
                if action_sampler_fn:
                    dist_inputs = None
                    state_out = []
                    actions, logp = action_sampler_fn(
                        self,
                        self.model,
                        input_dict[SampleBatch.CUR_OBS],
                        explore=explore,
                        timestep=timestep,
                        episodes=episodes,
                    )
                else:
                    if action_distribution_fn:

                        # Try new action_distribution_fn signature, supporting
                        # state_batches and seq_lens.
                        try:
                            (
                                dist_inputs,
                                self.dist_class,
                                state_out,
                            ) = action_distribution_fn(
                                self,
                                self.model,
                                input_dict=input_dict,
                                state_batches=state_batches,
                                seq_lens=seq_lens,
                                explore=explore,
                                timestep=timestep,
                                is_training=False,
                            )
                        # Trying the old way (to stay backward compatible).
                        # TODO: Remove in future.
                        except TypeError as e:
                            if (
                                "positional argument" in e.args[0]
                                or "unexpected keyword argument" in e.args[0]
                            ):
                                (
                                    dist_inputs,
                                    self.dist_class,
                                    state_out,
                                ) = action_distribution_fn(
                                    self,
                                    self.model,
                                    input_dict[SampleBatch.OBS],
                                    explore=explore,
                                    timestep=timestep,
                                    is_training=False,
                                )
                            else:
                                raise e
                    elif isinstance(self.model, tf.keras.Model):
                        input_dict = SampleBatch(input_dict, seq_lens=seq_lens)
                        if state_batches and "state_in_0" not in input_dict:
                            for i, s in enumerate(state_batches):
                                input_dict[f"state_in_{i}"] = s
                        self._lazy_tensor_dict(input_dict)
                        dist_inputs, state_out, extra_fetches = self.model(input_dict)
                    else:
                        dist_inputs, state_out = self.model(
                            input_dict, state_batches, seq_lens
                        )

                    action_dist = self.dist_class(dist_inputs, self.model)

                    # Get the exploration action from the forward results.
                    actions, logp = self.exploration.get_exploration_action(
                        action_distribution=action_dist,
                        timestep=timestep,
                        explore=explore,
                    )

            # Action-logp and action-prob.
            if logp is not None:
                extra_fetches[SampleBatch.ACTION_PROB] = tf.exp(logp)
                extra_fetches[SampleBatch.ACTION_LOGP] = logp
            # Action-dist inputs.
            if dist_inputs is not None:
                extra_fetches[SampleBatch.ACTION_DIST_INPUTS] = dist_inputs
            # Custom extra fetches.
            if extra_action_out_fn:
                extra_fetches.update(extra_action_out_fn(self))

            return actions, state_out, extra_fetches

        def _learn_on_batch_helper(self, samples):
            # Increase the tracing counter to make sure we don't re-trace too
            # often. If eager_tracing=True, this counter should only get
            # incremented during the @tf.function trace operations, never when
            # calling the already traced function after that.
            self._re_trace_counter += 1

            with tf.variable_creator_scope(_disallow_var_creation):
                grads_and_vars, _, stats = self._compute_gradients_helper(samples)
            self._apply_gradients_helper(grads_and_vars)
            return stats

        def _get_is_training_placeholder(self):
            return tf.convert_to_tensor(self._is_training)

        @with_lock
        def _compute_gradients_helper(self, samples):
            """Computes and returns grads as eager tensors."""

            # Increase the tracing counter to make sure we don't re-trace too
            # often. If eager_tracing=True, this counter should only get
            # incremented during the @tf.function trace operations, never when
            # calling the already traced function after that.
            self._re_trace_counter += 1

            # Gather all variables for which to calculate losses.
            if isinstance(self.model, tf.keras.Model):
                variables = self.model.trainable_variables
            else:
                variables = self.model.trainable_variables()

            # Calculate the loss(es) inside a tf GradientTape.
            with tf.GradientTape(persistent=compute_gradients_fn is not None) as tape:
                losses = self._loss(self, self.model, self.dist_class, samples)
            losses = force_list(losses)

            # User provided a compute_gradients_fn.
            if compute_gradients_fn:
                # Wrap our tape inside a wrapper, such that the resulting
                # object looks like a "classic" tf.optimizer. This way, custom
                # compute_gradients_fn will work on both tf static graph
                # and tf-eager.
                optimizer = OptimizerWrapper(tape)
                # More than one loss terms/optimizers.
                if self.config["_tf_policy_handles_more_than_one_loss"]:
                    grads_and_vars = compute_gradients_fn(
                        self, [optimizer] * len(losses), losses
                    )
                # Only one loss and one optimizer.
                else:
                    grads_and_vars = [compute_gradients_fn(self, optimizer, losses[0])]
            # Default: Compute gradients using the above tape.
            else:
                grads_and_vars = [
                    list(zip(tape.gradient(loss, variables), variables))
                    for loss in losses
                ]

            if log_once("grad_vars"):
                for g_and_v in grads_and_vars:
                    for g, v in g_and_v:
                        if g is not None:
                            logger.info(f"Optimizing variable {v.name}")

            # `grads_and_vars` is returned a list (len=num optimizers/losses)
            # of lists of (grad, var) tuples.
            if self.config["_tf_policy_handles_more_than_one_loss"]:
                grads = [[g for g, _ in g_and_v] for g_and_v in grads_and_vars]
            # `grads_and_vars` is returned as a list of (grad, var) tuples.
            else:
                grads_and_vars = grads_and_vars[0]
                grads = [g for g, _ in grads_and_vars]

            stats = self._stats(self, samples, grads)
            return grads_and_vars, grads, stats

        def _apply_gradients_helper(self, grads_and_vars):
            # Increase the tracing counter to make sure we don't re-trace too
            # often. If eager_tracing=True, this counter should only get
            # incremented during the @tf.function trace operations, never when
            # calling the already traced function after that.
            self._re_trace_counter += 1

            if apply_gradients_fn:
                if self.config["_tf_policy_handles_more_than_one_loss"]:
                    apply_gradients_fn(self, self._optimizers, grads_and_vars)
                else:
                    apply_gradients_fn(self, self._optimizer, grads_and_vars)
            else:
                if self.config["_tf_policy_handles_more_than_one_loss"]:
                    for i, o in enumerate(self._optimizers):
                        o.apply_gradients(
                            [(g, v) for g, v in grads_and_vars[i] if g is not None]
                        )
                else:
                    self._optimizer.apply_gradients(
                        [(g, v) for g, v in grads_and_vars if g is not None]
                    )

        def _stats(self, outputs, samples, grads):

            fetches = {}
            if stats_fn:
                fetches[LEARNER_STATS_KEY] = {
                    k: v for k, v in stats_fn(outputs, samples).items()
                }
            else:
                fetches[LEARNER_STATS_KEY] = {}

            if extra_learn_fetches_fn:
                fetches.update({k: v for k, v in extra_learn_fetches_fn(self).items()})
            if grad_stats_fn:
                fetches.update(
                    {k: v for k, v in grad_stats_fn(self, samples, grads).items()}
                )
            return fetches

        def _lazy_tensor_dict(self, postprocessed_batch: SampleBatch):
            # TODO: (sven): Keep for a while to ensure backward compatibility.
            if not isinstance(postprocessed_batch, SampleBatch):
                postprocessed_batch = SampleBatch(postprocessed_batch)
            postprocessed_batch.set_get_interceptor(_convert_to_tf)
            return postprocessed_batch

        @classmethod
        def with_tracing(cls):
            return traced_eager_policy(cls)

    eager_policy_cls.__name__ = name + "_eager"
    eager_policy_cls.__qualname__ = name + "_eager"
    return eager_policy_cls<|MERGE_RESOLUTION|>--- conflicted
+++ resolved
@@ -472,114 +472,10 @@
             self._state_in = state_batches
             self._is_recurrent = state_batches != []
 
-<<<<<<< HEAD
-            #timestep = tf.convert_to_tensor(timestep, tf.float32) if timestep is not None else None
-            return self._compute_action_helper(input_dict, state_batches, None,
-                                               explore, timestep)
-
-        @with_lock
-        @convert_eager_outputs
-        def _compute_action_helper(self, input_dict, state_batches, episodes,
-                                   explore, timestep):
-
-            explore = explore if explore is not None else \
-                self.config["explore"]
-            timestep = timestep if timestep is not None else self.global_timestep
-            self._is_recurrent = state_batches is not None and \
-                state_batches != []
-            self._is_training = False
-            self._state_in = state_batches or []
-            # Calculate RNN sequence lengths.
-            batch_size = int(
-                tree.flatten(input_dict[SampleBatch.OBS])[0].shape[0])
-            seq_lens = tf.ones(batch_size, dtype=tf.int32) if state_batches \
-                else None
-
-            # Add default and custom fetches.
-            extra_fetches = {}
-
-            # Use Exploration object.
-            with tf.variable_creator_scope(_disallow_var_creation):
-                if action_sampler_fn:
-                    dist_inputs = None
-                    state_out = []
-                    actions, logp = action_sampler_fn(
-                        self,
-                        self.model,
-                        input_dict[SampleBatch.CUR_OBS],
-                        explore=explore,
-                        timestep=timestep,
-                        episodes=episodes)
-                else:
-                    # Exploration hook before each forward pass.
-                    self.exploration.before_compute_actions(
-                        timestep=timestep, explore=explore)
-
-                    if action_distribution_fn:
-
-                        # Try new action_distribution_fn signature, supporting
-                        # state_batches and seq_lens.
-                        try:
-                            dist_inputs, self.dist_class, state_out = \
-                                action_distribution_fn(
-                                    self,
-                                    self.model,
-                                    input_dict=input_dict,
-                                    state_batches=state_batches,
-                                    seq_lens=seq_lens,
-                                    explore=explore,
-                                    timestep=timestep,
-                                    is_training=False)
-                        # Trying the old way (to stay backward compatible).
-                        # TODO: Remove in future.
-                        except TypeError as e:
-                            if "positional argument" in e.args[0] or \
-                                    "unexpected keyword argument" in e.args[0]:
-                                dist_inputs, self.dist_class, state_out = \
-                                    action_distribution_fn(
-                                        self, self.model,
-                                        input_dict[SampleBatch.OBS],
-                                        explore=explore,
-                                        timestep=timestep,
-                                        is_training=False)
-                            else:
-                                raise e
-                    elif isinstance(self.model, tf.keras.Model):
-                        input_dict = SampleBatch(input_dict, seq_lens=seq_lens)
-                        if state_batches and "state_in_0" not in input_dict:
-                            for i, s in enumerate(state_batches):
-                                input_dict[f"state_in_{i}"] = s
-                        self._lazy_tensor_dict(input_dict)
-                        dist_inputs, state_out, extra_fetches = \
-                            self.model(input_dict)
-                    else:
-                        dist_inputs, state_out = self.model(
-                            input_dict, state_batches, seq_lens)
-
-                    action_dist = self.dist_class(dist_inputs, self.model)
-
-                    # Get the exploration action from the forward results.
-                    actions, logp = self.exploration.get_exploration_action(
-                        action_distribution=action_dist,
-                        timestep=timestep,
-                        explore=explore)
-
-            # Action-logp and action-prob.
-            if logp is not None:
-                extra_fetches[SampleBatch.ACTION_PROB] = tf.exp(logp)
-                extra_fetches[SampleBatch.ACTION_LOGP] = logp
-            # Action-dist inputs.
-            if dist_inputs is not None:
-                extra_fetches[SampleBatch.ACTION_DIST_INPUTS] = dist_inputs
-            # Custom extra fetches.
-            if extra_action_out_fn:
-                extra_fetches.update(extra_action_out_fn(self))
-=======
             # Call the exploration before_compute_actions hook.
             self.exploration.before_compute_actions(
                 timestep=timestep, explore=explore, tf_sess=self.get_session()
             )
->>>>>>> b2b44229
 
             ret = self._compute_actions_helper(
                 input_dict,
