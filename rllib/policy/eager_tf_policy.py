"""Eager mode TF policy built using build_tf_policy().

It supports both traced and non-traced eager execution modes."""

import functools
import logging

from ray.util.debug import log_once
from ray.rllib.models.catalog import ModelCatalog
from ray.rllib.models.repeated_values import RepeatedValues
from ray.rllib.policy.policy import Policy, LEARNER_STATS_KEY
from ray.rllib.policy.rnn_sequencing import pad_batch_to_sequences_of_same_size
from ray.rllib.policy.sample_batch import SampleBatch
from ray.rllib.utils import add_mixins
from ray.rllib.utils.annotations import override
from ray.rllib.utils.framework import try_import_tf
from ray.rllib.utils.tf_ops import convert_to_non_tf_type
from ray.rllib.utils.tracking_dict import UsageTrackingDict

tf1, tf, tfv = try_import_tf()
logger = logging.getLogger(__name__)


def _convert_to_tf(x, dtype=None):
    if isinstance(x, SampleBatch):
        x = {k: v for k, v in x.items() if k != SampleBatch.INFOS}
        return tf.nest.map_structure(_convert_to_tf, x)
    elif isinstance(x, Policy):
        return x
    # Special handling of "Repeated" values.
    elif isinstance(x, RepeatedValues):
        return RepeatedValues(
            tf.nest.map_structure(_convert_to_tf, x.values), x.lengths,
            x.max_len)

    if x is not None:
        d = dtype
        x = tf.nest.map_structure(
            lambda f: tf.convert_to_tensor(f, d) if f is not None else None, x)
    return x


def _convert_to_numpy(x):
    def _map(x):
        if isinstance(x, tf.Tensor):
            return x.numpy()
        return x

    try:
        return tf.nest.map_structure(_map, x)
    except AttributeError:
        raise TypeError(
            ("Object of type {} has no method to convert to numpy.").format(
                type(x)))


def convert_eager_inputs(func):
    @functools.wraps(func)
    def _func(*args, **kwargs):
        if tf.executing_eagerly():
            args = [_convert_to_tf(x) for x in args]
            # TODO: (sven) find a way to remove key-specific hacks.
            kwargs = {
                k: _convert_to_tf(
                    v, dtype=tf.int64 if k == "timestep" else None)
                for k, v in kwargs.items()
                if k not in {"info_batch", "episodes"}
            }
        return func(*args, **kwargs)

    return _func


def convert_eager_outputs(func):
    @functools.wraps(func)
    def _func(*args, **kwargs):
        out = func(*args, **kwargs)
        if tf.executing_eagerly():
            out = tf.nest.map_structure(_convert_to_numpy, out)
        return out

    return _func


def _disallow_var_creation(next_creator, **kw):
    v = next_creator(**kw)
    raise ValueError("Detected a variable being created during an eager "
                     "forward pass. Variables should only be created during "
                     "model initialization: {}".format(v.name))


def traced_eager_policy(eager_policy_cls):
    """Wrapper that enables tracing for all eager policy methods.

    This is enabled by the --trace / "eager_tracing" config."""

    class TracedEagerPolicy(eager_policy_cls):
        def __init__(self, *args, **kwargs):
            self._traced_learn_on_batch = None
            self._traced_compute_actions = None
            self._traced_compute_gradients = None
            self._traced_apply_gradients = None
            super(TracedEagerPolicy, self).__init__(*args, **kwargs)

        @override(eager_policy_cls)
        @convert_eager_inputs
        @convert_eager_outputs
        def _learn_on_batch_eager(self, samples):

            if self._traced_learn_on_batch is None:
                self._traced_learn_on_batch = tf.function(
                    super(TracedEagerPolicy, self)._learn_on_batch_eager,
                    autograph=False,
                    experimental_relax_shapes=True)

            return self._traced_learn_on_batch(samples)

        @override(Policy)
        @convert_eager_inputs
        @convert_eager_outputs
        def compute_actions(self,
                            obs_batch,
                            state_batches=None,
                            prev_action_batch=None,
                            prev_reward_batch=None,
                            info_batch=None,
                            episodes=None,
                            explore=None,
                            timestep=None,
                            **kwargs):

            obs_batch = tf.convert_to_tensor(obs_batch)
            state_batches = _convert_to_tf(state_batches)
            prev_action_batch = _convert_to_tf(prev_action_batch)
            prev_reward_batch = _convert_to_tf(prev_reward_batch)

            if self._traced_compute_actions is None:
                self._traced_compute_actions = tf.function(
                    super(TracedEagerPolicy, self).compute_actions,
                    autograph=False,
                    experimental_relax_shapes=True)

            return self._traced_compute_actions(
                obs_batch, state_batches, prev_action_batch, prev_reward_batch,
                info_batch, episodes, explore, timestep, **kwargs)

        @override(eager_policy_cls)
        @convert_eager_inputs
        @convert_eager_outputs
        def _compute_gradients_eager(self, samples):

            if self._traced_compute_gradients is None:
                self._traced_compute_gradients = tf.function(
                    super(TracedEagerPolicy, self).compute_gradients,
                    autograph=False,
                    experimental_relax_shapes=True)

            return self._traced_compute_gradients(samples)

        @override(Policy)
        @convert_eager_inputs
        @convert_eager_outputs
        def apply_gradients(self, grads):

            if self._traced_apply_gradients is None:
                self._traced_apply_gradients = tf.function(
                    super(TracedEagerPolicy, self).apply_gradients,
                    autograph=False,
                    experimental_relax_shapes=True)

            return self._traced_apply_gradients(grads)

    TracedEagerPolicy.__name__ = eager_policy_cls.__name__
    TracedEagerPolicy.__qualname__ = eager_policy_cls.__qualname__
    return TracedEagerPolicy


def build_eager_tf_policy(name,
                          loss_fn,
                          get_default_config=None,
                          postprocess_fn=None,
                          stats_fn=None,
                          optimizer_fn=None,
                          gradients_fn=None,
                          apply_gradients_fn=None,
                          grad_stats_fn=None,
                          extra_learn_fetches_fn=None,
                          extra_action_fetches_fn=None,
                          validate_spaces=None,
                          before_init=None,
                          before_loss_init=None,
                          after_init=None,
                          make_model=None,
                          action_sampler_fn=None,
                          action_distribution_fn=None,
                          mixins=None,
                          view_requirements_fn=None,
                          obs_include_prev_action_reward=True,
                          get_batch_divisibility_req=None):
    """Build an eager TF policy.

    An eager policy runs all operations in eager mode, which makes debugging
    much simpler, but has lower performance.

    You shouldn't need to call this directly. Rather, prefer to build a TF
    graph policy and use set {"framework": "tfe"} in the trainer config to have
    it automatically be converted to an eager policy.

    This has the same signature as build_tf_policy()."""

    base = add_mixins(Policy, mixins)

    class eager_policy_cls(base):
        def __init__(self, observation_space, action_space, config):
            assert tf.executing_eagerly()
            self.framework = config.get("framework", "tfe")
            Policy.__init__(self, observation_space, action_space, config)
            self._is_training = False
            self._loss_initialized = False
            self._sess = None

            self._loss = loss_fn
            self.batch_divisibility_req = get_batch_divisibility_req(self) if \
                callable(get_batch_divisibility_req) else \
                (get_batch_divisibility_req or 1)
            self._max_seq_len = config["model"]["max_seq_len"]

            if get_default_config:
                config = dict(get_default_config(), **config)

            if validate_spaces:
                validate_spaces(self, observation_space, action_space, config)

            if before_init:
                before_init(self, observation_space, action_space, config)

            self.config = config
            self.dist_class = None
            if action_sampler_fn or action_distribution_fn:
                if not make_model:
                    raise ValueError(
                        "`make_model` is required if `action_sampler_fn` OR "
                        "`action_distribution_fn` is given")
            else:
                self.dist_class, logit_dim = ModelCatalog.get_action_dist(
                    action_space, self.config["model"])

            if make_model:
                self.model = make_model(self, observation_space, action_space,
                                        config)
            else:
                self.model = ModelCatalog.get_model_v2(
                    observation_space,
                    action_space,
                    logit_dim,
                    config["model"],
                    framework=self.framework,
                )
            # Auto-update model's inference view requirements, if recurrent.
            self._update_model_inference_view_requirements_from_init_state()

            self.exploration = self._create_exploration()
            self._state_in = [
                tf.convert_to_tensor([s])
                for s in self.model.get_initial_state()
            ]

<<<<<<< HEAD
            # Update this Policy's ViewRequirements (if function given).
            if callable(view_requirements_fn):
                self.view_requirements.update(view_requirements_fn(self))
=======
>>>>>>> 4744ed01
            # Combine view_requirements for Model and Policy.
            self.view_requirements.update(
                self.model.inference_view_requirements)

            if before_loss_init:
                before_loss_init(self, observation_space, action_space, config)

            self._initialize_loss_from_dummy_batch(
                auto_remove_unneeded_view_reqs=True,
                stats_fn=stats_fn,
            )
            self._loss_initialized = True

            if optimizer_fn:
                self._optimizer = optimizer_fn(self, config)
            else:
                self._optimizer = tf.keras.optimizers.Adam(config["lr"])

            if after_init:
                after_init(self, observation_space, action_space, config)

<<<<<<< HEAD
            # Got to reset global_timestep again after fake run-throughs.
=======
            # Got to reset global_timestep again after this fake run-through.
>>>>>>> 4744ed01
            self.global_timestep = 0

        @override(Policy)
        def postprocess_trajectory(self,
                                   sample_batch,
                                   other_agent_batches=None,
                                   episode=None):
            assert tf.executing_eagerly()
            # Call super's postprocess_trajectory first.
            sample_batch = Policy.postprocess_trajectory(self, sample_batch)
            if postprocess_fn:
                return postprocess_fn(self, sample_batch, other_agent_batches,
                                      episode)
            return sample_batch

        @override(Policy)
        def learn_on_batch(self, samples):
            # Get batch ready for RNNs, if applicable.
            #pad_batch_to_sequences_of_same_size(
            #    samples,
            #    shuffle=False,
            #    max_seq_len=self._max_seq_len,
            #    batch_divisibility_req=self.batch_divisibility_req)
            if getattr(self, "model", None):
                self.model.preprocess_train_batch(samples)
            return self._learn_on_batch_eager(samples)

        @convert_eager_inputs
        @convert_eager_outputs
        def _learn_on_batch_eager(self, samples):
            with tf.variable_creator_scope(_disallow_var_creation):
                grads_and_vars, stats = self._compute_gradients(samples)
            self._apply_gradients(grads_and_vars)
            return stats

        @override(Policy)
        def compute_gradients(self, samples):
            # Get batch ready for RNNs, if applicable.
            pad_batch_to_sequences_of_same_size(
                samples,
                shuffle=False,
                max_seq_len=self._max_seq_len,
                batch_divisibility_req=self.batch_divisibility_req)
            return self._compute_gradients_eager(samples)

        @convert_eager_inputs
        @convert_eager_outputs
        def _compute_gradients_eager(self, samples):
            with tf.variable_creator_scope(_disallow_var_creation):
                grads_and_vars, stats = self._compute_gradients(samples)
            grads = [g for g, v in grads_and_vars]
            return grads, stats

        @override(Policy)
        @convert_eager_inputs
        @convert_eager_outputs
        def compute_actions(self,
                            obs_batch,
                            state_batches=None,
                            prev_action_batch=None,
                            prev_reward_batch=None,
                            info_batch=None,
                            episodes=None,
                            explore=None,
                            timestep=None,
                            **kwargs):

            explore = explore if explore is not None else \
                self.config["explore"]
            timestep = timestep if timestep is not None else \
                self.global_timestep

            # TODO: remove python side effect to cull sources of bugs.
            self._is_training = False
            self._state_in = state_batches

            if not tf1.executing_eagerly():
                tf1.enable_eager_execution()

            input_dict = {
                SampleBatch.CUR_OBS: tf.convert_to_tensor(obs_batch),
                "is_training": tf.constant(False),
            }
            batch_size = input_dict[SampleBatch.CUR_OBS].shape[0]
            seq_lens = tf.ones(batch_size, dtype=tf.int32)
            if obs_include_prev_action_reward:
                if prev_action_batch is not None:
                    input_dict[SampleBatch.PREV_ACTIONS] = \
                        tf.convert_to_tensor(prev_action_batch)
                if prev_reward_batch is not None:
                    input_dict[SampleBatch.PREV_REWARDS] = \
                        tf.convert_to_tensor(prev_reward_batch)

            # Use Exploration object.
            with tf.variable_creator_scope(_disallow_var_creation):
                if action_sampler_fn:
                    dist_inputs = None
                    state_out = []
                    actions, logp = self.action_sampler_fn(
                        self,
                        self.model,
                        input_dict[SampleBatch.CUR_OBS],
                        explore=explore,
                        timestep=timestep,
                        episodes=episodes)
                else:
                    # Exploration hook before each forward pass.
                    self.exploration.before_compute_actions(
                        timestep=timestep, explore=explore)

                    if action_distribution_fn:
                        dist_inputs, dist_class, state_out = \
                            action_distribution_fn(
                                self, self.model,
                                input_dict[SampleBatch.CUR_OBS],
                                explore=explore,
                                timestep=timestep,
                                is_training=False)
                    else:
                        dist_class = self.dist_class
                        dist_inputs, state_out = self.model(
                            input_dict, state_batches, seq_lens)

                    action_dist = dist_class(dist_inputs, self.model)

                    # Get the exploration action from the forward results.
                    actions, logp = self.exploration.get_exploration_action(
                        action_distribution=action_dist,
                        timestep=timestep,
                        explore=explore)

            # Add default and custom fetches.
            extra_fetches = {}
            # Action-logp and action-prob.
            if logp is not None:
                extra_fetches[SampleBatch.ACTION_PROB] = tf.exp(logp)
                extra_fetches[SampleBatch.ACTION_LOGP] = logp
            # Action-dist inputs.
            if dist_inputs is not None:
                extra_fetches[SampleBatch.ACTION_DIST_INPUTS] = dist_inputs
            # Custom extra fetches.
            if extra_action_fetches_fn:
                extra_fetches.update(extra_action_fetches_fn(self))

            # Update our global timestep by the batch size.
            self.global_timestep += int(batch_size)

            return actions, state_out, extra_fetches

        @override(Policy)
        def compute_log_likelihoods(self,
                                    actions,
                                    obs_batch,
                                    state_batches=None,
                                    prev_action_batch=None,
                                    prev_reward_batch=None):
            if action_sampler_fn and action_distribution_fn is None:
                raise ValueError("Cannot compute log-prob/likelihood w/o an "
                                 "`action_distribution_fn` and a provided "
                                 "`action_sampler_fn`!")

            seq_lens = tf.ones(len(obs_batch), dtype=tf.int32)
            input_dict = {
                SampleBatch.CUR_OBS: tf.convert_to_tensor(obs_batch),
                "is_training": tf.constant(False),
            }
            if obs_include_prev_action_reward:
                input_dict.update({
                    SampleBatch.PREV_ACTIONS: tf.convert_to_tensor(
                        prev_action_batch),
                    SampleBatch.PREV_REWARDS: tf.convert_to_tensor(
                        prev_reward_batch),
                })

            # Exploration hook before each forward pass.
            self.exploration.before_compute_actions(explore=False)

            # Action dist class and inputs are generated via custom function.
            if action_distribution_fn:
                dist_inputs, dist_class, _ = action_distribution_fn(
                    self,
                    self.model,
                    input_dict[SampleBatch.CUR_OBS],
                    explore=False,
                    is_training=False)
                action_dist = dist_class(dist_inputs, self.model)
                log_likelihoods = action_dist.logp(actions)
            # Default log-likelihood calculation.
            else:
                dist_inputs, _ = self.model(input_dict, state_batches,
                                            seq_lens)
                dist_class = self.dist_class

            action_dist = dist_class(dist_inputs, self.model)
            log_likelihoods = action_dist.logp(actions)

            return log_likelihoods

        @override(Policy)
        def apply_gradients(self, gradients):
            self._apply_gradients(
                zip([(tf.convert_to_tensor(g) if g is not None else None)
                     for g in gradients], self.model.trainable_variables()))

        @override(Policy)
        def get_exploration_info(self):
            return _convert_to_numpy(self.exploration.get_info())

        @override(Policy)
        def get_weights(self, as_dict=False):
            variables = self.variables()
            if as_dict:
                return {v.name: v.numpy() for v in variables}
            return [v.numpy() for v in variables]

        @override(Policy)
        def set_weights(self, weights):
            variables = self.variables()
            assert len(weights) == len(variables), (len(weights),
                                                    len(variables))
            for v, w in zip(variables, weights):
                v.assign(w)

        @override(Policy)
        def get_state(self):
            state = {"_state": super().get_state()}
            state["_optimizer_variables"] = self._optimizer.variables()
            return state

        @override(Policy)
        def set_state(self, state):
            state = state.copy()  # shallow copy
            # Set optimizer vars first.
            optimizer_vars = state.pop("_optimizer_variables", None)
            if optimizer_vars and self._optimizer.variables():
                logger.warning(
                    "Cannot restore an optimizer's state for tf eager! Keras "
                    "is not able to save the v1.x optimizers (from "
                    "tf.compat.v1.train) since they aren't compatible with "
                    "checkpoints.")
                for opt_var, value in zip(self._optimizer.variables(),
                                          optimizer_vars):
                    opt_var.assign(value)
            # Then the Policy's (NN) weights.
            super().set_state(state["_state"])

        def variables(self):
            """Return the list of all savable variables for this policy."""
            return self.model.variables()

        @override(Policy)
        def is_recurrent(self):
            return len(self._state_in) > 0

        @override(Policy)
        def num_state_tensors(self):
            return len(self._state_in)

        @override(Policy)
        def get_initial_state(self):
            return self.model.get_initial_state()

        def get_session(self):
            return None  # None implies eager

        def get_placeholder(self, ph):
            raise ValueError(
                "get_placeholder() is not allowed in eager mode. Try using "
                "rllib.utils.tf_ops.make_tf_callable() to write "
                "functions that work in both graph and eager mode.")

        def loss_initialized(self):
            return self._loss_initialized

        @override(Policy)
        def export_model(self, export_dir):
            pass

        @override(Policy)
        def export_checkpoint(self, export_dir):
            pass

        def _get_is_training_placeholder(self):
            return tf.convert_to_tensor(self._is_training)

        def _apply_gradients(self, grads_and_vars):
            if apply_gradients_fn:
                apply_gradients_fn(self, self._optimizer, grads_and_vars)
            else:
                self._optimizer.apply_gradients(grads_and_vars)

        def _compute_gradients(self, samples):
            """Computes and returns grads as eager tensors."""

            self._is_training = True

            with tf.GradientTape(persistent=gradients_fn is not None) as tape:
                # TODO: set seq len and state-in properly
                state_in = []
                for i in range(self.num_state_tensors()):
                    state_in.append(samples["state_in_{}".format(i)])
                self._state_in = state_in

                model_out, _ = self.model(samples, self._state_in,
                                          samples.get("seq_lens"))
                loss = loss_fn(self, self.model, self.dist_class, samples)

            variables = self.model.trainable_variables()

            if gradients_fn:

                class OptimizerWrapper:
                    def __init__(self, tape):
                        self.tape = tape

                    def compute_gradients(self, loss, var_list):
                        return list(
                            zip(self.tape.gradient(loss, var_list), var_list))

                grads_and_vars = gradients_fn(self, OptimizerWrapper(tape),
                                              loss)
            else:
                grads_and_vars = list(
                    zip(tape.gradient(loss, variables), variables))

            if log_once("grad_vars"):
                for _, v in grads_and_vars:
                    logger.info("Optimizing variable {}".format(v.name))

            grads = [g for g, v in grads_and_vars]
            stats = self._stats(self, samples, grads)
            return grads_and_vars, stats

        def _stats(self, outputs, samples, grads):

            fetches = {}
            if stats_fn:
                fetches[LEARNER_STATS_KEY] = {
                    k: v
                    for k, v in stats_fn(outputs, samples).items()
                }
            else:
                fetches[LEARNER_STATS_KEY] = {}

            if extra_learn_fetches_fn:
                fetches.update(
                    {k: v
                     for k, v in extra_learn_fetches_fn(self).items()})
            if grad_stats_fn:
                fetches.update({
                    k: v
                    for k, v in grad_stats_fn(self, samples, grads).items()
                })
            return fetches

<<<<<<< HEAD
        def _OBSOLETE_initialize_loss_from_dummy_batch(self):
            self._dummy_batch = self._get_dummy_batch(self.view_requirements, batch_size=4)
            input_dict = self._lazy_tensor_dict(self._dummy_batch)

            # TODO: (sven) try to get rid of this call.
            if action_distribution_fn:
                _, self.dist_class, _ = action_distribution_fn(
                    self, self.model, input_dict[SampleBatch.CUR_OBS])
            self.compute_actions_from_input_dict(input_dict)

            # Dummy forward pass to initialize any policy attributes, etc.
            #dummy_batch = {
            #    SampleBatch.CUR_OBS: np.array(
            #        [self.observation_space.sample()]),
            #    SampleBatch.NEXT_OBS: np.array(
            #        [self.observation_space.sample()]),
            #    SampleBatch.DONES: np.array([False], dtype=np.bool),
            #    SampleBatch.REWARDS: np.array([0], dtype=np.float32),
            #}
            #if isinstance(self.action_space, (Dict, Tuple)):
            #    dummy_batch[SampleBatch.ACTIONS] = [
            #        flatten_to_single_ndarray(self.action_space.sample())
            #    ]
            #else:
            #    dummy_batch[SampleBatch.ACTIONS] = tf.nest.map_structure(
            #        lambda c: np.array([c]), self.action_space.sample())

            #if obs_include_prev_action_reward:
            #    dummy_batch.update({
            #        SampleBatch.PREV_ACTIONS: dummy_batch[SampleBatch.ACTIONS],
            #        SampleBatch.PREV_REWARDS: dummy_batch[SampleBatch.REWARDS],
            #    })
            #for i, h in enumerate(self._state_in):
            #    dummy_batch["state_in_{}".format(i)] = h
            #    dummy_batch["state_out_{}".format(i)] = h

            #if self._state_in:
            #    dummy_batch["seq_lens"] = np.array([1], dtype=np.int32)

            # Convert everything to tensors.
            #dummy_batch = tf.nest.map_structure(tf1.convert_to_tensor,
            #                                    dummy_batch)

            ## for IMPALA which expects a certain sample batch size.
            #def tile_to(tensor, n):
            #    return tf.tile(tensor,
            #                   [n] + [1 for _ in tensor.shape.as_list()[1:]])

            #if get_batch_divisibility_req:
            #    dummy_batch = tf.nest.map_structure(
            #        lambda c: tile_to(c, get_batch_divisibility_req(self)),
            #        dummy_batch)
            i = 0
            self._state_in = []
            while "state_in_{}".format(i) in self._dummy_batch:
                self._state_in.append(self._dummy_batch["state_in_{}".format(i)])
                i += 1

            # Execute a forward pass to get self.action_dist etc initialized,
            # and also obtain the extra action fetches
            #_, _, fetches = self.compute_actions(
            #    dummy_batch[SampleBatch.CUR_OBS],
            #    self._state_in,
            #    dummy_batch.get(SampleBatch.PREV_ACTIONS),
            #    dummy_batch.get(SampleBatch.PREV_REWARDS),
            #    explore=False)
            #dummy_batch.update(fetches)

            #postprocessed_batch = self.postprocess_trajectory(
            #    SampleBatch(dummy_batch))

            # model forward pass for the loss (needed after postprocess to
            # overwrite any tensor state from that call)
            #self.model.from_batch(dummy_batch)

            #postprocessed_batch = tf.nest.map_structure(
            #    lambda c: tf.convert_to_tensor(c), postprocessed_batch.data)

            loss_fn(self, self.model, self.dist_class, postprocessed_batch)
            if stats_fn:
                stats_fn(self, postprocessed_batch)

=======
>>>>>>> 4744ed01
        def _lazy_tensor_dict(self, postprocessed_batch):
            train_batch = UsageTrackingDict(postprocessed_batch)
            train_batch.set_get_interceptor(_convert_to_tf)
            return train_batch

        def _lazy_numpy_dict(self, postprocessed_batch):
            train_batch = UsageTrackingDict(postprocessed_batch)
            train_batch.set_get_interceptor(convert_to_non_tf_type)
            return train_batch

        @classmethod
        def with_tracing(cls):
            return traced_eager_policy(cls)

    eager_policy_cls.__name__ = name + "_eager"
    eager_policy_cls.__qualname__ = name + "_eager"
    return eager_policy_cls<|MERGE_RESOLUTION|>--- conflicted
+++ resolved
@@ -194,7 +194,6 @@
                           action_sampler_fn=None,
                           action_distribution_fn=None,
                           mixins=None,
-                          view_requirements_fn=None,
                           obs_include_prev_action_reward=True,
                           get_batch_divisibility_req=None):
     """Build an eager TF policy.
@@ -265,12 +264,6 @@
                 for s in self.model.get_initial_state()
             ]
 
-<<<<<<< HEAD
-            # Update this Policy's ViewRequirements (if function given).
-            if callable(view_requirements_fn):
-                self.view_requirements.update(view_requirements_fn(self))
-=======
->>>>>>> 4744ed01
             # Combine view_requirements for Model and Policy.
             self.view_requirements.update(
                 self.model.inference_view_requirements)
@@ -292,11 +285,7 @@
             if after_init:
                 after_init(self, observation_space, action_space, config)
 
-<<<<<<< HEAD
             # Got to reset global_timestep again after fake run-throughs.
-=======
-            # Got to reset global_timestep again after this fake run-through.
->>>>>>> 4744ed01
             self.global_timestep = 0
 
         @override(Policy)
@@ -652,91 +641,6 @@
                 })
             return fetches
 
-<<<<<<< HEAD
-        def _OBSOLETE_initialize_loss_from_dummy_batch(self):
-            self._dummy_batch = self._get_dummy_batch(self.view_requirements, batch_size=4)
-            input_dict = self._lazy_tensor_dict(self._dummy_batch)
-
-            # TODO: (sven) try to get rid of this call.
-            if action_distribution_fn:
-                _, self.dist_class, _ = action_distribution_fn(
-                    self, self.model, input_dict[SampleBatch.CUR_OBS])
-            self.compute_actions_from_input_dict(input_dict)
-
-            # Dummy forward pass to initialize any policy attributes, etc.
-            #dummy_batch = {
-            #    SampleBatch.CUR_OBS: np.array(
-            #        [self.observation_space.sample()]),
-            #    SampleBatch.NEXT_OBS: np.array(
-            #        [self.observation_space.sample()]),
-            #    SampleBatch.DONES: np.array([False], dtype=np.bool),
-            #    SampleBatch.REWARDS: np.array([0], dtype=np.float32),
-            #}
-            #if isinstance(self.action_space, (Dict, Tuple)):
-            #    dummy_batch[SampleBatch.ACTIONS] = [
-            #        flatten_to_single_ndarray(self.action_space.sample())
-            #    ]
-            #else:
-            #    dummy_batch[SampleBatch.ACTIONS] = tf.nest.map_structure(
-            #        lambda c: np.array([c]), self.action_space.sample())
-
-            #if obs_include_prev_action_reward:
-            #    dummy_batch.update({
-            #        SampleBatch.PREV_ACTIONS: dummy_batch[SampleBatch.ACTIONS],
-            #        SampleBatch.PREV_REWARDS: dummy_batch[SampleBatch.REWARDS],
-            #    })
-            #for i, h in enumerate(self._state_in):
-            #    dummy_batch["state_in_{}".format(i)] = h
-            #    dummy_batch["state_out_{}".format(i)] = h
-
-            #if self._state_in:
-            #    dummy_batch["seq_lens"] = np.array([1], dtype=np.int32)
-
-            # Convert everything to tensors.
-            #dummy_batch = tf.nest.map_structure(tf1.convert_to_tensor,
-            #                                    dummy_batch)
-
-            ## for IMPALA which expects a certain sample batch size.
-            #def tile_to(tensor, n):
-            #    return tf.tile(tensor,
-            #                   [n] + [1 for _ in tensor.shape.as_list()[1:]])
-
-            #if get_batch_divisibility_req:
-            #    dummy_batch = tf.nest.map_structure(
-            #        lambda c: tile_to(c, get_batch_divisibility_req(self)),
-            #        dummy_batch)
-            i = 0
-            self._state_in = []
-            while "state_in_{}".format(i) in self._dummy_batch:
-                self._state_in.append(self._dummy_batch["state_in_{}".format(i)])
-                i += 1
-
-            # Execute a forward pass to get self.action_dist etc initialized,
-            # and also obtain the extra action fetches
-            #_, _, fetches = self.compute_actions(
-            #    dummy_batch[SampleBatch.CUR_OBS],
-            #    self._state_in,
-            #    dummy_batch.get(SampleBatch.PREV_ACTIONS),
-            #    dummy_batch.get(SampleBatch.PREV_REWARDS),
-            #    explore=False)
-            #dummy_batch.update(fetches)
-
-            #postprocessed_batch = self.postprocess_trajectory(
-            #    SampleBatch(dummy_batch))
-
-            # model forward pass for the loss (needed after postprocess to
-            # overwrite any tensor state from that call)
-            #self.model.from_batch(dummy_batch)
-
-            #postprocessed_batch = tf.nest.map_structure(
-            #    lambda c: tf.convert_to_tensor(c), postprocessed_batch.data)
-
-            loss_fn(self, self.model, self.dist_class, postprocessed_batch)
-            if stats_fn:
-                stats_fn(self, postprocessed_batch)
-
-=======
->>>>>>> 4744ed01
         def _lazy_tensor_dict(self, postprocessed_batch):
             train_batch = UsageTrackingDict(postprocessed_batch)
             train_batch.set_get_interceptor(_convert_to_tf)
