--- conflicted
+++ resolved
@@ -139,8 +139,6 @@
         else:
             self.action_dim = int(len(action_space))
 
-        self.num_outputs = num_outputs
-
         # Add prev-action/reward nodes to input to LSTM.
         if self.use_prev_action:
             self.num_outputs += self.action_dim
@@ -151,13 +149,10 @@
         input_layer = tf.keras.layers.Input(
             shape=(None, self.num_outputs), name="inputs")
 
-<<<<<<< HEAD
-=======
         # Set self.num_outputs to the number of output nodes desired by the
         # caller of this constructor.
         self.num_outputs = num_outputs
 
->>>>>>> c524f867
         state_in_h = tf.keras.layers.Input(shape=(self.cell_size, ), name="h")
         state_in_c = tf.keras.layers.Input(shape=(self.cell_size, ), name="c")
         seq_in = tf.keras.layers.Input(shape=(), name="seq_in", dtype=tf.int32)
