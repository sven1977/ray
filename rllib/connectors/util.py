import logging
from typing import Any, Tuple, TYPE_CHECKING

from ray.rllib.connectors.action.clip import ClipActionsConnector
from ray.rllib.connectors.action.immutable import ImmutableActionsConnector
from ray.rllib.connectors.action.lambdas import ConvertToNumpyConnector
from ray.rllib.connectors.action.normalize import NormalizeActionsConnector
from ray.rllib.connectors.action.pipeline import ActionConnectorPipeline
from ray.rllib.connectors.agent.clip_reward import ClipRewardAgentConnector
from ray.rllib.connectors.agent.obs_preproc import ObsPreprocessorConnector
from ray.rllib.connectors.agent.pipeline import AgentConnectorPipeline
from ray.rllib.connectors.agent.state_buffer import StateBufferConnector
from ray.rllib.connectors.agent.view_requirement import ViewRequirementAgentConnector
from ray.rllib.connectors.connector import Connector, ConnectorContext, get_connector
from ray.rllib.utils.typing import TrainerConfigDict
from ray.util.annotations import PublicAPI

if TYPE_CHECKING:
    from ray.rllib.policy.policy import Policy

logger = logging.getLogger(__name__)


@PublicAPI(stability="alpha")
def get_agent_connectors_from_config(
    ctx: ConnectorContext,
    config: TrainerConfigDict,
) -> AgentConnectorPipeline:
    connectors = []

    if config["clip_rewards"] is True:
        connectors.append(ClipRewardAgentConnector(ctx, sign=True))
    elif type(config["clip_rewards"]) == float:
        connectors.append(
            ClipRewardAgentConnector(ctx, limit=abs(config["clip_rewards"]))
        )

    if not config["_disable_preprocessor_api"]:
        connectors.append(ObsPreprocessorConnector(ctx))

    connectors.extend(
        [
            StateBufferConnector(ctx),
            ViewRequirementAgentConnector(ctx),
        ]
    )

    return AgentConnectorPipeline(ctx, connectors)


@PublicAPI(stability="alpha")
def get_action_connectors_from_config(
    ctx: ConnectorContext,
    config: TrainerConfigDict,
) -> ActionConnectorPipeline:
    """Default list of action connectors to use for a new policy.

    Args:
        ctx: context used to create connectors.
        config: trainer config.
    """
    connectors = [ConvertToNumpyConnector(ctx)]
    if config.get("normalize_actions", False):
        connectors.append(NormalizeActionsConnector(ctx))
    if config.get("clip_actions", False):
        connectors.append(ClipActionsConnector(ctx))
    connectors.append(ImmutableActionsConnector(ctx))
    return ActionConnectorPipeline(ctx, connectors)


@PublicAPI(stability="alpha")
def create_connectors_for_policy(policy: "Policy", config: TrainerConfigDict):
    """Util to create agent and action connectors for a Policy.

    Args:
        policy: Policy instance.
        config: Trainer config dict.
    """
    ctx: ConnectorContext = ConnectorContext.from_policy(policy)

<<<<<<< HEAD
    if policy.agent_connectors is not None:
        policy.agent_connectors = get_agent_connectors_from_config(ctx, config)
    if policy.action_connectors is not None:
        policy.action_connectors = get_action_connectors_from_config(ctx, config)
=======
    assert policy.agent_connectors is None and policy.agent_connectors is None

    policy.agent_connectors = get_agent_connectors_from_config(ctx, config)
    policy.action_connectors = get_action_connectors_from_config(ctx, config)
>>>>>>> 447ba028

    logger.info("Using connectors:")
    logger.info(policy.agent_connectors.__str__(indentation=4))
    logger.info(policy.action_connectors.__str__(indentation=4))


@PublicAPI(stability="alpha")
def restore_connectors_for_policy(
    policy: "Policy", connector_config: Tuple[str, Tuple[Any]]
) -> Connector:
    """Util to create connector for a Policy based on serialized config.

    Args:
        policy: Policy instance.
        connector_config: Serialized connector config.
    """
    ctx: ConnectorContext = ConnectorContext.from_policy(policy)
    name, params = connector_config
    return get_connector(ctx, name, params)<|MERGE_RESOLUTION|>--- conflicted
+++ resolved
@@ -78,17 +78,10 @@
     """
     ctx: ConnectorContext = ConnectorContext.from_policy(policy)
 
-<<<<<<< HEAD
-    if policy.agent_connectors is not None:
-        policy.agent_connectors = get_agent_connectors_from_config(ctx, config)
-    if policy.action_connectors is not None:
-        policy.action_connectors = get_action_connectors_from_config(ctx, config)
-=======
     assert policy.agent_connectors is None and policy.agent_connectors is None
 
     policy.agent_connectors = get_agent_connectors_from_config(ctx, config)
     policy.action_connectors = get_action_connectors_from_config(ctx, config)
->>>>>>> 447ba028
 
     logger.info("Using connectors:")
     logger.info(policy.agent_connectors.__str__(indentation=4))
