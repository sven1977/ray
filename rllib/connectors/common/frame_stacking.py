--- conflicted
+++ resolved
@@ -70,13 +70,9 @@
     ) -> Any:
         # Learner connector pipeline. Episodes have been finalized/numpy'ized.
         if self._as_learner_connector:
-<<<<<<< HEAD
             for sa_episode in self.single_agent_episode_iterator(
                 episodes, agents_that_stepped_only=False
             ):
-=======
-            for sa_episode in self.single_agent_episode_iterator(episodes):
->>>>>>> 94c50469
 
                 def _map_fn(s):
                     # Squeeze out last dim.
