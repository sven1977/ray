--- conflicted
+++ resolved
@@ -157,11 +157,7 @@
                     split_and_zero_pad_n_episodes(
                         module_advantages,
                         episode_lens=episode_lens,
-<<<<<<< HEAD
                         max_seq_len=T,
-=======
-                        max_seq_len=module.model_config["max_seq_len"],
->>>>>>> 4e55864b
                     ),
                     axis=0,
                 )
@@ -169,11 +165,7 @@
                     split_and_zero_pad_n_episodes(
                         module_value_targets,
                         episode_lens=episode_lens,
-<<<<<<< HEAD
                         max_seq_len=T,
-=======
-                        max_seq_len=module.model_config["max_seq_len"],
->>>>>>> 4e55864b
                     ),
                     axis=0,
                 )
