--- conflicted
+++ resolved
@@ -116,13 +116,9 @@
 
         for module_id, module_data in data.items():
             state = module_data.pop(STATE_OUT, None)
-<<<<<<< HEAD
-            module_data = tree.map_structure(lambda s: np.squeeze(s, axis=1), module_data)
-=======
             module_data = tree.map_structure(
                 lambda s: np.squeeze(s, axis=1), module_data
             )
->>>>>>> 0ec68e2c
             if state:
                 module_data[STATE_OUT] = state
 
@@ -208,13 +204,8 @@
             # TODO (sven): If one agent is terminated, we should NOT perform another
             #  forward pass on its (obs) data anymore, which we currently do in case
             #  we are using the WriteObservationsToEpisode connector piece, due to the
-<<<<<<< HEAD
-            #  fact that this piece requires even the terminal obs to be processed inside
-            #  the batch. This if block here is a temporary fix for this issue.
-=======
             #  fact that this piece requires even the terminal obs to be processed
             #  inside the batch. This if block here is a temporary fix for this issue.
->>>>>>> 0ec68e2c
             if module_id not in module_to_episode_agents_mapping:
                 continue
 
