from typing import Any, List, Optional

import gymnasium as gym
from gymnasium.spaces import Box
import numpy as np
import tree  # pip install dm_tree

from ray.rllib.connectors.connector_v2 import ConnectorV2
from ray.rllib.core.rl_module.rl_module import RLModule
from ray.rllib.policy.sample_batch import SampleBatch
from ray.rllib.utils.annotations import override
from ray.rllib.utils.numpy import flatten_inputs_to_1d_tensor
from ray.rllib.utils.spaces.space_utils import get_base_struct_from_space
from ray.rllib.utils.typing import EpisodeType
from ray.util.annotations import PublicAPI


@PublicAPI(stability="alpha")
class FlattenObservations(ConnectorV2):
    """A connector piece that flattens all observation components into a 1D array.

    - Only works on data that has already been added to the batch.
    - This connector makes the assumption that under the SampleBatch.OBS key in batch,
    there is either a list of individual env observations to be flattened (single-agent
    case) or a dict mapping agent- and module IDs to lists of data items to be
    flattened (multi-agent case).
    - Does NOT work in a Learner pipeline as it operates on individual observation
    items (as opposed to batched/time-ranked data).
    - Therefore, assumes that the altered (flattened) observations will be written
    back into the episode by a later connector piece in the env-to-module pipeline
    (which this piece is part of as well).
    - Does NOT read any information from the given list of Episode objects.
    - Does NOT write any observations (or other data) to the given Episode objects.

    .. testcode::

        import gymnasium as gym
        import numpy as np

        from ray.rllib.connectors.env_to_module import FlattenObservations
        from ray.rllib.utils.test_utils import check

        # Some arbitrarily nested, complex observation space.
        obs_space = gym.spaces.Dict({
            "a": gym.spaces.Box(-10.0, 10.0, (), np.float32),
            "b": gym.spaces.Tuple([
                gym.spaces.Discrete(2),
                gym.spaces.Box(-1.0, 1.0, (2, 1), np.float32),
            ]),
            "c": gym.spaces.MultiDiscrete([2, 3]),
        })
        act_space = gym.spaces.Discrete(2)

        # A batch of two example items, both coming from the above defined observation
        # space.
        batch = {
            "obs": [
                # 1st example item.
                {
                    "a": np.array(-10.0, np.float32),
                    "b": (1, np.array([[-1.0], [-1.0]], np.float32)),
                    "c": np.array([0, 2]),
                },
                # 2nd example item.
                {
                    "a": np.array(10.0, np.float32),
                    "b": (0, np.array([[1.0], [1.0]], np.float32)),
                    "c": np.array([1, 1]),
                },
            ],
        }

        # Construct our connector piece.
        connector = FlattenObservations(obs_space, act_space)

        # Call our connector piece with the example data.
        output_data = connector(
            rl_module=None,  # This connector works without an RLModule.
            data=batch,
            episodes=[],  # This connector does not need the `episodes` input.
            explore=True,
            shared_data={},
        )

        # The connector does not change the number of items in the data (still 2 items).
        check(len(output_data["obs"]), 2)

        # The connector has flattened each item in the data to a 1D tensor.
        check(
            output_data["obs"][0],
            #         box()  disc(2).  box(2, 1).  multidisc(2, 3)........
            np.array([-10.0, 0.0, 1.0, -1.0, -1.0, 1.0, 0.0, 0.0, 0.0, 1.0]),
        )
        check(
            output_data["obs"][1],
            #         box()  disc(2).  box(2, 1).  multidisc(2, 3)........
            np.array([ 10.0, 1.0, 0.0,  1.0,  1.0, 0.0, 1.0, 0.0, 1.0, 0.0]),
        )


    """
<<<<<<< HEAD
=======

>>>>>>> bdbd2e21
    @override(ConnectorV2)
    def recompute_observation_space_from_input_spaces(self):
        self._input_obs_base_struct = get_base_struct_from_space(
            self.input_observation_space
        )
        if self._multi_agent:
            spaces = {}
            for agent_id, space in self._input_obs_base_struct.items():
                sample = flatten_inputs_to_1d_tensor(
                    tree.map_structure(
                        lambda s: s.sample(),
                        self._input_obs_base_struct[agent_id],
                    ),
                    self._input_obs_base_struct[agent_id],
                    batch_axis=False,
                )
                spaces[agent_id] = Box(
                    float("-inf"), float("inf"), (len(sample),), np.float32
                )
            return gym.spaces.Dict(spaces)
        else:
            sample = flatten_inputs_to_1d_tensor(
                tree.map_structure(
                    lambda s: s.sample(),
                    self._input_obs_base_struct,
                ),
                self._input_obs_base_struct,
                batch_axis=False,
            )
            return Box(float("-inf"), float("inf"), (len(sample),), np.float32)

    def __init__(
        self,
        input_observation_space: Optional[gym.Space] = None,
        input_action_space: Optional[gym.Space] = None,
        *,
        multi_agent: bool = False,
        **kwargs,
    ):
        """Initializes a FlattenObservations instance.

        Args:
            multi_agent: Whether this connector operates on multi-agent observations,
                in which case, the top-level of the Dict space (where agent IDs are
                mapped to individual agents' observation spaces) is left as-is.
        """
        self._input_obs_base_struct = None
        self._multi_agent = multi_agent

        super().__init__(input_observation_space, input_action_space, **kwargs)

    @override(ConnectorV2)
    def __call__(
        self,
        *,
        rl_module: RLModule,
        data: Optional[Any],
        episodes: List[EpisodeType],
        explore: Optional[bool] = None,
        shared_data: Optional[dict] = None,
        **kwargs,
    ) -> Any:
        observations = data.get(SampleBatch.OBS)

        if observations is None:
            raise ValueError(
                f"`batch` must already have a column named {SampleBatch.OBS} in it "
                f"for this connector to work!"
            )

        # Process each item under the SampleBatch.OBS key individually and flatten
        # it. We are using the `ConnectorV2.foreach_batch_item_change_in_place` API,
        # allowing us to not worry about multi- or single-agent setups and returning
        # the new version of each item we are iterating over.
        self.foreach_batch_item_change_in_place(
            func=(
                lambda item, agent_id, module_id: flatten_inputs_to_1d_tensor(
                    item,
                    # In the multi-agent case, we need to use the specific agent's space
                    # struct, not the multi-agent observation space dict.
                    (
                        self._input_obs_base_struct
                        if not agent_id
                        else self._input_obs_base_struct[agent_id]
                    ),
                    # Our items are bare observations (no batch axis present).
                    batch_axis=False,
                )
            ),
            batch=data,
            column=SampleBatch.OBS,
        )
        return data<|MERGE_RESOLUTION|>--- conflicted
+++ resolved
@@ -99,10 +99,7 @@
 
 
     """
-<<<<<<< HEAD
-=======
 
->>>>>>> bdbd2e21
     @override(ConnectorV2)
     def recompute_observation_space_from_input_spaces(self):
         self._input_obs_base_struct = get_base_struct_from_space(
