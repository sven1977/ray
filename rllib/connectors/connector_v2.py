import abc
from collections import defaultdict
from typing import Any, Dict, Iterator, List, Optional, Union

import gymnasium as gym

from ray.rllib.core.rl_module.rl_module import RLModule
from ray.rllib.env.single_agent_episode import SingleAgentEpisode
from ray.rllib.utils.annotations import OverrideToImplementCustomLogic
from ray.rllib.utils.spaces.space_utils import unbatch
from ray.rllib.utils.typing import EpisodeType, ModuleID
from ray.util.annotations import PublicAPI


@PublicAPI(stability="alpha")
class ConnectorV2(abc.ABC):
    """Base class defining the API for an individual "connector piece".

    A ConnectorV2 ("connector piece") is usually part of a whole series of connector
    pieces within a so-called connector pipeline, which in itself also abides to this
    very API..
    For example, you might have a connector pipeline consisting of two connector pieces,
    A and B, both instances of subclasses of ConnectorV2 and each one performing a
    particular transformation on their input data. The resulting connector pipeline
    (A->B) itself also abides to this very ConnectorV2 API and could thus be part of yet
    another, higher-level connector pipeline.

    Any ConnectorV2 instance (individual pieces or several connector pieces in a
    pipeline) is a callable and you should override their `__call__()` method.
    When called, they take the outputs of a previous connector piece (or an empty dict
    if there are no previous pieces) as well as all the data collected thus far in the
    ongoing episode(s) (only applies to connectors used in EnvRunners) or retrieved
    from a replay buffer or from an environment sampling step (only applies to
    connectors used in Learner pipelines). From this input data, a ConnectorV2 then
    performs a transformation step.

    There are 3 types of pipelines any ConnectorV2 piece can belong to:
    1) EnvToModulePipeline: The connector transforms environment data before it gets to
    the RLModule. This type of pipeline is used by an EnvRunner for transforming
    env output data into RLModule readable data (for the next RLModule forward pass).
    For example, such a pipeline would include observation postprocessors, -filters,
    or any RNN preparation code related to time-sequences and zero-padding.
    2) ModuleToEnvPipeline: This type of pipeline is used by an
    EnvRunner to transform RLModule output data to env readable actions (for the next
    `env.step()` call). For example, in case the RLModule only outputs action
    distribution parameters (but not actual actions), the ModuleToEnvPipeline would
    take care of sampling the actions to be sent back to the end from the
    resulting distribution (made deterministic if exploration is off).
    3) LearnerConnectorPipeline: This connector pipeline type transforms data coming
    from an `EnvRunner.sample()` call or a replay buffer and will then be sent into the
    RLModule's `forward_train()` method in order to compute loss function inputs.
    This type of pipeline is used by a Learner worker to transform raw training data
    (a batch or a list of episodes) to RLModule readable training data (for the next
    RLModule `forward_train()` call).

    Some connectors might be stateful, for example for keeping track of observation
    filtering stats (mean and stddev values). Any Algorithm, which uses connectors is
    responsible for frequently synchronizing the states of all connectors and connector
    pipelines between the EnvRunners (owning the env-to-module and module-to-env
    pipelines) and the Learners (owning the Learner pipelines).
    """

    def __init__(
        self,
        input_observation_space: Optional[gym.Space] = None,
        input_action_space: Optional[gym.Space] = None,
        **kwargs,
    ):
        """Initializes a ConnectorV2 instance.

        Args:
            input_observation_space: The (optional) input observation space for this
                connector piece. This is the space coming from a previous connector
                piece in the (env-to-module or learner) pipeline or is directly
                defined within the gym.Env.
            input_action_space: The (optional) input action space for this connector
                piece. This is the space coming from a previous connector piece in the
                (module-to-env) pipeline or is directly defined within the gym.Env.
            **kwargs: Forward API-compatibility kwargs.
        """
        self._observation_space = None
        self._action_space = None
        self._input_observation_space = None
        self._input_action_space = None
        self.input_observation_space = input_observation_space
        self.input_action_space = input_action_space

    @OverrideToImplementCustomLogic
    def recompute_observation_space_from_input_spaces(self) -> gym.Space:
        """Re-computes a new (output) observation space based on the input space.

        This method should be overridden by users to make sure a ConnectorPipelineV2
        knows how the input spaces through its individual ConnectorV2 pieces are being
        transformed.

        .. testcode::

            from gymnasium.spaces import Box, Discrete
            import numpy as np

            from ray.rllib.connectors.connector_v2 import ConnectorV2
            from ray.rllib.utils.numpy import one_hot
            from ray.rllib.utils.test_utils import check

            class OneHotConnector(ConnectorV2):
                def recompute_observation_space_from_input_spaces(self):
                    return Box(0.0, 1.0, (self.input_observation_space.n,), np.float32)

                def __call__(
                    self,
                    *,
                    rl_module,
                    data,
                    episodes,
                    explore=None,
                    shared_data=None,
                    **kwargs,
                ):
                    assert "obs" in data
                    data["obs"] = one_hot(data["obs"])
                    return data

            connector = OneHotConnector(input_observation_space=Discrete(2))
            data = {"obs": np.array([1, 0, 0], np.int32)}
            output = connector(rl_module=None, data=data, episodes=None)

            check(output, {"obs": np.array([[0.0, 1.0], [1.0, 0.0], [1.0, 0.0]])})

        If this ConnectorV2 does not change the observation space in any way, leave
        this parent method implementation untouched.

        Returns:
            The new observation space (after data has passed through this ConenctorV2
            piece).
        """
        return self.input_observation_space

    @OverrideToImplementCustomLogic
    def recompute_action_space_from_input_spaces(self) -> gym.Space:
        """Re-computes a new (output) action space based on the input space.

        This method should be overridden by users to make sure a ConnectorPipelineV2
        knows how the input spaces through its individual ConnectorV2 pieces are being
        transformed.

        If this ConnectorV2 does not change the action space in any way, leave
        this parent method implementation untouched.

        Returns:
            The new action space (after data has passed through this ConenctorV2
            piece).
        """
        return self.input_action_space

    @abc.abstractmethod
    def __call__(
        self,
        *,
        rl_module: RLModule,
        data: Any,
        episodes: List[EpisodeType],
        explore: Optional[bool] = None,
        shared_data: Optional[dict] = None,
        **kwargs,
    ) -> Any:
        """Method for transforming input data into output data.

        Args:
            rl_module: The RLModule object that the connector connects to or from.
            data: The input data to be transformed by this connector. Transformations
                might either be done in-place or a new structure may be returned.
            episodes: The list of SingleAgentEpisode or MultiAgentEpisode objects,
                each corresponding to one slot in the vector env. Note that episodes
                should always be considered read-only and not be altered.
            explore: Whether `explore` is currently on. Per convention, if True, the
                RLModule's `forward_exploration` method should be called, if False, the
                EnvRunner should call `forward_inference` instead.
            shared_data: Optional additional context data that needs to be exchanged
                between different Connector pieces and -pipelines.
            kwargs: Forward API-compatibility kwargs.

        Returns:
            The transformed connector output.
        """

    @staticmethod
    def single_agent_episode_iterator(
        episodes: List[EpisodeType],
        agents_that_stepped_only: bool = True,
        zip_with_batch_column: Optional[Union[List[Any], Dict[tuple, Any]]] = None,
    ) -> Iterator[SingleAgentEpisode]:
        """An iterator over a list of episodes yielding always SingleAgentEpisodes.

        In case items in the list are MultiAgentEpisodes, these are broken down
        into their individual agents' SingleAgentEpisodes and those are then yielded
        one after the other.

        Useful for connectors that operate on both single-agent and multi-agent
        episodes.

        Args:
            episodes: The list of SingleAgent- or MultiAgentEpisode objects.
            agents_that_stepped_only: If True (and multi-agent setup), will only place
                items of those agents into the batch that have just stepped in the
                actual MultiAgentEpisode (this is checked via a
                `MultiAgentEpside.episode.get_agents_to_act()`). Note that this setting
                is ignored in a single-agent setups b/c the agent steps at each timestep
                regardless.
            zip_with_batch_column: If provided, must be a list of batch items
                corresponding to the given `episodes` (single agent case) or a dict
                mapping (AgentID, ModuleID) tuples to lists of individual batch items
                corresponding to this agent/module combination. The iterator will then
                yield tuples of SingleAgentEpisode objects (1st item) along with the
                data item (2nd item) that this episode was responsible for generating
                originally.

        Yields:
            All SingleAgentEpisodes in the input list, whereby MultiAgentEpisodes will
            be broken down into their individual SingleAgentEpisode components.
        """
        # Single-agent case.
        if isinstance(episodes[0], SingleAgentEpisode):
            if zip_with_batch_column is not None:
                if len(zip_with_batch_column) != len(episodes):
                    raise ValueError(
                        "Invalid `zip_with_batch_column` data: Must have the same "
                        f"length as the list of episodes ({len(episodes)}), but has "
                        f"length {len(zip_with_batch_column)}!"
                    )
                for episode, data in zip(episodes, zip_with_batch_column):
                    yield episode, data
            else:
                for episode in episodes:
                    yield episode
            return

        # Multi-agent case.
        list_indices = defaultdict(int)
        for episode in episodes:
            agent_ids = (
                episode.get_agents_that_stepped()
                if agents_that_stepped_only
                else episode.agent_ids
            )
            for agent_id in agent_ids:
                sa_episode = episode.agent_episodes[agent_id]
                # for sa_episode in episode.agent_episodes.values():
                if zip_with_batch_column is not None:
                    key = (sa_episode.agent_id, sa_episode.module_id)
                    if len(zip_with_batch_column[key]) <= list_indices[key]:
                        raise ValueError(
                            "Invalid `zip_with_batch_column` data: Must structurally "
                            "match the single-agent contents in the given list of "
                            "(multi-agent) episodes!"
                        )
                    d = zip_with_batch_column[key][list_indices[key]]
                    list_indices[key] += 1
                    yield sa_episode, d
                else:
                    yield sa_episode

    @staticmethod
    def add_batch_item(
        batch: Dict[str, Any],
        column: str,
        item_to_add: Any,
        single_agent_episode: Optional[SingleAgentEpisode] = None,
    ) -> None:
        """Adds a data item under `column` to the given `batch`.

        If `single_agent_episode` is provided and it contains agent ID and module ID
        information, will store the item in a list under a `([agent_id],[module_id])`
        key within `column`. In all other cases, will store the item in a list directly
        under `column`.

        .. testcode::

            from ray.rllib.connectors.connector_v2 import ConnectorV2
            from ray.rllib.env.single_agent_episode import SingleAgentEpisode
            from ray.rllib.utils.test_utils import check

            batch = {}
            ConnectorV2.add_batch_item(batch, "test_col", 5)

            check(batch, {"test_col": [5]})

            sa_episode = SingleAgentEpisode(agent_id="ag1", module_id="module_10")
            ConnectorV2.add_batch_item(batch, "test_col_2", -10, sa_episode)

            check(batch, {
                "test_col": [5],
                "test_col_2": {
                    ("ag1", "module_10"): [-10],
                },
            })

        Args:
            batch: The batch to store `item_to_add` in.
            column: The column name (str) within the `batch` to store `item_to_add`
                under.
            item_to_add: The data item to store in the batch.
            single_agent_episode: An optional SingleAgentEpisode. If provided and its
                agent_id and module_id properties are not None, will create a further
                sub dictionary under `column`, mapping from `([agent_id],[module_id])`
                (str) to a list of data items. Otherwise, will store `item_to_add`
                in a list directly under `column`.
        """
        sub_key = None
        if (
            single_agent_episode is not None
            and single_agent_episode.agent_id is not None
        ):
            sub_key = (single_agent_episode.agent_id, single_agent_episode.module_id)

        if column not in batch:
            batch[column] = [] if sub_key is None else {sub_key: []}
        if sub_key:
            if sub_key not in batch[column]:
                batch[column][sub_key] = []
            batch[column][sub_key].append(item_to_add)
        else:
            batch[column].append(item_to_add)

    @staticmethod
    def add_n_batch_items(
        batch: Dict[str, Any],
        column: str,
        items_to_add: Any,
        num_items: int,
        single_agent_episode: Optional[SingleAgentEpisode] = None,
    ) -> None:
        """Adds a list of items (or batched item) under `column` to the given `batch`.

        If items_to_add is not a list, but an already batched struct (of np.ndarray
        leafs), will unbatch first into a list of individual batch items and add
        each individually.

        If `single_agent_episode` is provided and it contains agent ID and module ID
        information, will store the individual items in a list under a
        `([agent_id],[module_id])` key within `column`. In all other cases, will store
        the individual items in a list directly under `column`.

        .. testcode::

            import numpy as np
            from ray.rllib.connectors.connector_v2 import ConnectorV2
            from ray.rllib.env.single_agent_episode import SingleAgentEpisode
            from ray.rllib.utils.test_utils import check

            # Single-agent case.
            batch = {}
            ConnectorV2.add_n_batch_items(
                batch,
                "test_col",
                # List of (complex) structs.
                [{"a": np.array(3), "b": 4}, {"a": np.array(5), "b": 6}],
                num_items=2,
            )
            check(
                batch["test_col"],
                [{"a": np.array(3), "b": 4}, {"a": np.array(5), "b": 6}],
            )

            ConnectorV2.add_n_batch_items(
                batch,
                "test_col_2",
                # One (complex) already batched struct.
                {"a": np.array([3, 5]), "b": np.array([4, 6])},
                num_items=2,
            )
            check(
                batch["test_col_2"],
                [
                    {"a": np.array(3), "b": np.array(4)},
                    {"a": np.array(5), "b": np.array(6)},
                ],
            )

        Args:
            batch: The batch to store n `items_to_add` in.
            column: The column name (str) within the `batch` to store `item_to_add`
                under.
            items_to_add: The list of data items to store in the batch OR an already
                batched (possibly nested) struct, which will first be split up into
                a list of individual items, then these individual items will be added
                to the given `column` in the batch.
            num_items: The number of items in `items_to_add`. This arg is mostly for
                asserting the correct usage of this method by checking, whether the
                given data in `items_to_add` really has the right amount of individual
                items.
            single_agent_episode: An optional SingleAgentEpisode. If provided and its
                agent_id and module_id properties are not None, will create a further
                sub dictionary under `column`, mapping from `([agent_id],[module_id])`
                (str) to a list of data items. Otherwise, will store `item_to_add`
                in a list directly under `column`.
        """
        # Process n list items by calling `add_batch_item` on each of them individually.
        if isinstance(items_to_add, list):
            if len(items_to_add) != num_items:
                raise ValueError(
                    f"Mismatch breteen `num_items` ({num_items}) and the length "
                    f"of the provided list ({len(items_to_add)}) in "
                    f"{ConnectorV2.__name__}.add_n_batch_items()!"
                )
            for item in items_to_add:
                ConnectorV2.add_batch_item(
                    batch=batch,
                    column=column,
                    item_to_add=item,
                    single_agent_episode=single_agent_episode,
                )
            return

        # Process a batched (possibly complex) struct by splitting it up into a list
        # first and then calling this method again on the resulting list.
        items_as_list = unbatch(items_to_add)
        ConnectorV2.add_n_batch_items(
            batch=batch,
            column=column,
            items_to_add=items_as_list,
            num_items=num_items,
            single_agent_episode=single_agent_episode,
        )

    @staticmethod
    def foreach_batch_item_change_in_place(batch, column: str, func) -> None:
        data_to_process = batch.get(column)

        if not data_to_process:
            raise ValueError(
                f"Invalid column name ({column})! Not found in given batch."
            )

        # Single-agent case: There is a list of individual observation items directly
        # under the "obs" key. AgentID and ModuleID are both None.
        if isinstance(data_to_process, list):
            for i, d in enumerate(data_to_process):
                data_to_process[i] = func(d, None, None)
        # Multi-agent case: There is a dict mapping from a (AgentID, ModuleID) tuples to
        # lists of individual data items.
        else:
            for (agent_id, module_id), d_list in data_to_process.items():
                for i, d in enumerate(d_list):
                    data_to_process[(agent_id, module_id)][i] = func(
                        d, agent_id, module_id
                    )

    @staticmethod
    def switch_batch_from_column_to_module_ids(
        batch: Dict[str, Dict[ModuleID, Any]]
    ) -> Dict[ModuleID, Dict[str, Any]]:
        """Switches the first two levels of a `col -> ModuleID -> data` type batch.

        Assuming that the top level consists of column names as keys and the second
        level (under these columns) consists of ModuleID keys, the resulting batch
        will have these two reversed and thus map ModuleIDs to dicts mapping column
        names to data items.

        .. testcode::

            from ray.rllib.utils.test_utils import check

            batch = {
                "obs": {"module_0": [1, 2, 3]},
                "actions": {"module_0": [4, 5, 6], "module_1": [7]},
            }
            switched_batch = ConnectorV2.switch_batch_from_column_to_module_ids(batch)
            check(
                switched_batch,
                {
                    "module_0": {"obs": [1, 2, 3], "actions": [4, 5, 6]},
                    "module_1": {"actions": [7]},
                },
            )

        Args:
            batch: The batch to switch from being column name based (then ModuleIDs)
                to being ModuleID based (then column names).

        Returns:
            A new batch dict mapping ModuleIDs to dicts mapping column names (e.g.
            "obs") to data.
        """
        module_data = defaultdict(dict)
        for column, column_data in batch.items():
            for module_id, data in column_data.items():
                module_data[module_id][column] = data
        return dict(module_data)

    def get_state(self) -> Dict[str, Any]:
        """Returns the current state of this ConnectorV2 as a state dict.

        Returns:
            A state dict mapping any string keys to their (state-defining) values.
        """
        return {}

    def set_state(self, state: Dict[str, Any]) -> None:
        """Sets the state of this ConnectorV2 to the given value.

        Args:
            state: The state dict to define this ConnectorV2's new state.
        """
        pass

    def reset_state(self) -> None:
        """Resets the state of this ConnectorV2 to some initial value.

        Note that this may NOT be the exact state that this ConnectorV2 was originally
        constructed with.
        """
        pass

    @staticmethod
    def merge_states(states: List[Dict[str, Any]]) -> Dict[str, Any]:
        """Computes a resulting state given a list of other state dicts.

        Algorithms should use this method for synchronizing states between connectors
        running on workers (of the same type, e.g. EnvRunner workers).

        Args:
            states: The list of n other ConnectorV2 states to merge into a single
                resulting state.

        Returns:
            The resulting state dict.
        """
        return {}

    @property
    def observation_space(self):
        """Getter for our (output) observation space.

        Logic: Use user provided space (if set via `observation_space` setter)
        otherwise, use the same as the input space, assuming this connector piece
        does not alter the space.
        """
        return self._observation_space

    @property
    def action_space(self):
        """Getter for our (output) action space.

        Logic: Use user provided space (if set via `action_space` setter)
        otherwise, use the same as the input space, assuming this connector piece
        does not alter the space.
        """
        return self._action_space

    @property
    def input_observation_space(self):
        return self._input_observation_space

    @input_observation_space.setter
    def input_observation_space(self, value):
        self._input_observation_space = value
        if value is not None:
            self._observation_space = (
                self.recompute_observation_space_from_input_spaces()
            )

    @property
    def input_action_space(self):
        return self._input_action_space

    @input_action_space.setter
    def input_action_space(self, value):
        self._input_action_space = value
        if value is not None:
<<<<<<< HEAD
            self._action_space = (
                self.recompute_action_space_from_input_spaces()
            )
=======
            self._action_space = self.recompute_action_space_from_input_spaces()
>>>>>>> bdbd2e21

    def __str__(self, indentation: int = 0):
        return " " * indentation + self.__class__.__name__
<|MERGE_RESOLUTION|>--- conflicted
+++ resolved
@@ -567,13 +567,7 @@
     def input_action_space(self, value):
         self._input_action_space = value
         if value is not None:
-<<<<<<< HEAD
-            self._action_space = (
-                self.recompute_action_space_from_input_spaces()
-            )
-=======
             self._action_space = self.recompute_action_space_from_input_spaces()
->>>>>>> bdbd2e21
 
     def __str__(self, indentation: int = 0):
-        return " " * indentation + self.__class__.__name__
+        return " " * indentation + self.__class__.__name__