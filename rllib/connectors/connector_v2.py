--- conflicted
+++ resolved
@@ -618,17 +618,6 @@
     ) -> None:
         """Runs the provided `func` on all items under one or more columns in the batch.
 
-<<<<<<< HEAD
-        This method should be used to conveniently loop through all items in a batch
-        and transform them in place.
-
-        `func` takes as arguments:
-        - The item itself (if column is a list of column names, this is a tuple of
-        items).
-        - The EpisodeID (might be None).
-        - The AgentID (might be None in the single-agent case).
-        - The ModuleID (might be None in the single-agent case).
-=======
         Use this method to conveniently loop through all items in a batch
         and transform them in place.
 
@@ -638,7 +627,6 @@
         - The EpisodeID. This value might be None.
         - The AgentID. This value might be None in the single-agent case.
         - The ModuleID. This value might be None in the single-agent case.
->>>>>>> 01cdb808
 
         The return value(s) of `func` are used to directly override the values in the
         given `batch`.
@@ -646,17 +634,10 @@
         Args:
             batch: The batch to process in-place.
             column: A single column name (str) or a list thereof. If a list is provided,
-<<<<<<< HEAD
-                the first argument to `func` will be a tuple of items. If a single
-                str is provided, the first argument to `func` will be an individual
-                item.
-            func: The function to call on each item (or tuple of item(s)).
-=======
                 the first argument to `func` is a tuple of items. If a single
                 str is provided, the first argument to `func` is an individual
                 item.
             func: The function to call on each item or tuple of item(s).
->>>>>>> 01cdb808
 
         .. testcode::
 
