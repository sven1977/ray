--- conflicted
+++ resolved
@@ -567,13 +567,8 @@
 # Generic (all Trainers)
 py_test(
     name = "test_trainer",
-<<<<<<< HEAD
     tags = ["trainers_dir"],
-    size = "medium",
-=======
-    tags = ["agents_dir"],
-    size = "large",
->>>>>>> 8580e450
+    size = "large",
     srcs = ["agents/tests/test_trainer.py"]
 )
 
