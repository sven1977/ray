--- conflicted
+++ resolved
@@ -2714,17 +2714,17 @@
 # --------------------------------------------------------------------
 
 py_test(
-<<<<<<< HEAD
     name = "examples/documentation/custom_gym_env",
     main = "examples/documentation/custom_gym_env.py",
     tags = ["team:ml", "documentation"],
     size = "small",
     srcs = ["examples/documentation/custom_gym_env.py"],
-=======
+)
+
+py_test(
     name = "examples/documentation/rllib_in_60s",
     main = "examples/documentation/rllib_in_60s.py",
     tags = ["team:ml", "documentation"],
     size = "medium",
     srcs = ["examples/documentation/rllib_in_60s.py"],
->>>>>>> 6f85af43
 )