# --------------------------------------------------------------------
# BAZEL/Buildkite-CI test cases.
# --------------------------------------------------------------------

# To add new RLlib tests, first find the correct category of your new test
# within this file.

# All new tests - within their category - should be added alphabetically!
# Do not just add tests to the bottom of the file.

# Currently we have the following categories:

# - Learning tests/regression, tagged:
# -- "learning_tests_[discrete|continuous]": distinguish discrete
#    actions vs continuous actions.
# -- "crashing_cartpole" and "stateless_cartpole" to distinguish between
#    simple CartPole and more advanced variants of it.
# -- "ray_data": Tests that rely on ray_data.
# -- "learning_tests_with_ray_data": Learning tests that rely on ray_data.

# - Folder-bound tests, tagged with the name of the top-level dir:
#   - `env` directory tests.
#   - `evaluation` directory tests.
#   - `models` directory tests.
#   - `offline` directory tests.
#   - `policy` directory tests.
#   - `utils` directory tests.

# - Algorithm tests, tagged "algorithms_dir".

# - Tests directory (everything in rllib/tests/...), tagged: "tests_dir"

# - Examples directory (everything in rllib/examples/...), tagged: "examples"

# - Memory leak tests tagged "memory_leak_tests".

# Note: There is a special directory in examples: "documentation" which contains
# all code that is linked to from within the RLlib docs. This code is tested
# separately via the "documentation" tag.

# Additional tags are:
# - "team:rllib": Indicating that all tests in this file are the responsibility of
#   the RLlib Team.
# - "needs_gpu": Indicating that a test needs to have a GPU in order to run.
# - "gpu": Indicating that a test may (but doesn't have to) be run in the GPU
#   pipeline, defined in .buildkite/pipeline.gpu.yml.
# - "multi_gpu": Indicating that a test will definitely be run in the Large GPU
#   pipeline, defined in .buildkite/pipeline.gpu.large.yml.
# - "no_gpu": Indicating that a test should not be run in the GPU pipeline due
#   to certain incompatibilities.
# - "no_tf_eager_tracing": Exclude this test from tf-eager tracing tests.
# - "torch_only": Only run this test case with framework=torch.

# Our .buildkite/pipeline.yml and .buildkite/pipeline.gpu.yml files execute all
# these tests in n different jobs.

load("//bazel:python.bzl", "py_test_module_list")
load("//bazel:python.bzl", "doctest")

filegroup(
  name = "cartpole-v1_large",
  data = glob(["tests/data/cartpole/cartpole-v1_large/*.parquet"]),
  visibility = ["//visibility:public"],
)

doctest(
    files = glob(
        ["**/*.py"],
        exclude=[
            "**/examples/**",
            "**/tests/**",
            "**/test_*.py",
            # Exclude `tuned_examples` *.py files.
            "**/tuned_examples/**",
            # Deprecated modules
            "utils/window_stat.py",
            "utils/timer.py",
            "utils/memory.py",
            "offline/off_policy_estimator.py",
            "offline/estimators/feature_importance.py",
            "env/remote_vector_env.py",
            # Missing imports
            "algorithms/dreamerv3/**",
            # FIXME: These modules contain broken examples that weren't previously
            # tested.
            "algorithms/algorithm_config.py",
            "algorithms/alpha_star/alpha_star.py",
            "algorithms/r2d2/r2d2.py",
            "algorithms/sac/rnnsac.py",
            "algorithms/simple_q/simple_q.py",
            "core/models/base.py",
            "core/models/specs/specs_base.py",
            "core/models/specs/specs_dict.py",
            "env/wrappers/pettingzoo_env.py",
            "evaluation/collectors/sample_collector.py",
            "evaluation/episode.py",
            "evaluation/metrics.py",
            "evaluation/observation_function.py",
            "evaluation/postprocessing.py",
            "execution/buffers/mixin_replay_buffer.py",
            "models/base_model.py",
            "models/catalog.py",
            "models/preprocessors.py",
            "models/repeated_values.py",
            "models/tf/tf_distributions.py",
            "models/torch/model.py",
            "models/torch/torch_distributions.py",
            "policy/rnn_sequencing.py",
            "utils/actor_manager.py",
            "utils/filter.py",
            "utils/from_config.py",
            "utils/metrics/window_stat.py",
            "utils/nested_dict.py",
            "utils/pre_checks/env.py",
            "utils/replay_buffers/multi_agent_mixin_replay_buffer.py",
            "utils/spaces/space_utils.py"
        ]
    ),
    tags = ["team:rllib"],
    data = glob(["tests/data/cartpole/cartpole-v1_large/*.parquet"]),
    size = "enormous",
)

# --------------------------------------------------------------------
# Benchmarks
#
# Tag: benchmark
#
# This is smoke-testing the benchmark scripts.
# --------------------------------------------------------------------
py_test(
    name = "torch_compile_inference_bm",
    main = "benchmarks/torch_compile/run_inference_bm.py",
    tags = ["team:rllib", "exclusive", "benchmark", "torch_2.x_only_benchmark"],
    size = "medium",
    srcs = ["benchmarks/torch_compile/run_inference_bm.py"],
    args = ["--smoke-test"]
)

py_test(
    name = "torch_compile_ppo_with_inference",
    main = "benchmarks/torch_compile/run_ppo_with_inference_bm.py",
    tags = ["team:rllib", "exclusive", "benchmark", "torch_2.x_only_benchmark"],
    size = "medium",
    srcs = ["benchmarks/torch_compile/run_ppo_with_inference_bm.py"],
    args = ["--smoke-test"]
)


# --------------------------------------------------------------------
# Algorithms learning regression tests.
#
# Tag: learning_tests
#
# This will test python/yaml config files
# inside rllib/tuned_examples/[algo-name] for actual learning success.
# --------------------------------------------------------------------

# APPO
# CartPole
py_test(
    name = "learning_tests_cartpole_appo",
    main = "tuned_examples/appo/cartpole_appo.py",
    tags = ["team:rllib", "exclusive", "learning_tests", "learning_tests_discrete", "torch_only"],
    size = "large",
    srcs = ["tuned_examples/appo/cartpole_appo.py"],
    args = ["--as-test", "--enable-new-api-stack", "--num-learners=1"]
)
py_test(
    name = "learning_tests_cartpole_appo_gpu",
    main = "tuned_examples/appo/cartpole_appo.py",
    tags = ["team:rllib", "exclusive", "learning_tests", "torch_only", "learning_tests_discrete", "learning_tests_pytorch_use_all_core", "gpu"],
    size = "large",
    srcs = ["tuned_examples/appo/cartpole_appo.py"],
    args = ["--as-test", "--enable-new-api-stack", "--num-learners=0", "--num-gpus-per-learner=1"]
)
py_test(
    name = "learning_tests_cartpole_appo_multi_cpu",
    main = "tuned_examples/appo/cartpole_appo.py",
    tags = ["team:rllib", "exclusive", "learning_tests", "torch_only", "learning_tests_discrete", "learning_tests_pytorch_use_all_core"],
    size = "large",
    srcs = ["tuned_examples/appo/cartpole_appo.py"],
    args = ["--as-test", "--enable-new-api-stack", "--num-learners=2"]
)
py_test(
    name = "learning_tests_cartpole_appo_multi_gpu",
    main = "tuned_examples/appo/cartpole_appo.py",
    tags = ["team:rllib", "exclusive", "learning_tests", "torch_only", "learning_tests_discrete", "learning_tests_pytorch_use_all_core", "multi_gpu"],
    size = "large",
    srcs = ["tuned_examples/appo/cartpole_appo.py"],
    args = ["--as-test", "--enable-new-api-stack", "--num-learners=2", "--num-gpus-per-learner=1"]
)
# MultiAgentCartPole
py_test(
    name = "learning_tests_multi_agent_cartpole_appo",
    main = "tuned_examples/appo/multi_agent_cartpole_appo.py",
    tags = ["team:rllib", "exclusive", "learning_tests", "learning_tests_discrete", "torch_only"],
    size = "large",
    srcs = ["tuned_examples/appo/multi_agent_cartpole_appo.py"],
    args = ["--as-test", "--enable-new-api-stack", "--num-agents=2", "--num-learners=1"]
)
py_test(
    name = "learning_tests_multi_agent_cartpole_appo_gpu",
    main = "tuned_examples/appo/multi_agent_cartpole_appo.py",
    tags = ["team:rllib", "exclusive", "learning_tests", "torch_only", "learning_tests_discrete", "learning_tests_pytorch_use_all_core", "gpu"],
    size = "large",
    srcs = ["tuned_examples/appo/multi_agent_cartpole_appo.py"],
    args = ["--as-test", "--enable-new-api-stack", "--num-agents=2", "--num-learners=0", "--num-gpus-per-learner=1", "--num-cpus=6"]
)
py_test(
    name = "learning_tests_multi_agent_cartpole_appo_multi_cpu",
    main = "tuned_examples/appo/multi_agent_cartpole_appo.py",
    tags = ["team:rllib", "exclusive", "learning_tests", "torch_only", "learning_tests_discrete", "learning_tests_pytorch_use_all_core"],
    size = "large",
    srcs = ["tuned_examples/appo/multi_agent_cartpole_appo.py"],
    args = ["--as-test", "--enable-new-api-stack", "--num-agents=2", "--num-learners=2", "--num-cpus=7"]
)
py_test(
    name = "learning_tests_multi_agent_cartpole_appo_multi_gpu",
    main = "tuned_examples/appo/multi_agent_cartpole_appo.py",
    tags = ["team:rllib", "exclusive", "learning_tests", "torch_only", "learning_tests_discrete", "learning_tests_pytorch_use_all_core", "multi_gpu"],
    size = "large",
    srcs = ["tuned_examples/appo/multi_agent_cartpole_appo.py"],
    args = ["--as-test", "--enable-new-api-stack", "--num-agents=2", "--num-learners=2", "--num-gpus-per-learner=1", "--num-cpus=7"]
)
# StatelessCartPole
py_test(
    name = "learning_tests_stateless_cartpole_appo",
    main = "tuned_examples/appo/stateless_cartpole_appo.py",
    tags = ["team:rllib", "exclusive", "learning_tests", "torch_only", "learning_tests_discrete", "learning_tests_pytorch_use_all_core"],
    size = "large",
    srcs = ["tuned_examples/appo/stateless_cartpole_appo.py"],
    args = ["--as-test", "--enable-new-api-stack", "--num-learners=1"]
)
py_test(
    name = "learning_tests_stateless_cartpole_appo_gpu",
    main = "tuned_examples/appo/stateless_cartpole_appo.py",
    tags = ["team:rllib", "exclusive", "learning_tests", "torch_only", "learning_tests_discrete", "learning_tests_pytorch_use_all_core", "gpu"],
    size = "large",
    srcs = ["tuned_examples/appo/stateless_cartpole_appo.py"],
    args = ["--as-test", "--enable-new-api-stack", "--num-agents=2", "--num-learners=0", "--num-gpus-per-learner=1"]
)
py_test(
    name = "learning_tests_stateless_cartpole_appo_multi_cpu",
    main = "tuned_examples/appo/stateless_cartpole_appo.py",
    tags = ["team:rllib", "exclusive", "learning_tests", "torch_only", "learning_tests_discrete", "learning_tests_pytorch_use_all_core"],
    size = "large",
    srcs = ["tuned_examples/appo/stateless_cartpole_appo.py"],
    args = ["--as-test", "--enable-new-api-stack", "--num-learners=2"]
)
py_test(
    name = "learning_tests_stateless_cartpole_appo_multi_gpu",
    main = "tuned_examples/appo/stateless_cartpole_appo.py",
    tags = ["team:rllib", "exclusive", "learning_tests", "torch_only", "learning_tests_discrete", "learning_tests_pytorch_use_all_core", "multi_gpu"],
    size = "large",
    srcs = ["tuned_examples/appo/stateless_cartpole_appo.py"],
    args = ["--as-test", "--enable-new-api-stack", "--num-learners=2", "--num-gpus-per-learner=1"]
)
# MultiAgentStatelessCartPole
# py_test(
#     name = "learning_tests_multi_agent_stateless_cartpole_appo",
#     main = "tuned_examples/appo/multi_agent_stateless_cartpole_appo.py",
#     tags = ["team:rllib", "exclusive", "learning_tests", "torch_only", "learning_tests_discrete", "learning_tests_pytorch_use_all_core"],
#     size = "large",
#     srcs = ["tuned_examples/appo/multi_agent_stateless_cartpole_appo.py"],
#     args = ["--as-test", "--enable-new-api-stack", "--num-learners=1"]
# )
# py_test(
#     name = "learning_tests_multi_agent_stateless_cartpole_appo_gpu",
#     main = "tuned_examples/appo/multi_agent_stateless_cartpole_appo.py",
#     tags = ["team:rllib", "exclusive", "learning_tests", "torch_only", "learning_tests_discrete", "learning_tests_pytorch_use_all_core", "gpu"],
#     size = "large",
#     srcs = ["tuned_examples/appo/multi_agent_stateless_cartpole_appo.py"],
#     args = ["--as-test", "--enable-new-api-stack", "--num-agents=2", "--num-learners=0", "--num-gpus-per-learner=1"]
# )
# py_test(
#     name = "learning_tests_multi_agent_stateless_cartpole_appo_multi_cpu",
#     main = "tuned_examples/appo/multi_agent_stateless_cartpole_appo.py",
#     tags = ["team:rllib", "exclusive", "learning_tests", "torch_only", "learning_tests_discrete", "learning_tests_pytorch_use_all_core"],
#     size = "large",
#     srcs = ["tuned_examples/appo/multi_agent_stateless_cartpole_appo.py"],
#     args = ["--as-test", "--enable-new-api-stack", "--num-learners=2"]
# )
# py_test(
#     name = "learning_tests_multi_agent_stateless_cartpole_appo_multi_gpu",
#     main = "tuned_examples/appo/multi_agent_stateless_cartpole_appo.py",
#     tags = ["team:rllib", "exclusive", "learning_tests", "torch_only", "learning_tests_discrete", "learning_tests_pytorch_use_all_core", "multi_gpu"],
#     size = "large",
#     srcs = ["tuned_examples/appo/multi_agent_stateless_cartpole_appo.py"],
#     args = ["--as-test", "--enable-new-api-stack", "--num-learners=2", "--num-gpus-per-learner=1"]
# )

#@OldAPIStack
py_test(
    name = "learning_tests_cartpole_separate_losses_appo_old_api_stack",
    main = "tests/run_regression_tests.py",
    tags = ["team:rllib", "torch_only", "exclusive", "learning_tests", "learning_tests_discrete"],
    size = "medium",
    srcs = ["tests/run_regression_tests.py"],
    data = [
        "tuned_examples/appo/cartpole-appo-separate-losses.py"
    ],
    args = ["--dir=tuned_examples/appo"]
)

#@OldAPIStack
py_test(
    name = "learning_tests_multi_agent_cartpole_appo_old_api_stack",
    main = "tests/run_regression_tests.py",
    tags = ["team:rllib", "exclusive", "learning_tests", "learning_tests_discrete"],
    size = "large",
    srcs = ["tests/run_regression_tests.py"],
    data = ["tuned_examples/appo/multi_agent_cartpole_appo_old_api_stack.py"],
    args = ["--dir=tuned_examples/appo"]
)

#@OldAPIStack
py_test(
    name = "learning_tests_multi_agent_cartpole_w_100_policies_appo_old_api_stack",
    main = "tests/run_regression_tests.py",
    tags = ["team:rllib", "exclusive", "learning_tests", "learning_tests_discrete", "learning_tests_pytorch_use_all_core"],
    size = "large",
    srcs = ["tests/run_regression_tests.py"],
    data = ["tuned_examples/appo/multi-agent-cartpole-w-100-policies-appo.py"],
    args = ["--dir=tuned_examples/appo"]
)

# BC
# CartPole
py_test(
    name = "learning_tests_cartpole_bc",
    main = "tuned_examples/bc/cartpole_bc.py",
    tags = ["team:rllib", "exclusive", "learning_tests", "torch_only", "learning_tests_discrete", "learning_tests_pytorch_use_all_core"],
    size = "medium",
    srcs = ["tuned_examples/bc/cartpole_bc.py"],
    # Include the offline data files.
    data = [
        "tests/data/cartpole/cartpole-v1_large",
    ],
    args = ["--as-test", "--enable-new-api-stack"]
)

# CQL
# Pendulum
py_test(
    name = "learning_tests_pendulum_cql",
    main = "tuned_examples/cql/pendulum_cql.py",
    tags = ["team:rllib", "exclusive", "learning_tests", "torch_only", "learning_tests_cartpole", "learning_tests_discrete", "learning_tests_pytorch_use_all_core"],
    size = "large",
    srcs = ["tuned_examples/cql/pendulum_cql.py"],
    # Include the zipped json data file as well.
    data = [
        "tests/data/pendulum/pendulum-v1_enormous",
    ],
    args = ["--as-test", "--enable-new-api-stack"]
)

# DQN
# CartPole
py_test(
    name = "learning_tests_cartpole_dqn",
    main = "tuned_examples/dqn/cartpole_dqn.py",
    tags = ["team:rllib", "exclusive", "learning_tests", "torch_only", "learning_tests_discrete", "learning_tests_pytorch_use_all_core"],
    size = "large",
    srcs = ["tuned_examples/dqn/cartpole_dqn.py"],
    args = ["--as-test", "--enable-new-api-stack"]
)
py_test(
    name = "learning_tests_cartpole_dqn_gpu",
    main = "tuned_examples/dqn/cartpole_dqn.py",
    tags = ["team:rllib", "exclusive", "learning_tests", "torch_only", "learning_tests_discrete", "learning_tests_pytorch_use_all_core", "gpu"],
    size = "large",
    srcs = ["tuned_examples/dqn/cartpole_dqn.py"],
    args = ["--as-test", "--enable-new-api-stack", "--num-learners=1", "--num-gpus-per-learner=1"]
)
py_test(
    name = "learning_tests_cartpole_dqn_multi_cpu",
    main = "tuned_examples/dqn/cartpole_dqn.py",
    tags = ["team:rllib", "exclusive", "learning_tests", "torch_only", "learning_tests_discrete", "learning_tests_pytorch_use_all_core"],
    size = "large",
    srcs = ["tuned_examples/dqn/cartpole_dqn.py"],
    args = ["--as-test", "--enable-new-api-stack", "--num-learners=2"]
)
py_test(
    name = "learning_tests_cartpole_dqn_multi_gpu",
    main = "tuned_examples/dqn/cartpole_dqn.py",
    tags = ["team:rllib", "exclusive", "learning_tests", "torch_only", "learning_tests_discrete", "learning_tests_pytorch_use_all_core", "multi_gpu"],
    size = "large",
    srcs = ["tuned_examples/dqn/cartpole_dqn.py"],
    args = ["--as-test", "--enable-new-api-stack", "--num-learners=2", "--num-gpus-per-learner=1"]
)
# MultiAgentCartPole
py_test(
    name = "learning_tests_multi_agent_cartpole_dqn",
    main = "tuned_examples/dqn/multi_agent_cartpole_dqn.py",
    tags = ["team:rllib", "exclusive", "learning_tests", "torch_only", "learning_tests_discrete", "learning_tests_pytorch_use_all_core"],
    size = "large",
    srcs = ["tuned_examples/dqn/multi_agent_cartpole_dqn.py"],
    args = ["--as-test", "--enable-new-api-stack", "--num-agents=2", "--num-cpus=4"]
)
py_test(
    name = "learning_tests_multi_agent_cartpole_dqn_gpu",
    main = "tuned_examples/dqn/multi_agent_cartpole_dqn.py",
    tags = ["team:rllib", "exclusive", "learning_tests", "torch_only", "learning_tests_discrete", "learning_tests_pytorch_use_all_core", "gpu"],
    size = "large",
    srcs = ["tuned_examples/dqn/multi_agent_cartpole_dqn.py"],
    args = ["--as-test", "--enable-new-api-stack", "--num-agents=2", "--num-cpus=4", "--num-learners=1", "--num-gpus-per-learner=1"]
)
py_test(
    name = "learning_tests_multi_agent_cartpole_dqn_multi_cpu",
    main = "tuned_examples/dqn/multi_agent_cartpole_dqn.py",
    tags = ["team:rllib", "exclusive", "learning_tests", "torch_only", "learning_tests_discrete", "learning_tests_pytorch_use_all_core"],
    size = "large",
    srcs = ["tuned_examples/dqn/multi_agent_cartpole_dqn.py"],
    args = ["--as-test", "--enable-new-api-stack", "--num-agents=2", "--num-cpus=5", "--num-learners=2"]
)
py_test(
    name = "learning_tests_multi_agent_cartpole_dqn_multi_gpu",
    main = "tuned_examples/dqn/multi_agent_cartpole_dqn.py",
    tags = ["team:rllib", "exclusive", "learning_tests", "torch_only", "learning_tests_discrete", "learning_tests_pytorch_use_all_core", "multi_gpu"],
    size = "large",
    srcs = ["tuned_examples/dqn/multi_agent_cartpole_dqn.py"],
    args = ["--as-test", "--enable-new-api-stack", "--num-agents=2", "--num-cpus=4", "--num-learners=2", "--num-gpus-per-learner=1"]
)

# IMPALA
# CartPole
py_test(
    name = "learning_tests_cartpole_impala",
    main = "tuned_examples/impala/cartpole_impala.py",
    tags = ["team:rllib", "exclusive", "learning_tests", "learning_tests_discrete", "torch_only"],
    size = "large",
    srcs = ["tuned_examples/impala/cartpole_impala.py"],
    args = ["--as-test", "--enable-new-api-stack", "--num-learners=1"]
)
py_test(
    name = "learning_tests_cartpole_impala_gpu",
    main = "tuned_examples/impala/cartpole_impala.py",
    tags = ["team:rllib", "exclusive", "learning_tests", "torch_only", "learning_tests_discrete", "learning_tests_pytorch_use_all_core", "gpu"],
    size = "large",
    srcs = ["tuned_examples/impala/cartpole_impala.py"],
    args = ["--as-test", "--enable-new-api-stack", "--num-learners=0", "--num-gpus-per-learner=1"]
)
py_test(
    name = "learning_tests_cartpole_impala_multi_cpu",
    main = "tuned_examples/impala/cartpole_impala.py",
    tags = ["team:rllib", "exclusive", "learning_tests", "torch_only", "learning_tests_discrete", "learning_tests_pytorch_use_all_core"],
    size = "large",
    srcs = ["tuned_examples/impala/cartpole_impala.py"],
    args = ["--as-test", "--enable-new-api-stack", "--num-learners=2"]
)
py_test(
    name = "learning_tests_cartpole_impala_multi_gpu",
    main = "tuned_examples/impala/cartpole_impala.py",
    tags = ["team:rllib", "exclusive", "learning_tests", "torch_only", "learning_tests_discrete", "learning_tests_pytorch_use_all_core", "multi_gpu"],
    size = "large",
    srcs = ["tuned_examples/impala/cartpole_impala.py"],
    args = ["--as-test", "--enable-new-api-stack", "--num-learners=2", "--num-gpus-per-learner=1"]
)
# MultiAgentCartPole
py_test(
    name = "learning_tests_multi_agent_cartpole_impala",
    main = "tuned_examples/impala/multi_agent_cartpole_impala.py",
    tags = ["team:rllib", "exclusive", "learning_tests", "learning_tests_discrete", "learning_tests_pytorch_use_all_core", "torch_only"],
    size = "large",
    srcs = ["tuned_examples/impala/multi_agent_cartpole_impala.py"],
    args = ["--as-test", "--enable-new-api-stack", "--num-agents=2", "--num-learners=1", "--num-cpus=6"]
)
py_test(
    name = "learning_tests_multi_agent_cartpole_impala_gpu",
    main = "tuned_examples/impala/multi_agent_cartpole_impala.py",
    tags = ["team:rllib", "exclusive", "learning_tests", "torch_only", "learning_tests_discrete", "learning_tests_pytorch_use_all_core", "gpu"],
    size = "large",
    srcs = ["tuned_examples/impala/multi_agent_cartpole_impala.py"],
    args = ["--as-test", "--enable-new-api-stack", "--num-agents=2", "--num-learners=0", "--num-gpus-per-learner=1", "--num-cpus=6"]
)
py_test(
    name = "learning_tests_multi_agent_cartpole_impala_multi_cpu",
    main = "tuned_examples/impala/multi_agent_cartpole_impala.py",
    tags = ["team:rllib", "exclusive", "learning_tests", "torch_only", "learning_tests_discrete", "learning_tests_pytorch_use_all_core"],
    size = "large",
    srcs = ["tuned_examples/impala/multi_agent_cartpole_impala.py"],
    args = ["--as-test", "--enable-new-api-stack", "--num-agents=2", "--num-learners=2", "--num-cpus=7"]
)
py_test(
    name = "learning_tests_multi_agent_cartpole_impala_multi_gpu",
    main = "tuned_examples/impala/multi_agent_cartpole_impala.py",
    tags = ["team:rllib", "exclusive", "learning_tests", "torch_only", "learning_tests_discrete", "learning_tests_pytorch_use_all_core", "multi_gpu"],
    size = "large",
    srcs = ["tuned_examples/impala/multi_agent_cartpole_impala.py"],
    args = ["--as-test", "--enable-new-api-stack", "--num-agents=2", "--num-learners=2", "--num-gpus-per-learner=1", "--num-cpus=7"]
)
# StatelessCartPole
py_test(
    name = "learning_tests_stateless_cartpole_impala",
    main = "tuned_examples/impala/stateless_cartpole_impala.py",
    tags = ["team:rllib", "exclusive", "learning_tests", "torch_only", "learning_tests_discrete", "learning_tests_pytorch_use_all_core"],
    size = "large",
    srcs = ["tuned_examples/impala/stateless_cartpole_impala.py"],
    args = ["--as-test", "--enable-new-api-stack", "--num-learners=1"]
)
py_test(
    name = "learning_tests_stateless_cartpole_impala_multi_gpu",
    main = "tuned_examples/impala/stateless_cartpole_impala.py",
    tags = ["team:rllib", "exclusive", "learning_tests", "torch_only", "learning_tests_discrete", "learning_tests_pytorch_use_all_core", "multi_gpu"],
    size = "large",
    srcs = ["tuned_examples/impala/stateless_cartpole_impala.py"],
    args = ["--as-test", "--enable-new-api-stack", "--num-learners=2", "--num-gpus-per-learner=1"]
)
# MultiAgentStatelessCartPole
# py_test(
#     name = "learning_tests_multi_agent_stateless_cartpole_impala",
#     main = "tuned_examples/impala/multi_agent_stateless_cartpole_impala.py",
#     tags = ["team:rllib", "exclusive", "learning_tests", "torch_only", "learning_tests_discrete", "learning_tests_pytorch_use_all_core"],
#     size = "large",
#     srcs = ["tuned_examples/impala/multi_agent_stateless_cartpole_impala.py"],
#     args = ["--as-test", "--enable-new-api-stack", "--num-learners=1"]
# )
# py_test(
#     name = "learning_tests_multi_agent_stateless_cartpole_impala_multi_gpu",
#     main = "tuned_examples/impala/multi_agent_stateless_cartpole_impala.py",
#     tags = ["team:rllib", "exclusive", "learning_tests", "torch_only", "learning_tests_discrete", "learning_tests_pytorch_use_all_core", "multi_gpu"],
#     size = "large",
#     srcs = ["tuned_examples/impala/multi_agent_stateless_cartpole_impala.py"],
#     args = ["--as-test", "--enable-new-api-stack", "--num-learners=2", "--num-gpus-per-learner=1"]
# )

# MARWIL
# CartPole
py_test(
    name = "learning_tests_cartpole_marwil",
    main = "tuned_examples/marwil/cartpole_marwil.py",
    tags = ["team:rllib", "exclusive", "learning_tests", "torch_only", "learning_tests_discrete", "learning_tests_pytorch_use_all_core"],
    size = "large",
    srcs = ["tuned_examples/marwil/cartpole_marwil.py"],
    # Include the offline data files.
    data = [
        "tests/data/cartpole/cartpole-v1_large",
    ],
    args = ["--as-test", "--enable-new-api-stack"]
)

# PPO
# CartPole
py_test(
    name = "learning_tests_cartpole_ppo",
    main = "tuned_examples/ppo/cartpole_ppo.py",
    tags = ["team:rllib", "exclusive", "learning_tests", "learning_tests_discrete", "torch_only"],
    size = "large",
    srcs = ["tuned_examples/ppo/cartpole_ppo.py"],
    args = ["--as-test", "--enable-new-api-stack"]
)
py_test(
    name = "learning_tests_cartpole_ppo_gpu",
    main = "tuned_examples/ppo/cartpole_ppo.py",
    tags = ["team:rllib", "exclusive", "learning_tests", "torch_only", "learning_tests_discrete", "learning_tests_pytorch_use_all_core", "gpu"],
    size = "large",
    srcs = ["tuned_examples/ppo/cartpole_ppo.py"],
    args = ["--as-test", "--enable-new-api-stack", "--num-learners=1", "--num-gpus-per-learner=1"]
)
py_test(
    name = "learning_tests_cartpole_ppo_multi_cpu",
    main = "tuned_examples/ppo/cartpole_ppo.py",
    tags = ["team:rllib", "exclusive", "learning_tests", "torch_only", "learning_tests_discrete", "learning_tests_pytorch_use_all_core"],
    size = "large",
    srcs = ["tuned_examples/ppo/cartpole_ppo.py"],
    args = ["--as-test", "--enable-new-api-stack", "--num-learners=2"]
)
py_test(
    name = "learning_tests_cartpole_ppo_multi_gpu",
    main = "tuned_examples/ppo/cartpole_ppo.py",
    tags = ["team:rllib", "exclusive", "learning_tests", "torch_only", "learning_tests_discrete", "learning_tests_pytorch_use_all_core", "multi_gpu"],
    size = "large",
    srcs = ["tuned_examples/ppo/cartpole_ppo.py"],
    args = ["--as-test", "--enable-new-api-stack", "--num-learners=2", "--num-gpus-per-learner=1"]
)
# MultiAgentCartPole
py_test(
    name = "learning_tests_multi_agent_cartpole_ppo",
    main = "tuned_examples/ppo/multi_agent_cartpole_ppo.py",
    tags = ["team:rllib", "exclusive", "learning_tests", "learning_tests_discrete", "torch_only"],
    size = "large",
    srcs = ["tuned_examples/ppo/multi_agent_cartpole_ppo.py"],
    args = ["--as-test", "--enable-new-api-stack", "--num-agents=2"]
)
py_test(
    name = "learning_tests_multi_agent_cartpole_ppo_gpu",
    main = "tuned_examples/ppo/multi_agent_cartpole_ppo.py",
    tags = ["team:rllib", "exclusive", "learning_tests", "torch_only", "learning_tests_discrete", "learning_tests_pytorch_use_all_core", "gpu"],
    size = "large",
    srcs = ["tuned_examples/ppo/multi_agent_cartpole_ppo.py"],
    args = ["--as-test", "--enable-new-api-stack", "--num-agents=2", "--num-learners=1", "--num-gpus-per-learner=1"]
)
py_test(
    name = "learning_tests_multi_agent_cartpole_ppo_multi_cpu",
    main = "tuned_examples/ppo/multi_agent_cartpole_ppo.py",
    tags = ["team:rllib", "exclusive", "learning_tests", "torch_only", "learning_tests_discrete", "learning_tests_pytorch_use_all_core"],
    size = "large",
    srcs = ["tuned_examples/ppo/multi_agent_cartpole_ppo.py"],
    args = ["--as-test", "--enable-new-api-stack", "--num-agents=2", "--num-learners=2"]
)
py_test(
    name = "learning_tests_multi_agent_cartpole_ppo_multi_gpu",
    main = "tuned_examples/ppo/multi_agent_cartpole_ppo.py",
    tags = ["team:rllib", "exclusive", "learning_tests", "torch_only", "learning_tests_discrete", "learning_tests_pytorch_use_all_core", "multi_gpu"],
    size = "large",
    srcs = ["tuned_examples/ppo/multi_agent_cartpole_ppo.py"],
    args = ["--as-test", "--enable-new-api-stack", "--num-agents=2", "--num-learners=2", "--num-gpus-per-learner=1"]
)
# CartPole (truncated)
py_test(
    name = "learning_tests_cartpole_truncated_ppo",
    main = "tuned_examples/ppo/cartpole_truncated_ppo.py",
    tags = ["team:rllib", "exclusive", "learning_tests", "learning_tests_discrete", "torch_only"],
    size = "large",
    srcs = ["tuned_examples/ppo/cartpole_truncated_ppo.py"],
    args = ["--as-test", "--enable-new-api-stack"]
)
# StatelessCartPole
py_test(
    name = "learning_tests_stateless_cartpole_ppo",
    main = "tuned_examples/ppo/stateless_cartpole_ppo.py",
    tags = ["team:rllib", "exclusive", "learning_tests", "learning_tests_discrete", "torch_only"],
    size = "large",
    srcs = ["tuned_examples/ppo/stateless_cartpole_ppo.py"],
    args = ["--as-test", "--enable-new-api-stack"]
)
py_test(
    name = "learning_tests_stateless_cartpole_ppo_gpu",
    main = "tuned_examples/ppo/stateless_cartpole_ppo.py",
    tags = ["team:rllib", "exclusive", "learning_tests", "torch_only", "learning_tests_discrete", "learning_tests_pytorch_use_all_core", "gpu"],
    size = "large",
    srcs = ["tuned_examples/ppo/stateless_cartpole_ppo.py"],
    args = ["--as-test", "--enable-new-api-stack", "--num-learners=1", "--num-gpus-per-learner=1"]
)
py_test(
    name = "learning_tests_stateless_cartpole_ppo_multi_cpu",
    main = "tuned_examples/ppo/stateless_cartpole_ppo.py",
    tags = ["team:rllib", "exclusive", "learning_tests", "torch_only", "learning_tests_discrete", "learning_tests_pytorch_use_all_core"],
    size = "large",
    srcs = ["tuned_examples/ppo/stateless_cartpole_ppo.py"],
    args = ["--as-test", "--enable-new-api-stack", "--num-learners=2"]
)
py_test(
    name = "learning_tests_stateless_cartpole_ppo_multi_gpu",
    main = "tuned_examples/ppo/stateless_cartpole_ppo.py",
    tags = ["team:rllib", "exclusive", "learning_tests", "torch_only", "learning_tests_discrete", "learning_tests_pytorch_use_all_core", "multi_gpu"],
    size = "large",
    srcs = ["tuned_examples/ppo/stateless_cartpole_ppo.py"],
    args = ["--as-test", "--enable-new-api-stack", "--num-learners=2", "--num-gpus-per-learner=1"]
)
# MultiAgentStatelessCartPole
py_test(
    name = "learning_tests_multi_agent_stateless_cartpole_ppo",
    main = "tuned_examples/ppo/multi_agent_stateless_cartpole_ppo.py",
    tags = ["team:rllib", "exclusive", "learning_tests", "learning_tests_discrete", "torch_only"],
    size = "large",
    srcs = ["tuned_examples/ppo/multi_agent_stateless_cartpole_ppo.py"],
    args = ["--as-test", "--enable-new-api-stack", "--num-agents=2"]
)
py_test(
    name = "learning_tests_multi_agent_stateless_cartpole_ppo_gpu",
    main = "tuned_examples/ppo/multi_agent_stateless_cartpole_ppo.py",
    tags = ["team:rllib", "exclusive", "learning_tests", "torch_only", "learning_tests_discrete", "learning_tests_pytorch_use_all_core", "gpu"],
    size = "large",
    srcs = ["tuned_examples/ppo/multi_agent_stateless_cartpole_ppo.py"],
    args = ["--as-test", "--enable-new-api-stack", "--num-agents=2", "--num-learners=1", "--num-gpus-per-learner=1"]
)
py_test(
    name = "learning_tests_multi_agent_stateless_cartpole_ppo_multi_cpu",
    main = "tuned_examples/ppo/multi_agent_stateless_cartpole_ppo.py",
    tags = ["team:rllib", "exclusive", "learning_tests", "torch_only", "learning_tests_discrete", "learning_tests_pytorch_use_all_core"],
    size = "large",
    srcs = ["tuned_examples/ppo/multi_agent_stateless_cartpole_ppo.py"],
    args = ["--as-test", "--enable-new-api-stack", "--num-agents=2", "--num-learners=2"]
)
py_test(
    name = "learning_tests_multi_agent_stateless_cartpole_ppo_multi_gpu",
    main = "tuned_examples/ppo/multi_agent_stateless_cartpole_ppo.py",
    tags = ["team:rllib", "exclusive", "learning_tests", "torch_only", "learning_tests_discrete", "learning_tests_pytorch_use_all_core", "multi_gpu"],
    size = "large",
    srcs = ["tuned_examples/ppo/multi_agent_stateless_cartpole_ppo.py"],
    args = ["--as-test", "--enable-new-api-stack", "--num-agents=2", "--num-learners=2", "--num-gpus-per-learner=1"]
)
# Pendulum
py_test(
    name = "learning_tests_pendulum_ppo",
    main = "tuned_examples/ppo/pendulum_ppo.py",
    tags = ["torch_only", "team:rllib", "exclusive", "learning_tests", "learning_tests_continuous"],
    size = "large",
    srcs = ["tuned_examples/ppo/pendulum_ppo.py"],
    args = ["--as-test", "--enable-new-api-stack"]
)
py_test(
    name = "learning_tests_pendulum_ppo_gpu",
    main = "tuned_examples/ppo/pendulum_ppo.py",
    tags = ["team:rllib", "exclusive", "learning_tests", "torch_only", "learning_tests_continuous", "learning_tests_pytorch_use_all_core", "gpu"],
    size = "large",
    srcs = ["tuned_examples/ppo/pendulum_ppo.py"],
    args = ["--as-test", "--enable-new-api-stack", "--num-learners=1", "--num-gpus-per-learner=1"]
)
py_test(
    name = "learning_tests_pendulum_ppo_multi_cpu",
    main = "tuned_examples/ppo/pendulum_ppo.py",
    tags = ["team:rllib", "exclusive", "learning_tests", "torch_only", "learning_tests_continuous", "learning_tests_pytorch_use_all_core"],
    size = "large",
    srcs = ["tuned_examples/ppo/pendulum_ppo.py"],
    args = ["--as-test", "--enable-new-api-stack", "--num-learners=2"]
)
py_test(
    name = "learning_tests_pendulum_ppo_multi_gpu",
    main = "tuned_examples/ppo/pendulum_ppo.py",
    tags = ["team:rllib", "exclusive", "learning_tests", "torch_only", "learning_tests_continuous", "learning_tests_pytorch_use_all_core", "multi_gpu"],
    size = "large",
    srcs = ["tuned_examples/ppo/pendulum_ppo.py"],
    args = ["--as-test", "--enable-new-api-stack", "--num-learners=2", "--num-gpus-per-learner=1"]
)
# MultiAgentPendulum
py_test(
    name = "learning_tests_multi_agent_pendulum_ppo",
    main = "tuned_examples/ppo/multi_agent_pendulum_ppo.py",
    tags = ["team:rllib", "exclusive", "learning_tests", "learning_tests_continuous", "torch_only"],
    size = "large",
    srcs = ["tuned_examples/ppo/multi_agent_pendulum_ppo.py"],
    args = ["--as-test", "--enable-new-api-stack", "--num-agents=2"]
)
py_test(
    name = "learning_tests_multi_agent_pendulum_ppo_gpu",
    main = "tuned_examples/ppo/multi_agent_pendulum_ppo.py",
    tags = ["team:rllib", "exclusive", "learning_tests", "torch_only", "learning_tests_continuous", "learning_tests_pytorch_use_all_core", "gpu"],
    size = "large",
    srcs = ["tuned_examples/ppo/multi_agent_pendulum_ppo.py"],
    args = ["--as-test", "--enable-new-api-stack", "--num-agents=2", "--num-learners=1", "--num-gpus-per-learner=1"]
)
py_test(
    name = "learning_tests_multi_agent_pendulum_ppo_multi_cpu",
    main = "tuned_examples/ppo/multi_agent_pendulum_ppo.py",
    tags = ["team:rllib", "exclusive", "learning_tests", "torch_only", "learning_tests_continuous", "learning_tests_pytorch_use_all_core"],
    size = "large",
    srcs = ["tuned_examples/ppo/multi_agent_pendulum_ppo.py"],
    args = ["--as-test", "--enable-new-api-stack", "--num-agents=2", "--num-learners=2"]
)
py_test(
    name = "learning_tests_multi_agent_pendulum_ppo_multi_gpu",
    main = "tuned_examples/ppo/multi_agent_pendulum_ppo.py",
    tags = ["team:rllib", "exclusive", "learning_tests", "torch_only", "learning_tests_continuous", "learning_tests_pytorch_use_all_core", "multi_gpu"],
    size = "large",
    srcs = ["tuned_examples/ppo/multi_agent_pendulum_ppo.py"],
    args = ["--as-test", "--enable-new-api-stack", "--num-agents=2", "--num-learners=2", "--num-gpus-per-learner=1"]
)

# SAC
# Pendulum
py_test(
    name = "learning_tests_pendulum_sac",
    main = "tuned_examples/sac/pendulum_sac.py",
    tags = ["team:rllib", "exclusive", "learning_tests", "torch_only", "learning_tests_continuous"],
    size = "large",
    srcs = ["tuned_examples/sac/pendulum_sac.py"],
    args = ["--as-test", "--enable-new-api-stack"]
)
py_test(
    name = "learning_tests_pendulum_sac_gpu",
    main = "tuned_examples/sac/pendulum_sac.py",
    tags = ["team:rllib", "exclusive", "learning_tests", "torch_only", "learning_tests_continuous", "gpu"],
    size = "large",
    srcs = ["tuned_examples/sac/pendulum_sac.py"],
    args = ["--as-test", "--enable-new-api-stack", "--num-learners=1", "--num-gpus-per-learner=1"]
)
py_test(
    name = "learning_tests_pendulum_sac_multi_cpu",
    main = "tuned_examples/sac/pendulum_sac.py",
    tags = ["team:rllib", "exclusive", "learning_tests", "torch_only", "learning_tests_continuous"],
    size = "large",
    srcs = ["tuned_examples/sac/pendulum_sac.py"],
    args = ["--as-test", "--enable-new-api-stack", "--num-learners=2"]
)
py_test(
    name = "learning_tests_pendulum_sac_multi_gpu",
    main = "tuned_examples/sac/pendulum_sac.py",
    tags = ["team:rllib", "exclusive", "learning_tests", "torch_only", "learning_tests_continuous", "multi_gpu"],
    size = "large",
    srcs = ["tuned_examples/sac/pendulum_sac.py"],
    args = ["--as-test", "--enable-new-api-stack", "--num-learners=2", "--num-gpus-per-learner=1"]
)
# MultiAgentPendulum
py_test(
    name = "learning_tests_multi_agent_pendulum_sac",
    main = "tuned_examples/sac/multi_agent_pendulum_sac.py",
    tags = ["team:rllib", "exclusive", "learning_tests", "torch_only", "learning_tests_continuous"],
    size = "large",
    srcs = ["tuned_examples/sac/multi_agent_pendulum_sac.py"],
    args = ["--as-test", "--enable-new-api-stack", "--num-agents=2", "--num-cpus=4"]
)
py_test(
    name = "learning_tests_multi_agent_pendulum_sac_gpu",
    main = "tuned_examples/sac/multi_agent_pendulum_sac.py",
    tags = ["team:rllib", "exclusive", "learning_tests", "torch_only", "learning_tests_continuous", "gpu"],
    size = "large",
    srcs = ["tuned_examples/sac/multi_agent_pendulum_sac.py"],
    args = ["--as-test", "--enable-new-api-stack", "--num-agents=2", "--num-cpus=4", "--num-learners=1", "--num-gpus-per-learner=1"]
)
py_test(
    name = "learning_tests_multi_agent_pendulum_sac_multi_cpu",
    main = "tuned_examples/sac/multi_agent_pendulum_sac.py",
    tags = ["team:rllib", "exclusive", "learning_tests", "torch_only", "learning_tests_continuous"],
    size = "large",
    srcs = ["tuned_examples/sac/multi_agent_pendulum_sac.py"],
    args = ["--enable-new-api-stack", "--num-agents=2", "--num-learners=2"]
)
py_test(
    name = "learning_tests_multi_agent_pendulum_sac_multi_gpu",
    main = "tuned_examples/sac/multi_agent_pendulum_sac.py",
    tags = ["team:rllib", "exclusive", "learning_tests", "torch_only", "learning_tests_continuous", "multi_gpu"],
    size = "large",
    srcs = ["tuned_examples/sac/multi_agent_pendulum_sac.py"],
    args = ["--enable-new-api-stack", "--num-agents=2", "--num-learners=2", "--num-gpus-per-learner=1"]
)

# --------------------------------------------------------------------
# Algorithms (Compilation, Losses, simple functionality tests)
# rllib/algorithms/
#
# Tag: algorithms_dir
# --------------------------------------------------------------------

# Generic (all Algorithms)

py_test(
    name = "test_algorithm",
    tags = ["team:rllib", "algorithms_dir", "algorithms_dir_generic"],
    size = "large",
    srcs = ["algorithms/tests/test_algorithm.py"],
    data = ["tests/data/cartpole/small.json"],
)

py_test(
    name = "test_algorithm_config",
    tags = ["team:rllib", "algorithms_dir", "algorithms_dir_generic"],
    size = "medium",
    srcs = ["algorithms/tests/test_algorithm_config.py"],
)

py_test(
    name = "test_algorithm_export_checkpoint",
    tags = ["team:rllib", "algorithms_dir", "algorithms_dir_generic"],
    size = "medium",
    srcs = ["algorithms/tests/test_algorithm_export_checkpoint.py"],
)

py_test(
    name ="test_algorithm_save_load_checkpoint_learner",
    tags = ["team:rllib", "algorithms_dir", "algorithms_dir_generic"],
    size = "medium",
    srcs = ["algorithms/tests/test_algorithm_save_load_checkpoint_learner.py"]
)

py_test(
    name="test_algorithm_rl_module_restore",
    tags=["team:rllib", "algorithms_dir", "algorithms_dir_generic"],
    size="large",
    srcs=["algorithms/tests/test_algorithm_rl_module_restore.py"]
)

py_test(
    name = "test_algorithm_imports",
    tags = ["team:rllib", "algorithms_dir", "algorithms_dir_generic"],
    size = "small",
    srcs = ["algorithms/tests/test_algorithm_imports.py"]
)

py_test(
    name = "test_callbacks_on_algorithm",
    tags = ["team:rllib", "algorithms_dir", "algorithms_dir_generic"],
    size = "large",
    srcs = ["algorithms/tests/test_callbacks_on_algorithm.py"]
)
py_test(
    name = "test_callbacks_on_env_runner",
    tags = ["team:rllib", "algorithms_dir", "algorithms_dir_generic"],
    size = "medium",
    srcs = ["algorithms/tests/test_callbacks_on_env_runner.py"]
)
# @OldAPIStack
py_test(
    name = "test_callbacks_old_api_stack",
    tags = ["team:rllib", "algorithms_dir", "algorithms_dir_generic"],
    size = "medium",
    srcs = ["algorithms/tests/test_callbacks_old_api_stack.py"]
)

py_test(
    name = "test_registry",
    tags = ["team:rllib", "algorithms_dir", "algorithms_dir_generic"],
    size = "small",
    srcs = ["algorithms/tests/test_registry.py"],
)

py_test(
    name = "test_env_runner_failures",
    tags = ["team:rllib", "algorithms_dir", "algorithms_dir_generic", "exclusive"],
    size = "large",
    srcs = ["algorithms/tests/test_env_runner_failures.py"]
)

py_test(
    name = "test_node_failures",
    tags = ["team:rllib", "tests_dir", "exclusive"],
    size = "large",
    srcs = ["algorithms/tests/test_node_failures.py"],
)


# Specific Algorithms

# APPO
# @OldAPIStack
py_test(
    name = "test_appo",
    tags = ["team:rllib", "algorithms_dir"],
    size = "large",
    srcs = ["algorithms/appo/tests/test_appo.py"]
)
py_test(
    name = "test_appo_learner",
    tags = ["team:rllib", "algorithms_dir"],
    size = "medium",
    srcs = ["algorithms/appo/tests/test_appo_learner.py"]
)

# BC
py_test(
    name = "test_bc",
    tags = ["team:rllib", "algorithms_dir"],
    size = "medium",
    # Include the offline data files.
    data = ["tests/data/cartpole/cartpole-v1_large"],
    srcs = ["algorithms/bc/tests/test_bc.py"]
)
# @OldAPIStack
py_test(
    name = "test_bc_old_api_stack",
    tags = ["team:rllib", "algorithms_dir"],
    size = "medium",
    # Include the json data file.
    data = ["tests/data/cartpole/large.json"],
    srcs = ["algorithms/bc/tests/test_bc_old_api_stack.py"]
)

# CQL
# @OldAPIStack
py_test(
    name = "test_cql_old_api_stack",
    tags = ["team:rllib", "algorithms_dir"],
    size = "large",
    data = ["tests/data/pendulum/small.json"],
    srcs = ["algorithms/cql/tests/test_cql_old_api_stack.py"]
)

# DQN
py_test(
    name = "test_dqn",
    tags = ["team:rllib", "algorithms_dir"],
    size = "large",
    srcs = ["algorithms/dqn/tests/test_dqn.py"]
)

# DreamerV3
py_test(
    name = "test_dreamerv3",
    tags = ["team:rllib", "algorithms_dir"],
    size = "large",
    srcs = ["algorithms/dreamerv3/tests/test_dreamerv3.py"]
)

# IMPALA
py_test(
    name = "test_impala",
    tags = ["team:rllib", "algorithms_dir"],
    size = "large",
    srcs = ["algorithms/impala/tests/test_impala.py"]
)
py_test(
    name = "test_vtrace_v2",
    tags = ["team:rllib", "algorithms_dir"],
    size = "small",
    srcs = ["algorithms/impala/tests/test_vtrace_v2.py"]
)
# @OldAPIStack
py_test(
    name = "test_vtrace_old_api_stack",
    tags = ["team:rllib", "algorithms_dir"],
    size = "small",
    srcs = ["algorithms/impala/tests/test_vtrace_old_api_stack.py"]
)

# MARWIL
py_test(
    name = "test_marwil",
    tags = ["team:rllib", "algorithms_dir"],
    size = "large",
    # Include the offline data files.
    data = [
        "tests/data/cartpole/cartpole-v1_large",
        "tests/data/pendulum/pendulum-v1_large",
    ],
    srcs = ["algorithms/marwil/tests/test_marwil.py"]
)
py_test(
    name = "test_marwil_rl_module",
    tags = ["team:rllib", "algorithms_dir"],
    size = "large",
    # Include the json data file.
    data = [
        "tests/data/cartpole/large.json",
    ],
    srcs = ["algorithms/marwil/tests/test_marwil_rl_module.py"]
)
# @OldAPIStack
py_test(
    name = "test_marwil_old_api_stack",
    tags = ["team:rllib", "algorithms_dir"],
    size = "large",
    # Include the json data file.
    data = [
        "tests/data/cartpole/large.json",
        "tests/data/pendulum/large.json",
        "tests/data/cartpole/small.json",
    ],
    srcs = ["algorithms/marwil/tests/test_marwil_old_api_stack.py"]
)

# PPO
py_test(
    name = "test_ppo",
    tags = ["team:rllib", "algorithms_dir"],
    size = "medium",
    srcs = ["algorithms/ppo/tests/test_ppo.py"]
)
py_test(
    name = "test_ppo_rl_module",
    tags = ["team:rllib", "algorithms_dir"],
    size = "large",
    srcs = ["algorithms/ppo/tests/test_ppo_rl_module.py"]
)
py_test(
    name = "test_ppo_learner",
    tags = ["team:rllib", "algorithms_dir"],
    size = "large",
    srcs = ["algorithms/ppo/tests/test_ppo_learner.py"]
)
# @OldAPIStack
py_test(
    name = "test_ppo_old_api_stack",
    tags = ["team:rllib", "algorithms_dir"],
    size = "large",
    srcs = ["algorithms/ppo/tests/test_ppo_old_api_stack.py"]
)

# SAC
py_test(
    name = "test_sac",
    tags = ["team:rllib", "algorithms_dir"],
    size = "large",
    srcs = ["algorithms/sac/tests/test_sac.py"]
)

# --------------------------------------------------------------------
# Memory leak tests
#
# Tag: memory_leak_tests
# --------------------------------------------------------------------

# @OldAPIStack
py_test(
    name = "test_memory_leak_appo_old_api_stack",
    tags = ["team:rllib", "memory_leak_tests"],
    main = "utils/tests/run_memory_leak_tests.py",
    size = "large",
    srcs = ["utils/tests/run_memory_leak_tests.py"],
    data = ["tuned_examples/appo/memory-leak-test-appo.yaml"],
    args = ["--dir=tuned_examples/appo"]
)
# @OldAPIStack
py_test(
    name = "test_memory_leak_impala_old_api_stack",
    tags = ["team:rllib", "memory_leak_tests"],
    main = "utils/tests/run_memory_leak_tests.py",
    size = "large",
    srcs = ["utils/tests/run_memory_leak_tests.py"],
    data = ["tuned_examples/impala/memory-leak-test-impala.yaml"],
    args = ["--dir=tuned_examples/impala"]
)
# @OldAPIStack
py_test(
    name = "test_memory_leak_ppo_old_api_stack",
    tags = ["team:rllib", "memory_leak_tests"],
    main = "utils/tests/run_memory_leak_tests.py",
    size = "large",
    srcs = ["utils/tests/run_memory_leak_tests.py"],
    data = ["tuned_examples/ppo/memory-leak-test-ppo.yaml"],
    args = ["--dir=tuned_examples/ppo"]
)


# --------------------------------------------------------------------
# Connector(V1) tests
# rllib/connector/
#
# Tag: connector
# --------------------------------------------------------------------

py_test(
    name = "connectors/tests/test_connector",
    tags = ["team:rllib", "connector"],
    size = "small",
    srcs = ["connectors/tests/test_connector.py"]
)

py_test(
    name = "connectors/tests/test_action",
    tags = ["team:rllib", "connector"],
    size = "small",
    srcs = ["connectors/tests/test_action.py"]
)

py_test(
    name = "connectors/tests/test_agent",
    tags = ["team:rllib", "connector"],
    size = "medium",
    srcs = ["connectors/tests/test_agent.py"]
)

# --------------------------------------------------------------------
# ConnectorV2 tests
# rllib/connector/
#
# Tag: connector_v2
# --------------------------------------------------------------------

# TODO (sven): Add these tests in a separate PR.
# py_test(
#    name = "connectors/tests/test_connector_v2",
#    tags = ["team:rllib", "connector_v2"],
#    size = "small",
#    srcs = ["connectors/tests/test_connector_v2.py"]
# )

# --------------------------------------------------------------------
# Env tests
# rllib/env/
#
# Tag: env
# --------------------------------------------------------------------

py_test(
    name = "env/tests/test_infinite_lookback_buffer",
    tags = ["team:rllib", "env"],
    size = "small",
    srcs = ["env/tests/test_infinite_lookback_buffer.py"]
)

# CI all of a sudden has problems with accessing the ports.
# sh_test(
#    name = "env/tests/test_local_inference_cartpole",
#    tags = ["team:rllib", "env"],
#    size = "medium",
#    srcs = ["env/tests/test_policy_client_server_setup.sh"],
#    args = ["local", "cartpole", "8800"],
#    data = glob(["examples/envs/external_envs/*.py"]),
# )

# sh_test(
#    name = "env/tests/test_local_inference_cartpole_w_2_concurrent_episodes",
#    tags = ["team:rllib", "env"],
#    size = "medium",
#    srcs = ["env/tests/test_policy_client_server_setup.sh"],
#    args = ["local", "cartpole-dummy-2-episodes", "8830"],
#    data = glob(["examples/envs/external_envs/*.py"]),
# )

# Tests with unity 3d and external envs currently don't work
# see: https://github.com/ray-project/ray/issues/34290 for more details
# sh_test(
#     name = "env/tests/test_local_inference_unity3d",
#     tags = ["team:rllib", "env"],
#     size = "large", # bazel may complain about it being too long sometimes - large is on purpose as some frameworks take longer
#     srcs = ["env/tests/test_policy_client_server_setup.sh"],
#     args = ["local", "unity3d", "8850"],
#     data = glob(["examples/envs/external_envs/*.py"]),
# )

py_test(
    name = "env/tests/test_multi_agent_env",
    tags = ["team:rllib", "tests_dir"],
    size = "large",
    srcs = ["env/tests/test_multi_agent_env.py"]
)

py_test(
    name = "env/tests/test_multi_agent_env_runner",
    tags = ["team:rllib", "env"],
    size = "medium",
    srcs = ["env/tests/test_multi_agent_env_runner.py"]
)

py_test(
    name = "env/tests/test_multi_agent_episode",
    tags = ["team:rllib", "env"],
    size = "medium",
    srcs = ["env/tests/test_multi_agent_episode.py"]
)

# CI all of a sudden has problems with accessing the ports.
# sh_test(
#    name = "env/tests/test_remote_inference_cartpole",
#    tags = ["team:rllib", "env", "exclusive"],
#    size = "large", # bazel may complain about it being too long sometimes - large is on purpose as some frameworks take longer
#    srcs = ["env/tests/test_policy_client_server_setup.sh"],
#    args = ["remote", "cartpole", "8810"],
#    data = glob(["examples/envs/external_envs/*.py"]),
# )

# sh_test(
#    name = "env/tests/test_remote_inference_cartpole_lstm",
#    tags = ["team:rllib", "env", "exclusive"],
#    size = "large", # bazel may complain about it being too long sometimes - large is on purpose as some frameworks take longer
#    srcs = ["env/tests/test_policy_client_server_setup.sh"],
#    args = ["remote", "cartpole_lstm", "8820"],
#    data = glob(["examples/envs/external_envs/*.py"]),
# )

# sh_test(
#    name = "env/tests/test_remote_inference_cartpole_w_2_concurrent_episodes",
#    tags = ["team:rllib", "env", "exclusive"],
#    size = "large", # bazel may complain about it being too long sometimes - large is on purpose as some frameworks take longer
#    srcs = ["env/tests/test_policy_client_server_setup.sh"],
#    args = ["remote", "cartpole-dummy-2-episodes", "8840"],
#    data = glob(["examples/envs/external_envs/*.py"]),
# )

# Tests with unity 3d and external envs currently don't work
# see: https://github.com/ray-project/ray/issues/34290 for more details
# sh_test(
#     name = "env/tests/test_remote_inference_unity3d",
#     tags = ["team:rllib", "env", "exclusive"],
#     size = "small",
#     srcs = ["env/tests/test_policy_client_server_setup.sh"],
#     args = ["remote", "unity3d", "8860"],
#     data = glob(["examples/envs/external_envs/*.py"]),
# )

py_test(
    name = "env/tests/test_single_agent_env_runner",
    tags = ["team:rllib", "env"],
    size = "medium",
    srcs = ["env/tests/test_single_agent_env_runner.py"]
)

py_test(
    name = "env/tests/test_single_agent_episode",
    tags = ["team:rllib", "env"],
    size = "small",
    srcs = ["env/tests/test_single_agent_episode.py"]
)

py_test(
    name = "env/wrappers/tests/test_exception_wrapper",
    tags = ["team:rllib", "env"],
    size = "small",
    srcs = ["env/wrappers/tests/test_exception_wrapper.py"]
)

py_test(
    name = "env/wrappers/tests/test_group_agents_wrapper",
    tags = ["team:rllib", "env"],
    size = "small",
    srcs = ["env/wrappers/tests/test_group_agents_wrapper.py"]
)

py_test(
    name = "env/wrappers/tests/test_unity3d_env",
    tags = ["team:rllib", "env"],
    size = "small",
    srcs = ["env/wrappers/tests/test_unity3d_env.py"]
)

# --------------------------------------------------------------------
# Evaluation components
# rllib/evaluation/
#
# Tag: evaluation
# --------------------------------------------------------------------
py_test(
    name = "env/tests/test_env_runner_group",
    tags = ["team:rllib", "evaluation", "exclusive"],
    size = "small",
    srcs = ["env/tests/test_env_runner_group.py"]
)

# @OldAPIStack
py_test(
    name = "evaluation/tests/test_agent_collector",
    tags = ["team:rllib", "evaluation"],
    size = "small",
    srcs = ["evaluation/tests/test_agent_collector.py"]
)

# @OldAPIStack
py_test(
    name = "evaluation/tests/test_env_runner_v2",
    tags = ["team:rllib", "evaluation"],
    size = "small",
    srcs = ["evaluation/tests/test_env_runner_v2.py"]
)

# @OldAPIStack
py_test(
    name = "evaluation/tests/test_episode_v2",
    tags = ["team:rllib", "evaluation"],
    size = "small",
    srcs = ["evaluation/tests/test_episode_v2.py"]
)

# @OldAPIStack
py_test(
    name = "evaluation/tests/test_postprocessing",
    tags = ["team:rllib", "evaluation"],
    size = "small",
    srcs = ["evaluation/tests/test_postprocessing.py"]
)

# @OldAPIStack
py_test(
    name = "evaluation/tests/test_rollout_worker",
    tags = ["team:rllib", "evaluation", "exclusive"],
    size = "large",
    srcs = ["evaluation/tests/test_rollout_worker.py"]
)

# --------------------------------------------------------------------
# RLlib core
# rllib/core/
#
# Tag: core
# --------------------------------------------------------------------

# Catalog
py_test(
    name = "test_catalog",
    tags = ["team:rllib", "core"],
    size = "medium",
    srcs = ["core/models/tests/test_catalog.py"]
)

# Default Models
py_test(
    name = "test_base_models",
    tags = ["team:rllib", "core"],
    size = "small",
    srcs = ["core/models/tests/test_base_models.py"]
)

py_test(
    name = "test_cnn_encoders",
    tags = ["team:rllib", "core", "models"],
    size = "large",
    srcs = ["core/models/tests/test_cnn_encoders.py"]
)

py_test(
    name = "test_cnn_transpose_heads",
    tags = ["team:rllib", "core", "models"],
    size = "medium",
    srcs = ["core/models/tests/test_cnn_transpose_heads.py"]
)

py_test(
    name = "test_mlp_encoders",
    tags = ["team:rllib", "core", "models"],
    size = "medium",
    srcs = ["core/models/tests/test_mlp_encoders.py"]
)

py_test(
    name = "test_mlp_heads",
    tags = ["team:rllib", "core", "models"],
    size = "medium",
    srcs = ["core/models/tests/test_mlp_heads.py"]
)

py_test(
    name = "test_recurrent_encoders",
    tags = ["team:rllib", "core", "models"],
    size = "medium",
    srcs = ["core/models/tests/test_recurrent_encoders.py"]
)

# RLModule
py_test(
    name = "test_torch_rl_module",
    tags = ["team:rllib", "core"],
    size = "medium",
    srcs = ["core/rl_module/torch/tests/test_torch_rl_module.py"],
    args = ["TestRLModule"],
)

# TODO(Artur): Comment this back in as soon as we can test with GPU
# py_test(
#    name = "test_torch_rl_module_gpu",
#    main = "core/rl_module/torch/tests/test_torch_rl_module.py",
#    tags = ["team:rllib", "core", "gpu", "exclusive"],
#    size = "medium",
#    srcs = ["core/rl_module/torch/tests/test_torch_rl_module.py"],
#    args = ["TestRLModuleGPU"],
# )

py_test(
    name = "test_tf_rl_module",
    tags = ["team:rllib", "core"],
    size = "medium",
    srcs = ["core/rl_module/tf/tests/test_tf_rl_module.py"]
)

py_test(
    name = "test_multi_rl_module",
    tags = ["team:rllib", "core"],
    size = "medium",
    srcs = ["core/rl_module/tests/test_multi_rl_module.py"]
)

py_test(
    name = "test_rl_module_specs",
    tags = ["team:rllib", "core"],
    size = "medium",
    srcs = ["core/rl_module/tests/test_rl_module_specs.py"]
)

# LearnerGroup
<<<<<<< HEAD
=======
py_test(
    name = "TestLearnerGroupSyncUpdate",
    main = "core/learner/tests/test_learner_group.py",
    tags = ["team:rllib", "multi_gpu", "exclusive"],
    size = "large",
    srcs = ["core/learner/tests/test_learner_group.py"],
    args = ["TestLearnerGroupSyncUpdate"]
)

>>>>>>> c47bd453
py_test(
    name = "test_learner_group",
    main = "core/learner/tests/test_learner_group.py",
    tags = ["team:rllib", "multi_gpu", "exclusive"],
    size = "large",
    srcs = ["core/learner/tests/test_learner_group.py"],
)

# Learner
py_test(
    name = "test_learner",
    tags = ["team:rllib", "core", "ray_data", "exclusive"],
    size = "medium",
    srcs = ["core/learner/tests/test_learner.py"]
)

py_test(
    name = "test_torch_learner_compile",
    tags = ["team:rllib", "core", "ray_data", "exclusive"],
    size = "medium",
    srcs = ["core/learner/torch/tests/test_torch_learner_compile.py"]
)

# --------------------------------------------------------------------
# Models and Distributions
# rllib/models/
#
# Tag: models
# --------------------------------------------------------------------

py_test(
    name = "test_attention_nets",
    tags = ["team:rllib", "models"],
    size = "large",
    srcs = ["models/tests/test_attention_nets.py"]
)

py_test(
    name = "test_conv2d_default_stacks",
    tags = ["team:rllib", "models"],
    size = "small",
    srcs = ["models/tests/test_conv2d_default_stacks.py"]
)

py_test(
    name = "test_convtranspose2d_stack",
    tags = ["team:rllib", "models"],
    size = "medium",
    data = glob(["tests/data/images/obstacle_tower.png"]),
    srcs = ["models/tests/test_convtranspose2d_stack.py"]
)

py_test(
    name = "test_action_distributions",
    tags = ["team:rllib", "models"],
    size = "medium",
    srcs = ["models/tests/test_action_distributions.py"]
)

py_test(
    name = "test_distributions",
    tags = ["team:rllib", "models"],
    size = "small",
    srcs = ["models/tests/test_distributions.py"]
)

py_test(
    name = "test_lstms",
    tags = ["team:rllib", "models"],
    size = "large",
    srcs = ["models/tests/test_lstms.py"]
)

py_test(
    name = "test_models",
    tags = ["team:rllib", "models"],
    size = "medium",
    srcs = ["models/tests/test_models.py"]
)

py_test(
    name = "test_preprocessors",
    tags = ["team:rllib", "models"],
    size = "medium",
    srcs = ["models/tests/test_preprocessors.py"]
)


# --------------------------------------------------------------------
# Offline
# rllib/offline/
#
# Tag: offline
# --------------------------------------------------------------------

py_test(
    name = "test_dataset_reader",
    tags = ["team:rllib", "offline"],
    size = "small",
    srcs = ["offline/tests/test_dataset_reader.py"],
    data = [
        "tests/data/pendulum/large.json",
        "tests/data/pendulum/enormous.zip",
    ],
)

py_test(
    name = "test_feature_importance",
    tags = ["team:rllib", "offline", "torch_only"],
    size = "medium",
    srcs = ["offline/tests/test_feature_importance.py"]
)

py_test(
    name = "test_json_reader",
    tags = ["team:rllib", "offline"],
    size = "small",
    srcs = ["offline/tests/test_json_reader.py"],
    data = ["tests/data/pendulum/large.json"],
)

py_test(
    name = "test_ope",
    tags = ["team:rllib", "offline", "ray_data"],
    size = "medium",
    srcs = ["offline/estimators/tests/test_ope.py"],
    data = ["tests/data/cartpole/small.json"],
)

py_test(
    name = "test_ope_math",
    tags = ["team:rllib", "offline"],
    size = "small",
    srcs = ["offline/estimators/tests/test_ope_math.py"]
)

py_test(
    name = "test_dm_learning",
    tags = ["team:rllib", "offline"],
    size = "large",
    srcs = ["offline/estimators/tests/test_dm_learning.py"],
)

py_test(
    name = "test_dr_learning",
    tags = ["team:rllib", "offline"],
    size = "large",
    srcs = ["offline/estimators/tests/test_dr_learning.py"],
)

py_test(
    name = "test_offline_env_runner",
    tags = ["team:rllib", "offline"],
    size = "small",
    srcs = ["offline/tests/test_offline_env_runner.py"],
)

py_test(
    name = "test_offline_data",
    tags = ["team:rllib", "offline"],
    size = "medium",
    srcs = ["offline/tests/test_offline_data.py"],
    # Include the offline data files.
    data = [
        "tests/data/cartpole/cartpole-v1_large",
        "tests/data/cartpole/large.json",
    ]
)

py_test(
    name = "test_offline_prelearner",
    tags = ["team:rllib", "offline"],
    size = "medium",
    srcs = ["offline/tests/test_offline_prelearner.py"],
    # Include the offline data files.
    data = [
        "tests/data/cartpole/cartpole-v1_large",
        "tests/data/cartpole/large.json",
    ]
)

# --------------------------------------------------------------------
# Policies
# rllib/policy/
#
# Tag: policy
# --------------------------------------------------------------------

py_test(
    name = "policy/tests/test_compute_log_likelihoods",
    tags = ["team:rllib", "policy"],
    size = "medium",
    srcs = ["policy/tests/test_compute_log_likelihoods.py"]
)

py_test(
    name = "policy/tests/test_export_checkpoint_and_model",
    tags = ["team:rllib", "policy"],
    size = "large",
    srcs = ["policy/tests/test_export_checkpoint_and_model.py"]
)

py_test(
    name = "policy/tests/test_multi_agent_batch",
    tags = ["team:rllib", "policy"],
    size = "small",
    srcs = ["policy/tests/test_multi_agent_batch.py"]
)

py_test(
    name = "policy/tests/test_policy",
    tags = ["team:rllib", "policy"],
    size = "medium",
    srcs = ["policy/tests/test_policy.py"]
)

py_test(
    name = "policy/tests/test_policy_map",
    tags = ["team:rllib", "policy"],
    size = "medium",
    srcs = ["policy/tests/test_policy_map.py"]
)

py_test(
    name = "policy/tests/test_policy_state_swapping",
    tags = ["team:rllib", "policy", "gpu"],
    size = "medium",
    srcs = ["policy/tests/test_policy_state_swapping.py"]
)

py_test(
    name = "policy/tests/test_rnn_sequencing",
    tags = ["team:rllib", "policy"],
    size = "small",
    srcs = ["policy/tests/test_rnn_sequencing.py"]
)

py_test(
    name = "policy/tests/test_sample_batch",
    tags = ["team:rllib", "policy", "multi_gpu"],
    size = "small",
    srcs = ["policy/tests/test_sample_batch.py"]
)

py_test(
    name = "policy/tests/test_view_requirement",
    tags = ["team:rllib", "policy"],
    size = "small",
    srcs = ["policy/tests/test_view_requirement.py"]
)


# --------------------------------------------------------------------
# Utils:
# rllib/utils/
#
# Tag: utils
# --------------------------------------------------------------------

py_test(
    name = "test_errors",
    tags = ["team:rllib", "utils"],
    size = "medium",
    srcs = ["utils/tests/test_errors.py"]
)

py_test(
    name = "test_minibatch_utils",
    tags = ["team:rllib", "utils"],
    size = "small",
    srcs = ["utils/tests/test_minibatch_utils.py"]
)

py_test(
    name = "test_serialization",
    tags = ["team:rllib", "utils"],
    size = "small",
    srcs = ["utils/tests/test_serialization.py"]
)

py_test(
    name = "test_curiosity",
    tags = ["team:rllib", "utils"],
    size = "large",
    srcs = ["utils/exploration/tests/test_curiosity.py"]
)

py_test(
    name = "test_explorations",
    tags = ["team:rllib", "utils"],
    size = "large",
    srcs = ["utils/exploration/tests/test_explorations.py"]
)

py_test(
    name = "test_value_predictions",
    tags = ["team:rllib", "utils"],
    size = "small",
    srcs = ["utils/postprocessing/tests/test_value_predictions.py"]
)

py_test(
    name = "test_torch_utils",
    tags = ["team:rllib", "utils", "gpu"],
    size = "medium",
    srcs = ["utils/tests/test_torch_utils.py"]
)

# Schedules
py_test(
    name = "test_schedules",
    tags = ["team:rllib", "utils"],
    size = "small",
    srcs = ["utils/schedules/tests/test_schedules.py"]
)

py_test(
    name = "test_framework_agnostic_components",
    tags = ["team:rllib", "utils"],
    size = "small",
    data = glob(["utils/tests/**"]),
    srcs = ["utils/tests/test_framework_agnostic_components.py"]
)

# Spaces/Space utils.
py_test(
    name = "test_space_utils",
    tags = ["team:rllib", "utils"],
    size = "small",
    srcs = ["utils/spaces/tests/test_space_utils.py"]
)

# TaskPool
py_test(
    name = "test_taskpool",
    tags = ["team:rllib", "utils"],
    size = "small",
    srcs = ["utils/tests/test_taskpool.py"]
)

# ReplayBuffers
py_test(
    name = "test_episode_replay_buffer",
    tags = ["team:rllib", "utils"],
    size = "small",
    srcs = ["utils/replay_buffers/tests/test_episode_replay_buffer.py"]
)

py_test(
    name = "test_multi_agent_episode_buffer",
    tags = ["team:rllib", "utils"],
    size = "small",
    srcs = ["utils/replay_buffers/tests/test_multi_agent_episode_buffer.py"]
)

py_test(
    name = "test_multi_agent_mixin_replay_buffer",
    tags = ["team:rllib", "utils"],
    size = "small",
    srcs = ["utils/replay_buffers/tests/test_multi_agent_mixin_replay_buffer.py"]
)

py_test(
    name = "test_multi_agent_prio_episode_buffer",
    tags = ["team:rllib", "utils"],
    size = "small",
    srcs = ["utils/replay_buffers/tests/test_multi_agent_prio_episode_buffer.py"]
)

py_test(
    name = "test_multi_agent_prioritized_replay_buffer",
    tags = ["team:rllib", "utils"],
    size = "small",
    srcs = ["utils/replay_buffers/tests/test_multi_agent_prioritized_replay_buffer.py"]
)

py_test(
    name = "test_multi_agent_replay_buffer",
    tags = ["team:rllib", "utils"],
    size = "small",
    srcs = ["utils/replay_buffers/tests/test_multi_agent_replay_buffer.py"]
)

py_test(
    name = "test_prioritized_episode_buffer",
    tags = ["team::rllib", "utils"],
    size = "small",
    srcs = ["utils/replay_buffers/tests/test_prioritized_episode_buffer.py"]
)

py_test(
    name = "test_prioritized_replay_buffer_replay_buffer_api",
    tags = ["team:rllib", "utils"],
    size = "small",
    srcs = ["utils/replay_buffers/tests/test_prioritized_replay_buffer_replay_buffer_api.py"]
)

py_test(
    name = "test_replay_buffer",
    tags = ["team:rllib", "utils"],
    size = "small",
    srcs = ["utils/replay_buffers/tests/test_replay_buffer.py"]
)

py_test(
    name = "test_fifo_replay_buffer",
    tags = ["team:rllib", "utils"],
    size = "small",
    srcs = ["utils/replay_buffers/tests/test_fifo_replay_buffer.py"]
)

py_test(
    name = "test_reservoir_buffer",
    tags = ["team:rllib", "utils"],
    size = "small",
    srcs = ["utils/replay_buffers/tests/test_reservoir_buffer.py"]
)

py_test(
    name = "test_segment_tree_replay_buffer_api",
    tags = ["team:rllib", "utils"],
    size = "small",
    srcs = ["utils/replay_buffers/tests/test_segment_tree_replay_buffer_api.py"]
)

py_test(
    name = "test_check_multi_agent",
    tags = ["team:rllib", "utils"],
    size = "small",
    srcs = ["utils/tests/test_check_multi_agent.py"]
)

py_test(
    name = "test_actor_manager",
    tags = ["team:rllib", "utils", "exclusive"],
    size = "medium",
    srcs = ["utils/tests/test_actor_manager.py"],
    data = ["utils/tests/random_numbers.pkl"],
)

# --------------------------------------------------------------------
# rllib/tests/ directory
#
# Tag: tests_dir
#
# NOTE: Add tests alphabetically into this list.
# --------------------------------------------------------------------

py_test(
    name = "tests/test_catalog",
    tags = ["team:rllib", "tests_dir"],
    size = "medium",
    srcs = ["tests/test_catalog.py"]
)

py_test(
    name = "policy/tests/test_policy_checkpoint_restore",
    main = "policy/tests/test_policy_checkpoint_restore.py",
    tags = ["team:rllib", "tests_dir"],
    size = "large",
    data = glob([
        "tests/data/checkpoints/APPO_CartPole-v1-connector-enabled/**",
    ]),
    srcs = ["policy/tests/test_policy_checkpoint_restore.py"],
)

py_test(
    name = "tests/test_custom_resource",
    tags = ["team:rllib", "tests_dir"],
    size = "large", # bazel may complain about it being too long sometimes - large is on purpose as some frameworks take longer
    srcs = ["tests/test_custom_resource.py"]
)

py_test(
    name = "tests/test_dependency_tf",
    tags = ["team:rllib", "tests_dir"],
    size = "small",
    srcs = ["tests/test_dependency_tf.py"]
)

py_test(
    name = "tests/test_dependency_torch",
    tags = ["team:rllib", "tests_dir"],
    size = "small",
    srcs = ["tests/test_dependency_torch.py"]
)

py_test(
    name = "tests/test_eager_support_policy_gradient",
    main = "tests/test_eager_support.py",
    tags = ["team:rllib", "tests_dir"],
    size = "small",
    srcs = ["tests/test_eager_support.py"],
    args = ["TestEagerSupportPolicyGradient"]
)

py_test(
    name = "tests/test_eager_support_off_policy",
    main = "tests/test_eager_support.py",
    tags = ["team:rllib", "tests_dir"],
    size = "small",
    srcs = ["tests/test_eager_support.py"],
    args = ["TestEagerSupportOffPolicy"]
)

py_test(
    name = "tests/test_filters",
    tags = ["team:rllib", "tests_dir"],
    size = "small",
    srcs = ["tests/test_filters.py"]
)

py_test(
    name = "tests/test_gpus",
    tags = ["team:rllib", "tests_dir"],
    size = "large",
    srcs = ["tests/test_gpus.py"]
)

py_test(
    name = "tests/test_io",
    tags = ["team:rllib", "tests_dir"],
    size = "large",
    srcs = ["tests/test_io.py"]
)

py_test(
    name = "tests/test_local",
    tags = ["team:rllib", "tests_dir"],
    size = "small",
    srcs = ["tests/test_local.py"]
)

py_test(
    name = "tests/test_lstm",
    tags = ["team:rllib", "tests_dir"],
    size = "medium",
    srcs = ["tests/test_lstm.py"]
)

py_test(
    name = "tests/test_nn_framework_import_errors",
    tags = ["team:rllib", "tests_dir"],
    size = "small",
    srcs = ["tests/test_nn_framework_import_errors.py"]
)

py_test(
    name = "tests/test_pettingzoo_env",
    tags = ["team:rllib", "tests_dir"],
    size = "medium",
    srcs = ["tests/test_pettingzoo_env.py"]
)

py_test(
    name = "tests/test_placement_groups",
    tags = ["team:rllib", "tests_dir"],
    size = "large", # bazel may complain about it being too long sometimes - large is on purpose as some frameworks take longer
    srcs = ["tests/test_placement_groups.py"]
)

py_test(
    name = "tests/test_reproducibility",
    tags = ["team:rllib", "tests_dir"],
    size = "medium",
    srcs = ["tests/test_reproducibility.py"]
)

py_test(
    name = "tests/test_timesteps",
    tags = ["team:rllib", "tests_dir"],
    size = "small",
    srcs = ["tests/test_timesteps.py"]
)

# --------------------------------------------------------------------
# examples/ directory
#
# Tag: examples
#
# NOTE: Add tests alphabetically into this list.
# --------------------------------------------------------------------

# subdirectory: _docs/

py_test(
    name = "examples/_docs/rllib_on_rllib_readme",
    main = "examples/_docs/rllib_on_rllib_readme.py",
    tags = ["team:rllib", "documentation", "no_main"],
    size = "medium",
    srcs = ["examples/_docs/rllib_on_rllib_readme.py"],
)

# ----------------------
# Old API stack examples
# ----------------------
# subdirectory: _old_api_stack/
py_test(
    name = "examples/_old_api_stack/complex_struct_space_tf",
    main = "examples/_old_api_stack/complex_struct_space.py",
    tags = ["team:rllib", "exclusive", "examples", "old_api_stack"],
    size = "small",
    srcs = ["examples/_old_api_stack/complex_struct_space.py"],
    args = ["--framework=tf"],
)

py_test(
    name = "examples/_old_api_stack/complex_struct_space_tf_eager",
    main = "examples/_old_api_stack/complex_struct_space.py",
    tags = ["team:rllib", "exclusive", "examples", "old_api_stack"],
    size = "small",
    srcs = ["examples/_old_api_stack/complex_struct_space.py"],
    args = ["--framework=tf2"],
)

py_test(
    name = "examples/_old_api_stack/complex_struct_space_torch",
    main = "examples/_old_api_stack/complex_struct_space.py",
    tags = ["team:rllib", "exclusive", "examples", "old_api_stack"],
    size = "small",
    srcs = ["examples/_old_api_stack/complex_struct_space.py"],
    args = ["--framework=torch"],
)

# subdirectory: _old_api_stack/connectors/
py_test(
    name = "examples/_old_api_stack/connectors/run_connector_policy",
    main = "examples/_old_api_stack/connectors/run_connector_policy.py",
    tags = ["team:rllib", "exclusive", "examples", "old_api_stack"],
    size = "small",
    srcs = ["examples/_old_api_stack/connectors/run_connector_policy.py"],
)

py_test(
    name = "examples/_old_api_stack/connectors/run_connector_policy_w_lstm",
    main = "examples/_old_api_stack/connectors/run_connector_policy.py",
    tags = ["team:rllib", "exclusive", "examples", "old_api_stack"],
    size = "small",
    srcs = ["examples/_old_api_stack/connectors/run_connector_policy.py"],
    args = ["--use-lstm"],
)

py_test(
    name = "examples/_old_api_stack/connectors/adapt_connector_policy",
    main = "examples/_old_api_stack/connectors/adapt_connector_policy.py",
    tags = ["team:rllib", "exclusive", "examples", "old_api_stack"],
    size = "small",
    srcs = ["examples/_old_api_stack/connectors/adapt_connector_policy.py"],
)

# py_test(
#     name = "examples/_old_api_stack/connectors/self_play_with_policy_checkpoint",
#     main = "examples/_old_api_stack/connectors/self_play_with_policy_checkpoint.py",
#     tags = ["team:rllib", "exclusive", "examples", "old_api_stack"],
#     size = "small",
#     srcs = ["examples/_old_api_stack/connectors/self_play_with_policy_checkpoint.py"],
#     args = [
#         "--train_iteration=1"  # Smoke test.
#     ]
# )

# ----------------------
# New API stack
# Note: This includes to-be-translated-to-new-API-stack examples
# tagged by @OldAPIStack and/or @HybridAPIStack
# ----------------------

# subdirectory: actions/

# Nested action spaces (flattening obs and learning w/ multi-action distribution).
py_test(
    name = "examples/actions/nested_action_spaces_ppo",
    main = "examples/actions/nested_action_spaces.py",
    tags = ["team:rllib", "exclusive", "examples"],
    size = "large",
    srcs = ["examples/actions/nested_action_spaces.py"],
    args = ["--enable-new-api-stack", "--as-test", "--framework=torch", "--stop-reward=-500.0", "--algo=PPO"]
)

py_test(
    name = "examples/actions/nested_action_spaces_multi_agent_ppo",
    main = "examples/actions/nested_action_spaces.py",
    tags = ["team:rllib", "exclusive", "examples"],
    size = "large",
    srcs = ["examples/actions/nested_action_spaces.py"],
    args = ["--enable-new-api-stack", "--as-test", "--num-agents=2", "--framework=torch", "--stop-reward=-1000.0", "--algo=PPO"]
)

# subdirectory: catalogs/
# ....................................
py_test(
    name = "examples/catalogs/custom_action_distribution",
    main = "examples/catalogs/custom_action_distribution.py",
    tags = ["team:rllib", "examples", "no_main"],
    size = "small",
    srcs = ["examples/catalogs/custom_action_distribution.py"],
)

py_test(
    name = "examples/catalogs/mobilenet_v2_encoder",
    main = "examples/catalogs/mobilenet_v2_encoder.py",
    tags = ["team:rllib", "examples", "no_main"],
    size = "small",
    srcs = ["examples/catalogs/mobilenet_v2_encoder.py"],
)

# subdirectory: checkpoints/
# ....................................
py_test(
    name = "examples/checkpoints/checkpoint_by_custom_criteria",
    main = "examples/checkpoints/checkpoint_by_custom_criteria.py",
    tags = ["team:rllib", "exclusive", "examples", "examples_use_all_core"],
    size = "large",
    srcs = ["examples/checkpoints/checkpoint_by_custom_criteria.py"],
    args = ["--enable-new-api-stack", "--stop-reward=150.0", "--num-cpus=8"]
)

py_test(
    name = "examples/checkpoints/continue_training_from_checkpoint",
    main = "examples/checkpoints/continue_training_from_checkpoint.py",
    tags = ["team:rllib", "exclusive", "examples"],
    size = "large",
    srcs = ["examples/checkpoints/continue_training_from_checkpoint.py"],
    args = ["--enable-new-api-stack", "--as-test"]
)

py_test(
    name = "examples/checkpoints/continue_training_from_checkpoint_multi_agent",
    main = "examples/checkpoints/continue_training_from_checkpoint.py",
    tags = ["team:rllib", "exclusive", "examples"],
    size = "large",
    srcs = ["examples/checkpoints/continue_training_from_checkpoint.py"],
    args = ["--enable-new-api-stack", "--as-test", "--num-agents=2", "--stop-reward-crash=400.0", "--stop-reward=900.0"]
)

#@OldAPIStack
py_test(
    name = "examples/checkpoints/continue_training_from_checkpoint_old_api_stack",
    main = "examples/checkpoints/continue_training_from_checkpoint.py",
    tags = ["team:rllib", "exclusive", "examples"],
    size = "large",
    srcs = ["examples/checkpoints/continue_training_from_checkpoint.py"],
    args = ["--as-test"]
)

py_test(
    name = "examples/checkpoints/cartpole_dqn_export",
    main = "examples/checkpoints/cartpole_dqn_export.py",
    tags = ["team:rllib", "exclusive", "examples"],
    size = "small",
    srcs = ["examples/checkpoints/cartpole_dqn_export.py"],
)

#@OldAPIStack
py_test(
    name = "examples/checkpoints/onnx_tf2",
    main = "examples/checkpoints/onnx_tf.py",
    tags = ["team:rllib", "exclusive", "examples", "no_main"],
    size = "small",
    srcs = ["examples/checkpoints/onnx_tf.py"],
    args = ["--framework=tf2"],
)

#@OldAPIStack
py_test(
    name = "examples/checkpoints/onnx_torch",
    main = "examples/checkpoints/onnx_torch.py",
    tags = ["team:rllib", "exclusive", "examples", "no_main"],
    size = "small",
    srcs = ["examples/checkpoints/onnx_torch.py"],
)

#@OldAPIStack
py_test(
    name = "examples/checkpoints/onnx_torch_lstm",
    main = "examples/checkpoints/onnx_torch_lstm.py",
    tags = ["team:rllib", "exclusive", "examples", "no_main"],
    size = "small",
    srcs = ["examples/checkpoints/onnx_torch_lstm.py"],
)

# subdirectory: connectors/
# ....................................
# Framestacking examples only run in smoke-test mode (a few iters only).
# PPO
py_test(
    name = "examples/connectors/frame_stacking_ppo",
    main = "examples/connectors/frame_stacking.py",
    tags = ["team:rllib", "exclusive", "examples"],
    size = "medium",
    srcs = ["examples/connectors/frame_stacking.py"],
    args = ["--enable-new-api-stack", "--stop-iter=2", "--framework=torch", "--algo=PPO"]
)

py_test(
    name = "examples/connectors/frame_stacking_multi_agent_ppo",
    main = "examples/connectors/frame_stacking.py",
    tags = ["team:rllib", "exclusive", "examples"],
    size = "medium",
    srcs = ["examples/connectors/frame_stacking.py"],
    args = ["--enable-new-api-stack", "--num-agents=2", "--stop-iter=2", "--framework=torch", "--algo=PPO", "--num-env-runners=4", "--num-cpus=6"]
)
# IMPALA
py_test(
    name = "examples/connectors/frame_stacking_impala",
    main = "examples/connectors/frame_stacking.py",
    tags = ["team:rllib", "exclusive", "examples"],
    size = "medium",
    srcs = ["examples/connectors/frame_stacking.py"],
    args = ["--enable-new-api-stack", "--stop-iter=2", "--framework=torch", "--algo=IMPALA"]
)
py_test(
    name = "examples/connectors/frame_stacking_multi_agent_impala",
    main = "examples/connectors/frame_stacking.py",
    tags = ["team:rllib", "exclusive", "examples"],
    size = "medium",
    srcs = ["examples/connectors/frame_stacking.py"],
    args = ["--enable-new-api-stack", "--num-agents=2", "--stop-iter=2", "--framework=torch", "--algo=IMPALA", "--num-env-runners=4", "--num-cpus=6"]
)

# Nested observation spaces (flattening).
# PPO
py_test(
    name = "examples/connectors/flatten_observations_dict_space_ppo",
    main = "examples/connectors/flatten_observations_dict_space.py",
    tags = ["team:rllib", "exclusive", "examples"],
    size = "medium",
    srcs = ["examples/connectors/flatten_observations_dict_space.py"],
    args = ["--enable-new-api-stack", "--as-test", "--stop-reward=400.0", "--framework=torch", "--algo=PPO"]
)
py_test(
    name = "examples/connectors/flatten_observations_dict_space_multi_agent_ppo",
    main = "examples/connectors/flatten_observations_dict_space.py",
    tags = ["team:rllib", "exclusive", "examples"],
    size = "medium",
    srcs = ["examples/connectors/flatten_observations_dict_space.py"],
    args = ["--enable-new-api-stack", "--num-agents=2", "--as-test", "--stop-reward=800.0", "--framework=torch", "--algo=PPO"]
)
# IMPALA
py_test(
    name = "examples/connectors/flatten_observations_dict_space_impala",
    main = "examples/connectors/flatten_observations_dict_space.py",
    tags = ["team:rllib", "exclusive", "examples"],
    size = "large",
    srcs = ["examples/connectors/flatten_observations_dict_space.py"],
    args = ["--enable-new-api-stack", "--as-test", "--stop-reward=400.0", "--stop-timesteps=2000000", "--framework=torch", "--algo=IMPALA"]
)
py_test(
    name = "examples/connectors/flatten_observations_dict_space_multi_agent_impala",
    main = "examples/connectors/flatten_observations_dict_space.py",
    tags = ["team:rllib", "exclusive", "examples"],
    size = "large",
    srcs = ["examples/connectors/flatten_observations_dict_space.py"],
    args = ["--enable-new-api-stack", "--num-agents=2", "--as-test", "--stop-reward=800.0", "--stop-timesteps=2000000", "--framework=torch", "--algo=IMPALA"]
)

# Prev-r/prev actions + LSTM example.
py_test(
    name = "examples/connectors/prev_actions_prev_rewards_ppo",
    main = "examples/connectors/prev_actions_prev_rewards.py",
    tags = ["team:rllib", "exclusive", "examples"],
    size = "large",
    srcs = ["examples/connectors/prev_actions_prev_rewards.py"],
    args = ["--enable-new-api-stack", "--as-test", "--stop-reward=200.0", "--framework=torch", "--algo=PPO", "--num-env-runners=4", "--num-cpus=6"]
)

py_test(
    name = "examples/connectors/prev_actions_prev_rewards_multi_agent_ppo",
    main = "examples/connectors/prev_actions_prev_rewards.py",
    tags = ["team:rllib", "exclusive", "examples", "examples_use_all_core"],
    size = "large",
    srcs = ["examples/connectors/prev_actions_prev_rewards.py"],
    args = ["--enable-new-api-stack", "--num-agents=2", "--as-test", "--stop-reward=400.0", "--framework=torch", "--algo=PPO", "--num-env-runners=4", "--num-cpus=6"]
)

# MeanStd filtering example.
# PPO
py_test(
    name = "examples/connectors/mean_std_filtering_ppo",
    main = "examples/connectors/mean_std_filtering.py",
    tags = ["team:rllib", "exclusive", "examples"],
    size = "medium",
    srcs = ["examples/connectors/mean_std_filtering.py"],
    args = ["--enable-new-api-stack", "--as-test", "--stop-reward=-300.0", "--framework=torch", "--algo=PPO", "--num-env-runners=2", "--num-cpus=4"]
)

py_test(
    name = "examples/connectors/mean_std_filtering_multi_agent_ppo",
    main = "examples/connectors/mean_std_filtering.py",
    tags = ["team:rllib", "exclusive", "examples", "examples_use_all_core"],
    size = "large",
    srcs = ["examples/connectors/mean_std_filtering.py"],
    args = ["--enable-new-api-stack", "--num-agents=2", "--as-test", "--stop-reward=-600.0", "--framework=torch", "--algo=PPO", "--num-env-runners=5", "--num-cpus=7"]
)
# IMPALA
# TODO (sven): Make IMPALA learn Pendulum OR make this script flexible to accept
#  (lopsided obs) CartPole as well.
# py_test(
#    name = "examples/connectors/mean_std_filtering_impala",
#    main = "examples/connectors/mean_std_filtering.py",
#    tags = ["team:rllib", "exclusive", "examples"],
#    size = "medium",
#    srcs = ["examples/connectors/mean_std_filtering.py"],
#    args = ["--enable-new-api-stack", "--as-test", "--stop-reward=-300.0", "--framework=torch", "--algo=IMPALA", "--num-env-runners=2"]
# )
# py_test(
#    name = "examples/connectors/mean_std_filtering_multi_agent_impala",
#    main = "examples/connectors/mean_std_filtering.py",
#    tags = ["team:rllib", "exclusive", "examples"],
#    size = "medium",
#    srcs = ["examples/connectors/mean_std_filtering.py"],
#    args = ["--enable-new-api-stack", "--num-agents=2", "--as-test", "--stop-reward=-600.0", "--framework=torch", "--algo=IMPALA", "--num-env-runners=5", "--num-cpus=6"]
# )

# subdirectory: curiosity/
# ....................................
py_test(
    name = "examples/curiosity/count_based_curiosity",
    main = "examples/curiosity/count_based_curiosity.py",
    tags = ["team:rllib", "exclusive", "examples"],
    size = "large",
    srcs = ["examples/curiosity/count_based_curiosity.py"],
    args = ["--enable-new-api-stack", "--as-test"]
)

py_test(
    name = "examples/curiosity/euclidian_distance_based_curiosity",
    main = "examples/curiosity/euclidian_distance_based_curiosity.py",
    tags = ["team:rllib", "exclusive", "examples"],
    size = "large",
    srcs = ["examples/curiosity/euclidian_distance_based_curiosity.py"],
    args = ["--enable-new-api-stack", "--as-test"]
)

py_test(
    name = "examples/curiosity/intrinsic_curiosity_model_based_curiosity_ppo",
    main = "examples/curiosity/intrinsic_curiosity_model_based_curiosity.py",
    tags = ["team:rllib", "exclusive", "examples"],
    size = "large",
    srcs = ["examples/curiosity/intrinsic_curiosity_model_based_curiosity.py"],
    args = ["--enable-new-api-stack", "--as-test", "--algo=PPO"]
)

# TODO (sven): Learns, but very slowly. Needs further tuning.
#  ICM seems to be broken due to a bug that's fixed in a still-open PR.
# py_test(
#    name = "examples/curiosity/intrinsic_curiosity_model_based_curiosity_dqn",
#    main = "examples/curiosity/intrinsic_curiosity_model_based_curiosity.py",
#    tags = ["team:rllib", "exclusive", "examples"],
#    size = "large",
#    srcs = ["examples/curiosity/intrinsic_curiosity_model_based_curiosity.py"],
#    args = ["--enable-new-api-stack", "--as-test", "--algo=DQN"]
# )


# subdirectory: curriculum/
# ....................................
py_test(
    name = "examples/curriculum/curriculum_learning",
    main = "examples/curriculum/curriculum_learning.py",
    tags = ["team:rllib", "exclusive", "examples"],
    size = "medium",
    srcs = ["examples/curriculum/curriculum_learning.py"],
    args = ["--enable-new-api-stack", "--as-test"]
)

# subdirectory: debugging/
# ....................................
#@OldAPIStack
py_test(
    name = "examples/debugging/deterministic_training_torch",
    main = "examples/debugging/deterministic_training.py",
    tags = ["team:rllib", "exclusive", "multi_gpu", "examples"],
    size = "medium",
    srcs = ["examples/debugging/deterministic_training.py"],
    args = ["--as-test", "--stop-iters=1", "--framework=torch", "--num-gpus=1", "--num-gpus-per-env-runner=1"]
)

# subdirectory: envs/
# ....................................
py_test(
    name = "examples/envs/custom_gym_env",
    main = "examples/envs/custom_gym_env.py",
    tags = ["team:rllib", "exclusive", "examples"],
    size = "medium",
    srcs = ["examples/envs/custom_gym_env.py"],
    args = ["--enable-new-api-stack", "--as-test"]
)

py_test(
    name = "examples/envs/custom_env_render_method",
    main = "examples/envs/custom_env_render_method.py",
    tags = ["team:rllib", "exclusive", "examples"],
    size = "medium",
    srcs = ["examples/envs/custom_env_render_method.py"],
    args = ["--enable-new-api-stack", "--num-agents=0"]
)

py_test(
    name = "examples/envs/custom_env_render_method_multi_agent",
    main = "examples/envs/custom_env_render_method.py",
    tags = ["team:rllib", "exclusive", "examples"],
    size = "medium",
    srcs = ["examples/envs/custom_env_render_method.py"],
    args = ["--enable-new-api-stack", "--num-agents=2"]
)

py_test(
    name = "examples/envs/env_rendering_and_recording",
    srcs = ["examples/envs/env_rendering_and_recording.py"],
    tags = ["team:rllib", "exclusive", "examples"],
    size = "medium",
    args = ["--enable-new-api-stack", "--env=CartPole-v1", "--stop-iters=2"]
)

#@OldAPIStack
py_test(
    name = "examples/envs/greyscale_env",
    tags = ["team:rllib", "examples", "no_main"],
    size = "medium",
    srcs = ["examples/envs/greyscale_env.py"],
    args = ["--stop-iters=1 --as-test --framework torch"]
)

# subdirectory: evaluation/
# ....................................
py_test(
    name = "examples/evaluation/custom_evaluation",
    main = "examples/evaluation/custom_evaluation.py",
    tags = ["team:rllib", "exclusive", "examples"],
    size = "medium",
    srcs = ["examples/evaluation/custom_evaluation.py"],
    args = ["--enable-new-api-stack", "--framework=torch", "--as-test", "--stop-reward=0.75", "--num-cpus=5"]
)

py_test(
    name = "examples/evaluation/custom_evaluation_parallel_to_training",
    main = "examples/evaluation/custom_evaluation.py",
    tags = ["team:rllib", "exclusive", "examples"],
    size = "medium",
    srcs = ["examples/evaluation/custom_evaluation.py"],
    args = ["--enable-new-api-stack", "--as-test", "--framework=torch", "--stop-reward=0.75", "--evaluation-parallel-to-training", "--num-cpus=5"]
)

py_test(
    name = "examples/evaluation/evaluation_parallel_to_training_duration_auto_torch",
    main = "examples/evaluation/evaluation_parallel_to_training.py",
    tags = ["team:rllib", "exclusive", "examples"],
    size = "medium",
    srcs = ["examples/evaluation/evaluation_parallel_to_training.py"],
    args = ["--enable-new-api-stack", "--as-test", "--evaluation-parallel-to-training", "--stop-reward=450.0", "--num-cpus=6", "--evaluation-duration=auto"]
)

py_test(
    name = "examples/evaluation/evaluation_parallel_to_training_multi_agent_duration_auto_torch",
    main = "examples/evaluation/evaluation_parallel_to_training.py",
    tags = ["team:rllib", "exclusive", "examples", "examples_use_all_core"],
    size = "large",
    srcs = ["examples/evaluation/evaluation_parallel_to_training.py"],
    args = ["--enable-new-api-stack", "--num-agents=2", "--as-test", "--evaluation-parallel-to-training", "--stop-reward=900.0", "--num-cpus=6", "--evaluation-duration=auto", "--evaluation-duration-unit=episodes"]
)

py_test(
    name = "examples/evaluation/evaluation_parallel_to_training_1011ts",
    main = "examples/evaluation/evaluation_parallel_to_training.py",
    tags = ["team:rllib", "exclusive", "examples"],
    size = "medium",
    srcs = ["examples/evaluation/evaluation_parallel_to_training.py"],
    args = ["--enable-new-api-stack", "--as-test", "--evaluation-parallel-to-training", "--stop-reward=450.0", "--num-cpus=6", "--evaluation-num-env-runners=2", "--evaluation-duration=1011", "--evaluation-duration-unit=timesteps"]
)

py_test(
    name = "examples/evaluation/evaluation_parallel_to_training_multi_agent_2022ts",
    main = "examples/evaluation/evaluation_parallel_to_training.py",
    tags = ["team:rllib", "exclusive", "examples"],
    size = "medium",
    srcs = ["examples/evaluation/evaluation_parallel_to_training.py"],
    args = ["--enable-new-api-stack", "--num-agents=2", "--as-test", "--evaluation-parallel-to-training", "--stop-reward=900.0", "--num-cpus=6", "--evaluation-duration=2022", "--evaluation-duration-unit=timesteps"]
)

py_test(
    name = "examples/evaluation/evaluation_parallel_to_training_13_episodes_torch",
    main = "examples/evaluation/evaluation_parallel_to_training.py",
    tags = ["team:rllib", "exclusive", "examples"],
    size = "medium",
    srcs = ["examples/evaluation/evaluation_parallel_to_training.py"],
    args = ["--enable-new-api-stack", "--as-test", "--evaluation-parallel-to-training", "--stop-reward=450.0", "--num-cpus=6", "--evaluation-duration=13", "--evaluation-duration-unit=episodes"]
)

py_test(
    name = "examples/evaluation/evaluation_parallel_to_training_multi_agent_10_episodes_torch",
    main = "examples/evaluation/evaluation_parallel_to_training.py",
    tags = ["team:rllib", "exclusive", "examples"],
    size = "medium",
    srcs = ["examples/evaluation/evaluation_parallel_to_training.py"],
    args = ["--enable-new-api-stack", "--num-agents=2", "--as-test", "--evaluation-parallel-to-training", "--stop-reward=900.0", "--num-cpus=6", "--evaluation-duration=10", "--evaluation-duration-unit=episodes"]
)

# @OldAPIStack
py_test(
    name = "examples/evaluation/evaluation_parallel_to_training_duration_auto_torch_old_api_stack",
    main = "examples/evaluation/evaluation_parallel_to_training.py",
    tags = ["team:rllib", "exclusive", "examples"],
    size = "medium",
    srcs = ["examples/evaluation/evaluation_parallel_to_training.py"],
    args = ["--as-test", "--evaluation-parallel-to-training", "--stop-reward=50.0", "--num-cpus=6", "--evaluation-duration=auto"]
)

# @OldAPIStack
py_test(
    name = "examples/evaluation/evaluation_parallel_to_training_211_ts_torch_old_api_stack",
    main = "examples/evaluation/evaluation_parallel_to_training.py",
    tags = ["team:rllib", "exclusive", "examples"],
    size = "medium",
    srcs = ["examples/evaluation/evaluation_parallel_to_training.py"],
    args = ["--as-test", "--evaluation-parallel-to-training", "--framework=torch", "--stop-reward=30.0", "--num-cpus=6", "--evaluation-num-env-runners=3", "--evaluation-duration=211", "--evaluation-duration-unit=timesteps"]
)

# subdirectory: fault_tolerance/
# ....................................
py_test(
    name = "examples/fault_tolerance/crashing_cartpole_recreate_failed_env_runners_appo",
    main = "examples/fault_tolerance/crashing_and_stalling_env.py",
    tags = ["team:rllib", "exclusive", "examples"],
    size = "large",
    srcs = ["examples/fault_tolerance/crashing_and_stalling_env.py"],
    args = ["--algo=APPO", "--enable-new-api-stack", "--as-test", "--stop-reward=450.0"]
)
py_test(
    name = "examples/fault_tolerance/crashing_cartpole_restart_failed_envs_appo",
    main = "examples/fault_tolerance/crashing_and_stalling_env.py",
    tags = ["team:rllib", "exclusive", "examples"],
    size = "large",
    srcs = ["examples/fault_tolerance/crashing_and_stalling_env.py"],
    args = ["--algo=APPO", "--enable-new-api-stack", "--as-test", "--restart-failed-envs", "--stop-reward=450.0"]
)
py_test(
    name = "examples/fault_tolerance/crashing_and_stalling_cartpole_restart_failed_envs_ppo",
    main = "examples/fault_tolerance/crashing_and_stalling_env.py",
    tags = ["team:rllib", "exclusive", "examples"],
    size = "large",
    srcs = ["examples/fault_tolerance/crashing_and_stalling_env.py"],
    args = ["--algo=PPO", "--enable-new-api-stack", "--as-test", "--restart-failed-envs", "--stall", "--stop-reward=450.0"]
)
py_test(
    name = "examples/fault_tolerance/crashing_and_stalling_multi_agent_cartpole_restart_failed_envs_ppo",
    main = "examples/fault_tolerance/crashing_and_stalling_env.py",
    tags = ["team:rllib", "exclusive", "examples"],
    size = "large",
    srcs = ["examples/fault_tolerance/crashing_and_stalling_env.py"],
    args = ["--algo=PPO", "--num-agents=2", "--enable-new-api-stack", "--as-test", "--restart-failed-envs", "--stop-reward=800.0"]
)

# subdirectory: gpus/
# ....................................
py_test(
    name = "examples/gpus/float16_training_and_inference",
    main = "examples/gpus/float16_training_and_inference.py",
    tags = ["team:rllib", "exclusive", "examples", "gpu"],
    size = "medium",
    srcs = ["examples/gpus/float16_training_and_inference.py"],
    args = ["--enable-new-api-stack", "--as-test", "--stop-reward=150.0"]
)
py_test(
    name = "examples/gpus/mixed_precision_training_float16_inference",
    main = "examples/gpus/mixed_precision_training_float16_inference.py",
    tags = ["team:rllib", "exclusive", "examples", "gpu"],
    size = "medium",
    srcs = ["examples/gpus/mixed_precision_training_float16_inference.py"],
    args = ["--enable-new-api-stack", "--as-test"]
)
py_test(
    name = "examples/gpus/fractional_0.5_gpus_per_learner",
    main = "examples/gpus/fractional_gpus_per_learner.py",
    tags = ["team:rllib", "exclusive", "examples", "multi_gpu"],
    size = "medium",
    srcs = ["examples/gpus/fractional_gpus_per_learner.py"],
    args = ["--enable-new-api-stack", "--as-test", "--stop-reward=40.0", "--num-learners=1", "--num-gpus-per-learner=0.5"]
)
py_test(
    name = "examples/gpus/fractional_0.2_gpus_per_learner",
    main = "examples/gpus/fractional_gpus_per_learner.py",
    tags = ["team:rllib", "exclusive", "examples", "gpu"],
    size = "medium",
    srcs = ["examples/gpus/fractional_gpus_per_learner.py"],
    args = ["--enable-new-api-stack", "--as-test", "--stop-reward=40.0", "--num-learners=1", "--num-gpus-per-learner=0.2"]
)

# subdirectory: hierarchical/
# ....................................
#@OldAPIStack
py_test(
    name = "examples/hierarchical/hierarchical_training_tf",
    main = "examples/hierarchical/hierarchical_training.py",
    tags = ["team:rllib", "exclusive", "examples"],
    size = "medium",
    srcs = ["examples/hierarchical/hierarchical_training.py"],
    args = [ "--framework=tf", "--stop-reward=0.0"]
)

#@OldAPIStack
py_test(
    name = "examples/hierarchical/hierarchical_training_torch",
    main = "examples/hierarchical/hierarchical_training.py",
    tags = ["team:rllib", "exclusive", "examples"],
    size = "medium",
    srcs = ["examples/hierarchical/hierarchical_training.py"],
    args = ["--framework=torch", "--stop-reward=0.0"]
)

# subdirectory: inference/
# ....................................
py_test(
    name = "examples/inference/policy_inference_after_training",
    main = "examples/inference/policy_inference_after_training.py",
    tags = ["team:rllib", "exclusive", "examples"],
    size = "medium",
    srcs = ["examples/inference/policy_inference_after_training.py"],
    args = ["--enable-new-api-stack", "--stop-reward=100.0"]
)

py_test(
    name = "examples/inference/policy_inference_after_training_w_connector",
    main = "examples/inference/policy_inference_after_training_w_connector.py",
    tags = ["team:rllib", "exclusive", "examples"],
    size = "medium",
    srcs = ["examples/inference/policy_inference_after_training_w_connector.py"],
    args = ["--enable-new-api-stack", "--stop-reward=150.0"]
)

#@OldAPIStack
py_test(
    name = "examples/inference/policy_inference_after_training_with_attention_tf",
    main = "examples/inference/policy_inference_after_training_with_attention.py",
    tags = ["team:rllib", "exclusive", "examples"],
    size = "medium",
    srcs = ["examples/inference/policy_inference_after_training_with_attention.py"],
    args = ["--stop-iters=2", "--framework=tf"]
)

#@OldAPIStack
py_test(
    name = "examples/inference/policy_inference_after_training_with_attention_torch",
    main = "examples/inference/policy_inference_after_training_with_attention.py",
    tags = ["team:rllib", "exclusive", "examples"],
    size = "medium",
    srcs = ["examples/inference/policy_inference_after_training_with_attention.py"],
    args = ["--stop-iters=2", "--framework=torch"]
)

#@OldAPIStack
py_test(
    name = "examples/inference/policy_inference_after_training_with_lstm_tf",
    main = "examples/inference/policy_inference_after_training_with_lstm.py",
    tags = ["team:rllib", "exclusive", "examples"],
    size = "medium",
    srcs = ["examples/inference/policy_inference_after_training_with_lstm.py"],
    args = ["--stop-iters=1", "--framework=tf"]
)

#@OldAPIStack
py_test(
    name = "examples/inference/policy_inference_after_training_with_lstm_torch",
    main = "examples/inference/policy_inference_after_training_with_lstm.py",
    tags = ["team:rllib", "exclusive", "examples"],
    size = "medium",
    srcs = ["examples/inference/policy_inference_after_training_with_lstm.py"],
    args = ["--stop-iters=1", "--framework=torch"]
)

# subdirectory: learners/
# ....................................
py_test(
    name = "examples/learners/custom_loss_fn_simple",
    main = "examples/learners/custom_loss_fn_simple.py",
    tags = ["team:rllib", "examples"],
    size = "medium",
    srcs = ["examples/learners/custom_loss_fn_simple.py"],
    args = ["--enable-new-api-stack", "--as-test"]
)

py_test(
    name = "examples/learners/separate_vf_lr_and_optimizer",
    main = "examples/learners/separate_vf_lr_and_optimizer.py",
    tags = ["team:rllib", "examples"],
    size = "medium",
    srcs = ["examples/learners/separate_vf_lr_and_optimizer.py"],
    args = ["--enable-new-api-stack", "--as-test"]
)

py_test(
    name = "examples/learners/ppo_with_torch_lr_schedulers",
    main = "examples/learners/ppo_with_torch_lr_schedulers.py",
    tags = ["team:rllib", "examples"],
    size = "medium",
    srcs = ["examples/learners/ppo_with_torch_lr_schedulers.py"],
    args = ["--enable-new-api-stack", "--as-test"]
)

# subdirectory: metrics/
# ....................................

py_test(
    name = "examples/metrics/custom_metrics_in_env_runners",
    main = "examples/metrics/custom_metrics_in_env_runners.py",
    tags = ["team:rllib", "exclusive", "examples"],
    size = "medium",
    srcs = ["examples/metrics/custom_metrics_in_env_runners.py"],
    args = ["--enable-new-api-stack", "--stop-iters=3"]
)

# subdirectory: multi_agent/
# ....................................
py_test(
    name = "examples/multi_agent/custom_heuristic_policy",
    main = "examples/multi_agent/custom_heuristic_policy.py",
    tags = ["team:rllib", "exclusive", "examples", "examples_use_all_core"],
    size = "large",
    srcs = ["examples/multi_agent/custom_heuristic_policy.py"],
    args = ["--enable-new-api-stack", "--num-agents=2", "--as-test", "--framework=torch", "--stop-reward=450.0"]
)

py_test(
    name = "examples/multi_agent/different_spaces_for_agents_ppo",
    main = "examples/multi_agent/different_spaces_for_agents.py",
    tags = ["team:rllib", "exclusive", "examples"],
    size = "small",
    srcs = ["examples/multi_agent/different_spaces_for_agents.py"],
    args = ["--enable-new-api-stack", "--algo=PPO", "--stop-iters=4", "--framework=torch"]
)

py_test(
    name = "examples/multi_agent/multi_agent_cartpole",
    main = "examples/multi_agent/multi_agent_cartpole.py",
    tags = ["team:rllib", "exclusive", "examples", "examples_use_all_core"],
    size = "large",
    srcs = ["examples/multi_agent/multi_agent_cartpole.py"],
    args = ["--enable-new-api-stack", "--num-agents=2", "--as-test", "--framework=torch", "--stop-reward=600.0", "--num-cpus=4"]
)

py_test(
    name = "examples/multi_agent/multi_agent_pendulum_multi_gpu",
    main = "examples/multi_agent/multi_agent_pendulum.py",
    tags = ["team:rllib", "exclusive", "examples", "multi_gpu"],
    size = "large",
    srcs = ["examples/multi_agent/multi_agent_pendulum.py"],
    args = ["--enable-new-api-stack", "--num-agents=2", "--as-test", "--framework=torch", "--stop-reward=-500.0", "--num-cpus=5", "--num-learners=2", "--num-gpus-per-learner=1"]
)

py_test(
    name = "examples/multi_agent/pettingzoo_independent_learning",
    main = "examples/multi_agent/pettingzoo_independent_learning.py",
    tags = ["team:rllib", "examples"],
    size = "large",
    srcs = ["examples/multi_agent/pettingzoo_independent_learning.py"],
    args = ["--enable-new-api-stack", "--num-agents=2", "--as-test", "--framework=torch", "--stop-reward=-200.0", "--num-cpus=4"]
)

py_test(
    name = "examples/multi_agent/pettingzoo_parameter_sharing",
    main = "examples/multi_agent/pettingzoo_parameter_sharing.py",
    tags = ["team:rllib", "exclusive", "examples"],
    size = "large",
    srcs = ["examples/multi_agent/pettingzoo_parameter_sharing.py"],
    args = ["--enable-new-api-stack", "--num-agents=2", "--as-test", "--framework=torch", "--stop-reward=-210.0", "--num-cpus=4"],
)

# TODO (sven): Activate this test once this script is ready.
# py_test(
#    name = "examples/multi_agent/pettingzoo_shared_value_function",
#    main = "examples/multi_agent/pettingzoo_shared_value_function.py",
#    tags = ["team:rllib", "exclusive", "examples"],
#    size = "large",
#    srcs = ["examples/multi_agent/pettingzoo_shared_value_function.py"],
#    args = ["--enable-new-api-stack", "--num-agents=2", "--as-test", "--framework=torch", "--stop-reward=-100.0", "--num-cpus=4"],
# )

py_test(
    name = "examples/checkpoints/restore_1_of_n_agents_from_checkpoint",
    main = "examples/checkpoints/restore_1_of_n_agents_from_checkpoint.py",
    tags = ["team:rllib", "exclusive", "examples", "examples_use_all_core", "no_main"],
    size = "large",
    srcs = ["examples/checkpoints/restore_1_of_n_agents_from_checkpoint.py"],
    args = ["--enable-new-api-stack", "--num-agents=2", "--framework=torch", "--checkpoint-freq=20", "--checkpoint-at-end", "--num-cpus=4", "--algo=PPO"]
)

py_test(
    name = "examples/multi_agent/rock_paper_scissors_heuristic_vs_learned",
    main = "examples/multi_agent/rock_paper_scissors_heuristic_vs_learned.py",
    tags = ["team:rllib", "exclusive", "examples"],
    size = "medium",
    srcs = ["examples/multi_agent/rock_paper_scissors_heuristic_vs_learned.py"],
    args = ["--enable-new-api-stack", "--num-agents=2", "--as-test", "--framework=torch", "--stop-reward=6.5"],
)

py_test(
    name = "examples/multi_agent/rock_paper_scissors_heuristic_vs_learned_w_lstm",
    main = "examples/multi_agent/rock_paper_scissors_heuristic_vs_learned.py",
    tags = ["team:rllib", "exclusive", "examples"],
    size = "large",
    srcs = ["examples/multi_agent/rock_paper_scissors_heuristic_vs_learned.py"],
    args = ["--enable-new-api-stack", "--num-agents=2", "--as-test", "--framework=torch", "--stop-reward=7.2", "--use-lstm", "--num-env-runners=4", "--num-cpus=6"],
)

py_test(
    name = "examples/multi_agent/rock_paper_scissors_learned_vs_learned",
    main = "examples/multi_agent/rock_paper_scissors_learned_vs_learned.py",
    tags = ["team:rllib", "exclusive", "examples"],
    size = "medium",
    srcs = ["examples/multi_agent/rock_paper_scissors_learned_vs_learned.py"],
    args = ["--enable-new-api-stack", "--num-agents=2", "--framework=torch", "--stop-iter=10"],
)

# @OldAPIStack
py_test(
    name = "examples/multi_agent/self_play_with_open_spiel_connect_4_ppo_tf_old_api_stack",
    main = "examples/multi_agent/self_play_with_open_spiel.py",
    tags = ["team:rllib", "exclusive", "examples"],
    size = "medium",
    srcs = ["examples/multi_agent/self_play_with_open_spiel.py"],
    args = ["--framework=tf", "--env=connect_four", "--win-rate-threshold=0.9", "--num-episodes-human-play=0", "--min-league-size=3"]
)

# @OldAPIStack
py_test(
    name = "examples/multi_agent/self_play_with_open_spiel_connect_4_ppo_torch_old_api_stack",
    main = "examples/multi_agent/self_play_with_open_spiel.py",
    tags = ["team:rllib", "exclusive", "examples"],
    size = "medium",
    srcs = ["examples/multi_agent/self_play_with_open_spiel.py"],
    args = ["--framework=torch", "--env=connect_four", "--win-rate-threshold=0.9", "--num-episodes-human-play=0", "--min-league-size=3"]
)

py_test(
    name = "examples/multi_agent/self_play_with_open_spiel_connect_4_ppo_torch",
    main = "examples/multi_agent/self_play_with_open_spiel.py",
    tags = ["team:rllib", "exclusive", "examples"],
    size = "medium",
    srcs = ["examples/multi_agent/self_play_with_open_spiel.py"],
    args = ["--enable-new-api-stack", "--framework=torch", "--env=connect_four", "--win-rate-threshold=0.9", "--num-episodes-human-play=0", "--min-league-size=4"]
)

py_test(
    name = "examples/multi_agent/self_play_league_based_with_open_spiel_connect_4_ppo_torch",
    main = "examples/multi_agent/self_play_league_based_with_open_spiel.py",
    tags = ["team:rllib", "exclusive", "examples"],
    size = "large",
    srcs = ["examples/multi_agent/self_play_league_based_with_open_spiel.py"],
    args = ["--enable-new-api-stack", "--framework=torch", "--env=connect_four", "--win-rate-threshold=0.8", "--num-episodes-human-play=0", "--min-league-size=8"]
)

py_test(
    name = "examples/multi_agent/two_step_game_with_grouped_agents",
    main = "examples/multi_agent/two_step_game_with_grouped_agents.py",
    tags = ["team:rllib", "exclusive", "examples"],
    size = "medium",
    srcs = ["examples/multi_agent/two_step_game_with_grouped_agents.py"],
    args = ["--enable-new-api-stack", "--num-agents=2", "--as-test", "--framework=torch", "--stop-reward=7.0"]
)

# subdirectory: offline_rl/
# ....................................

py_test(
    name = "examples/offline_rl/train_w_bc_finetune_w_ppo",
    main = "examples/offline_rl/train_w_bc_finetune_w_ppo.py",
    tags = ["team:rllib", "examples", "exclusive"],
    size = "medium",
    srcs = ["examples/offline_rl/train_w_bc_finetune_w_ppo.py"],
    args = ["--enable-new-api-stack", "--as-test", "--framework=torch"],
    # Include the offline data files.
    data = ["tests/data/cartpole/cartpole-v1_large"]
)

# @HybridAPIStack
# py_test(
#     name = "examples/offline_rl/pretrain_bc_single_agent_evaluate_as_multi_agent",
#     main = "examples/offline_rl/pretrain_bc_single_agent_evaluate_as_multi_agent.py",
#     tags = ["team:rllib", "exclusive", "examples"],
#     size = "large",
#     srcs = ["examples/offline_rl/pretrain_bc_single_agent_evaluate_as_multi_agent.py"],
#     data = ["tests/data/cartpole/large.json"],
#     args = ["--as-test"]
# )

#@OldAPIStack
# TODO (sven): Doesn't seem to learn at the moment. Uncomment once fixed.
# py_test(
#    name = "examples/offline_rl/custom_input_api_cql_torch",
#    main = "examples/offline_rl/custom_input_api.py",
#    tags = ["team:rllib", "exclusive", "examples"],
#    size = "medium",
#    srcs = ["examples/offline_rl/custom_input_api.py"],
#    args = ["--as-test", "--stop-reward=-300", "--stop-iters=1"]
# )

#@OldAPIStack
py_test(
    name = "examples/offline_rl/offline_rl_torch_old_api_stack",
    main = "examples/offline_rl/offline_rl.py",
    tags = ["team:rllib", "exclusive", "examples"],
    size = "medium",
    srcs = ["examples/offline_rl/offline_rl.py"],
    args = ["--as-test", "--stop-reward=-300", "--stop-iters=1"]
)

# subdirectory: ray_serve/
# ....................................
py_test(
    name = "examples/ray_serve/ray_serve_with_rllib",
    main = "examples/ray_serve/ray_serve_with_rllib.py",
    tags = ["team:rllib", "exclusive", "examples"],
    size = "medium",
    srcs = ["examples/ray_serve/ray_serve_with_rllib.py"],
    data = glob(["examples/ray_serve/classes/**"]),
    args = ["--stop-iters=2", "--num-episodes-served=2", "--no-render", "--port=12345"]
)

# subdirectory: ray_tune/
# ....................................
py_test(
    name = "examples/ray_tune/custom_experiment",
    main = "examples/ray_tune/custom_experiment.py",
    tags = ["team:rllib", "exclusive", "examples"],
    size = "medium",
    srcs = ["examples/ray_tune/custom_experiment.py"],
)

py_test(
    name = "examples/ray_tune/custom_logger",
    main = "examples/ray_tune/custom_logger.py",
    tags = ["team:rllib", "exclusive", "examples"],
    size = "medium",
    srcs = ["examples/ray_tune/custom_logger.py"],
)

py_test(
    name = "examples/ray_tune/custom_progress_reporter",
    main = "examples/ray_tune/custom_progress_reporter.py",
    tags = ["team:rllib", "exclusive", "examples"],
    size = "medium",
    srcs = ["examples/ray_tune/custom_progress_reporter.py"],
)

# subdirectory: rl_modules/
# ....................................
py_test(
    name = "examples/rl_modules/action_masking_rl_module",
    main = "examples/rl_modules/action_masking_rl_module.py",
    tags = ["team:rllib", "examples"],
    size = "medium",
    srcs = ["examples/rl_modules/action_masking_rl_module.py"],
    args = ["--enable-new-api-stack", "--stop-iters=5"],
)

py_test(
    name = "examples/rl_modules/autoregressive_actions_rl_module",
    main = "examples/rl_modules/autoregressive_actions_rl_module.py",
    tags = ["team:rllib", "examples"],
    size = "medium",
    srcs = ["examples/rl_modules/autoregressive_actions_rl_module.py"],
    args = ["--enable-new-api-stack"],
)
py_test(
    name = "examples/rl_modules/custom_cnn_rl_module",
    main = "examples/rl_modules/custom_cnn_rl_module.py",
    tags = ["team:rllib", "examples"],
    size = "medium",
    srcs = ["examples/rl_modules/custom_cnn_rl_module.py"],
    args = ["--enable-new-api-stack", "--stop-iters=3"],
)
py_test(
    name = "examples/rl_modules/custom_lstm_rl_module",
    main = "examples/rl_modules/custom_lstm_rl_module.py",
    tags = ["team:rllib", "examples"],
    size = "large",
    srcs = ["examples/rl_modules/custom_lstm_rl_module.py"],
    args = ["--as-test", "--enable-new-api-stack"],
)
py_test(
    name = "examples/rl_modules/classes/mobilenet_rlm",
    main = "examples/rl_modules/classes/mobilenet_rlm.py",
    tags = ["team:rllib", "examples", "no_main"],
    size = "small",
    srcs = ["examples/rl_modules/classes/mobilenet_rlm.py"],
)

py_test(
    name = "examples/rl_modules/migrate_modelv2_to_new_api_stack_by_config",
    main = "examples/rl_modules/migrate_modelv2_to_new_api_stack_by_config.py",
    tags = ["team:rllib", "examples"],
    size = "large",
    srcs = ["examples/rl_modules/migrate_modelv2_to_new_api_stack_by_config.py"],
)
py_test(
    name = "examples/rl_modules/migrate_modelv2_to_new_api_stack_by_policy_checkpoint",
    main = "examples/rl_modules/migrate_modelv2_to_new_api_stack_by_policy_checkpoint.py",
    tags = ["team:rllib", "examples"],
    size = "large",
    srcs = ["examples/rl_modules/migrate_modelv2_to_new_api_stack_by_policy_checkpoint.py"],
)
py_test(
    name = "examples/rl_modules/pretraining_single_agent_training_multi_agent",
    main = "examples/rl_modules/pretraining_single_agent_training_multi_agent.py",
    tags = ["team:rllib", "examples"],
    size = "medium",
    srcs = ["examples/rl_modules/pretraining_single_agent_training_multi_agent.py"],
    args = ["--enable-new-api-stack", "--num-agents=2", "--stop-iters-pretraining=5", "--stop-iters=20", "--stop-reward=150.0"],
)

#@OldAPIStack
py_test(
    name = "examples/autoregressive_action_dist_tf",
    main = "examples/autoregressive_action_dist.py",
    tags = ["team:rllib", "exclusive", "examples"],
    size = "medium",
    srcs = ["examples/autoregressive_action_dist.py"],
    args = ["--as-test", "--framework=tf", "--stop-reward=-0.012", "--num-cpus=4"]
)

#@OldAPIStack
py_test(
    name = "examples/autoregressive_action_dist_torch",
    main = "examples/autoregressive_action_dist.py",
    tags = ["team:rllib", "exclusive", "examples"],
    size = "medium",
    srcs = ["examples/autoregressive_action_dist.py"],
    args = ["--as-test", "--framework=torch", "--stop-reward=-0.012", "--num-cpus=4"]
)

#@OldAPIStack
py_test(
    name = "examples/centralized_critic_tf",
    main = "examples/centralized_critic.py",
    tags = ["team:rllib", "exclusive", "examples"],
    size = "medium",
    srcs = ["examples/centralized_critic.py"],
    args = ["--as-test", "--framework=tf", "--stop-reward=7.2"]
)

#@OldAPIStack
py_test(
    name = "examples/centralized_critic_torch",
    main = "examples/centralized_critic.py",
    tags = ["team:rllib", "exclusive", "examples"],
    size = "medium",
    srcs = ["examples/centralized_critic.py"],
    args = ["--as-test", "--framework=torch", "--stop-reward=7.2"]
)

py_test(
    name = "examples/replay_buffer_api",
    tags = ["team:rllib", "examples"],
    size = "large",
    srcs = ["examples/replay_buffer_api.py"],
)


# --------------------------------------------------------------------
# Manual/disabled tests
# --------------------------------------------------------------------
py_test_module_list(
  files = [
    "utils/tests/test_utils.py",
  ],
  size = "large",
  extra_srcs = [],
  deps = [],
  tags = ["manual", "team:rllib", "no_main"],
)<|MERGE_RESOLUTION|>--- conflicted
+++ resolved
@@ -1437,8 +1437,6 @@
 )
 
 # LearnerGroup
-<<<<<<< HEAD
-=======
 py_test(
     name = "TestLearnerGroupSyncUpdate",
     main = "core/learner/tests/test_learner_group.py",
@@ -1448,13 +1446,31 @@
     args = ["TestLearnerGroupSyncUpdate"]
 )
 
->>>>>>> c47bd453
-py_test(
-    name = "test_learner_group",
+py_test(
+    name = "TestLearnerGroupCheckpointRestore",
     main = "core/learner/tests/test_learner_group.py",
     tags = ["team:rllib", "multi_gpu", "exclusive"],
     size = "large",
     srcs = ["core/learner/tests/test_learner_group.py"],
+    args = ["TestLearnerGroupCheckpointRestore"]
+)
+
+py_test(
+    name = "TestLearnerGroupAsyncUpdate",
+    main = "core/learner/tests/test_learner_group.py",
+    tags = ["team:rllib", "multi_gpu", "exclusive"],
+    size = "large",
+    srcs = ["core/learner/tests/test_learner_group.py"],
+    args = ["TestLearnerGroupAsyncUpdate"]
+)
+
+py_test(
+    name = "TestLearnerGroupSaveLoadState",
+    main = "core/learner/tests/test_learner_group.py",
+    tags = ["team:rllib", "multi_gpu", "exclusive"],
+    size = "large",
+    srcs = ["core/learner/tests/test_learner_group.py"],
+    args = ["TestLearnerGroupSaveLoadState"]
 )
 
 # Learner
