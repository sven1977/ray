--- conflicted
+++ resolved
@@ -741,13 +741,8 @@
 # PPO: APPO
 py_test(
     name = "test_appo",
-<<<<<<< HEAD
-    tags = ["agents_dir"],
-    size = "large",
-=======
     tags = ["trainers_dir"],
-    size = "medium",
->>>>>>> 35d86ebf
+    size = "large",
     srcs = ["agents/ppo/tests/test_appo.py"]
 )
 
