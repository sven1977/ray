# --------------------------------------------------------------------
# BAZEL/Buildkite-CI test cases.
# --------------------------------------------------------------------

# To add new RLlib tests, first find the correct category of your new test
# within this file.

# All new tests - within their category - should be added alphabetically!
# Do not just add tests to the bottom of the file.

# Currently we have the following categories:

# - Learning tests/regression, tagged:
# -- "learning_tests_[discrete|continuous]": distinguish discrete
#    actions vs continuous actions.
# -- "crashing_cartpole" and "stateless_cartpole" to distinguish between
#    simple CartPole and more advanced variants of it.
# -- "fake_gpus": Tests that run using 2 fake GPUs.
# -- "ray_data": Tests that rely on ray_data.
# -- "learning_tests_with_ray_data": Learning tests that rely on ray_data.

# - Quick algo compilation/tune-train tests, tagged "quick_train".
#   NOTE: These should be obsoleted in favor of "algorithms_dir" tests as
#         they cover the same functionality.

# - Folder-bound tests, tagged with the name of the top-level dir:
#   - `env` directory tests.
#   - `evaluation` directory tests.
#   - `execution` directory tests.
#   - `models` directory tests.
#   - `offline` directory tests.
#   - `policy` directory tests.
#   - `utils` directory tests.

# - Algorithm tests, tagged "algorithms_dir".

# - Tests directory (everything in rllib/tests/...), tagged: "tests_dir"

# - Examples directory (everything in rllib/examples/...), tagged: "examples"

# - Memory leak tests tagged "memory_leak_tests".

# Note: There is a special directory in examples: "documentation" which contains
# all code that is linked to from within the RLlib docs. This code is tested
# separately via the "documentation" tag.

# Additional tags are:
# - "team:rllib": Indicating that all tests in this file are the responsibility of
#   the RLlib Team.
# - "needs_gpu": Indicating that a test needs to have a GPU in order to run.
# - "gpu": Indicating that a test may (but doesn't have to) be run in the GPU
#   pipeline, defined in .buildkite/pipeline.gpu.yml.
# - "multi_gpu": Indicating that a test will definitely be run in the Large GPU
#   pipeline, defined in .buildkite/pipeline.gpu.large.yml.
# - "no_gpu": Indicating that a test should not be run in the GPU pipeline due
#   to certain incompatibilities.
# - "no_tf_eager_tracing": Exclude this test from tf-eager tracing tests.
# - "torch_only": Only run this test case with framework=torch.

# Our .buildkite/pipeline.yml and .buildkite/pipeline.gpu.yml files execute all
# these tests in n different jobs.

load("//bazel:python.bzl", "py_test_module_list")

# --------------------------------------------------------------------
# Algorithms learning regression tests.
#
# Tag: learning_tests
#
# This will test all yaml files (via `rllib train`)
# inside rllib/tuned_examples/[algo-name] for actual learning success.
# --------------------------------------------------------------------

# A2C
# py_test(
#    name = "learning_tests_cartpole_a2c",
#    main = "tests/run_regression_tests.py",
#    tags = ["team:rllib", "", "learning_tests", "learning_tests_cartpole", "learning_tests_discrete"],
#    size = "large",
#    srcs = ["tests/run_regression_tests.py"],
#    data = ["tuned_examples/a2c/cartpole-a2c.yaml"],
#    args = ["--dir=tuned_examples/a2c"]
# )

py_test(
    name = "learning_tests_cartpole_a2c_microbatch",
    main = "tests/run_regression_tests.py",
    tags = ["team:rllib", "exclusive", "learning_tests", "learning_tests_cartpole", "learning_tests_discrete"],
    size = "large",
    srcs = ["tests/run_regression_tests.py"],
    data = ["tuned_examples/a2c/cartpole-a2c-microbatch.yaml"],
    args = ["--dir=tuned_examples/a2c"]
)

py_test(
    name = "learning_tests_cartpole_a2c_fake_gpus",
    main = "tests/run_regression_tests.py",
    tags = ["team:rllib", "exclusive", "learning_tests", "learning_tests_cartpole", "learning_tests_discrete", "fake_gpus"],
    size = "medium",
    srcs = ["tests/run_regression_tests.py"],
    data = ["tuned_examples/a2c/cartpole-a2c-fake-gpus.yaml"],
    args = ["--dir=tuned_examples/a2c"]
)

# A3C

# py_test(
#    name = "learning_tests_cartpole_a3c",
#    main = "tests/run_regression_tests.py",
#    tags = ["team:rllib", "exclusive", "learning_tests", "learning_tests_cartpole", "learning_tests_discrete"],
#    size = "large",
#    srcs = ["tests/run_regression_tests.py"],
#    data = ["tuned_examples/a3c/cartpole-a3c.yaml"],
#    args = ["--dir=tuned_examples/a3c"]
# )

# AlphaStar
py_test(
    name = "learning_tests_cartpole_alpha_star",
    main = "tests/run_regression_tests.py",
    tags = ["team:rllib", "exclusive", "learning_tests", "learning_tests_cartpole", "learning_tests_discrete"],
    size = "medium",
    srcs = ["tests/run_regression_tests.py"],
    data = ["tuned_examples/alpha_star/multi-agent-cartpole-alpha-star.yaml"],
    args = ["--dir=tuned_examples/alpha_star", "--num-cpus=10"]
)

# AlphaZero
py_test(
    name = "learning_tests_cartpole_sparse_rewards_alpha_zero",
    tags = ["team:rllib", "exclusive", "torch_only", "learning_tests", "learning_tests_discrete"],
    main = "tests/run_regression_tests.py",
    size = "medium",
    srcs = ["tests/run_regression_tests.py"],
    data = ["tuned_examples/alpha_zero/cartpole-sparse-rewards-alpha-zero.yaml"],
    args = ["--dir=tuned_examples/alpha_zero", "--num-cpus=8"]
)

# APEX-DQN
# py_test(
#    name = "learning_tests_cartpole_apex",
#    main = "tests/run_regression_tests.py",
#    tags = ["team:rllib", "exclusive", "learning_tests", "learning_tests_cartpole", "learning_tests_discrete"],
#    size = "large",
#    srcs = ["tests/run_regression_tests.py"],
#    data = [
#        "tuned_examples/apex_dqn/cartpole-apex.yaml",
#    ],
#    args = ["--dir=tuned_examples/apex_dqn", "--num-cpus=6"]
# )

# Once APEX supports multi-GPU.
# py_test(
#    name = "learning_cartpole_apex_fake_gpus",
#    main = "tests/run_regression_tests.py",
#    tags = ["team:rllib", "exclusive", "learning_tests", "learning_tests_cartpole", "learning_tests_discrete", "fake_gpus"],
#    size = "large",
#    srcs = ["tests/run_regression_tests.py"],
#    data = ["tuned_examples/apex_dqn/cartpole-apex-fake-gpus.yaml"],
#    args = ["--dir=tuned_examples/apex_dqn"]
# )

# APPO
py_test(
    name = "learning_tests_cartpole_appo_no_vtrace",
    main = "tests/run_regression_tests.py",
    tags = ["team:rllib", "exclusive", "learning_tests", "learning_tests_cartpole", "learning_tests_discrete"],
    size = "medium", # bazel may complain about it being too long sometimes - medium is on purpose as some frameworks take longer
    srcs = ["tests/run_regression_tests.py"],
    data = ["tuned_examples/appo/cartpole-appo.yaml"],
    args = ["--dir=tuned_examples/appo"]
)

# py_test(
#    name = "learning_tests_cartpole_appo_vtrace",
#    main = "tests/run_regression_tests.py",
#    tags = ["team:rllib", "exclusive", "learning_tests", "learning_tests_cartpole", "learning_tests_discrete"],
#    size = "large",
#    srcs = ["tests/run_regression_tests.py"],
#    data = ["tuned_examples/appo/cartpole-appo-vtrace.yaml"],
#    args = ["--dir=tuned_examples/appo"]
# )

py_test(
    name = "learning_tests_cartpole_separate_losses_appo",
    main = "tests/run_regression_tests.py",
    tags = ["team:rllib", "tf_only", "exclusive", "learning_tests", "learning_tests_cartpole", "learning_tests_discrete"],
    size = "medium",
    srcs = ["tests/run_regression_tests.py"],
    data = [
        "tuned_examples/appo/cartpole-appo-vtrace-separate-losses.yaml"
    ],
    args = ["--dir=tuned_examples/appo", "--framework=tf"]
)

py_test(
    name = "learning_tests_multi_agent_cartpole_appo",
    main = "tests/run_regression_tests.py",
    tags = ["team:rllib", "exclusive", "learning_tests", "learning_tests_cartpole", "learning_tests_discrete"],
    size = "medium",
    srcs = ["tests/run_regression_tests.py"],
    data = ["tuned_examples/appo/multi-agent-cartpole-appo.yaml"],
    args = ["--dir=tuned_examples/appo"]
)

py_test(
    name = "learning_tests_multi_agent_cartpole_w_100_policies_appo",
    main = "tests/run_regression_tests.py",
    tags = ["team:rllib", "exclusive", "learning_tests", "learning_tests_cartpole", "learning_tests_discrete"],
    size = "large",
    srcs = ["tests/run_regression_tests.py"],
    data = ["tuned_examples/appo/multi-agent-cartpole-w-100-policies-appo.py"],
    args = ["--dir=tuned_examples/appo"]
)

# py_test(
#    name = "learning_tests_frozenlake_appo",
#    main = "tests/run_regression_tests.py",
#    tags = ["team:rllib", "exclusive", "learning_tests", "learning_tests_discrete"],
#    size = "large",
#    srcs = ["tests/run_regression_tests.py"],
#    data = ["tuned_examples/appo/frozenlake-appo-vtrace.yaml"],
#    args = ["--dir=tuned_examples/appo"]
# )

py_test(
    name = "learning_tests_cartpole_appo_fake_gpus",
    main = "tests/run_regression_tests.py",
    tags = ["team:rllib", "exclusive", "learning_tests", "learning_tests_cartpole", "learning_tests_discrete", "fake_gpus"],
    size = "medium",
    srcs = ["tests/run_regression_tests.py"],
    data = ["tuned_examples/appo/cartpole-appo-vtrace-fake-gpus.yaml"],
    args = ["--dir=tuned_examples/appo"]
)

# ARS
py_test(
    name = "learning_tests_cartpole_ars",
    main = "tests/run_regression_tests.py",
    tags = ["team:rllib", "exclusive", "learning_tests", "learning_tests_cartpole", "learning_tests_discrete"],
    size = "medium",
    srcs = ["tests/run_regression_tests.py"],
    data = ["tuned_examples/ars/cartpole-ars.yaml"],
    args = ["--dir=tuned_examples/ars"]
)

# CQL
py_test(
    name = "learning_tests_pendulum_cql",
    main = "tests/run_regression_tests.py",
    tags = ["team:rllib", "exclusive", "learning_tests", "learning_tests_pendulum", "learning_tests_continuous", "learning_tests_with_ray_data"],
    size = "medium",
    srcs = ["tests/run_regression_tests.py"],
    # Include the zipped json data file as well.
    data = [
        "tuned_examples/cql/pendulum-cql.yaml",
        "tests/data/pendulum/enormous.zip",
    ],
    args = ["--dir=tuned_examples/cql"]
)


# CRR
py_test(
   name = "learning_tests_pendulum_crr",
   main = "tests/run_regression_tests.py",
   tags = ["team:rllib", "torch_only", "learning_tests", "learning_tests_pendulum", "learning_tests_continuous", "learning_tests_with_ray_data"],
   size = "large",
   srcs = ["tests/run_regression_tests.py"],
   # Include an offline json data file as well.
   data = [
       "tuned_examples/crr/pendulum-v1-crr.yaml",
       "tests/data/pendulum/pendulum_replay_v1.1.0.zip",
   ],
   args = ["--dir=tuned_examples/crr"]
)

py_test(
    name = "learning_tests_cartpole_crr",
    main = "tests/run_regression_tests.py",
    tags = ["team:rllib", "torch_only", "learning_tests", "learning_tests_cartpole", "learning_tests_discrete", "learning_tests_with_ray_data"],
    size = "medium",
    srcs = ["tests/run_regression_tests.py"],
    # Include an offline json data file as well.
    data = [
        "tuned_examples/crr/cartpole-v1-crr.yaml",
        "tests/data/cartpole/large.json",
    ],
    args = ["--dir=tuned_examples/crr", '--framework=torch']
)

py_test(
    name = "learning_tests_cartpole_crr_expectation",
    main = "tests/run_regression_tests.py",
    tags = ["team:rllib", "torch_only", "learning_tests", "learning_tests_cartpole", "learning_tests_discrete", "learning_tests_with_ray_data"],
    size = "large",
    srcs = ["tests/run_regression_tests.py"],
    # Include an offline json data file as well.
    data = [
        "tuned_examples/crr/cartpole-v1-crr_expectation.yaml",
        "tests/data/cartpole/large.json",
    ],
    args = ["--dir=tuned_examples/crr", '--framework=torch']
)

# DDPG
# py_test(
#   name = "learning_tests_pendulum_ddpg",
#   main = "tests/run_regression_tests.py",
#   tags = ["team:rllib", "exclusive", "learning_tests", "learning_tests_pendulum", "learning_tests_continuous"],
#   size = "large",
#   srcs = ["tests/run_regression_tests.py"],
#   data = glob(["tuned_examples/ddpg/pendulum-ddpg.yaml"]),
#   args = ["--dir=tuned_examples/ddpg"]
# )

py_test(
   name = "learning_tests_pendulum_ddpg_fake_gpus",
   main = "tests/run_regression_tests.py",
   tags = ["team:rllib", "exclusive", "learning_tests", "learning_tests_pendulum", "learning_tests_continuous", "fake_gpus"],
   size = "large",
   srcs = ["tests/run_regression_tests.py"],
   data = ["tuned_examples/ddpg/pendulum-ddpg-fake-gpus.yaml"],
   args = ["--dir=tuned_examples/ddpg"]
)

# DDPPO
py_test(
    name = "learning_tests_cartpole_ddppo",
    main = "tests/run_regression_tests.py",
    tags = ["team:rllib", "exclusive", "torch_only", "learning_tests", "learning_tests_cartpole", "learning_tests_discrete"],
    size = "small",
    srcs = ["tests/run_regression_tests.py"],
    data = glob(["tuned_examples/ddppo/cartpole-ddppo.yaml"]),
    args = ["--dir=tuned_examples/ddppo"]
)

py_test(
    name = "learning_tests_pendulum_ddppo",
    main = "tests/run_regression_tests.py",
    tags = ["team:rllib", "exclusive", "torch_only", "learning_tests", "learning_tests_pendulum", "learning_tests_continuous"],
    size = "large",
    srcs = ["tests/run_regression_tests.py"],
    data = glob(["tuned_examples/ddppo/pendulum-ddppo.yaml"]),
    args = ["--dir=tuned_examples/ddppo"]
)

# DQN
# py_test(
#    name = "learning_tests_cartpole_dqn",
#    main = "tests/run_regression_tests.py",
#    tags = ["team:rllib", "exclusive", "learning_tests", "learning_tests_cartpole", "learning_tests_discrete"],
#    size = "large",
#    srcs = ["tests/run_regression_tests.py"],
#    data = ["tuned_examples/dqn/cartpole-dqn.yaml"],
#    args = ["--dir=tuned_examples/dqn"]
# )

py_test(
    name = "learning_tests_cartpole_dqn_softq",
    main = "tests/run_regression_tests.py",
    tags = ["team:rllib", "exclusive", "learning_tests", "learning_tests_cartpole", "learning_tests_discrete"],
    size = "large", # bazel may complain about it being too long sometimes - large is on purpose as some frameworks take longer
    srcs = ["tests/run_regression_tests.py"],
    data = ["tuned_examples/dqn/cartpole-dqn-softq.yaml"],
    args = ["--dir=tuned_examples/dqn"]
)

# Does not work with tf-eager tracing due to Exploration's postprocessing
# method injecting a tensor into a new graph. Revisit when tf-eager tracing
# is better supported.
py_test(
    name = "learning_tests_cartpole_dqn_param_noise",
    main = "tests/run_regression_tests.py",
    tags = ["team:rllib", "exclusive", "learning_tests", "learning_tests_cartpole", "learning_tests_discrete", "no_tf_eager_tracing"],
    size = "medium",
    srcs = ["tests/run_regression_tests.py"],
    data = ["tuned_examples/dqn/cartpole-dqn-param-noise.yaml"],
    args = ["--dir=tuned_examples/dqn"]
)

py_test(
    name = "learning_tests_cartpole_dqn_fake_gpus",
    main = "tests/run_regression_tests.py",
    tags = ["team:rllib", "exclusive", "learning_tests", "learning_tests_cartpole", "learning_tests_discrete", "fake_gpus"],
    size = "large",
    srcs = ["tests/run_regression_tests.py"],
    data = ["tuned_examples/dqn/cartpole-dqn-fake-gpus.yaml"],
    args = ["--dir=tuned_examples/dqn"]
)

# DT
py_test(
   name = "learning_tests_pendulum_dt",
   main = "tests/run_regression_tests.py",
   tags = ["team:rllib", "torch_only", "learning_tests", "learning_tests_pendulum", "learning_tests_continuous", "learning_tests_with_ray_data"],
   size = "large",
   srcs = ["tests/run_regression_tests.py"],
   # Include an offline json data file as well.
   data = [
       "tuned_examples/dt/pendulum-v1-dt.yaml",
       "tests/data/pendulum/pendulum_expert_sac_50eps.zip",
   ],
   args = ["--dir=tuned_examples/dt"]
)

py_test(
    name = "learning_tests_cartpole_dt",
    main = "tests/run_regression_tests.py",
    tags = ["team:rllib", "torch_only", "learning_tests", "learning_tests_cartpole", "learning_tests_discrete", "learning_tests_with_ray_data"],
    size = "medium",
    srcs = ["tests/run_regression_tests.py"],
    # Include an offline json data file as well.
    data = [
        "tuned_examples/dt/cartpole-v1-dt.yaml",
        "tests/data/cartpole/large.json",
    ],
    args = ["--dir=tuned_examples/dt"]
)

# Simple-Q
py_test(
    name = "learning_tests_cartpole_simpleq",
    main = "tests/run_regression_tests.py",
    tags = ["team:rllib", "exclusive", "learning_tests", "learning_tests_cartpole", "learning_tests_discrete"],
    size = "medium",
    srcs = ["tests/run_regression_tests.py"],
    data = [
        "tuned_examples/simple_q/cartpole-simpleq.yaml",
    ],
    args = ["--dir=tuned_examples/simple_q"]
)

py_test(
    name = "learning_tests_cartpole_simpleq_fake_gpus",
    main = "tests/run_regression_tests.py",
    tags = ["team:rllib", "exclusive", "learning_tests", "learning_tests_cartpole", "learning_tests_discrete", "fake_gpus"],
    size = "medium",
    srcs = ["tests/run_regression_tests.py"],
    data = ["tuned_examples/simple_q/cartpole-simpleq-fake-gpus.yaml"],
    args = ["--dir=tuned_examples/simple_q"]
)

# ES
# py_test(
#    name = "learning_tests_cartpole_es",
#    main = "tests/run_regression_tests.py",
#    tags = ["team:rllib", "exclusive", "learning_tests", "learning_tests_cartpole", "learning_tests_discrete"],
#    size = "large",
#    srcs = ["tests/run_regression_tests.py"],
#    data = ["tuned_examples/es/cartpole-es.yaml"],
#    args = ["--dir=tuned_examples/es"]
# )

# IMPALA
# py_test(
#    name = "learning_tests_cartpole_impala",
#    main = "tests/run_regression_tests.py",
#    tags = ["team:rllib", "exclusive", "learning_tests", "learning_tests_cartpole", "learning_tests_discrete"],
#    size = "large",
#    srcs = ["tests/run_regression_tests.py"],
#    data = ["tuned_examples/impala/cartpole-impala.yaml"],
#    args = ["--dir=tuned_examples/impala"]
# )

py_test(
    name = "learning_tests_multi_agent_cartpole_impala",
    main = "tests/run_regression_tests.py",
    tags = ["team:rllib", "exclusive", "learning_tests", "learning_tests_cartpole", "learning_tests_discrete"],
    size = "medium",
    srcs = ["tests/run_regression_tests.py"],
    data = ["tuned_examples/impala/multi-agent-cartpole-impala.yaml"],
    args = ["--dir=tuned_examples/impala"]
)

py_test(
    name = "learning_tests_cartpole_impala_fake_gpus",
    main = "tests/run_regression_tests.py",
    tags = ["team:rllib", "exclusive", "learning_tests", "learning_tests_cartpole", "learning_tests_discrete", "fake_gpus"],
    size = "large",
    srcs = ["tests/run_regression_tests.py"],
    data = ["tuned_examples/impala/cartpole-impala-fake-gpus.yaml"],
    args = ["--dir=tuned_examples/impala"]
)

# MADDPG
py_test(
    name = "learning_tests_two_step_game_maddpg",
    main = "tests/run_regression_tests.py",
    tags = ["team:rllib", "exclusive", "tf_only", "no_tf_eager_tracing", "learning_tests", "learning_tests_discrete"],
    size = "large", # bazel may complain about it being too long sometimes - large is on purpose as some frameworks take longer
    srcs = ["tests/run_regression_tests.py"],
    data = ["tuned_examples/maddpg/two-step-game-maddpg.yaml"],
    args = ["--dir=tuned_examples/maddpg", "--framework=tf"]
)

# Working, but takes a long time to learn (>15min).
# Removed due to Higher API conflicts with Pytorch-Import tests
## MB-MPO
#py_test(
#    name = "learning_tests_pendulum_mbmpo",
#    main = "tests/run_regression_tests.py",
#    tags = ["team:rllib", "exclusive", "torch_only", "learning_tests", "learning_tests_pendulum", "learning_tests_continuous"],
#    size = "large",
#    srcs = ["tests/run_regression_tests.py"],
#    data = ["tuned_examples/mbmpo/pendulum-mbmpo.yaml"],
#    args = ["--dir=tuned_examples/mbmpo"]
#)

# PG
py_test(
    name = "learning_tests_cartpole_pg",
    main = "tests/run_regression_tests.py",
    tags = ["team:rllib", "exclusive", "learning_tests", "learning_tests_cartpole", "learning_tests_discrete"],
    size = "medium", # bazel may complain about it being too long sometimes - medium is on purpose as some frameworks take longer
    srcs = ["tests/run_regression_tests.py"],
    data = ["tuned_examples/pg/cartpole-pg.yaml"],
    args = ["--dir=tuned_examples/pg"]
)

py_test(
    name = "learning_tests_cartpole_crashing_pg",
    main = "tests/run_regression_tests.py",
    tags = ["team:rllib", "exclusive", "learning_tests", "learning_tests_cartpole", "learning_tests_discrete", "crashing_cartpole"],
    size = "large", # bazel may complain about it being too long sometimes - large is on purpose as some frameworks take longer
    srcs = ["tests/run_regression_tests.py"],
    data = ["tuned_examples/pg/cartpole-crashing-pg.yaml"],
    args = ["--dir=tuned_examples/pg"]
)

py_test(
    name = "learning_tests_cartpole_crashing_with_remote_envs_pg",
    main = "tests/run_regression_tests.py",
    tags = ["team:rllib", "exclusive", "learning_tests", "learning_tests_cartpole", "learning_tests_discrete", "crashing_cartpole"],
    size = "large", # bazel may complain about it being too long sometimes - large is on purpose as some frameworks take longer
    srcs = ["tests/run_regression_tests.py"],
    data = ["tuned_examples/pg/cartpole-crashing-with-remote-envs-pg.yaml"],
    args = ["--dir=tuned_examples/pg"]
)

py_test(
    name = "learning_tests_multi_agent_cartpole_crashing_restart_sub_envs_pg",
    main = "tests/run_regression_tests.py",
    tags = ["team:rllib", "exclusive", "learning_tests", "learning_tests_cartpole", "learning_tests_discrete", "crashing_cartpole"],
    size = "large", # bazel may complain about it being too long sometimes - large is on purpose as some frameworks take longer
    srcs = ["tests/run_regression_tests.py"],
    data = ["tuned_examples/pg/multi-agent-cartpole-crashing-restart-sub-envs-pg.yaml"],
    args = ["--dir=tuned_examples/pg"]
)

py_test(
    name = "learning_tests_multi_agent_cartpole_crashing_with_remote_envs_pg",
    main = "tests/run_regression_tests.py",
    tags = ["team:rllib", "exclusive", "learning_tests", "learning_tests_cartpole", "learning_tests_discrete", "crashing_cartpole"],
    size = "large", # bazel may complain about it being too long sometimes - large is on purpose as some frameworks take longer
    srcs = ["tests/run_regression_tests.py"],
    data = ["tuned_examples/pg/multi-agent-cartpole-crashing-with-remote-envs-pg.yaml"],
    args = ["--dir=tuned_examples/pg", "--num-cpus=14"]
)

py_test(
    name = "learning_tests_cartpole_pg_fake_gpus",
    main = "tests/run_regression_tests.py",
    tags = ["team:rllib", "exclusive", "learning_tests", "learning_tests_cartpole", "learning_tests_discrete", "fake_gpus"],
    size = "medium",
    srcs = ["tests/run_regression_tests.py"],
    data = ["tuned_examples/pg/cartpole-pg-fake-gpus.yaml"],
    args = ["--dir=tuned_examples/pg"]
)

# PPO
py_test(
    name = "learning_tests_cartpole_truncated_ppo",
    main = "tests/run_regression_tests.py",
    tags = ["team:rllib", "exclusive", "learning_tests", "learning_tests_cartpole", "learning_tests_discrete"],
    size = "large",
    srcs = ["tests/run_regression_tests.py"],
    data = ["tuned_examples/ppo/cartpole-truncated-ppo.py"],
    args = ["--dir=tuned_examples/ppo"]
)

py_test(
    name = "learning_tests_pendulum_ppo",
    main = "tests/run_regression_tests.py",
    tags = ["team:rllib", "exclusive", "learning_tests", "learning_tests_pendulum", "learning_tests_continuous"],
    size = "large", # bazel may complain about it being too long sometimes - large is on purpose as some frameworks take longer
    srcs = ["tests/run_regression_tests.py"],
    data = ["tuned_examples/ppo/pendulum-ppo.yaml"],
    args = ["--dir=tuned_examples/ppo"]
)

py_test(
    name = "learning_tests_pendulum_ppo_with_rl_module_torch",
    main = "tests/run_regression_tests.py",
    tags = ["team:rllib", "exclusive", "learning_tests", "learning_tests_pendulum", "learning_tests_continuous", "torch_only"],
    size = "large", # bazel may complain about it being too long sometimes - large is on purpose as some frameworks take longer
    srcs = ["tests/run_regression_tests.py"],
    data = ["tuned_examples/ppo/pendulum-ppo-with-rl-module.yaml"],
    args = ["--dir=tuned_examples/ppo"]
)

# TODO (Kourosh): tf2 is way slower than torch, eager mode is no enabled, I wonder if
# it would get faster with eager mode once it is enabled.
# py_test(
#     name = "learning_tests_pendulum_ppo_with_rl_module_tf2_eager",
#     main = "tests/run_regression_tests.py",
#     tags = ["team:rllib", "exclusive", "learning_tests", "learning_tests_pendulum", "learning_tests_continuous", "tf2_only", "no_tf_static_graph"],
#     size = "large", # bazel may complain about it being too long sometimes - large is on purpose as some frameworks take longer
#     srcs = ["tests/run_regression_tests.py"],
#     data = ["tuned_examples/ppo/pendulum-ppo-with-rl-module.yaml"],
#     args = ["--dir=tuned_examples/ppo"]
# )

py_test(
    name = "learning_tests_multi_agent_pendulum_ppo",
    main = "tests/run_regression_tests.py",
    tags = ["team:rllib", "exclusive", "learning_tests", "learning_tests_pendulum", "learning_tests_continuous"],
    size = "large", # bazel may complain about it being too long sometimes - large is on purpose as some frameworks take longer
    srcs = ["tests/run_regression_tests.py"],
    data = ["tuned_examples/ppo/multi_agent_pendulum_ppo.py"],
    args = ["--dir=tuned_examples/ppo"]
)

py_test(
    name = "learning_tests_transformed_actions_pendulum_ppo",
    main = "tests/run_regression_tests.py",
    tags = ["team:rllib", "exclusive", "learning_tests", "learning_tests_pendulum", "learning_tests_continuous"],
    size = "large", # bazel may complain about it being too long sometimes - large is on purpose as some frameworks take longer
    srcs = ["tests/run_regression_tests.py"],
    data = ["tuned_examples/ppo/pendulum-transformed-actions-ppo.yaml"],
    args = ["--dir=tuned_examples/ppo"]
)

py_test(
    name = "learning_tests_repeat_after_me_ppo",
    main = "tests/run_regression_tests.py",
    tags = ["team:rllib", "exclusive", "learning_tests", "learning_tests_discrete"],
    size = "medium",
    srcs = ["tests/run_regression_tests.py"],
    data = ["tuned_examples/ppo/repeatafterme-ppo-lstm.yaml"],
    args = ["--dir=tuned_examples/ppo"]
)

py_test(
    name = "learning_tests_cartpole_ppo_fake_gpus",
    main = "tests/run_regression_tests.py",
    tags = ["team:rllib", "exclusive", "learning_tests", "learning_tests_cartpole", "learning_tests_discrete", "fake_gpus"],
    size = "large",
    srcs = ["tests/run_regression_tests.py"],
    data = ["tuned_examples/ppo/cartpole-ppo-fake-gpus.yaml"],
    args = ["--dir=tuned_examples/ppo"]
)

# QMIX
py_test(
    name = "learning_tests_two_step_game_qmix",
    main = "tests/run_regression_tests.py",
    tags = ["team:rllib", "exclusive", "learning_tests", "learning_tests_discrete"],
    size = "large",
    srcs = ["tests/run_regression_tests.py"],
    data = ["tuned_examples/qmix/two-step-game-qmix.yaml"],
    args = ["--dir=tuned_examples/qmix", "--framework=torch"]
)

py_test(
    name = "learning_tests_two_step_game_qmix_vdn_mixer",
    main = "tests/run_regression_tests.py",
    tags = ["team:rllib", "exclusive", "learning_tests", "learning_tests_discrete"],
    size = "large",
    srcs = ["tests/run_regression_tests.py"],
    data = ["tuned_examples/qmix/two-step-game-qmix-vdn-mixer.yaml"],
    args = ["--dir=tuned_examples/qmix", "--framework=torch"]
)

py_test(
    name = "learning_tests_two_step_game_qmix_no_mixer",
    main = "tests/run_regression_tests.py",
    tags = ["team:rllib", "exclusive", "learning_tests", "learning_tests_discrete"],
    size = "medium", # bazel may complain about it being too long sometimes - medium is on purpose as some frameworks take longer
    srcs = ["tests/run_regression_tests.py"],
    data = ["tuned_examples/qmix/two-step-game-qmix-no-mixer.yaml"],
    args = ["--dir=tuned_examples/qmix", "--framework=torch"]
)

# R2D2
py_test(
    name = "learning_tests_stateless_cartpole_r2d2",
    main = "tests/run_regression_tests.py",
    tags = ["team:rllib", "exclusive", "learning_tests", "learning_tests_cartpole", "learning_tests_discrete", "stateless_cartpole"],
    size = "large",
    srcs = ["tests/run_regression_tests.py"],
    data = ["tuned_examples/r2d2/stateless-cartpole-r2d2.yaml"],
    args = ["--dir=tuned_examples/r2d2"]
)

py_test(
    name = "learning_tests_stateless_cartpole_r2d2_fake_gpus",
    main = "tests/run_regression_tests.py",
    tags = ["team:rllib", "exclusive", "learning_tests", "learning_tests_cartpole", "stateless_cartpole", "fake_gpus"],
    size = "large",
    srcs = ["tests/run_regression_tests.py"],
    data = ["tuned_examples/r2d2/stateless-cartpole-r2d2-fake-gpus.yaml"],
    args = ["--dir=tuned_examples/r2d2"]
)

# SAC
py_test(
    name = "learning_tests_cartpole_sac",
    main = "tests/run_regression_tests.py",
    tags = ["team:rllib", "exclusive", "learning_tests", "learning_tests_cartpole", "learning_tests_discrete"],
    size = "large",
    srcs = ["tests/run_regression_tests.py"],
    data = ["tuned_examples/sac/cartpole-sac.yaml"],
    args = ["--dir=tuned_examples/sac"]
)

# py_test(
#    name = "learning_tests_cartpole_continuous_pybullet_sac",
#    main = "tests/run_regression_tests.py",
#    tags = ["team:rllib", "exclusive", "learning_tests", "learning_tests_cartpole", "learning_tests_continuous"],
#    size = "large",
#    srcs = ["tests/run_regression_tests.py"],
#    data = ["tuned_examples/sac/cartpole-continuous-pybullet-sac.yaml"],
#    args = ["--dir=tuned_examples/sac"]
# )

# py_test(
#    name = "learning_tests_pendulum_sac",
#    main = "tests/run_regression_tests.py",
#    tags = ["team:rllib", "exclusive", "learning_tests", "learning_tests_pendulum", "learning_tests_continuous"],
#    size = "large",
#    srcs = ["tests/run_regression_tests.py"],
#    data = ["tuned_examples/sac/pendulum-sac.yaml"],
#    args = ["--dir=tuned_examples/sac"]
# )

# py_test(
#    name = "learning_tests_transformed_actions_pendulum_sac",
#    main = "tests/run_regression_tests.py",
#    tags = ["team:rllib", "exclusive", "learning_tests", "learning_tests_pendulum", "learning_tests_continuous"],
#    size = "large",
#    srcs = ["tests/run_regression_tests.py"],
#    data = ["tuned_examples/sac/pendulum-transformed-actions-sac.yaml"],
#    args = ["--dir=tuned_examples/sac"]
# )

# py_test(
#    name = "learning_tests_pendulum_sac_fake_gpus",
#    main = "tests/run_regression_tests.py",
#    tags = ["team:rllib", "exclusive", "learning_tests", "learning_tests_pendulum", "learning_tests_continuous", "fake_gpus"],
#    size = "large",
#    srcs = ["tests/run_regression_tests.py"],
#    data = ["tuned_examples/sac/pendulum-sac-fake-gpus.yaml"],
#    args = ["--dir=tuned_examples/sac"]
# )

# SlateQ
# py_test(
#    name = "learning_tests_interest_evolution_10_candidates_recsim_env_slateq",
#    main = "tests/run_regression_tests.py",
#    tags = ["team:rllib", "exclusive", "learning_tests", "learning_tests_discrete"],
#    size = "large",
#    srcs = ["tests/run_regression_tests.py"],
#    data = ["tuned_examples/slateq/interest-evolution-10-candidates-recsim-env-slateq.yaml"],
#    args = ["--dir=tuned_examples/slateq"]
# )

py_test(
    name = "learning_tests_interest_evolution_10_candidates_recsim_env_slateq_fake_gpus",
    main = "tests/run_regression_tests.py",
    tags = ["team:rllib", "exclusive", "learning_tests", "learning_tests_discrete", "fake_gpus"],
    size = "large",
    srcs = ["tests/run_regression_tests.py"],
    data = ["tuned_examples/slateq/interest-evolution-10-candidates-recsim-env-slateq.yaml"],
    args = ["--dir=tuned_examples/slateq"]
)

# TD3
# py_test(
#    name = "learning_tests_pendulum_td3",
#    main = "tests/run_regression_tests.py",
#    tags = ["team:rllib", "exclusive", "learning_tests", "learning_tests_pendulum", "learning_tests_continuous"],
#    size = "large",
#    srcs = ["tests/run_regression_tests.py"],
#    data = ["tuned_examples/ddpg/pendulum-td3.yaml"],
#    args = ["--dir=tuned_examples/ddpg"]
# )


# --------------------------------------------------------------------
# Algorithms (Compilation, Losses, simple functionality tests)
# rllib/algorithms/
#
# Tag: algorithms_dir
# --------------------------------------------------------------------

# Generic (all Algorithms)

py_test(
    name = "test_algorithm",
    tags = ["team:rllib", "algorithms_dir", "algorithms_dir_generic"],
    size = "large",
    srcs = ["algorithms/tests/test_algorithm.py"],
    data = ["tests/data/cartpole/small.json"],
)

py_test(
    name = "test_algorithm_config",
    tags = ["team:rllib", "algorithms_dir", "algorithms_dir_generic"],
    size = "small",
    srcs = ["algorithms/tests/test_algorithm_config.py"],
)

py_test(
    name = "test_algorithm_export_checkpoint",
    tags = ["team:rllib", "algorithms_dir", "algorithms_dir_generic"],
    size = "medium",
    srcs = ["algorithms/tests/test_algorithm_export_checkpoint.py"],
)

py_test(
    name = "test_callbacks",
    tags = ["team:rllib", "algorithms_dir", "algorithms_dir_generic"],
    size = "large",
    srcs = ["algorithms/tests/test_callbacks.py"]
)

py_test(
    name = "test_memory_leaks_generic",
    main = "algorithms/tests/test_memory_leaks.py",
    tags = ["team:rllib", "algorithms_dir"],
    size = "medium",
    srcs = ["algorithms/tests/test_memory_leaks.py"]
)

py_test(
    name = "test_node_failure",
    tags = ["team:rllib", "tests_dir", "exclusive"],
    size = "medium",
    srcs = ["tests/test_node_failure.py"],
)

py_test(
    name = "test_registry",
    tags = ["team:rllib", "algorithms_dir", "algorithms_dir_generic"],
    size = "small",
    srcs = ["algorithms/tests/test_registry.py"],
)

py_test(
    name = "test_worker_failures",
    tags = ["team:rllib", "algorithms_dir", "algorithms_dir_generic", "exclusive"],
    size = "large",
    srcs = ["algorithms/tests/test_worker_failures.py"]
)

# Specific Algorithms

# A2C
py_test(
    name = "test_a2c",
    tags = ["team:rllib", "algorithms_dir"],
    size = "large",
    srcs = ["algorithms/a2c/tests/test_a2c.py"]
)

# A3C
py_test(
    name = "test_a3c",
    tags = ["team:rllib", "algorithms_dir"],
    size = "large",
    srcs = ["algorithms/a3c/tests/test_a3c.py"]
)

# AlphaStar
py_test(
    name = "test_alpha_star",
    tags = ["team:rllib", "algorithms_dir"],
    size = "large",
    srcs = ["algorithms/alpha_star/tests/test_alpha_star.py"]
)

# AlphaZero
py_test(
    name = "test_alpha_zero",
    tags = ["team:rllib", "algorithms_dir"],
    size = "medium",
    srcs = ["algorithms/alpha_zero/tests/test_alpha_zero.py"]
)

# LeelaChessZero
py_test(
    name = "test_leela_chess_zero",
    tags = ["team:rllib","torch_only", "algorithms_dir"],
    size = "medium",
    srcs = ["algorithms/leela_chess_zero/tests/test_leela_chess_zero.py"]
)

# APEX-DQN
py_test(
    name = "test_apex_dqn",
    tags = ["team:rllib", "algorithms_dir"],
    size = "large",
    srcs = ["algorithms/apex_dqn/tests/test_apex_dqn.py"]
)

# APEX-DDPG
py_test(
    name = "test_apex_ddpg",
    tags = ["team:rllib", "algorithms_dir"],
    size = "medium",
    srcs = ["algorithms/apex_ddpg/tests/test_apex_ddpg.py"]
)

# APPO
py_test(
    name = "test_appo",
    tags = ["team:rllib", "algorithms_dir"],
    size = "large",
    srcs = ["algorithms/appo/tests/test_appo.py"]
)

py_test(
    name = "test_appo_off_policyness",
    tags = ["team:rllib", "algorithms_dir", "multi_gpu", "exclusive"],
    size = "large",
    srcs = ["algorithms/appo/tests/test_appo_off_policyness.py"]
)

py_test(
    name = "test_appo_learner",
    tags = ["team:rllib", "algorithms_dir"],
    size = "medium",
    srcs = ["algorithms/appo/tests/tf/test_appo_learner.py"]
)

# ARS
py_test(
    name = "test_ars",
    tags = ["team:rllib", "algorithms_dir"],
    size = "medium",
    srcs = ["algorithms/ars/tests/test_ars.py"]
)

# Bandits
py_test(
    name = "test_bandits",
    tags = ["team:rllib", "algorithms_dir"],
    size = "large",
    srcs = ["algorithms/bandit/tests/test_bandits.py"],
)

# BC
py_test(
    name = "test_bc",
    tags = ["team:rllib", "algorithms_dir"],
    size = "medium",
    # Include the json data file.
    data = ["tests/data/cartpole/large.json"],
    srcs = ["algorithms/bc/tests/test_bc.py"]
)

# CQL
py_test(
    name = "test_cql",
    tags = ["team:rllib", "algorithms_dir"],
    size = "large",
    data = ["tests/data/pendulum/small.json"],
    srcs = ["algorithms/cql/tests/test_cql.py"]
)

# CRR
py_test(
    name = "test_crr",
    tags = ["team:rllib", "algorithms_dir"],
    size = "medium",
    srcs = ["algorithms/crr/tests/test_crr.py"],
    data = ["tests/data/pendulum/large.json"],
)

# DDPG
py_test(
    name = "test_ddpg",
    tags = ["team:rllib", "algorithms_dir"],
    size = "large",
    srcs = ["algorithms/ddpg/tests/test_ddpg.py"]
)

# DDPPO
py_test(
    name = "test_ddppo",
    tags = ["team:rllib", "algorithms_dir"],
    size = "medium",
    srcs = ["algorithms/ddppo/tests/test_ddppo.py"]
)

# DQN
py_test(
    name = "test_dqn",
    tags = ["team:rllib", "algorithms_dir"],
    size = "large",
    srcs = ["algorithms/dqn/tests/test_dqn.py"]
)

# DQN Reproducibility
py_test(
    name = "test_repro_dqn",
    tags = ["team:rllib", "algorithms_dir", "gpu"],
    size = "large",
    srcs = ["algorithms/dqn/tests/test_repro_dqn.py"]
)

# Dreamer
py_test(
    name = "test_dreamer",
    tags = ["team:rllib", "algorithms_dir"],
    size = "medium",
    srcs = ["algorithms/dreamer/tests/test_dreamer.py"]
)

# DT
py_test(
    name = "test_segmentation_buffer",
    tags = ["team:rllib", "algorithms_dir"],
    size = "small",
    srcs = ["algorithms/dt/tests/test_segmentation_buffer.py"]
)

py_test(
    name = "test_dt_model",
    tags = ["team:rllib", "algorithms_dir"],
    size = "small",
    srcs = ["algorithms/dt/tests/test_dt_model.py"]
)

py_test(
    name = "test_dt_policy",
    tags = ["team:rllib", "algorithms_dir"],
    size = "small",
    srcs = ["algorithms/dt/tests/test_dt_policy.py"]
)

py_test(
    name = "test_dt",
    tags = ["team:rllib", "algorithms_dir", "ray_data"],
    size = "medium",
    srcs = ["algorithms/dt/tests/test_dt.py"],
    data = ["tests/data/pendulum/large.json"],
)

# ES
py_test(
    name = "test_es",
    tags = ["team:rllib", "algorithms_dir"],
    size = "medium",
    srcs = ["algorithms/es/tests/test_es.py"]
)

# Impala
py_test(
    name = "test_impala",
    tags = ["team:rllib", "algorithms_dir"],
    size = "large",
    srcs = ["algorithms/impala/tests/test_impala.py"]
)
py_test(
    name = "test_vtrace",
    tags = ["team:rllib", "algorithms_dir"],
    size = "small",
    srcs = ["algorithms/impala/tests/test_vtrace.py"]
)
py_test(
    name = "test_vtrace_v2",
    tags = ["team:rllib", "algorithms_dir"],
    size = "small",
    srcs = ["algorithms/impala/tests/test_vtrace_v2.py"]
)
py_test(
    name = "test_impala_off_policyness",
    tags = ["team:rllib", "algorithms_dir", "exclusive"],
    size = "large",
    srcs = ["algorithms/impala/tests/test_impala_off_policyness.py"]
)

py_test(
    name = "test_impala_learner",
    tags = ["team:rllib", "algorithms_dir"],
    size = "medium",
    srcs = ["algorithms/impala/tests/test_impala_learner.py"]
)

# MARWIL
py_test(
    name = "test_marwil",
    tags = ["team:rllib", "algorithms_dir"],
    size = "large",
    # Include the json data file.
    data = [
        "tests/data/cartpole/large.json",
        "tests/data/pendulum/large.json",
        "tests/data/cartpole/small.json",
    ],
    srcs = ["algorithms/marwil/tests/test_marwil.py"]
)

# MADDPG
py_test(
    name = "test_maddpg",
    tags = ["team:rllib", "algorithms_dir"],
    size = "medium",
    srcs = ["algorithms/maddpg/tests/test_maddpg.py"]
)

# MAML
py_test(
    name = "test_maml",
    tags = ["team:rllib", "algorithms_dir"],
    size = "medium",
    srcs = ["algorithms/maml/tests/test_maml.py"]
)

# MBMPO
py_test(
    name = "test_mbmpo",
    tags = ["team:rllib", "algorithms_dir"],
    size = "medium",
    srcs = ["algorithms/mbmpo/tests/test_mbmpo.py"]
)

# PG
py_test(
    name = "test_pg",
    tags = ["team:rllib", "algorithms_dir"],
    size = "large",
    srcs = ["algorithms/pg/tests/test_pg.py"]
)

# PPO
py_test(
    name = "test_ppo",
    tags = ["team:rllib", "algorithms_dir"],
    size = "large",
    srcs = ["algorithms/ppo/tests/test_ppo.py"]
)

py_test(
    name = "test_ppo_with_rl_module",
    tags = ["team:rllib", "algorithms_dir"],
    size = "large",
    srcs = ["algorithms/ppo/tests/test_ppo_with_rl_module.py"]
)

py_test(
    name = "test_ppo_rl_module",
    tags = ["team:rllib", "algorithms_dir"],
    size = "large",
    srcs = ["algorithms/ppo/tests/test_ppo_rl_module.py"]
)


py_test(
    name = "test_ppo_learner",
    tags = ["team:rllib", "algorithms_dir"],
    size = "medium",
    srcs = ["algorithms/ppo/tests/test_ppo_learner.py"]
)

# PPO Reproducibility
py_test(
    name = "test_repro_ppo",
    tags = ["team:rllib", "algorithms_dir", "gpu"],
    size = "large",
    srcs = ["algorithms/ppo/tests/test_repro_ppo.py"]
)

# QMix
py_test(
    name = "test_qmix",
    tags = ["team:rllib", "algorithms_dir"],
    size = "medium",
    srcs = ["algorithms/qmix/tests/test_qmix.py"]
)

# R2D2
py_test(
    name = "test_r2d2",
    tags = ["team:rllib", "algorithms_dir"],
    size = "medium",
    srcs = ["algorithms/r2d2/tests/test_r2d2.py"]
)

# RandomAgent
py_test(
    name = "test_random_agent",
    main = "algorithms/random_agent/random_agent.py",
    tags = ["team:rllib", "algorithms_dir"],
    size = "small",
    srcs = ["algorithms/random_agent/random_agent.py"]
)

# RNNSAC
py_test(
    name = "test_rnnsac",
    tags = ["team:rllib", "algorithms_dir"],
    size = "small",
    srcs = ["algorithms/sac/tests/test_rnnsac.py"]
)

# SAC
py_test(
    name = "test_sac",
    tags = ["team:rllib", "algorithms_dir"],
    size = "large",
    srcs = ["algorithms/sac/tests/test_sac.py"]
)

# SimpleQ
py_test(
    name = "test_simple_q",
    tags = ["team:rllib", "algorithms_dir"],
    size = "medium",
    srcs = ["algorithms/simple_q/tests/test_simple_q.py"]
)

# SimpleQ Reproducibility
py_test(
    name = "test_repro_simple_q",
    tags = ["team:rllib", "algorithms_dir", "gpu"],
    size = "large",
    srcs = ["algorithms/simple_q/tests/test_repro_simple_q.py"]
)

# SlateQ
py_test(
    name = "test_slateq",
    tags = ["team:rllib", "algorithms_dir"],
    size = "medium",
    srcs = ["algorithms/slateq/tests/test_slateq.py"]
)

# TD3
py_test(
    name = "test_td3",
    tags = ["team:rllib", "algorithms_dir"],
    size = "medium",
    srcs = ["algorithms/td3/tests/test_td3.py"]
)


# --------------------------------------------------------------------
# Memory leak tests
#
# Tag: memory_leak_tests
# --------------------------------------------------------------------

py_test(
    name = "test_memory_leak_a3c",
    tags = ["team:rllib", "memory_leak_tests"],
    main = "utils/tests/run_memory_leak_tests.py",
    size = "large",
    srcs = ["utils/tests/run_memory_leak_tests.py"],
    data = ["tuned_examples/a3c/memory-leak-test-a3c.yaml"],
    args = ["--dir=tuned_examples/a3c"]
)

py_test(
    name = "test_memory_leak_appo",
    tags = ["team:rllib", "memory_leak_tests"],
    main = "utils/tests/run_memory_leak_tests.py",
    size = "large",
    srcs = ["utils/tests/run_memory_leak_tests.py"],
    data = ["tuned_examples/appo/memory-leak-test-appo.yaml"],
    args = ["--dir=tuned_examples/appo"]
)

py_test(
    name = "test_memory_leak_ddpg",
    tags = ["team:rllib", "memory_leak_tests"],
    main = "utils/tests/run_memory_leak_tests.py",
    size = "large",
    srcs = ["utils/tests/run_memory_leak_tests.py"],
    data = ["tuned_examples/ddpg/memory-leak-test-ddpg.yaml"],
    args = ["--dir=tuned_examples/ddpg"]
)

py_test(
    name = "test_memory_leak_dqn",
    tags = ["team:rllib", "memory_leak_tests"],
    main = "utils/tests/run_memory_leak_tests.py",
    size = "large",
    srcs = ["utils/tests/run_memory_leak_tests.py"],
    data = ["tuned_examples/dqn/memory-leak-test-dqn.yaml"],
    args = ["--dir=tuned_examples/dqn"]
)

py_test(
    name = "test_memory_leak_impala",
    tags = ["team:rllib", "memory_leak_tests"],
    main = "utils/tests/run_memory_leak_tests.py",
    size = "large",
    srcs = ["utils/tests/run_memory_leak_tests.py"],
    data = ["tuned_examples/impala/memory-leak-test-impala.yaml"],
    args = ["--dir=tuned_examples/impala"]
)

py_test(
    name = "test_memory_leak_ppo",
    tags = ["team:rllib", "memory_leak_tests"],
    main = "utils/tests/run_memory_leak_tests.py",
    size = "large",
    srcs = ["utils/tests/run_memory_leak_tests.py"],
    data = ["tuned_examples/ppo/memory-leak-test-ppo.yaml"],
    args = ["--dir=tuned_examples/ppo"]
)

py_test(
    name = "test_memory_leak_sac",
    tags = ["team:rllib", "memory_leak_tests"],
    main = "utils/tests/run_memory_leak_tests.py",
    size = "large",
    srcs = ["utils/tests/run_memory_leak_tests.py"],
    data = ["tuned_examples/sac/memory-leak-test-sac.yaml"],
    args = ["--dir=tuned_examples/sac"]
)

# --------------------------------------------------------------------
# Algorithms (quick training test iterations via `rllib train`)
#
# Tag: quick_train
#
# These are not(!) learning tests, we only test here compilation and
# support for certain envs, spaces, setups.
# Should all be very short tests with label: "quick_train".
# --------------------------------------------------------------------

# A2C/A3C

py_test(
    name = "test_a3c_torch_pong_v5",
    main = "train.py", srcs = ["train.py"],
    tags = ["team:rllib", "quick_train"],
    args = [
        "--env", "ALE/Pong-v5",
        "--run", "A3C",
        "--stop", "'{\"training_iteration\": 1}'",
        "--config", "'{\"framework\": \"torch\", \"num_workers\": 2, \"sample_async\": false, \"model\": {\"use_lstm\": false, \"grayscale\": true, \"zero_mean\": false, \"dim\": 84}, \"preprocessor_pref\": \"rllib\"}'",
        "--ray-num-cpus", "4"
        ]
)

py_test(
    name = "test_a3c_tf_pong_ram_v5",
    main = "train.py", srcs = ["train.py"],
    tags = ["team:rllib", "quick_train"],
    args = [
        "--env", "ALE/Pong-ram-v5",
        "--run", "A3C",
        "--stop", "'{\"training_iteration\": 1}'",
        "--config", "'{\"framework\": \"tf\", \"num_workers\": 2}'",
        "--ray-num-cpus", "4"
        ]
)

# DDPG/APEX-DDPG/TD3

py_test(
    name = "test_ddpg_mountaincar_continuous_v0_num_workers_0",
    main = "train.py", srcs = ["train.py"],
    tags = ["team:rllib", "quick_train"],
    args = [
        "--env", "MountainCarContinuous-v0",
        "--run", "DDPG",
        "--stop", "'{\"training_iteration\": 1}'",
        "--config", "'{\"framework\": \"tf\", \"num_workers\": 0}'"
        ]
)

py_test(
    name = "test_ddpg_mountaincar_continuous_v0_num_workers_1",
    main = "train.py", srcs = ["train.py"],
    tags = ["team:rllib", "quick_train"],
    args = [
        "--env", "MountainCarContinuous-v0",
        "--run", "DDPG",
        "--stop", "'{\"training_iteration\": 1}'",
        "--config", "'{\"framework\": \"tf\", \"num_workers\": 1}'"
        ]
)

py_test(
    name = "test_apex_ddpg_pendulum_v1_complete_episode_batches",
    main = "train.py", srcs = ["train.py"],
    tags = ["team:rllib", "quick_train"],
    args = [
        "--env", "Pendulum-v1",
        "--run", "APEX_DDPG",
        "--stop", "'{\"training_iteration\": 1}'",
        "--config", "'{\"framework\": \"tf\", \"num_workers\": 2, \"optimizer\": {\"num_replay_buffer_shards\": 1}, \"num_steps_sampled_before_learning_starts\": 100, \"min_time_s_per_iteration\": 1, \"batch_mode\": \"complete_episodes\"}'",
        "--ray-num-cpus", "4",
        ]
)

# DQN/APEX

py_test(
    name = "test_dqn_frozenlake_v1",
    main = "train.py", srcs = ["train.py"],
    size = "medium",
    tags = ["team:rllib", "quick_train"],
    args = [
        "--env", "FrozenLake-v1",
        "--run", "DQN",
        "--config", "'{\"framework\": \"tf\"}'",
        "--stop", "'{\"training_iteration\": 1}'"
        ]
)

py_test(
    name = "test_dqn_cartpole_v1_no_dueling",
    main = "train.py", srcs = ["train.py"],
    size = "medium",
    tags = ["team:rllib", "quick_train"],
    args = [
        "--env", "CartPole-v1",
        "--run", "DQN",
        "--stop", "'{\"training_iteration\": 1}'",
        "--config", "'{\"framework\": \"tf\", \"lr\": 1e-3, \"exploration_config\": {\"epsilon_timesteps\": 10000, \"final_epsilon\": 0.02}, \"dueling\": false, \"hiddens\": [], \"model\": {\"fcnet_hiddens\": [64], \"fcnet_activation\": \"relu\"}}'"
        ]
)

py_test(
    name = "test_dqn_cartpole_v1",
    main = "train.py", srcs = ["train.py"],
    tags = ["team:rllib", "quick_train"],
    args = [
        "--env", "CartPole-v1",
        "--run", "DQN",
        "--stop", "'{\"training_iteration\": 1}'",
        "--config", "'{\"framework\": \"tf\", \"num_workers\": 2}'",
        "--ray-num-cpus", "4"
        ]
)

py_test(
    name = "test_dqn_cartpole_v1_with_offline_input_and_softq",
    main = "train.py", srcs = ["train.py"],
    tags = ["team:rllib", "quick_train", "external_files"],
    size = "medium",
    # Include the json data file.
    data = ["tests/data/cartpole/small.json"],
    args = [
        "--env", "CartPole-v1",
        "--run", "DQN",
        "--stop", "'{\"training_iteration\": 1}'",
        "--config", "'{\"framework\": \"tf\", \"input\": \"tests/data/cartpole\", \"num_steps_sampled_before_learning_starts\": 0, \"off_policy_estimation_methods\": {\"wis\": {\"type\": \"ray.rllib.offline.estimators.weighted_importance_sampling.WeightedImportanceSampling\"}, \"is\": {\"type\": \"ray.rllib.offline.estimators.importance_sampling.ImportanceSampling\"}}, \"exploration_config\": {\"type\": \"SoftQ\"}}'"
        ]
)

py_test(
    name = "test_dqn_pong_v5",
    main = "train.py", srcs = ["train.py"],
    tags = ["team:rllib", "quick_train"],
    args = [
        "--env", "ALE/Pong-v5",
        "--run", "DQN",
        "--stop", "'{\"training_iteration\": 1}'",
        "--config", "'{\"framework\": \"tf\", \"lr\": 1e-4, \"exploration_config\": {\"epsilon_timesteps\": 200000, \"final_epsilon\": 0.01}, \"replay_buffer_config\": {\"capacity\": 10000}, \"num_steps_sampled_before_learning_starts\": 10000, \"rollout_fragment_length\": 4, \"target_network_update_freq\": 1000, \"gamma\": 0.99}'"
        ]
)

# IMPALA

py_test(
    name = "test_impala_buffers_2",
    main = "train.py", srcs = ["train.py"],
    tags = ["team:rllib", "quick_train"],
    args = [
        "--env", "CartPole-v1",
        "--run", "IMPALA",
        "--stop", "'{\"training_iteration\": 1}'",
        "--config", "'{\"framework\": \"tf\", \"num_gpus\": 0, \"num_workers\": 2, \"min_time_s_per_iteration\": 1, \"num_multi_gpu_tower_stacks\": 2, \"replay_buffer_num_slots\": 100, \"replay_proportion\": 1.0}'",
        "--ray-num-cpus", "4",
        ]
)

py_test(
    name = "test_impala_cartpole_v1_buffers_2_lstm",
    main = "train.py",
    srcs = ["train.py"],
    tags = ["team:rllib", "quick_train"],
    args = [
        "--env", "CartPole-v1",
        "--run", "IMPALA",
        "--stop", "'{\"training_iteration\": 1}'",
        "--config", "'{\"framework\": \"tf\", \"num_gpus\": 0, \"num_workers\": 2, \"min_time_s_per_iteration\": 1, \"num_multi_gpu_tower_stacks\": 2, \"replay_buffer_num_slots\": 100, \"replay_proportion\": 1.0, \"model\": {\"use_lstm\": true}}'",
        "--ray-num-cpus", "4",
        ]
)

py_test(
    name = "test_impala_pong_v5_40k_ts_1G_obj_store",
    main = "train.py",
    srcs = ["train.py"],
    tags = ["team:rllib", "quick_train"],
    size = "large", # bazel may complain about it being too long sometimes - large is on purpose as some frameworks take longer
    args = [
        "--env", "ALE/Pong-v5",
        "--run", "IMPALA",
        "--stop", "'{\"timesteps_total\": 30000}'",
        "--ray-object-store-memory=1000000000",
        "--config", "'{\"framework\": \"tf\", \"num_workers\": 1, \"num_gpus\": 0, \"num_envs_per_worker\": 32, \"rollout_fragment_length\": 50, \"train_batch_size\": 50, \"learner_queue_size\": 1}'"
        ]
)

# PG

py_test(
    name = "test_pg_tf_cartpole_v1_lstm",
    main = "train.py", srcs = ["train.py"],
    tags = ["team:rllib", "quick_train"],
    args = [
        "--env", "CartPole-v1",
        "--run", "PG",
        "--stop", "'{\"training_iteration\": 1}'",
        "--config", "'{\"framework\": \"tf\", \"train_batch_size\": 500, \"num_workers\": 1, \"model\": {\"use_lstm\": true, \"max_seq_len\": 100}}'"
        ]
)

py_test(
    name = "test_pg_tf_cartpole_v1_multi_envs_per_worker",
    main = "train.py", srcs = ["train.py"],
    size = "medium",
    tags = ["team:rllib", "quick_train"],
    args = [
        "--env", "CartPole-v1",
        "--run", "PG",
        "--stop", "'{\"training_iteration\": 1}'",
        "--config", "'{\"framework\": \"tf\", \"train_batch_size\": 5000, \"num_workers\": 1, \"num_envs_per_worker\": 10}'"
        ]
)


py_test(
    name = "test_pg_tf_pong_v5",
    main = "train.py", srcs = ["train.py"],
    tags = ["team:rllib", "quick_train"],
    args = [
        "--env", "ALE/Pong-v5",
        "--run", "PG",
        "--stop", "'{\"training_iteration\": 1}'",
        "--config", "'{\"framework\": \"tf\", \"train_batch_size\": 500, \"num_workers\": 1}'"
        ]
)

# PPO/APPO

py_test(
    name = "test_ppo_tf_cartpole_v1_complete_episode_batches",
    main = "train.py", srcs = ["train.py"],
    tags = ["team:rllib", "quick_train"],
    args = [
        "--env", "CartPole-v1",
        "--run", "PPO",
        "--stop", "'{\"training_iteration\": 1}'",
        "--config", "'{\"framework\": \"tf\", \"kl_coeff\": 1.0, \"num_sgd_iter\": 10, \"lr\": 1e-4, \"sgd_minibatch_size\": 64, \"train_batch_size\": 2000, \"num_workers\": 1, \"use_gae\": false, \"batch_mode\": \"complete_episodes\"}'"
        ]
)

py_test(
    name = "test_ppo_tf_cartpole_v1_remote_worker_envs",
    main = "train.py", srcs = ["train.py"],
    tags = ["team:rllib", "quick_train"],
    args = [
        "--env", "CartPole-v1",
        "--run", "PPO",
        "--stop", "'{\"training_iteration\": 1}'",
        "--config", "'{\"framework\": \"tf\", \"remote_worker_envs\": true, \"remote_env_batch_wait_ms\": 99999999, \"num_envs_per_worker\": 2, \"num_workers\": 1, \"train_batch_size\": 100, \"sgd_minibatch_size\": 50}'"
        ]
)

py_test(
    name = "test_ppo_tf_cartpole_v1_remote_worker_envs_b",
    main = "train.py", srcs = ["train.py"],
    tags = ["team:rllib", "quick_train"],
    args = [
        "--env", "CartPole-v1",
        "--run", "PPO",
        "--stop", "'{\"training_iteration\": 2}'",
        "--config", "'{\"framework\": \"tf\", \"remote_worker_envs\": true, \"num_envs_per_worker\": 2, \"num_workers\": 1, \"train_batch_size\": 100, \"sgd_minibatch_size\": 50}'"
        ]
)

py_test(
    name = "test_appo_tf_pendulum_v1_no_gpus",
    main = "train.py", srcs = ["train.py"],
    tags = ["team:rllib", "quick_train"],
    args = [
        "--env", "Pendulum-v1",
        "--run", "APPO",
        "--stop", "'{\"training_iteration\": 1}'",
        "--config", "'{\"framework\": \"tf\", \"num_workers\": 2, \"num_gpus\": 0}'",
        "--ray-num-cpus", "4"
        ]
)

# --------------------------------------------------------------------
# Connector tests
# rllib/connector/
#
# Tag: connector
# --------------------------------------------------------------------

py_test(
    name = "connectors/tests/test_connector",
    tags = ["team:rllib", "connector"],
    size = "small",
    srcs = ["connectors/tests/test_connector.py"]
)

py_test(
    name = "connectors/tests/test_action",
    tags = ["team:rllib", "connector"],
    size = "small",
    srcs = ["connectors/tests/test_action.py"]
)

py_test(
    name = "connectors/tests/test_agent",
    tags = ["team:rllib", "connector"],
    size = "medium",
    srcs = ["connectors/tests/test_agent.py"]
)

# --------------------------------------------------------------------
# Env tests
# rllib/env/
#
# Tag: env
# --------------------------------------------------------------------

py_test(
    name = "env/tests/test_env_with_subprocess",
    tags = ["team:rllib", "env"],
    size = "medium",
    srcs = ["env/tests/test_env_with_subprocess.py"]
)

py_test(
    name = "env/tests/test_external_env",
    tags = ["team:rllib", "env"],
    size = "large",
    srcs = ["env/tests/test_external_env.py"]
)

py_test(
    name = "env/tests/test_external_multi_agent_env",
    tags = ["team:rllib", "env"],
    size = "small",
    srcs = ["env/tests/test_external_multi_agent_env.py"]
)

sh_test(
    name = "env/tests/test_local_inference_cartpole",
    tags = ["team:rllib", "env"],
    size = "medium",
    srcs = ["env/tests/test_policy_client_server_setup.sh"],
    args = ["local", "cartpole", "8800"],
    data = glob(["examples/serving/*.py"]),
)

sh_test(
    name = "env/tests/test_local_inference_cartpole_w_2_concurrent_episodes",
    tags = ["team:rllib", "env"],
    size = "medium",
    srcs = ["env/tests/test_policy_client_server_setup.sh"],
    args = ["local", "cartpole-dummy-2-episodes", "8830"],
    data = glob(["examples/serving/*.py"]),
)

sh_test(
    name = "env/tests/test_local_inference_unity3d",
    tags = ["team:rllib", "env"],
    size = "large", # bazel may complain about it being too long sometimes - large is on purpose as some frameworks take longer
    srcs = ["env/tests/test_policy_client_server_setup.sh"],
    args = ["local", "unity3d", "8850"],
    data = glob(["examples/serving/*.py"]),
)

py_test(
    name = "env/tests/test_multi_agent_env",
    tags = ["team:rllib", "tests_dir"],
    size = "medium",
    srcs = ["env/tests/test_multi_agent_env.py"]
)

sh_test(
    name = "env/tests/test_remote_inference_cartpole",
    tags = ["team:rllib", "env", "exclusive"],
    size = "large", # bazel may complain about it being too long sometimes - large is on purpose as some frameworks take longer
    srcs = ["env/tests/test_policy_client_server_setup.sh"],
    args = ["remote", "cartpole", "8810"],
    data = glob(["examples/serving/*.py"]),
)

sh_test(
    name = "env/tests/test_remote_inference_cartpole_lstm",
    tags = ["team:rllib", "env", "exclusive"],
    size = "large", # bazel may complain about it being too long sometimes - large is on purpose as some frameworks take longer
    srcs = ["env/tests/test_policy_client_server_setup.sh"],
    args = ["remote", "cartpole_lstm", "8820"],
    data = glob(["examples/serving/*.py"]),
)

sh_test(
    name = "env/tests/test_remote_inference_cartpole_w_2_concurrent_episodes",
    tags = ["team:rllib", "env", "exclusive"],
    size = "large", # bazel may complain about it being too long sometimes - large is on purpose as some frameworks take longer
    srcs = ["env/tests/test_policy_client_server_setup.sh"],
    args = ["remote", "cartpole-dummy-2-episodes", "8840"],
    data = glob(["examples/serving/*.py"]),
)

sh_test(
    name = "env/tests/test_remote_inference_unity3d",
    tags = ["team:rllib", "env", "exclusive"],
    size = "small",
    srcs = ["env/tests/test_policy_client_server_setup.sh"],
    args = ["remote", "unity3d", "8860"],
    data = glob(["examples/serving/*.py"]),
)

py_test(
    name = "env/tests/test_remote_worker_envs",
    tags = ["team:rllib", "env"],
    size = "medium",
    srcs = ["env/tests/test_remote_worker_envs.py"]
)

py_test(
    name = "env/wrappers/tests/test_exception_wrapper",
    tags = ["team:rllib", "env"],
    size = "small",
    srcs = ["env/wrappers/tests/test_exception_wrapper.py"]
)

py_test(
    name = "env/wrappers/tests/test_group_agents_wrapper",
    tags = ["team:rllib", "env"],
    size = "small",
    srcs = ["env/wrappers/tests/test_group_agents_wrapper.py"]
)

py_test(
    name = "env/wrappers/tests/test_recsim_wrapper",
    tags = ["team:rllib", "env"],
    size = "small",
    srcs = ["env/wrappers/tests/test_recsim_wrapper.py"]
)

py_test(
    name = "env/wrappers/tests/test_unity3d_env",
    tags = ["team:rllib", "env"],
    size = "small",
    srcs = ["env/wrappers/tests/test_unity3d_env.py"]
)

# --------------------------------------------------------------------
# Evaluation components
# rllib/evaluation/
#
# Tag: evaluation
# --------------------------------------------------------------------
py_test(
    name = "evaluation/tests/test_agent_collector",
    tags = ["team:rllib", "evaluation"],
    size = "small",
    srcs = ["evaluation/tests/test_agent_collector.py"]
)

py_test(
    name = "evaluation/tests/test_envs_that_crash",
    tags = ["team:rllib", "evaluation"],
    size = "medium",
    srcs = ["evaluation/tests/test_envs_that_crash.py"]
)

py_test(
    name = "evaluation/tests/test_episode",
    tags = ["team:rllib", "evaluation"],
    size = "small",
    srcs = ["evaluation/tests/test_episode.py"]
)

py_test(
    name = "evaluation/tests/test_env_runner_v2",
    tags = ["team:rllib", "evaluation"],
    size = "small",
    srcs = ["evaluation/tests/test_env_runner_v2.py"]
)

py_test(
    name = "evaluation/tests/test_episode_v2",
    tags = ["team:rllib", "evaluation"],
    size = "small",
    srcs = ["evaluation/tests/test_episode_v2.py"]
)

py_test(
    name = "evaluation/tests/test_postprocessing",
    tags = ["team:rllib", "evaluation"],
    size = "small",
    srcs = ["evaluation/tests/test_postprocessing.py"]
)

py_test(
    name = "evaluation/tests/test_worker_set",
    tags = ["team:rllib", "evaluation", "exclusive"],
    size = "small",
    srcs = ["evaluation/tests/test_worker_set.py"]
)

py_test(
    name = "evaluation/tests/test_rollout_worker",
    tags = ["team:rllib", "evaluation", "exclusive"],
    size = "large",
    srcs = ["evaluation/tests/test_rollout_worker.py"]
)

py_test(
    name = "evaluation/tests/test_trajectory_view_api",
    tags = ["team:rllib", "evaluation"],
    size = "large",
    srcs = ["evaluation/tests/test_trajectory_view_api.py"]
)

# --------------------------------------------------------------------
# Execution Utils
# rllib/execution/
#
# Tag: execution
# --------------------------------------------------------------------

py_test(
    name = "test_async_requests_manager",
    tags = ["team:rllib", "execution", "exclusive"],
    size = "medium",
    srcs = ["execution/tests/test_async_requests_manager.py"]
)

# --------------------------------------------------------------------
# RLlib core
# rllib/core/
#
# Tag: core
# --------------------------------------------------------------------

# Catalog
py_test(
    name = "test_catalog",
    tags = ["team:rllib", "core"],
    size = "medium",
    srcs = ["core/models/tests/test_catalog.py"]
)

<<<<<<< HEAD
py_test(
    name = "test_cnn_encoders",
    tags = ["team:rllib", "core", "models"],
    size = "medium",
    srcs = ["core/models/tests/test_cnn_encoders.py"]
)

py_test(
    name = "test_mlp_encoders",
    tags = ["team:rllib", "core", "models"],
    size = "medium",
    srcs = ["core/models/tests/test_mlp_encoders.py"]
)

py_test(
    name = "test_mlp_heads",
    tags = ["team:rllib", "core", "models"],
    size = "medium",
    srcs = ["core/models/tests/test_mlp_heads.py"]
)

py_test(
    name = "test_torch_rl_module",
    tags = ["team:rllib", "core"],
    size = "medium",
    srcs = ["core/rl_module/torch/tests/test_torch_rl_module.py"]
)

py_test(
    name = "test_tf_rl_module",
    tags = ["team:rllib", "core"],
    size = "medium",
    srcs = ["core/rl_module/tf/tests/test_tf_rl_module.py"]
)

py_test(
    name = "test_marl_module",
    tags = ["team:rllib", "core"],
    size = "medium",
    srcs = ["core/rl_module/tests/test_marl_module.py"]
)

py_test(
    name = "test_rl_module_specs",
    tags = ["team:rllib", "core"],
    size = "medium",
    srcs = ["core/rl_module/tests/test_rl_module_specs.py"]
)

py_test(
=======
# Default Models
py_test(
    name = "test_tf_mlp_head",
    tags = ["team:rllib", "core", "models"],
    size = "medium",
    srcs = ["core/models/tf/tests/test_tf_mlp_head.py"]
)

py_test(
    name = "test_torch_cnn_encoder",
    tags = ["team:rllib", "core", "models"],
    size = "small",
    srcs = ["core/models/torch/tests/test_torch_cnn_encoder.py"]
)

py_test(
    name = "test_torch_mlp_encoder",
    tags = ["team:rllib", "core", "models"],
    size = "small",
    srcs = ["core/models/torch/tests/test_torch_mlp_encoder.py"]
)

py_test(
    name = "test_torch_mlp_head",
    tags = ["team:rllib", "core", "models"],
    size = "small",
    srcs = ["core/models/torch/tests/test_torch_mlp_head.py"]
)

# Specs
py_test(
    name = "test_check_specs",
    tags = ["team:rllib", "models"],
    size = "small",
    srcs = ["core/models/specs/tests/test_check_specs.py"]
)

py_test(
    name = "test_tensor_spec",
    tags = ["team:rllib", "models"],
    size = "small",
    srcs = ["core/models/specs/tests/test_tensor_spec.py"]
)

py_test(
    name = "test_spec_dict",
    tags = ["team:rllib", "models"],
    size = "small",
    srcs = ["core/models/specs/tests/test_spec_dict.py"]
)

# RLModule
py_test(
    name = "test_torch_rl_module",
    tags = ["team:rllib", "core"],
    size = "medium",
    srcs = ["core/rl_module/torch/tests/test_torch_rl_module.py"]
)

py_test(
    name = "test_tf_rl_module",
    tags = ["team:rllib", "core"],
    size = "medium",
    srcs = ["core/rl_module/tf/tests/test_tf_rl_module.py"]
)

py_test(
    name = "test_marl_module",
    tags = ["team:rllib", "core"],
    size = "medium",
    srcs = ["core/rl_module/tests/test_marl_module.py"]
)

py_test(
    name = "test_rl_module_specs",
    tags = ["team:rllib", "core"],
    size = "medium",
    srcs = ["core/rl_module/tests/test_rl_module_specs.py"]
)

# Learner
py_test(
>>>>>>> 647545d7
    name = "test_learner_group",
    tags = ["team:rllib", "multi_gpu", "exclusive"],
    size = "large",
    srcs = ["core/learner/tests/test_learner_group.py"]
)

py_test(
    name = "test_learner_group_config",
    tags = ["team:rllib", "core"],
    size = "medium",
    srcs = ["core/learner/tests/test_learner_group_config.py"]
)

py_test(
    name = "test_learner",
    tags = ["team:rllib", "core", "ray_data"],
    size = "medium",
    srcs = ["core/learner/tests/test_learner.py"]
)

# TODO (Kourosh): to be removed in favor of test_learner.py
py_test(
    name = "test_torch_learner",
    tags = ["team:rllib", "core", "ray_data"],
    size = "medium",
    srcs = ["core/learner/torch/tests/test_torch_learner.py"]
)

py_test(
    name = "test_bc_algorithm",
    tags = ["team:rllib", "core"],
    size = "medium",
    srcs = ["core/testing/tests/test_bc_algorithm.py"]
)

# --------------------------------------------------------------------
# Models and Distributions
# rllib/models/
#
# Tag: models
# --------------------------------------------------------------------

py_test(
    name = "test_attention_nets",
    tags = ["team:rllib", "models"],
    size = "large",
    srcs = ["models/tests/test_attention_nets.py"]
)

py_test(
    name = "test_conv2d_default_stacks",
    tags = ["team:rllib", "models"],
    size = "small",
    srcs = ["models/tests/test_conv2d_default_stacks.py"]
)

py_test(
    name = "test_convtranspose2d_stack",
    tags = ["team:rllib", "models"],
    size = "small",
    data = glob(["tests/data/images/obstacle_tower.png"]),
    srcs = ["models/tests/test_convtranspose2d_stack.py"]
)

py_test(
    name = "test_action_distributions",
    tags = ["team:rllib", "models"],
    size = "medium",
    srcs = ["models/tests/test_action_distributions.py"]
)

py_test(
    name = "test_distributions",
    tags = ["team:rllib", "models"],
    size = "small",
    srcs = ["models/tests/test_distributions.py"]
)

py_test(
    name = "test_lstms",
    tags = ["team:rllib", "models"],
    size = "large",
    srcs = ["models/tests/test_lstms.py"]
)

py_test(
    name = "test_models",
    tags = ["team:rllib", "models"],
    size = "medium",
    srcs = ["models/tests/test_models.py"]
)

py_test(
    name = "test_preprocessors",
    tags = ["team:rllib", "models"],
    size = "medium",
    srcs = ["models/tests/test_preprocessors.py"]
)

# test abstract base models
py_test(
    name = "test_base_model",
    tags = ["team:rllib", "models"],
    size = "small",
    srcs = ["models/tests/test_base_model.py"]
)

# test torch base models
py_test(
    name = "test_torch_model",
    tags = ["team:rllib", "models"],
    size = "small",
    srcs = ["models/tests/test_torch_model.py"]
)


# --------------------------------------------------------------------
# Offline
# rllib/offline/
#
# Tag: offline
# --------------------------------------------------------------------

py_test(
    name = "test_dataset_reader",
    tags = ["team:rllib", "offline"],
    size = "small",
    srcs = ["offline/tests/test_dataset_reader.py"],
    data = [
        "tests/data/pendulum/large.json",
        "tests/data/pendulum/enormous.zip",
    ],
)

py_test(
    name = "test_feature_importance",
    tags = ["team:rllib", "offline", "torch_only"],
    size = "medium",
    srcs = ["offline/tests/test_feature_importance.py"]
)

py_test(
    name = "test_json_reader",
    tags = ["team:rllib", "offline"],
    size = "small",
    srcs = ["offline/tests/test_json_reader.py"],
    data = ["tests/data/pendulum/large.json"],
)

py_test(
    name = "test_ope",
    tags = ["team:rllib", "offline", "ray_data"],
    size = "medium",
    srcs = ["offline/estimators/tests/test_ope.py"],
    data = ["tests/data/cartpole/small.json"],
)

py_test(
    name = "test_ope_math",
    tags = ["team:rllib", "offline"],
    size = "small",
    srcs = ["offline/estimators/tests/test_ope_math.py"]
)

py_test(
    name = "test_dm_learning",
    tags = ["team:rllib", "offline"],
    size = "large",
    srcs = ["offline/estimators/tests/test_dm_learning.py"],
)

py_test(
    name = "test_dr_learning",
    tags = ["team:rllib", "offline"],
    size = "large",
    srcs = ["offline/estimators/tests/test_dr_learning.py"],
)

# --------------------------------------------------------------------
# Policies
# rllib/policy/
#
# Tag: policy
# --------------------------------------------------------------------

py_test(
    name = "policy/tests/test_compute_log_likelihoods",
    tags = ["team:rllib", "policy"],
    size = "medium",
    srcs = ["policy/tests/test_compute_log_likelihoods.py"]
)

py_test(
    name = "policy/tests/test_export_checkpoint_and_model",
    tags = ["team:rllib", "policy"],
    size = "large",
    srcs = ["policy/tests/test_export_checkpoint_and_model.py"]
)

py_test(
    name = "policy/tests/test_multi_agent_batch",
    tags = ["team:rllib", "policy"],
    size = "small",
    srcs = ["policy/tests/test_multi_agent_batch.py"]
)

py_test(
    name = "policy/tests/test_policy",
    tags = ["team:rllib", "policy"],
    size = "medium",
    srcs = ["policy/tests/test_policy.py"]
)

py_test(
    name = "policy/tests/test_policy_map",
    tags = ["team:rllib", "policy"],
    size = "medium",
    srcs = ["policy/tests/test_policy_map.py"]
)

py_test(
    name = "policy/tests/test_policy_state_swapping",
    tags = ["team:rllib", "policy", "gpu"],
    size = "medium",
    srcs = ["policy/tests/test_policy_state_swapping.py"]
)

py_test(
    name = "policy/tests/test_rnn_sequencing",
    tags = ["team:rllib", "policy"],
    size = "small",
    srcs = ["policy/tests/test_rnn_sequencing.py"]
)

py_test(
    name = "policy/tests/test_sample_batch",
    tags = ["team:rllib", "policy", "multi_gpu"],
    size = "small",
    srcs = ["policy/tests/test_sample_batch.py"]
)

py_test(
    name = "policy/tests/test_view_requirement",
    tags = ["team:rllib", "policy"],
    size = "small",
    srcs = ["policy/tests/test_view_requirement.py"]
)


# --------------------------------------------------------------------
# Utils:
# rllib/utils/
#
# Tag: utils
# --------------------------------------------------------------------

# Checkpoint Utils
py_test(
    name = "test_checkpoint_utils",
    tags = ["team:rllib", "utils"],
    size = "small",
    srcs = ["utils/tests/test_checkpoint_utils.py"]
)

py_test(
    name = "test_errors",
    tags = ["team:rllib", "utils"],
    size = "medium",
    srcs = ["utils/tests/test_errors.py"]
)

py_test(
    name = "test_minibatch_utils",
    tags = ["team:rllib", "utils"],
    size = "small",
    srcs = ["utils/tests/test_minibatch_utils.py"]
)

py_test(
    name = "test_nested_dict",
    tags = ["team:rllib", "utils"],
    size = "small",
    srcs = ["utils/tests/test_nested_dict.py"]
)

py_test(
    name = "test_serialization",
    tags = ["team:rllib", "utils"],
    size = "small",
    srcs = ["utils/tests/test_serialization.py"]
)

py_test(
    name = "test_curiosity",
    tags = ["team:rllib", "utils"],
    size = "large",
    srcs = ["utils/exploration/tests/test_curiosity.py"]
)

py_test(
    name = "test_explorations",
    tags = ["team:rllib", "utils"],
    size = "large",
    srcs = ["utils/exploration/tests/test_explorations.py"]
)

py_test(
    name = "test_parameter_noise",
    tags = ["team:rllib", "utils"],
    size = "medium",
    srcs = ["utils/exploration/tests/test_parameter_noise.py"]
)

py_test(
    name = "test_random_encoder",
    tags = ["team:rllib", "utils"],
    size = "large",
    srcs = ["utils/exploration/tests/test_random_encoder.py"]
)

py_test(
    name = "utils/tests/test_torch_utils",
    tags = ["team:rllib", "utils"],
    size = "small",
    srcs = ["utils/tests/test_torch_utils.py"]
)

# Schedules
py_test(
    name = "test_schedules",
    tags = ["team:rllib", "utils"],
    size = "small",
    srcs = ["utils/schedules/tests/test_schedules.py"]
)

py_test(
    name = "test_framework_agnostic_components",
    tags = ["team:rllib", "utils"],
    size = "small",
    data = glob(["utils/tests/**"]),
    srcs = ["utils/tests/test_framework_agnostic_components.py"]
)

# Spaces/Space utils.
py_test(
    name = "test_space_utils",
    tags = ["team:rllib", "utils"],
    size = "small",
    srcs = ["utils/spaces/tests/test_space_utils.py"]
)

# TaskPool
py_test(
    name = "test_taskpool",
    tags = ["team:rllib", "utils"],
    size = "small",
    srcs = ["utils/tests/test_taskpool.py"]
)

# ReplayBuffers
py_test(
    name = "test_episode_replay_buffer",
    tags = ["team:rllib", "utils"],
    size = "small",
    srcs = ["utils/replay_buffers/tests/test_episode_replay_buffer.py"]
)

py_test(
    name = "test_multi_agent_mixin_replay_buffer",
    tags = ["team:rllib", "utils"],
    size = "small",
    srcs = ["utils/replay_buffers/tests/test_multi_agent_mixin_replay_buffer.py"]
)

py_test(
    name = "test_multi_agent_prioritized_replay_buffer",
    tags = ["team:rllib", "utils"],
    size = "small",
    srcs = ["utils/replay_buffers/tests/test_multi_agent_prioritized_replay_buffer.py"]
)

py_test(
    name = "test_multi_agent_replay_buffer",
    tags = ["team:rllib", "utils"],
    size = "small",
    srcs = ["utils/replay_buffers/tests/test_multi_agent_replay_buffer.py"]
)

py_test(
    name = "test_prioritized_replay_buffer_replay_buffer_api",
    tags = ["team:rllib", "utils"],
    size = "small",
    srcs = ["utils/replay_buffers/tests/test_prioritized_replay_buffer_replay_buffer_api.py"]
)

py_test(
    name = "test_replay_buffer",
    tags = ["team:rllib", "utils"],
    size = "small",
    srcs = ["utils/replay_buffers/tests/test_replay_buffer.py"]
)

py_test(
    name = "test_fifo_replay_buffer",
    tags = ["team:rllib", "utils"],
    size = "small",
    srcs = ["utils/replay_buffers/tests/test_fifo_replay_buffer.py"]
)

py_test(
    name = "test_reservoir_buffer",
    tags = ["team:rllib", "utils"],
    size = "small",
    srcs = ["utils/replay_buffers/tests/test_reservoir_buffer.py"]
)

py_test(
    name = "test_segment_tree_replay_buffer_api",
    tags = ["team:rllib", "utils"],
    size = "small",
    srcs = ["utils/replay_buffers/tests/test_segment_tree_replay_buffer_api.py"]
)

py_test(
    name = "test_check_env",
    tags = ["team:rllib", "utils"],
    size = "small",
    srcs = ["utils/tests/test_check_env.py"]
)

py_test(
    name = "test_check_multi_agent",
    tags = ["team:rllib", "utils"],
    size = "small",
    srcs = ["utils/tests/test_check_multi_agent.py"]
)

py_test(
    name = "test_actor_manager",
    tags = ["team:rllib", "utils", "exclusive"],
    size = "medium",
    srcs = ["utils/tests/test_actor_manager.py"],
    data = ["utils/tests/random_numbers.pkl"],
)

# --------------------------------------------------------------------
# rllib/tests/ directory
#
# Tag: tests_dir
#
# NOTE: Add tests alphabetically into this list.
# --------------------------------------------------------------------

py_test(
    name = "tests/backward_compat/test_backward_compat",
    tags = ["team:rllib", "tests_dir"],
    size = "medium",
    srcs = ["tests/backward_compat/test_backward_compat.py"],
    data = glob(["tests/backward_compat/checkpoints/**"]),
)

py_test(
    name = "tests/backward_compat/test_gym_env_apis",
    tags = ["team:rllib", "env"],
    size = "medium",
    srcs = ["tests/backward_compat/test_gym_env_apis.py"]
)

py_test(
    name = "tests/test_algorithm_imports",
    tags = ["team:rllib", "tests_dir"],
    size = "small",
    srcs = ["tests/test_algorithm_imports.py"]
)

py_test(
    name = "tests/test_catalog",
    tags = ["team:rllib", "tests_dir"],
    size = "medium",
    srcs = ["tests/test_catalog.py"]
)

py_test(
    name = "tests/test_checkpoint_restore_pg",
    main = "tests/test_algorithm_checkpoint_restore.py",
    tags = ["team:rllib", "tests_dir"],
    size = "large",
    srcs = ["tests/test_algorithm_checkpoint_restore.py"],
    args = ["TestCheckpointRestorePG"]
)

py_test(
    name = "tests/test_checkpoint_restore_off_policy",
    main = "tests/test_algorithm_checkpoint_restore.py",
    tags = ["team:rllib", "tests_dir"],
    size = "large",
    srcs = ["tests/test_algorithm_checkpoint_restore.py"],
    args = ["TestCheckpointRestoreOffPolicy"]
)

py_test(
    name = "tests/test_checkpoint_restore_evolution_algos",
    main = "tests/test_algorithm_checkpoint_restore.py",
    tags = ["team:rllib", "tests_dir"],
    size = "medium",
    srcs = ["tests/test_algorithm_checkpoint_restore.py"],
    args = ["TestCheckpointRestoreEvolutionAlgos"]
)

py_test(
    name = "policy/tests/test_policy_checkpoint_restore",
    main = "policy/tests/test_policy_checkpoint_restore.py",
    tags = ["team:rllib", "tests_dir"],
    size = "large",
    data = glob([
        "tests/data/checkpoints/APPO_CartPole-v1-connector-enabled/**",
    ]),
    srcs = ["policy/tests/test_policy_checkpoint_restore.py"],
)

py_test(
    name = "tests/test_custom_resource",
    tags = ["team:rllib", "tests_dir"],
    size = "large", # bazel may complain about it being too long sometimes - large is on purpose as some frameworks take longer
    srcs = ["tests/test_custom_resource.py"]
)

py_test(
    name = "tests/test_dependency_tf",
    tags = ["team:rllib", "tests_dir"],
    size = "small",
    srcs = ["tests/test_dependency_tf.py"]
)

py_test(
    name = "tests/test_dependency_torch",
    tags = ["team:rllib", "tests_dir"],
    size = "small",
    srcs = ["tests/test_dependency_torch.py"]
)

py_test(
    name = "tests/test_eager_support_pg",
    main = "tests/test_eager_support.py",
    tags = ["team:rllib", "tests_dir"],
    size = "small",
    srcs = ["tests/test_eager_support.py"],
    args = ["TestEagerSupportPG"]
)

py_test(
    name = "tests/test_eager_support_off_policy",
    main = "tests/test_eager_support.py",
    tags = ["team:rllib", "tests_dir"],
    size = "small",
    srcs = ["tests/test_eager_support.py"],
    args = ["TestEagerSupportOffPolicy"]
)

py_test(
    name = "tests/test_filters",
    tags = ["team:rllib", "tests_dir"],
    size = "small",
    srcs = ["tests/test_filters.py"]
)

py_test(
    name = "tests/test_gpus",
    tags = ["team:rllib", "tests_dir"],
    size = "large",
    srcs = ["tests/test_gpus.py"]
)

py_test(
    name = "tests/test_io",
    tags = ["team:rllib", "tests_dir"],
    size = "large",
    srcs = ["tests/test_io.py"]
)

py_test(
    name = "tests/test_local",
    tags = ["team:rllib", "tests_dir"],
    size = "small",
    srcs = ["tests/test_local.py"]
)

py_test(
    name = "tests/test_lstm",
    tags = ["team:rllib", "tests_dir"],
    size = "medium",
    srcs = ["tests/test_lstm.py"]
)

py_test(
    name = "tests/test_model_imports",
    tags = ["team:rllib", "tests_dir", "model_imports"],
    size = "medium",
    data = glob(["tests/data/model_weights/**"]),
    srcs = ["tests/test_model_imports.py"]
)

py_test(
    name = "tests/test_nested_action_spaces",
    main = "tests/test_nested_action_spaces.py",
    tags = ["team:rllib", "tests_dir"],
    size = "medium",
    srcs = ["tests/test_nested_action_spaces.py"]
)

py_test(
    name = "tests/test_nested_observation_spaces",
    main = "tests/test_nested_observation_spaces.py",
    tags = ["team:rllib", "tests_dir"],
    size = "medium",
    srcs = ["tests/test_nested_observation_spaces.py"]
)

py_test(
    name = "tests/test_nn_framework_import_errors",
    tags = ["team:rllib", "tests_dir"],
    size = "small",
    srcs = ["tests/test_nn_framework_import_errors.py"]
)

py_test(
    name = "tests/test_pettingzoo_env",
    tags = ["team:rllib", "tests_dir"],
    size = "medium",
    srcs = ["tests/test_pettingzoo_env.py"]
)

py_test(
    name = "tests/test_placement_groups",
    tags = ["team:rllib", "tests_dir"],
    size = "large", # bazel may complain about it being too long sometimes - large is on purpose as some frameworks take longer
    srcs = ["tests/test_placement_groups.py"]
)

py_test(
    name = "tests/test_ray_client",
    tags = ["team:rllib", "tests_dir"],
    size = "large",
    srcs = ["tests/test_ray_client.py"]
)

py_test(
    name = "tests/test_reproducibility",
    tags = ["team:rllib", "tests_dir"],
    size = "medium",
    srcs = ["tests/test_reproducibility.py"]
)

# Test [train|evaluate].py scripts (w/o confirming evaluation performance).
py_test(
    name = "test_rllib_evaluate_1",
    main = "tests/test_rllib_train_and_evaluate.py",
    tags = ["team:rllib", "tests_dir"],
    size = "large",
    data = ["train.py", "evaluate.py"],
    srcs = ["tests/test_rllib_train_and_evaluate.py"],
    args = ["TestEvaluate1"]
)

py_test(
    name = "test_rllib_evaluate_2",
    main = "tests/test_rllib_train_and_evaluate.py",
    tags = ["team:rllib", "tests_dir"],
    size = "large",
    data = ["train.py", "evaluate.py"],
    srcs = ["tests/test_rllib_train_and_evaluate.py"],
    args = ["TestEvaluate2"]
)

py_test(
    name = "test_rllib_evaluate_3",
    main = "tests/test_rllib_train_and_evaluate.py",
    tags = ["team:rllib", "tests_dir"],
    size = "large",
    data = ["train.py", "evaluate.py"],
    srcs = ["tests/test_rllib_train_and_evaluate.py"],
    args = ["TestEvaluate3"]
)

py_test(
    name = "test_rllib_evaluate_4",
    main = "tests/test_rllib_train_and_evaluate.py",
    tags = ["team:rllib", "tests_dir"],
    size = "large",
    data = ["train.py", "evaluate.py"],
    srcs = ["tests/test_rllib_train_and_evaluate.py"],
    args = ["TestEvaluate4"]
)

# Test [train|evaluate].py scripts (and confirm `rllib evaluate` performance is same
# as the final one from the `rllib train` run).
py_test(
    name = "test_rllib_train_and_evaluate",
    main = "tests/test_rllib_train_and_evaluate.py",
    tags = ["team:rllib", "tests_dir"],
    size = "large",
    data = ["train.py", "evaluate.py"],
    srcs = ["tests/test_rllib_train_and_evaluate.py"],
    args = ["TestTrainAndEvaluate"]
)

py_test(
    name = "tests/test_supported_multi_agent_pg",
    main = "tests/test_supported_multi_agent.py",
    tags = ["team:rllib", "tests_dir"],
    size = "large",
    srcs = ["tests/test_supported_multi_agent.py"],
    args = ["TestSupportedMultiAgentPG"]
)

py_test(
    name = "tests/test_supported_multi_agent_off_policy",
    main = "tests/test_supported_multi_agent.py",
    tags = ["team:rllib", "tests_dir"],
    size = "large",
    srcs = ["tests/test_supported_multi_agent.py"],
    args = ["TestSupportedMultiAgentOffPolicy"]
)

py_test(
     name = "tests/test_supported_spaces_appo",
     main = "tests/test_supported_spaces.py",
     tags = ["team:rllib", "tests_dir"],
     size = "large",
     srcs = ["tests/test_supported_spaces.py"],
     args = ["TestSupportedSpacesAPPO"]
 )

py_test(
     name = "tests/test_supported_spaces_impala",
     main = "tests/test_supported_spaces.py",
     tags = ["team:rllib", "tests_dir"],
     size = "large",
     srcs = ["tests/test_supported_spaces.py"],
     args = ["TestSupportedSpacesIMPALA"]
 )

py_test(
     name = "tests/test_supported_spaces_a3c",
     main = "tests/test_supported_spaces.py",
     tags = ["team:rllib", "tests_dir"],
     size = "large",
     srcs = ["tests/test_supported_spaces.py"],
     args = ["TestSupportedSpacesA3C"]
 )

py_test(
     name = "tests/test_supported_spaces_ppo",
     main = "tests/test_supported_spaces.py",
     tags = ["team:rllib", "tests_dir"],
     size = "large",
     srcs = ["tests/test_supported_spaces.py"],
     args = ["TestSupportedSpacesPPO"]
 )

py_test(
     name = "tests/test_supported_spaces_ppo_no_preproceesor_gpu",
     main = "tests/test_supported_spaces.py",
     tags = ["team:rllib", "tests_dir", "multi_gpu", "exclusive"],
     size = "large",
     srcs = ["tests/test_supported_spaces.py"],
     args = ["TestSupportedSpacesPPONoPreprocessorGPU"]
 )

py_test(
    name = "tests/test_supported_spaces_off_policy",
    main = "tests/test_supported_spaces.py",
    tags = ["team:rllib", "tests_dir"],
    size = "medium",
    srcs = ["tests/test_supported_spaces.py"],
    args = ["TestSupportedSpacesOffPolicy"]
)

py_test(
    name = "tests/test_supported_spaces_evolution_algos",
    main = "tests/test_supported_spaces.py",
    tags = ["team:rllib", "tests_dir"],
    size = "large",
    srcs = ["tests/test_supported_spaces.py"],
    args = ["TestSupportedSpacesEvolutionAlgos"]
)

py_test(
    name = "tests/test_timesteps",
    tags = ["team:rllib", "tests_dir"],
    size = "small",
    srcs = ["tests/test_timesteps.py"]
)

# --------------------------------------------------------------------
# examples/ directory (excluding examples/documentation/...)
#
# Tag: examples
#
# NOTE: Add tests alphabetically into this list.
# --------------------------------------------------------------------

py_test(
    name = "examples/action_masking_tf",
    main = "examples/action_masking.py",
    tags = ["team:rllib", "exclusive", "examples"],
    size = "small",
    srcs = ["examples/action_masking.py"],
    args = ["--stop-iter=2", "--framework=tf"]
)

py_test(
    name = "examples/action_masking_torch",
    main = "examples/action_masking.py",
    tags = ["team:rllib", "exclusive", "examples"],
    size = "small",
    srcs = ["examples/action_masking.py"],
    args = ["--stop-iter=2", "--framework=torch"]
)

py_test(
    name = "examples/attention_net_tf",
    main = "examples/attention_net.py",
    tags = ["team:rllib", "exclusive", "examples"],
    size = "medium",
    srcs = ["examples/attention_net.py"],
    args = ["--as-test", "--stop-reward=70", "--framework=tf"]
)

py_test(
    name = "examples/attention_net_torch",
    main = "examples/attention_net.py",
    tags = ["team:rllib", "exclusive", "examples"],
    size = "medium",
    srcs = ["examples/attention_net.py"],
    args = ["--as-test", "--stop-reward=70", "--framework torch"]
)

py_test(
    name = "examples/autoregressive_action_dist_tf",
    main = "examples/autoregressive_action_dist.py",
    tags = ["team:rllib", "exclusive", "examples"],
    size = "medium",
    srcs = ["examples/autoregressive_action_dist.py"],
    args = ["--as-test", "--framework=tf", "--stop-reward=150", "--num-cpus=4"]
)

py_test(
    name = "examples/autoregressive_action_dist_torch",
    main = "examples/autoregressive_action_dist.py",
    tags = ["team:rllib", "exclusive", "examples"],
    size = "medium",
    srcs = ["examples/autoregressive_action_dist.py"],
    args = ["--as-test", "--framework=torch", "--stop-reward=150", "--num-cpus=4"]
)

py_test(
    name = "examples/bare_metal_policy_with_custom_view_reqs",
    main = "examples/bare_metal_policy_with_custom_view_reqs.py",
    tags = ["team:rllib", "exclusive", "examples"],
    size = "small",
    srcs = ["examples/bare_metal_policy_with_custom_view_reqs.py"],
)

py_test(
    name = "examples/batch_norm_model_ppo_tf",
    main = "examples/batch_norm_model.py",
    tags = ["team:rllib", "exclusive", "examples"],
    size = "medium",
    srcs = ["examples/batch_norm_model.py"],
    args = ["--as-test", "--framework=tf", "--run=PPO", "--stop-reward=80"]
)

py_test(
    name = "examples/batch_norm_model_ppo_torch",
    main = "examples/batch_norm_model.py",
    tags = ["team:rllib", "exclusive", "examples"],
    size = "medium",
    srcs = ["examples/batch_norm_model.py"],
    args = ["--as-test", "--framework=torch", "--run=PPO", "--stop-reward=80"]
)

py_test(
    name = "examples/batch_norm_model_dqn_tf",
    main = "examples/batch_norm_model.py",
    tags = ["team:rllib", "exclusive", "examples"],
    size = "large",
    srcs = ["examples/batch_norm_model.py"],
    args = ["--as-test", "--framework=tf", "--run=DQN", "--stop-reward=70", "--stop-time=400"]
)

py_test(
    name = "examples/batch_norm_model_dqn_torch",
    main = "examples/batch_norm_model.py",
    tags = ["team:rllib", "exclusive", "examples"],
    size = "large",  # DQN learns much slower with BatchNorm.
    srcs = ["examples/batch_norm_model.py"],
    args = ["--as-test", "--framework=torch", "--run=DQN", "--stop-reward=70", "--stop-time=400"]
)

py_test(
    name = "examples/batch_norm_model_ddpg_tf",
    main = "examples/batch_norm_model.py",
    tags = ["team:rllib", "exclusive", "examples"],
    size = "small",
    srcs = ["examples/batch_norm_model.py"],
    args = ["--run=DDPG", "--framework=tf", "--stop-iters=1"]
)

py_test(
    name = "examples/batch_norm_model_ddpg_torch",
    main = "examples/batch_norm_model.py",
    tags = ["team:rllib", "exclusive", "examples"],
    size = "small",
    srcs = ["examples/batch_norm_model.py"],
    args = ["--framework=torch", "--run=DDPG", "--stop-iters=1"]
)

py_test(
    name = "examples/cartpole_lstm_impala_tf",
    main = "examples/cartpole_lstm.py",
    tags = ["team:rllib", "exclusive", "examples"],
    size = "medium",
    srcs = ["examples/cartpole_lstm.py"],
    args = ["--as-test", "--framework=tf", "--run=IMPALA", "--stop-reward=40", "--num-cpus=4"]
)

py_test(
    name = "examples/cartpole_lstm_impala_torch",
    main = "examples/cartpole_lstm.py",
    tags = ["team:rllib", "exclusive", "examples"],
    size = "medium",
    srcs = ["examples/cartpole_lstm.py"],
    args = ["--as-test", "--framework=torch", "--run=IMPALA", "--stop-reward=40", "--num-cpus=4"]
)

py_test(
    name = "examples/cartpole_lstm_ppo_tf",
    main = "examples/cartpole_lstm.py",
    tags = ["team:rllib", "exclusive", "examples"],
    size = "medium",
    srcs = ["examples/cartpole_lstm.py"],
    args = ["--as-test", "--framework=tf", "--run=PPO", "--stop-reward=40", "--num-cpus=4"]
)

py_test(
    name = "examples/cartpole_lstm_ppo_tf2",
    main = "examples/cartpole_lstm.py",
    tags = ["team:rllib", "exclusive", "examples"],
    size = "medium",
    srcs = ["examples/cartpole_lstm.py"],
    args = ["--as-test", "--framework=tf2", "--run=PPO", "--stop-reward=40", "--num-cpus=4"]
)

py_test(
    name = "examples/cartpole_lstm_ppo_torch",
    main = "examples/cartpole_lstm.py",
    tags = ["team:rllib", "exclusive", "examples"],
    size = "medium",
    srcs = ["examples/cartpole_lstm.py"],
    args = ["--as-test", "--framework=torch", "--run=PPO", "--stop-reward=40", "--num-cpus=4"]
)

py_test(
    name = "examples/cartpole_lstm_ppo_tf_with_prev_a_and_r",
    main = "examples/cartpole_lstm.py",
    tags = ["team:rllib", "exclusive", "examples"],
    size = "medium",
    srcs = ["examples/cartpole_lstm.py"],
    args = ["--as-test", "--run=PPO", "--stop-reward=40", "--use-prev-action",  "--use-prev-reward", "--num-cpus=4"]
)

py_test(
    name = "examples/centralized_critic_tf",
    main = "examples/centralized_critic.py",
    tags = ["team:rllib", "exclusive", "examples"],
    size = "medium",
    srcs = ["examples/centralized_critic.py"],
    args = ["--as-test", "--framework=tf", "--stop-reward=7.2"]
)

py_test(
    name = "examples/centralized_critic_torch",
    main = "examples/centralized_critic.py",
    tags = ["team:rllib", "exclusive", "examples"],
    size = "medium",
    srcs = ["examples/centralized_critic.py"],
    args = ["--as-test", "--framework=torch", "--stop-reward=7.2"]
)

py_test(
    name = "examples/centralized_critic_2_tf",
    main = "examples/centralized_critic_2.py",
    tags = ["team:rllib", "exclusive", "examples"],
    size = "medium",
    srcs = ["examples/centralized_critic_2.py"],
    args = ["--as-test", "--framework=tf", "--stop-reward=6.0"]
)

py_test(
    name = "examples/centralized_critic_2_torch",
    main = "examples/centralized_critic_2.py",
    tags = ["team:rllib", "exclusive", "examples"],
    size = "medium",
    srcs = ["examples/centralized_critic_2.py"],
    args = ["--as-test", "--framework=torch", "--stop-reward=6.0"]
)

py_test(
    name = "examples/checkpoint_by_custom_criteria",
    main = "examples/checkpoint_by_custom_criteria.py",
    tags = ["team:rllib", "exclusive", "examples"],
    size = "medium",
    srcs = ["examples/checkpoint_by_custom_criteria.py"],
    args = ["--stop-iters=3 --num-cpus=3"]
)


py_test(
    name = "examples/coin_game_env",
    tags = ["team:rllib", "examples"],
    size = "small",
    srcs = ["examples/coin_game_env.py"],
    args = ["--stop-iters=2"]
)

py_test(
    name = "examples/complex_struct_space_tf",
    main = "examples/complex_struct_space.py",
    tags = ["team:rllib", "exclusive", "examples"],
    size = "small",
    srcs = ["examples/complex_struct_space.py"],
    args = ["--framework=tf"],
)

py_test(
    name = "examples/complex_struct_space_tf_eager",
    main = "examples/complex_struct_space.py",
    tags = ["team:rllib", "exclusive", "examples"],
    size = "small",
    srcs = ["examples/complex_struct_space.py"],
    args = ["--framework=tf2"],
)

py_test(
    name = "examples/complex_struct_space_torch",
    main = "examples/complex_struct_space.py",
    tags = ["team:rllib", "exclusive", "examples"],
    size = "small",
    srcs = ["examples/complex_struct_space.py"],
    args = ["--framework=torch"],
)

py_test(
    name = "examples/curriculum_learning",
    main = "examples/curriculum_learning.py",
    tags = ["team:rllib", "exclusive", "examples"],
    size = "medium",
    srcs = ["examples/curriculum_learning.py"],
    args = ["--as-test", "--stop-reward=800.0"]
)

py_test(
    name = "examples/custom_env_tf",
    main = "examples/custom_env.py",
    tags = ["team:rllib", "exclusive", "examples"],
    size = "medium",
    srcs = ["examples/custom_env.py"],
    args = ["--as-test", "--framework=tf"]
)

py_test(
    name = "examples/custom_env_torch",
    main = "examples/custom_env.py",
    tags = ["team:rllib", "exclusive", "examples"],
    size = "medium",
    srcs = ["examples/custom_env.py"],
    args = ["--as-test", "--framework=torch"]
)

py_test(
    name = "examples/custom_eval_tf",
    main = "examples/custom_eval.py",
    tags = ["team:rllib", "exclusive", "examples"],
    size = "small",
    srcs = ["examples/custom_eval.py"],
    args = ["--num-cpus=4", "--framework=tf", "--as-test"]
)

py_test(
    name = "examples/custom_eval_torch",
    main = "examples/custom_eval.py",
    tags = ["team:rllib", "exclusive", "examples"],
    size = "small",
    srcs = ["examples/custom_eval.py"],
    args = ["--num-cpus=4", "--as-test", "--framework=torch"]
)

py_test(
    name = "examples/custom_eval_parallel_to_training_torch",
    main = "examples/custom_eval.py",
    tags = ["team:rllib", "exclusive", "examples"],
    size = "small",
    srcs = ["examples/custom_eval.py"],
    args = ["--num-cpus=4", "--as-test", "--framework=torch", "--evaluation-parallel-to-training"]
)

py_test(
    name = "examples/custom_experiment",
    main = "examples/custom_experiment.py",
    tags = ["team:rllib", "exclusive", "examples"],
    size = "medium",
    srcs = ["examples/custom_experiment.py"],
    args = ["--train-iterations=10"]
)

py_test(
    name = "examples/custom_fast_model_tf",
    main = "examples/custom_fast_model.py",
    tags = ["team:rllib", "exclusive", "examples"],
    size = "medium",
    srcs = ["examples/custom_fast_model.py"],
    args = ["--stop-iters=1", "--framework=tf"]
)

py_test(
    name = "examples/custom_fast_model_torch",
    main = "examples/custom_fast_model.py",
    tags = ["team:rllib", "exclusive", "examples"],
    size = "medium",
    srcs = ["examples/custom_fast_model.py"],
    args = ["--stop-iters=1", "--framework=torch"]
)

py_test(
    name = "examples/custom_keras_model_a2c",
    main = "examples/custom_keras_model.py",
    tags = ["team:rllib", "exclusive", "examples"],
    size = "small",
    srcs = ["examples/custom_keras_model.py"],
    args = ["--run=A2C", "--stop=50", "--num-cpus=4"]
)

py_test(
    name = "examples/custom_keras_model_dqn",
    main = "examples/custom_keras_model.py",
    tags = ["team:rllib", "exclusive", "examples"],
    size = "small",
    srcs = ["examples/custom_keras_model.py"],
    args = ["--run=DQN", "--stop=50"]
)

py_test(
    name = "examples/custom_keras_model_ppo",
    main = "examples/custom_keras_model.py",
    tags = ["team:rllib", "exclusive", "examples"],
    size = "small",
    srcs = ["examples/custom_keras_model.py"],
    args = ["--run=PPO", "--stop=50", "--num-cpus=4"]
)

py_test(
    name = "examples/custom_metrics_and_callbacks",
    main = "examples/custom_metrics_and_callbacks.py",
    tags = ["team:rllib", "exclusive", "examples"],
    size = "small",
    srcs = ["examples/custom_metrics_and_callbacks.py"],
    args = ["--stop-iters=2"]
)

py_test(
    name = "examples/custom_model_api_tf",
    main = "examples/custom_model_api.py",
    tags = ["team:rllib", "exclusive", "examples"],
    size = "small",
    srcs = ["examples/custom_model_api.py"],
    args = ["--framework=tf"],
)

py_test(
    name = "examples/custom_model_api_torch",
    main = "examples/custom_model_api.py",
    tags = ["team:rllib", "exclusive", "examples"],
    size = "small",
    srcs = ["examples/custom_model_api.py"],
    args = ["--framework=torch"],
)

py_test(
    name = "examples/custom_model_loss_and_metrics_ppo_tf",
    main = "examples/custom_model_loss_and_metrics.py",
    tags = ["team:rllib", "exclusive", "examples"],
    size = "small",
    # Include the json data file.
    data = ["tests/data/cartpole/small.json"],
    srcs = ["examples/custom_model_loss_and_metrics.py"],
    args = ["--run=PPO", "--stop-iters=1", "--framework=tf","--input-files=tests/data/cartpole"]
)

py_test(
    name = "examples/custom_model_loss_and_metrics_ppo_torch",
    main = "examples/custom_model_loss_and_metrics.py",
    tags = ["team:rllib", "exclusive", "examples"],
    size = "small",
    # Include the json data file.
    data = ["tests/data/cartpole/small.json"],
    srcs = ["examples/custom_model_loss_and_metrics.py"],
    args = ["--run=PPO", "--framework=torch", "--stop-iters=1", "--input-files=tests/data/cartpole"]
)

py_test(
    name = "examples/custom_model_loss_and_metrics_pg_tf",
    main = "examples/custom_model_loss_and_metrics.py",
    tags = ["team:rllib", "exclusive", "examples"],
    size = "small",
    # Include the json data file.
    data = ["tests/data/cartpole/small.json"],
    srcs = ["examples/custom_model_loss_and_metrics.py"],
    args = ["--run=PG", "--stop-iters=1", "--framework=tf", "--input-files=tests/data/cartpole"]
)

py_test(
    name = "examples/custom_model_loss_and_metrics_pg_torch",
    main = "examples/custom_model_loss_and_metrics.py",
    tags = ["team:rllib", "exclusive", "examples"],
    size = "small",
    # Include the json data file.
    data = ["tests/data/cartpole/small.json"],
    srcs = ["examples/custom_model_loss_and_metrics.py"],
    args = ["--run=PG", "--framework=torch", "--stop-iters=1", "--input-files=tests/data/cartpole"]
)

py_test(
    name = "examples/custom_observation_filters",
    main = "examples/custom_observation_filters.py",
    tags = ["team:rllib", "exclusive", "examples"],
    size = "medium",
    srcs = ["examples/custom_observation_filters.py"],
    args = ["--stop-iters=3"]
)

py_test(
    name = "examples/custom_rnn_model_repeat_after_me_tf",
    main = "examples/custom_rnn_model.py",
    tags = ["team:rllib", "exclusive", "examples"],
    size = "medium",
    srcs = ["examples/custom_rnn_model.py"],
    args = ["--as-test", "--run=PPO", "--framework=tf", "--stop-reward=40", "--env=RepeatAfterMeEnv", "--num-cpus=4"]
)

py_test(
    name = "examples/custom_rnn_model_repeat_initial_obs_tf",
    main = "examples/custom_rnn_model.py",
    tags = ["team:rllib", "exclusive", "examples"],
    size = "medium",
    srcs = ["examples/custom_rnn_model.py"],
    args = ["--as-test", "--run=PPO", "--framework=tf", "--stop-reward=10", "--stop-timesteps=300000", "--env=RepeatInitialObsEnv", "--num-cpus=4"]
)

py_test(
    name = "examples/custom_rnn_model_repeat_after_me_torch",
    main = "examples/custom_rnn_model.py",
    tags = ["team:rllib", "exclusive", "examples"],
    size = "medium",
    srcs = ["examples/custom_rnn_model.py"],
    args = ["--as-test", "--framework=torch", "--run=PPO", "--stop-reward=40", "--env=RepeatAfterMeEnv", "--num-cpus=4"]
)

py_test(
    name = "examples/custom_rnn_model_repeat_initial_obs_torch",
    main = "examples/custom_rnn_model.py",
    tags = ["team:rllib", "exclusive", "examples"],
    size = "medium",
    srcs = ["examples/custom_rnn_model.py"],
    args = ["--as-test", "--framework=torch", "--run=PPO", "--stop-reward=10", "--stop-timesteps=300000", "--env=RepeatInitialObsEnv", "--num-cpus=4"]
)

py_test(
    name = "examples/custom_tf_policy",
    tags = ["team:rllib", "exclusive", "examples"],
    size = "small",
    srcs = ["examples/custom_tf_policy.py"],
    args = ["--stop-iters=2", "--num-cpus=4"]
)

py_test(
    name = "examples/custom_torch_policy",
    tags = ["team:rllib", "exclusive", "examples"],
    size = "small",
    srcs = ["examples/custom_torch_policy.py"],
    args = ["--stop-iters=2", "--num-cpus=4"]
)

py_test(
    name = "examples/custom_train_fn",
    main = "examples/custom_train_fn.py",
    tags = ["team:rllib", "exclusive", "examples"],
    size = "medium",
    srcs = ["examples/custom_train_fn.py"],
)

py_test(
    name = "examples/custom_vector_env_tf",
    main = "examples/custom_vector_env.py",
    tags = ["team:rllib", "exclusive", "examples"],
    size = "medium",
    srcs = ["examples/custom_vector_env.py"],
    args = ["--as-test", "--framework=tf", "--stop-reward=40.0"]
)

py_test(
    name = "examples/custom_vector_env_torch",
    main = "examples/custom_vector_env.py",
    tags = ["team:rllib", "exclusive", "examples"],
    size = "medium",
    srcs = ["examples/custom_vector_env.py"],
    args = ["--as-test", "--framework=torch", "--stop-reward=40.0"]
)

py_test(
    name = "examples/deterministic_training_tf",
    main = "examples/deterministic_training.py",
    tags = ["team:rllib", "exclusive", "multi_gpu", "examples"],
    size = "medium",
    srcs = ["examples/deterministic_training.py"],
    args = ["--as-test", "--stop-iters=1", "--framework=tf", "--num-gpus=1", "--num-gpus-per-worker=1"]
)

py_test(
    name = "examples/deterministic_training_tf2",
    main = "examples/deterministic_training.py",
    tags = ["team:rllib", "exclusive", "multi_gpu", "examples"],
    size = "medium",
    srcs = ["examples/deterministic_training.py"],
    args = ["--as-test", "--stop-iters=1", "--framework=tf2", "--num-gpus=1", "--num-gpus-per-worker=1"]
)

py_test(
    name = "examples/deterministic_training_torch",
    main = "examples/deterministic_training.py",
    tags = ["team:rllib", "exclusive", "multi_gpu", "examples"],
    size = "medium",
    srcs = ["examples/deterministic_training.py"],
    args = ["--as-test", "--stop-iters=1", "--framework=torch", "--num-gpus=1", "--num-gpus-per-worker=1"]
)

py_test(
    name = "examples/eager_execution",
    tags = ["team:rllib", "exclusive", "examples"],
    size = "small",
    srcs = ["examples/eager_execution.py"],
    args = ["--stop-iters=2"]
)

py_test(
    name = "examples/export/cartpole_dqn_export",
    main = "examples/export/cartpole_dqn_export.py",
    tags = ["team:rllib", "exclusive", "examples"],
    size = "small",
    srcs = ["examples/export/cartpole_dqn_export.py"],
)

py_test(
    name = "examples/export/onnx_tf",
    main = "examples/export/onnx_tf.py",
    tags = ["team:rllib", "exclusive", "examples", "no_main"],
    size = "small",
    srcs = ["examples/export/onnx_tf.py"],
    args = ["--framework=tf"],
)

py_test(
    name = "examples/export/onnx_tf2",
    main = "examples/export/onnx_tf.py",
    tags = ["team:rllib", "exclusive", "examples", "no_main"],
    size = "small",
    srcs = ["examples/export/onnx_tf.py"],
    args = ["--framework=tf2"],
)

py_test(
    name = "examples/export/onnx_torch",
    main = "examples/export/onnx_torch.py",
    tags = ["team:rllib", "exclusive", "examples", "no_main"],
    size = "small",
    srcs = ["examples/export/onnx_torch.py"],
)

py_test(
    name = "examples/fractional_gpus",
    main = "examples/fractional_gpus.py",
    tags = ["team:rllib", "exclusive", "examples"],
    size = "medium",
    srcs = ["examples/fractional_gpus.py"],
    args = ["--as-test", "--stop-reward=40.0", "--num-gpus=0", "--num-workers=0"]
)

py_test(
    name = "examples/hierarchical_training_tf",
    main = "examples/hierarchical_training.py",
    tags = ["team:rllib", "exclusive", "examples"],
    size = "medium",
    srcs = ["examples/hierarchical_training.py"],
    args = [ "--framework=tf", "--stop-reward=0.0"]
)

py_test(
    name = "examples/hierarchical_training_torch",
    main = "examples/hierarchical_training.py",
    tags = ["team:rllib", "exclusive", "examples"],
    size = "medium",
    srcs = ["examples/hierarchical_training.py"],
    args = ["--framework=torch", "--stop-reward=0.0"]
)

# Do not run this test (MobileNetV2 is gigantic and takes forever for 1 iter).
# py_test(
#     name = "examples/mobilenet_v2_with_lstm_tf",
#     main = "examples/mobilenet_v2_with_lstm.py",
#     tags = ["team:rllib", "examples"],
#     size = "small",
#     srcs = ["examples/mobilenet_v2_with_lstm.py"]
# )

py_test(
    name = "examples/multi_agent_cartpole_tf",
    main = "examples/multi_agent_cartpole.py",
    tags = ["team:rllib", "exclusive", "examples"],
    size = "small",
    srcs = ["examples/multi_agent_cartpole.py"],
    args = ["--as-test", "--framework=tf", "--stop-reward=70.0", "--num-cpus=4"]
)

py_test(
    name = "examples/multi_agent_cartpole_torch",
    main = "examples/multi_agent_cartpole.py",
    tags = ["team:rllib", "exclusive", "examples"],
    size = "small",
    srcs = ["examples/multi_agent_cartpole.py"],
    args = ["--as-test", "--framework=torch", "--stop-reward=70.0", "--num-cpus=4"]
)

py_test(
    name = "examples/multi_agent_cartpole_w_rlm_torch",
    main = "examples/multi_agent_cartpole.py",
    tags = ["team:rllib", "exclusive", "examples", "rlm"],
    size = "medium",
    srcs = ["examples/multi_agent_cartpole.py"],
    args = ["--as-test", "--framework=torch", "--stop-reward=70.0", "--num-cpus=4"]
)

py_test(
    name = "examples/multi_agent_cartpole_w_rlm_tf2",
    main = "examples/multi_agent_cartpole.py",
    tags = ["team:rllib", "exclusive", "examples", "rlm"],
    size = "medium",
    srcs = ["examples/multi_agent_cartpole.py"],
    args = ["--as-test", "--framework=tf2", "--stop-reward=70.0", "--num-cpus=4"]
)

py_test(
    name = "examples/multi_agent_custom_policy_tf",
    main = "examples/multi_agent_custom_policy.py",
    tags = ["team:rllib", "exclusive", "examples"],
    size = "medium",
    srcs = ["examples/multi_agent_custom_policy.py"],
    args = ["--as-test", "--framework=tf", "--stop-reward=80"]
)

py_test(
    name = "examples/multi_agent_custom_policy_torch",
    main = "examples/multi_agent_custom_policy.py",
    tags = ["team:rllib", "exclusive", "examples"],
    size = "medium",
    srcs = ["examples/multi_agent_custom_policy.py"],
    args = ["--as-test", "--framework=torch", "--stop-reward=80"]
)

py_test(
    name = "examples/multi_agent_custom_policy_w_rlm_torch",
    main = "examples/multi_agent_custom_policy.py",
    tags = ["team:rllib", "exclusive", "examples", "rlm"],
    size = "medium",
    srcs = ["examples/multi_agent_custom_policy.py"],
    args = ["--as-test", "--framework=torch", "--stop-reward=80"]
)


py_test(
    name = "examples/multi_agent_custom_policy_w_rlm_tf2",
    main = "examples/multi_agent_custom_policy.py",
    tags = ["team:rllib", "exclusive", "examples", "rlm"],
    size = "medium",
    srcs = ["examples/multi_agent_custom_policy.py"],
    args = ["--as-test", "--framework=tf2", "--stop-reward=80"]
)

py_test(
    name = "examples/multi_agent_different_spaces_for_agents_tf2",
    main = "examples/multi_agent_different_spaces_for_agents.py",
    tags = ["team:rllib", "exclusive", "examples"],
    size = "medium",
    srcs = ["examples/multi_agent_different_spaces_for_agents.py"],
    args = ["--stop-iters=4", "--framework=tf2"]
)

py_test(
    name = "examples/multi_agent_different_spaces_for_agents_torch",
    main = "examples/multi_agent_different_spaces_for_agents.py",
    tags = ["team:rllib", "exclusive", "examples"],
    size = "medium",
    srcs = ["examples/multi_agent_different_spaces_for_agents.py"],
    args = ["--stop-iters=4", "--framework=torch"]
)

py_test(
    name = "examples/multi_agent_different_spaces_for_agents_w_rlm_torch",
    main = "examples/multi_agent_different_spaces_for_agents.py",
    tags = ["team:rllib", "exclusive", "examples", "rlm"],
    size = "medium",
    srcs = ["examples/multi_agent_different_spaces_for_agents.py"],
    args = ["--stop-iters=4", "--framework=torch"]
)

py_test(
    name = "examples/multi_agent_different_spaces_for_agents_w_rlm_tf2",
    main = "examples/multi_agent_different_spaces_for_agents.py",
    tags = ["team:rllib", "exclusive", "examples", "rlm"],
    size = "medium",
    srcs = ["examples/multi_agent_different_spaces_for_agents.py"],
    args = ["--stop-iters=4", "--framework=tf2"]
)

py_test(
    name = "examples/multi_agent_independent_learning",
    main = "examples/multi_agent_independent_learning.py",
    tags = ["team:rllib", "examples"],
    size = "medium",
    srcs = ["examples/multi_agent_independent_learning.py"],
    args = ["--num-gpus=0", "--as-test"]
)

py_test(
    name = "examples/multi_agent_two_trainers_tf",
    main = "examples/multi_agent_two_trainers.py",
    tags = ["team:rllib", "exclusive", "examples"],
    size = "medium",
    srcs = ["examples/multi_agent_two_trainers.py"],
    args = ["--as-test", "--framework=tf", "--stop-reward=70"]
)

py_test(
    name = "examples/multi_agent_two_trainers_torch",
    main = "examples/multi_agent_two_trainers.py",
    tags = ["team:rllib", "exclusive", "examples"],
    size = "small",
    srcs = ["examples/multi_agent_two_trainers.py"],
    args = ["--as-test", "--framework=torch", "--stop-reward=70"]
)

py_test(
    name = "examples/offline_rl_torch",
    main = "examples/offline_rl.py",
    tags = ["team:rllib", "exclusive", "examples"],
    size = "medium",
    srcs = ["examples/offline_rl.py"],
    args = ["--as-test", "--stop-reward=-300", "--stop-iters=1"]
)

# Taking out this test for now: Mixed torch- and tf- policies within the same
# Trainer never really worked.
# py_test(
#     name = "examples/multi_agent_two_trainers_mixed_torch_tf",
#     main = "examples/multi_agent_two_trainers.py",
#     tags = ["team:rllib", "exclusive", "examples"],
#     size = "medium",
#     srcs = ["examples/multi_agent_two_trainers.py"],
#     args = ["--as-test", "--mixed-torch-tf", "--stop-reward=70"]
# )

py_test(
    name = "examples/nested_action_spaces_ppo_tf",
    main = "examples/nested_action_spaces.py",
    tags = ["team:rllib", "exclusive", "examples"],
    size = "medium",
    srcs = ["examples/nested_action_spaces.py"],
    args = ["--as-test", "--framework=tf", "--stop-reward=-600", "--run=PPO"]
)

py_test(
    name = "examples/nested_action_spaces_ppo_torch",
    main = "examples/nested_action_spaces.py",
    tags = ["team:rllib", "exclusive", "examples"],
    size = "medium",
    srcs = ["examples/nested_action_spaces.py"],
    args = ["--as-test", "--framework=torch", "--stop-reward=-600", "--run=PPO"]
)

py_test(
    name = "examples/parallel_evaluation_and_training_13_episodes_tf",
    main = "examples/parallel_evaluation_and_training.py",
    tags = ["team:rllib", "exclusive", "examples"],
    size = "medium",
    srcs = ["examples/parallel_evaluation_and_training.py"],
    args = ["--as-test", "--framework=tf", "--stop-reward=50.0", "--num-cpus=6", "--evaluation-duration=13"]
)

py_test(
    name = "examples/parallel_evaluation_and_training_auto_episodes_tf",
    main = "examples/parallel_evaluation_and_training.py",
    tags = ["team:rllib", "exclusive", "examples"],
    size = "medium",
    srcs = ["examples/parallel_evaluation_and_training.py"],
    args = ["--as-test", "--stop-reward=50.0", "--num-cpus=6", "--evaluation-duration=auto"]
)

py_test(
    name = "examples/parallel_evaluation_and_training_211_ts_tf2",
    main = "examples/parallel_evaluation_and_training.py",
    tags = ["team:rllib", "exclusive", "examples"],
    size = "medium",
    srcs = ["examples/parallel_evaluation_and_training.py"],
    args = ["--as-test", "--framework=tf2", "--stop-reward=30.0", "--num-cpus=6", "--evaluation-num-workers=3", "--evaluation-duration=211", "--evaluation-duration-unit=timesteps"]
)

py_test(
    name = "examples/parallel_evaluation_and_training_auto_ts_torch",
    main = "examples/parallel_evaluation_and_training.py",
    tags = ["team:rllib", "exclusive", "examples"],
    size = "medium",
    srcs = ["examples/parallel_evaluation_and_training.py"],
    args = ["--as-test", "--framework=torch", "--stop-reward=30.0", "--num-cpus=6", "--evaluation-num-workers=3", "--evaluation-duration=auto", "--evaluation-duration-unit=timesteps"]
)

py_test(
    name = "examples/parametric_actions_cartpole_pg_tf",
    main = "examples/parametric_actions_cartpole.py",
    tags = ["team:rllib", "exclusive", "examples"],
    size = "small",
    srcs = ["examples/parametric_actions_cartpole.py"],
    args = ["--as-test", "--stop-reward=60.0", "--run=PG"]
)

py_test(
    name = "examples/parametric_actions_cartpole_dqn_tf",
    main = "examples/parametric_actions_cartpole.py",
    tags = ["team:rllib", "exclusive", "examples"],
    size = "medium",
    srcs = ["examples/parametric_actions_cartpole.py"],
    args = ["--as-test", "--framework=tf", "--stop-reward=60.0", "--run=DQN"]
)

py_test(
    name = "examples/parametric_actions_cartpole_pg_torch",
    main = "examples/parametric_actions_cartpole.py",
    tags = ["team:rllib", "exclusive", "examples"],
    size = "small",
    srcs = ["examples/parametric_actions_cartpole.py"],
    args = ["--as-test", "--framework=torch", "--stop-reward=60.0", "--run=PG"]
)

py_test(
    name = "examples/parametric_actions_cartpole_dqn_torch",
    main = "examples/parametric_actions_cartpole.py",
    tags = ["team:rllib", "exclusive", "examples"],
    size = "medium",
    srcs = ["examples/parametric_actions_cartpole.py"],
    args = ["--as-test", "--framework=torch", "--stop-reward=60.0", "--run=DQN"]
)

py_test(
    name = "examples/parametric_actions_cartpole_embeddings_learnt_by_model",
    main = "examples/parametric_actions_cartpole_embeddings_learnt_by_model.py",
    tags = ["team:rllib", "exclusive", "examples"],
    size = "medium",
    srcs = ["examples/parametric_actions_cartpole_embeddings_learnt_by_model.py"],
    args = ["--as-test", "--stop-reward=80.0"]
)

py_test(
    name = "examples/inference_and_serving/policy_inference_after_training_tf",
    main = "examples/inference_and_serving/policy_inference_after_training.py",
    tags = ["team:rllib", "exclusive", "examples"],
    size = "medium",
    srcs = ["examples/inference_and_serving/policy_inference_after_training.py"],
    args = ["--stop-iters=3", "--framework=tf"]
)

py_test(
    name = "examples/inference_and_serving/policy_inference_after_training_torch",
    main = "examples/inference_and_serving/policy_inference_after_training.py",
    tags = ["team:rllib", "exclusive", "examples"],
    size = "medium",
    srcs = ["examples/inference_and_serving/policy_inference_after_training.py"],
    args = ["--stop-iters=3", "--framework=torch"]
)

py_test(
    name = "examples/inference_and_serving/policy_inference_after_training_with_attention_tf",
    main = "examples/inference_and_serving/policy_inference_after_training_with_attention.py",
    tags = ["team:rllib", "exclusive", "examples"],
    size = "medium",
    srcs = ["examples/inference_and_serving/policy_inference_after_training_with_attention.py"],
    args = ["--stop-iters=2", "--framework=tf"]
)

py_test(
    name = "examples/inference_and_serving/policy_inference_after_training_with_attention_torch",
    main = "examples/inference_and_serving/policy_inference_after_training_with_attention.py",
    tags = ["team:rllib", "exclusive", "examples"],
    size = "medium",
    srcs = ["examples/inference_and_serving/policy_inference_after_training_with_attention.py"],
    args = ["--stop-iters=2", "--framework=torch"]
)

py_test(
    name = "examples/inference_and_serving/policy_inference_after_training_with_dt_torch",
    main = "examples/inference_and_serving/policy_inference_after_training_with_dt.py",
    tags = ["team:rllib", "exclusive", "examples", "ray_data"],
    size = "medium",
    srcs = ["examples/inference_and_serving/policy_inference_after_training_with_dt.py"],
    data = ["tests/data/cartpole/large.json"],
    args = ["--input-files=tests/data/cartpole/large.json"]
)

py_test(
    name = "examples/inference_and_serving/policy_inference_after_training_with_lstm_tf",
    main = "examples/inference_and_serving/policy_inference_after_training_with_lstm.py",
    tags = ["team:rllib", "exclusive", "examples"],
    size = "medium",
    srcs = ["examples/inference_and_serving/policy_inference_after_training_with_lstm.py"],
    args = ["--stop-iters=1", "--framework=tf"]
)

py_test(
    name = "examples/inference_and_serving/policy_inference_after_training_with_lstm_torch",
    main = "examples/inference_and_serving/policy_inference_after_training_with_lstm.py",
    tags = ["team:rllib", "exclusive", "examples"],
    size = "medium",
    srcs = ["examples/inference_and_serving/policy_inference_after_training_with_lstm.py"],
    args = ["--stop-iters=1", "--framework=torch"]
)

py_test(
    name = "examples/preprocessing_disabled_tf",
    main = "examples/preprocessing_disabled.py",
    tags = ["team:rllib", "exclusive", "examples"],
    size = "medium",
    srcs = ["examples/preprocessing_disabled.py"],
    args = ["--stop-iters=2", "--framework=tf"]
)

py_test(
    name = "examples/preprocessing_disabled_torch",
    main = "examples/preprocessing_disabled.py",
    tags = ["team:rllib", "exclusive", "examples"],
    size = "medium",
    srcs = ["examples/preprocessing_disabled.py"],
    args = ["--framework=torch", "--stop-iters=2"]
)

py_test(
    name = "examples/recommender_system_with_recsim_and_slateq_tf2",
    main = "examples/recommender_system_with_recsim_and_slateq.py",
    tags = ["team:rllib", "exclusive", "examples"],
    size = "large",
    srcs = ["examples/recommender_system_with_recsim_and_slateq.py"],
    args = ["--stop-iters=2", "--num-steps-sampled-before-learning_starts=100", "--framework=tf2", "--use-tune", "--random-test-episodes=10", "--env-num-candidates=50", "--env-slate-size=2"],
)

py_test(
    name = "examples/remote_envs_with_inference_done_on_main_node_tf",
    main = "examples/remote_envs_with_inference_done_on_main_node.py",
    tags = ["team:rllib", "exclusive", "examples"],
    size = "medium",
    srcs = ["examples/remote_envs_with_inference_done_on_main_node.py"],
    args = ["--as-test", "--framework=tf"],
)

py_test(
    name = "examples/remote_envs_with_inference_done_on_main_node_torch",
    main = "examples/remote_envs_with_inference_done_on_main_node.py",
    tags = ["team:rllib", "exclusive", "examples"],
    size = "medium",
    srcs = ["examples/remote_envs_with_inference_done_on_main_node.py"],
    args = ["--as-test", "--framework=torch"],
)

# py_test(
#    name = "examples/remote_base_env_with_custom_api",
#    tags = ["team:rllib", "exclusive", "examples"],
#    size = "medium",
#    srcs = ["examples/remote_base_env_with_custom_api.py"],
#    args = ["--stop-iters=3"]
# )

py_test(
    name = "examples/replay_buffer_api",
    tags = ["team:rllib", "examples"],
    size = "large",
    srcs = ["examples/replay_buffer_api.py"],
)

py_test(
    name = "examples/restore_1_of_n_agents_from_checkpoint",
    tags = ["team:rllib", "exclusive", "examples"],
    size = "medium",
    srcs = ["examples/restore_1_of_n_agents_from_checkpoint.py"],
    args = ["--pre-training-iters=1", "--stop-iters=1", "--num-cpus=4"]
)

py_test(
    name = "examples/rnnsac_stateless_cartpole",
    tags = ["team:rllib", "exclusive", "gpu"],
    size = "medium",
    srcs = ["examples/rnnsac_stateless_cartpole.py"]
)

py_test(
    name = "examples/rollout_worker_custom_workflow",
    tags = ["team:rllib", "exclusive", "examples"],
    size = "small",
    srcs = ["examples/rollout_worker_custom_workflow.py"],
    args = ["--num-cpus=4"]
)

py_test(
    name = "examples/rock_paper_scissors_multiagent_tf",
    main = "examples/rock_paper_scissors_multiagent.py",
    tags = ["team:rllib", "exclusive", "examples"],
    size = "medium",
    srcs = ["examples/rock_paper_scissors_multiagent.py"],
    args = ["--as-test", "--framework=tf"],
)

py_test(
    name = "examples/rock_paper_scissors_multiagent_torch",
    main = "examples/rock_paper_scissors_multiagent.py",
    tags = ["team:rllib", "exclusive", "examples"],
    size = "medium",
    srcs = ["examples/rock_paper_scissors_multiagent.py"],
    args = ["--as-test", "--framework=torch"],
)

py_test(
    name = "examples/self_play_with_open_spiel_connect_4_tf",
    main = "examples/self_play_with_open_spiel.py",
    tags = ["team:rllib", "exclusive", "examples"],
    size = "small",
    srcs = ["examples/self_play_with_open_spiel.py"],
    args = ["--framework=tf", "--env=connect_four", "--win-rate-threshold=0.9", "--num-episodes-human-play=0", "--as-test", "--min-win-rate=0.6"]
)

py_test(
    name = "examples/self_play_with_open_spiel_connect_4_torch",
    main = "examples/self_play_with_open_spiel.py",
    tags = ["team:rllib", "exclusive", "examples"],
    size = "medium",
    srcs = ["examples/self_play_with_open_spiel.py"],
    args = ["--framework=torch", "--env=connect_four", "--win-rate-threshold=0.9", "--num-episodes-human-play=0", "--as-test", "--min-win-rate=0.6"]
)

py_test(
    name = "examples/self_play_with_open_spiel_connect_4_w_rlm_torch",
    main = "examples/self_play_with_open_spiel.py",
    tags = ["team:rllib", "exclusive", "examples", "rlm"],
    size = "medium",
    srcs = ["examples/self_play_with_open_spiel.py"],
    args = ["--framework=torch", "--env=connect_four", "--win-rate-threshold=0.9", "--num-episodes-human-play=0", "--as-test", "--min-win-rate=0.6"]
)

py_test(
    name = "examples/self_play_with_open_spiel_connect_4_w_rlm_tf2",
    main = "examples/self_play_with_open_spiel.py",
    tags = ["team:rllib", "exclusive", "examples", "rlm"],
    size = "medium",
    srcs = ["examples/self_play_with_open_spiel.py"],
    args = ["--framework=tf2", "--env=connect_four", "--win-rate-threshold=0.9", "--num-episodes-human-play=0", "--as-test", "--min-win-rate=0.6"]
)

py_test(
    name = "examples/self_play_league_based_with_open_spiel_markov_soccer_tf",
    main = "examples/self_play_league_based_with_open_spiel.py",
    tags = ["team:rllib", "exclusive", "examples"],
    size = "medium",
    srcs = ["examples/self_play_league_based_with_open_spiel.py"],
    args = ["--framework=tf", "--env=markov_soccer", "--win-rate-threshold=0.6", "--stop-iters=2", "--num-episodes-human-play=0"]
)

py_test(
    name = "examples/self_play_league_based_with_open_spiel_markov_soccer_torch",
    main = "examples/self_play_league_based_with_open_spiel.py",
    tags = ["team:rllib", "exclusive", "examples"],
    size = "medium",
    srcs = ["examples/self_play_league_based_with_open_spiel.py"],
    args = ["--framework=torch", "--env=markov_soccer", "--win-rate-threshold=0.6", "--stop-iters=2", "--num-episodes-human-play=0"]
)


py_test(
    name = "examples/trajectory_view_api_tf",
    main = "examples/trajectory_view_api.py",
    tags = ["team:rllib", "exclusive", "examples"],
    size = "medium",
    srcs = ["examples/trajectory_view_api.py"],
    args = ["--as-test", "--framework=tf", "--stop-reward=100.0"]
)

py_test(
    name = "examples/trajectory_view_api_torch",
    main = "examples/trajectory_view_api.py",
    tags = ["team:rllib", "exclusive", "examples"],
    size = "medium",
    srcs = ["examples/trajectory_view_api.py"],
    args = ["--as-test", "--framework=torch", "--stop-reward=100.0"]
)

py_test(
    name = "examples/tune/framework",
    main = "examples/tune/framework.py",
    tags = ["team:rllib", "exclusive", "examples"],
    size = "medium",
    srcs = ["examples/tune/framework.py"],
    args = ["--smoke-test"]
)

py_test(
    name = "examples/two_trainer_workflow_tf",
    main = "examples/two_trainer_workflow.py",
    tags = ["team:rllib", "exclusive", "examples"],
    size = "medium",
    srcs = ["examples/two_trainer_workflow.py"],
    args = ["--as-test", "--stop-reward=450.0"]
)

py_test(
    name = "examples/two_trainer_workflow_torch",
    main = "examples/two_trainer_workflow.py",
    tags = ["team:rllib", "exclusive", "examples"],
    size = "medium",
    srcs = ["examples/two_trainer_workflow.py"],
    args = ["--as-test", "--torch", "--stop-reward=450.0"]
)

py_test(
    name = "examples/two_trainer_workflow_mixed_torch_tf",
    main = "examples/two_trainer_workflow.py",
    tags = ["team:rllib", "exclusive", "examples"],
    size = "medium",
    srcs = ["examples/two_trainer_workflow.py"],
    args = ["--as-test", "--mixed-torch-tf", "--stop-reward=450.0"]
)

py_test(
    name = "examples/two_step_game_pg_tf",
    main = "examples/two_step_game.py",
    tags = ["team:rllib", "exclusive", "examples"],
    size = "small",
    srcs = ["examples/two_step_game.py"],
    args = ["--as-test", "--framework=tf", "--stop-reward=7", "--run=PG"]
)

py_test(
    name = "examples/two_step_game_pg_torch",
    main = "examples/two_step_game.py",
    tags = ["team:rllib", "exclusive", "examples"],
    size = "small",
    srcs = ["examples/two_step_game.py"],
    args = ["--as-test", "--framework=torch", "--stop-reward=7", "--run=PG"]
)


py_test(
    name = "examples/bandit/lin_ts_train_wheel_env",
    main = "examples/bandit/lin_ts_train_wheel_env.py",
    tags = ["team:rllib", "exclusive", "examples"],
    size = "small",
    srcs = ["examples/bandit/lin_ts_train_wheel_env.py"],
)

py_test(
    name = "examples/bandit/tune_lin_ts_train_wheel_env",
    main = "examples/bandit/tune_lin_ts_train_wheel_env.py",
    tags = ["team:rllib", "exclusive", "examples"],
    size = "small",
    srcs = ["examples/bandit/tune_lin_ts_train_wheel_env.py"],
)

py_test(
    name = "examples/bandit/tune_lin_ucb_train_recommendation",
    main = "examples/bandit/tune_lin_ucb_train_recommendation.py",
    tags = ["team:rllib","exclusive",  "examples"],
    size = "small",
    srcs = ["examples/bandit/tune_lin_ucb_train_recommendation.py"],
)

py_test(
    name = "examples/bandit/tune_lin_ucb_train_recsim_env",
    main = "examples/bandit/tune_lin_ucb_train_recsim_env.py",
    tags = ["team:rllib", "exclusive", "examples"],
    size = "small",
    srcs = ["examples/bandit/tune_lin_ucb_train_recsim_env.py"],
)

py_test(
    name = "examples/connectors/run_connector_policy",
    main = "examples/connectors/run_connector_policy.py",
    tags = ["team:rllib", "exclusive", "examples"],
    size = "small",
    srcs = ["examples/connectors/run_connector_policy.py"],
    data = glob([
        "tests/data/checkpoints/APPO_CartPole-v0_checkpoint-6-08062022",
    ]),
    args = ["--checkpoint_file=tests/data/checkpoints/APPO_CartPole-v0_checkpoint-6-08062022"]
)

py_test(
    name = "examples/connectors/adapt_connector_policy",
    main = "examples/connectors/adapt_connector_policy.py",
    tags = ["team:rllib", "exclusive", "examples"],
    size = "small",
    srcs = ["examples/connectors/adapt_connector_policy.py"],
    data = glob([
        "tests/data/checkpoints/APPO_CartPole-v0_checkpoint-6-07092022",
    ]),
    args = ["--checkpoint_file=tests/data/checkpoints/APPO_CartPole-v0_checkpoint-6-07092022"]
)

py_test(
    name = "examples/connectors/self_play_with_policy_checkpoint",
    main = "examples/connectors/self_play_with_policy_checkpoint.py",
    tags = ["team:rllib", "exclusive", "examples"],
    size = "small",
    srcs = ["examples/connectors/self_play_with_policy_checkpoint.py"],
    data = glob([
        "tests/data/checkpoints/PPO_open_spiel_checkpoint-6",
    ]),
    args = [
        "--checkpoint_file=tests/data/checkpoints/PPO_open_spiel_checkpoint-6",
        "--train_iteration=1"  # Smoke test.
    ]
)

# --------------------------------------------------------------------
# examples/learner directory
#
# 
# Description: These are RLlib tests for the new multi-gpu enabled 
# training stack via Learners.
#
# NOTE: Add tests alphabetically to this list.
# --------------------------------------------------------------------

py_test(
    name = "examples/learner/multi_agent_cartpole_ppo_torch",
    main = "examples/learner/multi_agent_cartpole_ppo.py",
    tags = ["team:rllib", "examples"],
    size = "medium",
    srcs = ["examples/learner/multi_agent_cartpole_ppo.py"],
    args = ["--as-test", "--framework=torch", "--num-gpus=0"]
)

py_test(
    name = "examples/learner/multi_agent_cartpole_ppo_torch_gpu",
    main = "examples/learner/multi_agent_cartpole_ppo.py",
    tags = ["team:rllib", "exclusive", "examples", "gpu"],
    size = "medium",
    srcs = ["examples/learner/multi_agent_cartpole_ppo.py"],
    args = ["--as-test", "--framework=torch", "--num-gpus=1"]
)


py_test(
    name = "examples/learner/multi_agent_cartpole_ppo_torch_multi_gpu",
    main = "examples/learner/multi_agent_cartpole_ppo.py",
    tags = ["team:rllib", "exclusive", "examples", "multi_gpu"],
    size = "medium",
    srcs = ["examples/learner/multi_agent_cartpole_ppo.py"],
    args = ["--as-test", "--framework=torch", "--num-gpus=2"]
)

py_test(
    name = "examples/learner/ppo_tuner_local_cpu_torch",
    main = "examples/learner/ppo_tuner.py",
    tags = ["team:rllib", "examples"],
    size = "medium",
    srcs = ["examples/learner/ppo_tuner.py"],
    args = ["--framework=torch", "--config=local-cpu"]
)

py_test(
    name = "examples/learner/ppo_tuner_local_cpu_tf2",
    main = "examples/learner/ppo_tuner.py",
    tags = ["team:rllib", "examples"],
    size = "medium",
    srcs = ["examples/learner/ppo_tuner.py"],
    args = ["--framework=tf2", "--config=local-cpu"]
)

py_test(
    name = "examples/learner/ppo_tuner_local_gpu_torch",
    main = "examples/learner/ppo_tuner.py",
    tags = ["team:rllib", "examples", "gpu"],
    size = "medium",
    srcs = ["examples/learner/ppo_tuner.py"],
    args = ["--framework=torch", "--config=local-gpu"]
)

py_test(
    name = "examples/learner/ppo_tuner_local_gpu_tf2",
    main = "examples/learner/ppo_tuner.py",
    tags = ["team:rllib", "examples", "gpu"],
    size = "medium",
    srcs = ["examples/learner/ppo_tuner.py"],
    args = ["--framework=tf2", "--config=local-gpu"]
)

py_test(
    name = "examples/learner/ppo_tuner_remote_cpu_torch",
    main = "examples/learner/ppo_tuner.py",
    tags = ["team:rllib", "examples"],
    size = "medium",
    srcs = ["examples/learner/ppo_tuner.py"],
    args = ["--framework=torch", "--config=remote-cpu"]
)

py_test(
    name = "examples/learner/ppo_tuner_remote_cpu_tf2",
    main = "examples/learner/ppo_tuner.py",
    tags = ["team:rllib", "examples"],
    size = "medium",
    srcs = ["examples/learner/ppo_tuner.py"],
    args = ["--framework=tf2", "--config=remote-cpu"]
)

py_test(
    name = "examples/learner/ppo_tuner_remote_gpu_torch",
    main = "examples/learner/ppo_tuner.py",
    tags = ["team:rllib", "examples", "gpu", "exclusive"],
    size = "medium",
    srcs = ["examples/learner/ppo_tuner.py"],
    args = ["--framework=torch", "--config=remote-gpu"]
)

py_test(
    name = "examples/learner/ppo_tuner_remote_gpu_tf2",
    main = "examples/learner/ppo_tuner.py",
    tags = ["team:rllib", "examples", "gpu", "exclusive"],
    size = "medium",
    srcs = ["examples/learner/ppo_tuner.py"],
    args = ["--framework=tf2", "--config=remote-gpu"]
)

py_test(
    name = "examples/learner/ppo_tuner_multi_gpu_torch",
    main = "examples/learner/ppo_tuner.py",
    tags = ["team:rllib", "examples", "multi_gpu", "exclusive"],
    size = "medium",
    srcs = ["examples/learner/ppo_tuner.py"],
    args = ["--framework=torch", "--config=multi-gpu-ddp"]
)

py_test(
    name = "examples/learner/ppo_tuner_multi_gpu_tf2",
    main = "examples/learner/ppo_tuner.py",
    tags = ["team:rllib", "examples", "multi_gpu", "exclusive"],
    size = "medium",
    srcs = ["examples/learner/ppo_tuner.py"],
    args = ["--framework=tf2", "--config=multi-gpu-ddp"]
)

# --------------------------------------------------------------------
# examples/documentation directory
#
# Tag: documentation
#
# NOTE: Add tests alphabetically to this list.
# --------------------------------------------------------------------

py_test(
    name = "examples/documentation/custom_gym_env",
    main = "examples/documentation/custom_gym_env.py",
    tags = ["team:rllib", "documentation", "no_main"],
    size = "medium",
    srcs = ["examples/documentation/custom_gym_env.py"],
)

py_test(
    name = "examples/documentation/saving_and_loading_algos_and_policies",
    main = "examples/documentation/saving_and_loading_algos_and_policies.py",
    tags = ["team:rllib", "documentation", "no_main"],
    size = "medium",
    srcs = ["examples/documentation/saving_and_loading_algos_and_policies.py"],
)

py_test(
    name = "examples/documentation/replay_buffer_demo",
    main = "examples/documentation/replay_buffer_demo.py",
    tags = ["team:rllib", "documentation", "no_main"],
    size = "medium",
    srcs = ["examples/documentation/replay_buffer_demo.py"],
)

py_test(
    name = "examples/documentation/rllib_on_ray_readme",
    main = "examples/documentation/rllib_on_ray_readme.py",
    tags = ["team:rllib", "documentation", "no_main"],
    size = "medium",
    srcs = ["examples/documentation/rllib_on_ray_readme.py"],
)

py_test(
    name = "examples/documentation/rllib_on_rllib_readme",
    main = "examples/documentation/rllib_on_rllib_readme.py",
    tags = ["team:rllib", "documentation", "no_main"],
    size = "medium",
    srcs = ["examples/documentation/rllib_on_rllib_readme.py"],
)

# --------------------------------------------------------------------
# Manual/disabled tests
# --------------------------------------------------------------------
py_test_module_list(
  files = [
    "tests/test_dnc.py",
    "tests/test_perf.py",
    "env/wrappers/tests/test_kaggle_wrapper.py",
    "examples/env/tests/test_cliff_walking_wall_env.py",
    "examples/env/tests/test_coin_game_non_vectorized_env.py",
    "examples/env/tests/test_coin_game_vectorized_env.py",
    "examples/env/tests/test_matrix_sequential_social_dilemma.py",
    "examples/env/tests/test_wrappers.py",
    "utils/tests/test_utils.py",
  ],
  size = "large",
  extra_srcs = [],
  deps = [],
  tags = ["manual", "team:rllib", "no_main"],
)<|MERGE_RESOLUTION|>--- conflicted
+++ resolved
@@ -1862,7 +1862,7 @@
     srcs = ["core/models/tests/test_catalog.py"]
 )
 
-<<<<<<< HEAD
+# Default Models
 py_test(
     name = "test_cnn_encoders",
     tags = ["team:rllib", "core", "models"],
@@ -1884,6 +1884,29 @@
     srcs = ["core/models/tests/test_mlp_heads.py"]
 )
 
+# Specs
+py_test(
+    name = "test_check_specs",
+    tags = ["team:rllib", "models"],
+    size = "small",
+    srcs = ["core/models/specs/tests/test_check_specs.py"]
+)
+
+py_test(
+    name = "test_tensor_spec",
+    tags = ["team:rllib", "models"],
+    size = "small",
+    srcs = ["core/models/specs/tests/test_tensor_spec.py"]
+)
+
+py_test(
+    name = "test_spec_dict",
+    tags = ["team:rllib", "models"],
+    size = "small",
+    srcs = ["core/models/specs/tests/test_spec_dict.py"]
+)
+
+# RLModule
 py_test(
     name = "test_torch_rl_module",
     tags = ["team:rllib", "core"],
@@ -1912,91 +1935,8 @@
     srcs = ["core/rl_module/tests/test_rl_module_specs.py"]
 )
 
-py_test(
-=======
-# Default Models
-py_test(
-    name = "test_tf_mlp_head",
-    tags = ["team:rllib", "core", "models"],
-    size = "medium",
-    srcs = ["core/models/tf/tests/test_tf_mlp_head.py"]
-)
-
-py_test(
-    name = "test_torch_cnn_encoder",
-    tags = ["team:rllib", "core", "models"],
-    size = "small",
-    srcs = ["core/models/torch/tests/test_torch_cnn_encoder.py"]
-)
-
-py_test(
-    name = "test_torch_mlp_encoder",
-    tags = ["team:rllib", "core", "models"],
-    size = "small",
-    srcs = ["core/models/torch/tests/test_torch_mlp_encoder.py"]
-)
-
-py_test(
-    name = "test_torch_mlp_head",
-    tags = ["team:rllib", "core", "models"],
-    size = "small",
-    srcs = ["core/models/torch/tests/test_torch_mlp_head.py"]
-)
-
-# Specs
-py_test(
-    name = "test_check_specs",
-    tags = ["team:rllib", "models"],
-    size = "small",
-    srcs = ["core/models/specs/tests/test_check_specs.py"]
-)
-
-py_test(
-    name = "test_tensor_spec",
-    tags = ["team:rllib", "models"],
-    size = "small",
-    srcs = ["core/models/specs/tests/test_tensor_spec.py"]
-)
-
-py_test(
-    name = "test_spec_dict",
-    tags = ["team:rllib", "models"],
-    size = "small",
-    srcs = ["core/models/specs/tests/test_spec_dict.py"]
-)
-
-# RLModule
-py_test(
-    name = "test_torch_rl_module",
-    tags = ["team:rllib", "core"],
-    size = "medium",
-    srcs = ["core/rl_module/torch/tests/test_torch_rl_module.py"]
-)
-
-py_test(
-    name = "test_tf_rl_module",
-    tags = ["team:rllib", "core"],
-    size = "medium",
-    srcs = ["core/rl_module/tf/tests/test_tf_rl_module.py"]
-)
-
-py_test(
-    name = "test_marl_module",
-    tags = ["team:rllib", "core"],
-    size = "medium",
-    srcs = ["core/rl_module/tests/test_marl_module.py"]
-)
-
-py_test(
-    name = "test_rl_module_specs",
-    tags = ["team:rllib", "core"],
-    size = "medium",
-    srcs = ["core/rl_module/tests/test_rl_module_specs.py"]
-)
-
 # Learner
 py_test(
->>>>>>> 647545d7
     name = "test_learner_group",
     tags = ["team:rllib", "multi_gpu", "exclusive"],
     size = "large",
