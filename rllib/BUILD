# --------------------------------------------------------------------
# BAZEL/Buildkite-CI test cases.
# --------------------------------------------------------------------

# To add new RLlib tests, first find the correct category of your new test
# within this file.

# All new tests - within their category - should be added alphabetically!
# Do not just add tests to the bottom of the file.

# Currently we have the following categories:

# - Learning tests/regression, tagged:
# -- "learning_tests_[discrete|continuous]": distinguish discrete
#    actions vs continuous actions.
# -- "crashing_cartpole" and "stateless_cartpole" to distinguish between
#    simple CartPole and more advanced variants of it.
# -- "fake_gpus": Tests that run using 2 fake GPUs.
# -- "ray_data": Tests that rely on ray_data.
# -- "learning_tests_with_ray_data": Learning tests that rely on ray_data.

# - Folder-bound tests, tagged with the name of the top-level dir:
#   - `env` directory tests.
#   - `evaluation` directory tests.
#   - `models` directory tests.
#   - `offline` directory tests.
#   - `policy` directory tests.
#   - `utils` directory tests.

# - Algorithm tests, tagged "algorithms_dir".

# - Tests directory (everything in rllib/tests/...), tagged: "tests_dir"

# - Examples directory (everything in rllib/examples/...), tagged: "examples"

# - Memory leak tests tagged "memory_leak_tests".

# Note: There is a special directory in examples: "documentation" which contains
# all code that is linked to from within the RLlib docs. This code is tested
# separately via the "documentation" tag.

# Additional tags are:
# - "team:rllib": Indicating that all tests in this file are the responsibility of
#   the RLlib Team.
# - "needs_gpu": Indicating that a test needs to have a GPU in order to run.
# - "gpu": Indicating that a test may (but doesn't have to) be run in the GPU
#   pipeline, defined in .buildkite/pipeline.gpu.yml.
# - "multi_gpu": Indicating that a test will definitely be run in the Large GPU
#   pipeline, defined in .buildkite/pipeline.gpu.large.yml.
# - "no_gpu": Indicating that a test should not be run in the GPU pipeline due
#   to certain incompatibilities.
# - "no_tf_eager_tracing": Exclude this test from tf-eager tracing tests.
# - "torch_only": Only run this test case with framework=torch.

# Our .buildkite/pipeline.yml and .buildkite/pipeline.gpu.yml files execute all
# these tests in n different jobs.

load("//bazel:python.bzl", "py_test_module_list")
load("//bazel:python.bzl", "doctest")

doctest(
    files = glob(
        ["**/*.py"],
        exclude=[
            "**/examples/**",
            "**/tests/**",
            "**/test_*.py",
            # Exclude `tuned_examples` *.py files.
            "**/tuned_examples/**",
            # Deprecated modules
            "utils/window_stat.py",
            "utils/timer.py",
            "utils/memory.py",
            "offline/off_policy_estimator.py",
            "offline/estimators/feature_importance.py",
            "env/wrappers/recsim_wrapper.py",
            "env/remote_vector_env.py",
            # Missing imports
            "algorithms/dreamerv3/**",
            # FIXME: These modules contain broken examples that weren't previously
            # tested.
            "algorithms/algorithm_config.py",
            "algorithms/alpha_star/alpha_star.py",
            "algorithms/r2d2/r2d2.py",
            "algorithms/sac/rnnsac.py",
            "algorithms/simple_q/simple_q.py",
            "core/models/base.py",
            "core/models/specs/specs_base.py",
            "core/models/specs/specs_dict.py",
            "env/wrappers/pettingzoo_env.py",
            "evaluation/collectors/sample_collector.py",
            "evaluation/episode.py",
            "evaluation/metrics.py",
            "evaluation/observation_function.py",
            "evaluation/postprocessing.py",
            "execution/buffers/mixin_replay_buffer.py",
            "models/base_model.py",
            "models/catalog.py",
            "models/preprocessors.py",
            "models/repeated_values.py",
            "models/tf/tf_distributions.py",
            "models/torch/model.py",
            "models/torch/torch_distributions.py",
            "policy/rnn_sequencing.py",
            "utils/actor_manager.py",
            "utils/filter.py",
            "utils/from_config.py",
            "utils/metrics/window_stat.py",
            "utils/nested_dict.py",
            "utils/pre_checks/env.py",
            "utils/replay_buffers/multi_agent_mixin_replay_buffer.py",
            "utils/spaces/space_utils.py"
        ]
    ),
    tags = ["team:rllib"],
    size = "enormous"
)

# --------------------------------------------------------------------
# Benchmarks
#
# Tag: benchmark
#
# This is smoke-testing the benchmark scripts.
# --------------------------------------------------------------------
py_test(
    name = "torch_compile_inference_bm",
    main = "benchmarks/torch_compile/run_inference_bm.py",
    tags = ["team:rllib", "exclusive", "benchmark", "torch_2.x_only_benchmark"],
    size = "small",
    srcs = ["benchmarks/torch_compile/run_inference_bm.py"],
    args = ["--smoke-test"]
)

py_test(
    name = "torch_compile_ppo_with_inference",
    main = "benchmarks/torch_compile/run_ppo_with_inference_bm.py",
    tags = ["team:rllib", "exclusive", "benchmark", "torch_2.x_only_benchmark"],
    size = "medium",
    srcs = ["benchmarks/torch_compile/run_ppo_with_inference_bm.py"],
    args = ["--smoke-test"]
)


# --------------------------------------------------------------------
# Algorithms learning regression tests.
#
# Tag: learning_tests
#
# This will test all yaml files (via `rllib train`)
# inside rllib/tuned_examples/[algo-name] for actual learning success.
# --------------------------------------------------------------------

# APPO
#@OldAPIStack
py_test(
    name = "learning_tests_cartpole_appo_hybrid_api_stack",
    main = "tests/run_regression_tests.py",
    tags = ["team:rllib", "exclusive", "learning_tests", "learning_tests_cartpole", "learning_tests_discrete", "no_tf_static_graph"],
    size = "medium", # bazel may complain about it being too long sometimes - medium is on purpose as some frameworks take longer
    srcs = ["tests/run_regression_tests.py"],
    data = ["tuned_examples/appo/cartpole-appo-w-rl-modules-and-learner.yaml"],
    args = ["--dir=tuned_examples/appo"]
)

#@OldAPIStack
py_test(
    name = "learning_tests_cartpole_separate_losses_appo_old_api_stack",
    main = "tests/run_regression_tests.py",
    tags = ["team:rllib", "torch_only", "exclusive", "learning_tests", "learning_tests_cartpole", "learning_tests_discrete"],
    size = "medium",
    srcs = ["tests/run_regression_tests.py"],
    data = [
        "tuned_examples/appo/cartpole-appo-separate-losses.py"
    ],
    args = ["--dir=tuned_examples/appo"]
)

#@OldAPIStack
py_test(
    name = "learning_tests_multi_agent_cartpole_appo_old_api_stack",
    main = "tests/run_regression_tests.py",
    tags = ["team:rllib", "exclusive", "learning_tests", "learning_tests_cartpole", "learning_tests_discrete"],
    size = "medium",
    srcs = ["tests/run_regression_tests.py"],
    data = ["tuned_examples/appo/multi_agent_cartpole_appo.py"],
    args = ["--dir=tuned_examples/appo"]
)

#@OldAPIStack
py_test(
    name = "learning_tests_multi_agent_cartpole_w_100_policies_appo_old_api_stack",
    main = "tests/run_regression_tests.py",
    tags = ["team:rllib", "exclusive", "learning_tests", "learning_tests_cartpole", "learning_tests_discrete", "learning_tests_pytorch_use_all_core"],
    size = "enormous",
    srcs = ["tests/run_regression_tests.py"],
    data = ["tuned_examples/appo/multi-agent-cartpole-w-100-policies-appo.py"],
    args = ["--dir=tuned_examples/appo"]
)

#@OldAPIStack
py_test(
    name = "learning_tests_cartpole_appo_fake_gpus_old_api_stack",
    main = "tests/run_regression_tests.py",
    tags = ["team:rllib", "exclusive", "learning_tests", "learning_tests_cartpole", "learning_tests_discrete", "fake_gpus"],
    size = "medium",
    srcs = ["tests/run_regression_tests.py"],
    data = ["tuned_examples/appo/cartpole-appo-fake-gpus.yaml"],
    args = ["--dir=tuned_examples/appo"]
)

#@OldAPIStack
py_test(
    name = "learning_tests_stateless_cartpole_appo_old_api_stack",
    main = "tests/run_regression_tests.py",
    tags = ["team:rllib", "exclusive", "learning_tests", "learning_tests_cartpole", "learning_tests_discrete"],
    size = "enormous",
    srcs = ["tests/run_regression_tests.py"],
    data = ["tuned_examples/appo/stateless_cartpole_appo.py"],
    args = ["--dir=tuned_examples/appo"]
)

# Tests against crashing or hanging environments.
# Single-agent: Crash only.
#@OldAPIStack
py_test(
    name = "learning_tests_cartpole_crashing_appo_old_api_stack",
    main = "tests/run_regression_tests.py",
    tags = ["team:rllib", "exclusive", "learning_tests", "learning_tests_cartpole", "learning_tests_discrete", "crashing_cartpole", "torch_only"],
    size = "large",
    srcs = ["tests/run_regression_tests.py"],
    data = ["tuned_examples/appo/cartpole-crashing-recreate-workers-appo.py"],
    args = ["--dir=tuned_examples/appo", "--num-cpus=6"]
)
# Single-agent: Crash and stall.
#@OldAPIStack
py_test(
    name = "learning_tests_cartpole_crashing_and_stalling_appo_old_api_stack",
    main = "tests/run_regression_tests.py",
    tags = ["team:rllib", "exclusive", "learning_tests", "learning_tests_cartpole", "learning_tests_discrete", "crashing_cartpole", "torch_only"],
    size = "large",
    srcs = ["tests/run_regression_tests.py"],
    data = ["tuned_examples/appo/cartpole-crashing-and-stalling-recreate-workers-appo.py"],
    args = ["--dir=tuned_examples/appo", "--num-cpus=6"]
)
# Multi-agent: Crash only.
#@OldAPIStack
py_test(
    name = "learning_tests_multi_agent_cartpole_crashing_appo_old_api_stack",
    main = "tests/run_regression_tests.py",
    tags = ["team:rllib", "exclusive", "learning_tests", "learning_tests_cartpole", "learning_tests_discrete", "crashing_cartpole", "torch_only"],
    size = "large",
    srcs = ["tests/run_regression_tests.py"],
    data = ["tuned_examples/appo/multi-agent-cartpole-crashing-recreate-workers-appo.py"],
    args = ["--dir=tuned_examples/appo", "--num-cpus=6"]
)
# Multi-agent: Crash and stall.
#@OldAPIStack
py_test(
    name = "learning_tests_multi_agent_cartpole_crashing_and_stalling_appo_old_api_stack",
    main = "tests/run_regression_tests.py",
    tags = ["team:rllib", "exclusive", "learning_tests", "learning_tests_cartpole", "learning_tests_discrete", "crashing_cartpole", "torch_only"],
    size = "large",
    srcs = ["tests/run_regression_tests.py"],
    data = ["tuned_examples/appo/multi-agent-cartpole-crashing-and-stalling-recreate-workers-appo.py"],
    args = ["--dir=tuned_examples/appo", "--num-cpus=6"]
)

# CQL
#@OldAPIStack
py_test(
    name = "learning_tests_pendulum_cql_old_api_stack",
    main = "tests/run_regression_tests.py",
    tags = ["team:rllib", "exclusive", "learning_tests", "learning_tests_pendulum", "learning_tests_continuous", "learning_tests_with_ray_data"],
    size = "medium",
    srcs = ["tests/run_regression_tests.py"],
    # Include the zipped json data file as well.
    data = [
        "tuned_examples/cql/pendulum-cql.yaml",
        "tests/data/pendulum/enormous.zip",
    ],
    args = ["--dir=tuned_examples/cql"]
)

# DQN
#@OldAPIStack
# py_test(
#    name = "learning_tests_cartpole_dqn_old_api_stack",
#    main = "tests/run_regression_tests.py",
#    tags = ["team:rllib", "exclusive", "learning_tests", "learning_tests_cartpole", "learning_tests_discrete"],
#    size = "large",
#    srcs = ["tests/run_regression_tests.py"],
#    data = ["tuned_examples/dqn/cartpole-dqn.yaml"],
#    args = ["--dir=tuned_examples/dqn"]
# )

py_test(
    name = "learning_tests_cartpole_dqn",
    main = "tuned_examples/dqn/cartpole_dqn.py",
    tags = ["team:rllib", "exclusive", "learning_tests", "torch_only", "learning_tests_cartpole", "learning_tests_discrete", "learning_tests_pytorch_use_all_core"],
    size = "large",
    srcs = ["tuned_examples/dqn/cartpole_dqn.py"],
    args = ["--as-test", "--enable-new-api-stack"]
)

#@OldAPIStack
py_test(
    name = "learning_tests_cartpole_dqn_softq_old_api_stack",
    main = "tests/run_regression_tests.py",
    tags = ["team:rllib", "exclusive", "learning_tests", "learning_tests_cartpole", "learning_tests_discrete"],
    size = "large", # bazel may complain about it being too long sometimes - large is on purpose as some frameworks take longer
    srcs = ["tests/run_regression_tests.py"],
    data = ["tuned_examples/dqn/cartpole-dqn-softq.yaml"],
    args = ["--dir=tuned_examples/dqn"]
)

#@OldAPIStack
py_test(
    name = "learning_tests_cartpole_dqn_fake_gpus_old_api_stack",
    main = "tests/run_regression_tests.py",
    tags = ["team:rllib", "exclusive", "learning_tests", "learning_tests_cartpole", "learning_tests_discrete", "fake_gpus"],
    size = "large",
    srcs = ["tests/run_regression_tests.py"],
    data = ["tuned_examples/dqn/cartpole-dqn-fake-gpus.yaml"],
    args = ["--dir=tuned_examples/dqn"]
)

# IMPALA
#@OldAPIStack
# py_test(
#    name = "learning_tests_cartpole_impala_old_api_stack",
#    main = "tests/run_regression_tests.py",
#    tags = ["team:rllib", "exclusive", "learning_tests", "learning_tests_cartpole", "learning_tests_discrete"],
#    size = "large",
#    srcs = ["tests/run_regression_tests.py"],
#    data = ["tuned_examples/impala/cartpole-impala.yaml"],
#    args = ["--dir=tuned_examples/impala"]
# )

#@OldAPIStack
py_test(
    name = "learning_tests_cartpole_separate_losses_impala_old_api_stack",
    main = "tests/run_regression_tests.py",
    tags = ["team:rllib", "exclusive", "learning_tests", "learning_tests_cartpole", "learning_tests_discrete"],
    size = "medium",
    srcs = ["tests/run_regression_tests.py"],
    data = [
        "tuned_examples/impala/cartpole-impala-separate-losses.py"
    ],
    args = ["--dir=tuned_examples/impala"]
)

#@OldAPIStack
py_test(
    name = "learning_tests_multi_agent_cartpole_impala_old_api_stack",
    main = "tests/run_regression_tests.py",
    tags = ["team:rllib", "exclusive", "learning_tests", "learning_tests_cartpole", "learning_tests_discrete"],
    size = "medium",
    srcs = ["tests/run_regression_tests.py"],
    data = ["tuned_examples/impala/multi_agent_cartpole_impala.py"],
    args = ["--dir=tuned_examples/impala"]
)

#@OldAPIStack
py_test(
    name = "learning_tests_cartpole_impala_fake_gpus_old_api_stack",
    main = "tests/run_regression_tests.py",
    tags = ["team:rllib", "exclusive", "learning_tests", "learning_tests_cartpole", "learning_tests_discrete", "fake_gpus"],
    size = "large",
    srcs = ["tests/run_regression_tests.py"],
    data = ["tuned_examples/impala/cartpole-impala-fake-gpus.yaml"],
    args = ["--dir=tuned_examples/impala"]
)

# PPO
py_test(
    name = "learning_tests_cartpole_ppo",
    main = "tuned_examples/ppo/cartpole_ppo.py",
    tags = ["team:rllib", "exclusive", "learning_tests", "learning_tests_cartpole", "learning_tests_discrete", "torch_only"],
    size = "large",
    srcs = ["tuned_examples/ppo/cartpole_ppo.py"],
    args = ["--as-test", "--enable-new-api-stack"]
)

py_test(
    name = "learning_tests_cartpole_truncated_ppo",
    main = "tuned_examples/ppo/cartpole_truncated_ppo.py",
    tags = ["team:rllib", "exclusive", "learning_tests", "learning_tests_cartpole", "learning_tests_discrete", "torch_only"],
    size = "large",
    srcs = ["tuned_examples/ppo/cartpole_truncated_ppo.py"],
    args = ["--as-test", "--enable-new-api-stack"]
)

py_test(
    name = "learning_tests_pendulum_ppo",
    main = "tuned_examples/ppo/pendulum_ppo.py",
    tags = ["torch_only", "team:rllib", "exclusive", "learning_tests", "learning_tests_pendulum", "learning_tests_continuous"],
    size = "large",
    srcs = ["tuned_examples/ppo/pendulum_ppo.py"],
    args = ["--as-test", "--enable-new-api-stack"]
)

#@OldAPIStack
py_test(
    name = "learning_tests_pendulum_ppo_old_api_stack",
    main = "tests/run_regression_tests.py",
    tags = ["team:rllib", "exclusive", "learning_tests", "learning_tests_pendulum", "learning_tests_continuous", "no_tf_static_graph"],
    size = "large", # bazel may complain about it being too long sometimes - large is on purpose as some frameworks take longer
    srcs = ["tests/run_regression_tests.py"],
    data = ["tuned_examples/ppo/pendulum-ppo.yaml"],
    args = ["--dir=tuned_examples/ppo"]
)

py_test(
    name = "learning_tests_multi_agent_pendulum_ppo",
    main = "tuned_examples/ppo/multi_agent_pendulum_ppo.py",
    tags = ["team:rllib", "exclusive", "learning_tests", "learning_tests_pendulum", "learning_tests_continuous", "torch_only"],
    size = "large", # bazel may complain about it being too long sometimes - large is on purpose as some frameworks take longer
    srcs = ["tuned_examples/ppo/multi_agent_pendulum_ppo.py"],
    args = ["--enable-new-api-stack", "--num-agents=2", "--as-test"]
)

#@OldAPIStack
py_test(
    name = "learning_tests_transformed_actions_pendulum_ppo_old_api_stack",
    main = "tests/run_regression_tests.py",
    tags = ["team:rllib", "exclusive", "learning_tests", "learning_tests_pendulum", "learning_tests_continuous", "no_tf_static_graph"],
    size = "large", # bazel may complain about it being too long sometimes - large is on purpose as some frameworks take longer
    srcs = ["tests/run_regression_tests.py"],
    data = ["tuned_examples/ppo/pendulum-transformed-actions-ppo.yaml"],
    args = ["--dir=tuned_examples/ppo"]
)

#@OldAPIStack
py_test(
    name = "learning_tests_repeat_after_me_ppo_old_api_stack",
    main = "tests/run_regression_tests.py",
    tags = ["team:rllib", "exclusive", "learning_tests", "learning_tests_discrete"],
    size = "medium",
    srcs = ["tests/run_regression_tests.py"],
    data = ["tuned_examples/ppo/repeatafterme-ppo-lstm.yaml"],
    args = ["--dir=tuned_examples/ppo"]
)

# SAC
py_test(
    name = "learning_tests_pendulum_sac",
    main = "tuned_examples/sac/pendulum_sac.py",
    tags = ["team:rllib", "exclusive", "learning_tests", "torch_only", "learning_tests_pendulum", "learning_tests_continuous"],
    size = "large",
    srcs = ["tuned_examples/sac/pendulum_sac.py"],
    args = ["--as-test", "--enable-new-api-stack"]
)

#@OldAPIStack
py_test(
    name = "learning_tests_cartpole_sac_old_api_stack",
    main = "tests/run_regression_tests.py",
    tags = ["team:rllib", "exclusive", "learning_tests", "learning_tests_cartpole", "learning_tests_discrete"],
    size = "large",
    srcs = ["tests/run_regression_tests.py"],
    data = ["tuned_examples/sac/cartpole-sac.yaml"],
    args = ["--dir=tuned_examples/sac"]
)

# TODO (simon): These tests are not learning, yet.
# py_test(
#     name = "learning_tests_multi_agent_pendulum_sac",
#     main = "tuned_examples/sac/multi_agent_pendulum_sac.py",
#     tags = ["team:rllib", "exclusive", "learning_tests", "torch_only", "learning_tests_pendulum", "learning_tests_continuous"],
#     size = "large",
#     srcs = ["tuned_examples/sac/multi_agent_pendulum_sac.py"],
#     args = ["--enable-new-api-stack", "--num-agents=2"]
# )

# py_test(
#     name = "learning_tests_multi_agent_pendulum_sac_multi_gpu",
#     main = "tuned_examples/sac/multi_agent_pendulum_sac.py",
#     tags = ["team:rllib", "exclusive", "learning_tests", "torch_only", "learning_tests_pendulum", "learning_tests_continuous", "multi_gpu"],
#     size = "large",
#     srcs = ["tuned_examples/sac/multi_agent_pendulum_sac.py"],
#     args = ["--enable-new-api-stack", "--num-agents=2", "--num-gpus=2"]
# )

# --------------------------------------------------------------------
# Algorithms (Compilation, Losses, simple functionality tests)
# rllib/algorithms/
#
# Tag: algorithms_dir
# --------------------------------------------------------------------

# Generic (all Algorithms)

py_test(
    name = "test_algorithm",
    tags = ["team:rllib", "algorithms_dir", "algorithms_dir_generic"],
    size = "large",
    srcs = ["algorithms/tests/test_algorithm.py"],
    data = ["tests/data/cartpole/small.json"],
)

py_test(
    name = "test_algorithm_config",
    tags = ["team:rllib", "algorithms_dir", "algorithms_dir_generic"],
    size = "medium",
    srcs = ["algorithms/tests/test_algorithm_config.py"],
)

py_test(
    name = "test_algorithm_export_checkpoint",
    tags = ["team:rllib", "algorithms_dir", "algorithms_dir_generic"],
    size = "medium",
    srcs = ["algorithms/tests/test_algorithm_export_checkpoint.py"],
)

py_test(
    name = "test_callbacks_on_algorithm",
    tags = ["team:rllib", "algorithms_dir", "algorithms_dir_generic"],
    size = "large",
    srcs = ["algorithms/tests/test_callbacks_on_algorithm.py"]
)
py_test(
    name = "test_callbacks_on_env_runner",
    tags = ["team:rllib", "algorithms_dir", "algorithms_dir_generic"],
    size = "medium",
    srcs = ["algorithms/tests/test_callbacks_on_env_runner.py"]
)
py_test(
    name = "test_callbacks_old_stack",
    tags = ["team:rllib", "algorithms_dir", "algorithms_dir_generic"],
    size = "medium",
    srcs = ["algorithms/tests/test_callbacks_old_stack.py"]
)

py_test(
    name = "test_memory_leaks_generic",
    main = "algorithms/tests/test_memory_leaks.py",
    tags = ["team:rllib", "algorithms_dir"],
    size = "medium",
    srcs = ["algorithms/tests/test_memory_leaks.py"]
)

py_test(
    name = "test_node_failure",
    tags = ["team:rllib", "tests_dir", "exclusive"],
    size = "medium",
    srcs = ["tests/test_node_failure.py"],
)

py_test(
    name = "test_registry",
    tags = ["team:rllib", "algorithms_dir", "algorithms_dir_generic"],
    size = "small",
    srcs = ["algorithms/tests/test_registry.py"],
)

py_test(
    name = "test_worker_failures",
    tags = ["team:rllib", "algorithms_dir", "algorithms_dir_generic", "exclusive"],
    size = "large",
    srcs = ["algorithms/tests/test_worker_failures.py"]
)

# Specific Algorithms

# APPO
py_test(
    name = "test_appo",
    tags = ["team:rllib", "algorithms_dir"],
    size = "large",
    srcs = ["algorithms/appo/tests/test_appo.py"]
)
py_test(
    name = "test_appo_off_policyness",
    tags = ["team:rllib", "algorithms_dir", "multi_gpu", "exclusive"],
    size = "large",
    srcs = ["algorithms/appo/tests/test_appo_off_policyness.py"]
)
py_test(
    name = "test_appo_learner",
    tags = ["team:rllib", "algorithms_dir"],
    size = "medium",
    srcs = ["algorithms/appo/tests/test_appo_learner.py"]
)

# BC
py_test(
    name = "test_bc",
    tags = ["team:rllib", "algorithms_dir"],
    size = "medium",
    # Include the json data file.
    data = ["tests/data/cartpole/large.json"],
    srcs = ["algorithms/bc/tests/test_bc.py"]
)

# CQL
py_test(
    name = "test_cql",
    tags = ["team:rllib", "algorithms_dir"],
    size = "large",
    data = ["tests/data/pendulum/small.json"],
    srcs = ["algorithms/cql/tests/test_cql.py"]
)

# DQN
py_test(
    name = "test_dqn",
    tags = ["team:rllib", "algorithms_dir"],
    size = "large",
    srcs = ["algorithms/dqn/tests/test_dqn.py"]
)
py_test(
    name = "test_repro_dqn",
    tags = ["team:rllib", "algorithms_dir", "gpu"],
    size = "large",
    srcs = ["algorithms/dqn/tests/test_repro_dqn.py"]
)

# DreamerV3
py_test(
    name = "test_dreamerv3",
    tags = ["team:rllib", "algorithms_dir"],
    size = "large",
    srcs = ["algorithms/dreamerv3/tests/test_dreamerv3.py"]
)

# Impala
py_test(
    name = "test_impala",
    tags = ["team:rllib", "algorithms_dir"],
    size = "large",
    srcs = ["algorithms/impala/tests/test_impala.py"]
)
py_test(
    name = "test_vtrace",
    tags = ["team:rllib", "algorithms_dir"],
    size = "small",
    srcs = ["algorithms/impala/tests/test_vtrace.py"]
)
py_test(
    name = "test_vtrace_v2",
    tags = ["team:rllib", "algorithms_dir"],
    size = "small",
    srcs = ["algorithms/impala/tests/test_vtrace_v2.py"]
)
py_test(
    name = "test_impala_off_policyness",
    tags = ["team:rllib", "algorithms_dir", "exclusive"],
    size = "large",
    srcs = ["algorithms/impala/tests/test_impala_off_policyness.py"]
)
py_test(
    name = "test_impala_learner",
    tags = ["team:rllib", "algorithms_dir"],
    size = "medium",
    srcs = ["algorithms/impala/tests/test_impala_learner.py"]
)

# MARWIL
py_test(
    name = "test_marwil",
    tags = ["team:rllib", "algorithms_dir"],
    size = "large",
    # Include the json data file.
    data = [
        "tests/data/cartpole/large.json",
        "tests/data/pendulum/large.json",
        "tests/data/cartpole/small.json",
    ],
    srcs = ["algorithms/marwil/tests/test_marwil.py"]
)

# PPO
py_test(
    name = "test_ppo_with_env_runner",
    tags = ["team:rllib", "algorithms_dir"],
    size = "medium",
    srcs = ["algorithms/ppo/tests/test_ppo_with_env_runner.py"]
)

py_test(
    name = "test_ppo",
    tags = ["team:rllib", "algorithms_dir"],
    size = "large",
    srcs = ["algorithms/ppo/tests/test_ppo.py"]
)
py_test(
    name = "test_ppo_with_rl_module",
    tags = ["team:rllib", "algorithms_dir"],
    size = "large",
    srcs = ["algorithms/ppo/tests/test_ppo_with_rl_module.py"]
)
py_test(
    name = "test_ppo_rl_module",
    tags = ["team:rllib", "algorithms_dir"],
    size = "large",
    srcs = ["algorithms/ppo/tests/test_ppo_rl_module.py"]
)
py_test(
    name = "test_ppo_learner",
    tags = ["team:rllib", "algorithms_dir"],
    size = "large",
    srcs = ["algorithms/ppo/tests/test_ppo_learner.py"]
)
py_test(
    name = "test_repro_ppo",
    tags = ["team:rllib", "algorithms_dir", "gpu"],
    size = "large",
    srcs = ["algorithms/ppo/tests/test_repro_ppo.py"]
)

# SAC
py_test(
    name = "test_sac",
    tags = ["team:rllib", "algorithms_dir"],
    size = "large",
    srcs = ["algorithms/sac/tests/test_sac.py"]
)

# RNNSAC
py_test(
    name = "test_rnnsac",
    tags = ["team:rllib", "algorithms_dir"],
    size = "small",
    srcs = ["algorithms/sac/tests/test_rnnsac.py"]
)

# --------------------------------------------------------------------
# Memory leak tests
#
# Tag: memory_leak_tests
# --------------------------------------------------------------------

py_test(
    name = "test_memory_leak_appo",
    tags = ["team:rllib", "memory_leak_tests"],
    main = "utils/tests/run_memory_leak_tests.py",
    size = "large",
    srcs = ["utils/tests/run_memory_leak_tests.py"],
    data = ["tuned_examples/appo/memory-leak-test-appo.yaml"],
    args = ["--dir=tuned_examples/appo"]
)

py_test(
    name = "test_memory_leak_dqn",
    tags = ["team:rllib", "memory_leak_tests"],
    main = "utils/tests/run_memory_leak_tests.py",
    size = "large",
    srcs = ["utils/tests/run_memory_leak_tests.py"],
    data = ["tuned_examples/dqn/memory-leak-test-dqn.yaml"],
    args = ["--dir=tuned_examples/dqn"]
)

py_test(
    name = "test_memory_leak_impala",
    tags = ["team:rllib", "memory_leak_tests"],
    main = "utils/tests/run_memory_leak_tests.py",
    size = "large",
    srcs = ["utils/tests/run_memory_leak_tests.py"],
    data = ["tuned_examples/impala/memory-leak-test-impala.yaml"],
    args = ["--dir=tuned_examples/impala"]
)

py_test(
    name = "test_memory_leak_ppo",
    tags = ["team:rllib", "memory_leak_tests"],
    main = "utils/tests/run_memory_leak_tests.py",
    size = "large",
    srcs = ["utils/tests/run_memory_leak_tests.py"],
    data = ["tuned_examples/ppo/memory-leak-test-ppo.yaml"],
    args = ["--dir=tuned_examples/ppo"]
)

py_test(
    name = "test_memory_leak_ppo_new_stack",
    tags = ["team:rllib", "memory_leak_tests"],
    main = "utils/tests/run_memory_leak_tests.py",
    size = "large",
    srcs = ["utils/tests/run_memory_leak_tests.py"],
    data = ["tuned_examples/ppo/memory_leak_test_ppo_new_stack.py"],
    args = ["--dir=tuned_examples/ppo", "--to-check=rollout_worker"]
)

py_test(
    name = "test_memory_leak_sac",
    tags = ["team:rllib", "memory_leak_tests"],
    main = "utils/tests/run_memory_leak_tests.py",
    size = "large",
    srcs = ["utils/tests/run_memory_leak_tests.py"],
    data = ["tuned_examples/sac/memory-leak-test-sac.yaml"],
    args = ["--dir=tuned_examples/sac"]
)


# --------------------------------------------------------------------
# Connector(V1) tests
# rllib/connector/
#
# Tag: connector
# --------------------------------------------------------------------

py_test(
    name = "connectors/tests/test_connector",
    tags = ["team:rllib", "connector"],
    size = "small",
    srcs = ["connectors/tests/test_connector.py"]
)

py_test(
    name = "connectors/tests/test_action",
    tags = ["team:rllib", "connector"],
    size = "small",
    srcs = ["connectors/tests/test_action.py"]
)

py_test(
    name = "connectors/tests/test_agent",
    tags = ["team:rllib", "connector"],
    size = "medium",
    srcs = ["connectors/tests/test_agent.py"]
)

# --------------------------------------------------------------------
# ConnectorV2 tests
# rllib/connector/
#
# Tag: connector_v2
# --------------------------------------------------------------------

# TODO (sven): Add these tests in a separate PR.
# py_test(
#    name = "connectors/tests/test_connector_v2",
#    tags = ["team:rllib", "connector_v2"],
#    size = "small",
#    srcs = ["connectors/tests/test_connector_v2.py"]
# )

# --------------------------------------------------------------------
# Env tests
# rllib/env/
#
# Tag: env
# --------------------------------------------------------------------

py_test(
    name = "env/tests/test_infinite_lookback_buffer",
    tags = ["team:rllib", "env"],
    size = "small",
    srcs = ["env/tests/test_infinite_lookback_buffer.py"]
)

sh_test(
    name = "env/tests/test_local_inference_cartpole",
    tags = ["team:rllib", "env"],
    size = "medium",
    srcs = ["env/tests/test_policy_client_server_setup.sh"],
    args = ["local", "cartpole", "8800"],
    data = glob(["examples/envs/external_envs/*.py"]),
)

sh_test(
    name = "env/tests/test_local_inference_cartpole_w_2_concurrent_episodes",
    tags = ["team:rllib", "env"],
    size = "medium",
    srcs = ["env/tests/test_policy_client_server_setup.sh"],
    args = ["local", "cartpole-dummy-2-episodes", "8830"],
    data = glob(["examples/envs/external_envs/*.py"]),
)

# Tests with unity 3d and external envs currently don't work
# see: https://github.com/ray-project/ray/issues/34290 for more details
# sh_test(
#     name = "env/tests/test_local_inference_unity3d",
#     tags = ["team:rllib", "env"],
#     size = "large", # bazel may complain about it being too long sometimes - large is on purpose as some frameworks take longer
#     srcs = ["env/tests/test_policy_client_server_setup.sh"],
#     args = ["local", "unity3d", "8850"],
#     data = glob(["examples/envs/external_envs/*.py"]),
# )

py_test(
    name = "env/tests/test_multi_agent_env",
    tags = ["team:rllib", "tests_dir"],
    size = "large",
    srcs = ["env/tests/test_multi_agent_env.py"]
)

py_test(
    name = "env/tests/test_multi_agent_env_runner",
    tags = ["team:rllib", "env"],
    size = "medium",
    srcs = ["env/tests/test_multi_agent_env_runner.py"]
)

py_test(
    name = "env/tests/test_multi_agent_episode",
    tags = ["team:rllib", "env"],
    size = "medium",
    srcs = ["env/tests/test_multi_agent_episode.py"]
)

sh_test(
    name = "env/tests/test_remote_inference_cartpole",
    tags = ["team:rllib", "env", "exclusive"],
    size = "large", # bazel may complain about it being too long sometimes - large is on purpose as some frameworks take longer
    srcs = ["env/tests/test_policy_client_server_setup.sh"],
    args = ["remote", "cartpole", "8810"],
    data = glob(["examples/envs/external_envs/*.py"]),
)

sh_test(
    name = "env/tests/test_remote_inference_cartpole_lstm",
    tags = ["team:rllib", "env", "exclusive"],
    size = "large", # bazel may complain about it being too long sometimes - large is on purpose as some frameworks take longer
    srcs = ["env/tests/test_policy_client_server_setup.sh"],
    args = ["remote", "cartpole_lstm", "8820"],
    data = glob(["examples/envs/external_envs/*.py"]),
)

sh_test(
    name = "env/tests/test_remote_inference_cartpole_w_2_concurrent_episodes",
    tags = ["team:rllib", "env", "exclusive"],
    size = "large", # bazel may complain about it being too long sometimes - large is on purpose as some frameworks take longer
    srcs = ["env/tests/test_policy_client_server_setup.sh"],
    args = ["remote", "cartpole-dummy-2-episodes", "8840"],
    data = glob(["examples/envs/external_envs/*.py"]),
)

# Tests with unity 3d and external envs currently don't work
# see: https://github.com/ray-project/ray/issues/34290 for more details
# sh_test(
#     name = "env/tests/test_remote_inference_unity3d",
#     tags = ["team:rllib", "env", "exclusive"],
#     size = "small",
#     srcs = ["env/tests/test_policy_client_server_setup.sh"],
#     args = ["remote", "unity3d", "8860"],
#     data = glob(["examples/envs/external_envs/*.py"]),
# )

py_test(
    name = "env/tests/test_single_agent_env_runner",
    tags = ["team:rllib", "env"],
    size = "medium",
    srcs = ["env/tests/test_single_agent_env_runner.py"]
)

py_test(
    name = "env/tests/test_single_agent_episode",
    tags = ["team:rllib", "env"],
    size = "small",
    srcs = ["env/tests/test_single_agent_episode.py"]
)

py_test(
    name = "env/wrappers/tests/test_exception_wrapper",
    tags = ["team:rllib", "env"],
    size = "small",
    srcs = ["env/wrappers/tests/test_exception_wrapper.py"]
)

py_test(
    name = "env/wrappers/tests/test_group_agents_wrapper",
    tags = ["team:rllib", "env"],
    size = "small",
    srcs = ["env/wrappers/tests/test_group_agents_wrapper.py"]
)

py_test(
    name = "env/wrappers/tests/test_unity3d_env",
    tags = ["team:rllib", "env"],
    size = "small",
    srcs = ["env/wrappers/tests/test_unity3d_env.py"]
)

# --------------------------------------------------------------------
# Evaluation components
# rllib/evaluation/
#
# Tag: evaluation
# --------------------------------------------------------------------
py_test(
    name = "evaluation/tests/test_agent_collector",
    tags = ["team:rllib", "evaluation"],
    size = "small",
    srcs = ["evaluation/tests/test_agent_collector.py"]
)

py_test(
    name = "evaluation/tests/test_envs_that_crash",
    tags = ["team:rllib", "evaluation"],
    size = "large",
    srcs = ["evaluation/tests/test_envs_that_crash.py"]
)

py_test(
    name = "env/tests/test_env_runner_group",
    tags = ["team:rllib", "evaluation", "exclusive"],
    size = "small",
    srcs = ["env/tests/test_env_runner_group.py"]
)

py_test(
    name = "evaluation/tests/test_env_runner_v2",
    tags = ["team:rllib", "evaluation"],
    size = "small",
    srcs = ["evaluation/tests/test_env_runner_v2.py"]
)

py_test(
    name = "evaluation/tests/test_episode",
    tags = ["team:rllib", "evaluation"],
    size = "small",
    srcs = ["evaluation/tests/test_episode.py"]
)

py_test(
    name = "evaluation/tests/test_episode_v2",
    tags = ["team:rllib", "evaluation"],
    size = "small",
    srcs = ["evaluation/tests/test_episode_v2.py"]
)

py_test(
    name = "evaluation/tests/test_postprocessing",
    tags = ["team:rllib", "evaluation"],
    size = "small",
    srcs = ["evaluation/tests/test_postprocessing.py"]
)

py_test(
    name = "evaluation/tests/test_rollout_worker",
    tags = ["team:rllib", "evaluation", "exclusive"],
    size = "large",
    srcs = ["evaluation/tests/test_rollout_worker.py"]
)

py_test(
    name = "evaluation/tests/test_trajectory_view_api",
    tags = ["team:rllib", "evaluation"],
    size = "large",
    srcs = ["evaluation/tests/test_trajectory_view_api.py"]
)

# --------------------------------------------------------------------
# RLlib core
# rllib/core/
#
# Tag: core
# --------------------------------------------------------------------

# Catalog
py_test(
    name = "test_catalog",
    tags = ["team:rllib", "core"],
    size = "medium",
    srcs = ["core/models/tests/test_catalog.py"]
)

# Default Models
py_test(
    name = "test_base_models",
    tags = ["team:rllib", "core"],
    size = "small",
    srcs = ["core/models/tests/test_base_models.py"]
)

py_test(
    name = "test_cnn_encoders",
    tags = ["team:rllib", "core", "models"],
    size = "large",
    srcs = ["core/models/tests/test_cnn_encoders.py"]
)

py_test(
    name = "test_cnn_transpose_heads",
    tags = ["team:rllib", "core", "models"],
    size = "medium",
    srcs = ["core/models/tests/test_cnn_transpose_heads.py"]
)

py_test(
    name = "test_mlp_encoders",
    tags = ["team:rllib", "core", "models"],
    size = "medium",
    srcs = ["core/models/tests/test_mlp_encoders.py"]
)

py_test(
    name = "test_mlp_heads",
    tags = ["team:rllib", "core", "models"],
    size = "medium",
    srcs = ["core/models/tests/test_mlp_heads.py"]
)

py_test(
    name = "test_recurrent_encoders",
    tags = ["team:rllib", "core", "models"],
    size = "medium",
    srcs = ["core/models/tests/test_recurrent_encoders.py"]
)

# Specs
py_test(
    name = "test_check_specs",
    tags = ["team:rllib", "models"],
    size = "small",
    srcs = ["core/models/specs/tests/test_check_specs.py"]
)

py_test(
    name = "test_tensor_spec",
    tags = ["team:rllib", "models"],
    size = "small",
    srcs = ["core/models/specs/tests/test_tensor_spec.py"]
)

py_test(
    name = "test_spec_dict",
    tags = ["team:rllib", "models"],
    size = "small",
    srcs = ["core/models/specs/tests/test_spec_dict.py"]
)

# RLModule
py_test(
    name = "test_torch_rl_module",
    tags = ["team:rllib", "core"],
    size = "medium",
    srcs = ["core/rl_module/torch/tests/test_torch_rl_module.py"],
    args = ["TestRLModule"],
)

# TODO(Artur): Comment this back in as soon as we can test with GPU
# py_test(
#    name = "test_torch_rl_module_gpu",
#    main = "core/rl_module/torch/tests/test_torch_rl_module.py",
#    tags = ["team:rllib", "core", "gpu", "exclusive"],
#    size = "medium",
#    srcs = ["core/rl_module/torch/tests/test_torch_rl_module.py"],
#    args = ["TestRLModuleGPU"],
# )

py_test(
    name = "test_tf_rl_module",
    tags = ["team:rllib", "core"],
    size = "medium",
    srcs = ["core/rl_module/tf/tests/test_tf_rl_module.py"]
)

py_test(
    name = "test_marl_module",
    tags = ["team:rllib", "core"],
    size = "medium",
    srcs = ["core/rl_module/tests/test_marl_module.py"]
)

py_test(
    name = "test_rl_module_specs",
    tags = ["team:rllib", "core"],
    size = "medium",
    srcs = ["core/rl_module/tests/test_rl_module_specs.py"]
)

# Learner
py_test(
    name = "TestLearnerGroupSyncUpdate",
    main = "core/learner/tests/test_learner_group.py",
    tags = ["team:rllib", "multi_gpu", "exclusive"],
    size = "large",
    srcs = ["core/learner/tests/test_learner_group.py"],
    args = ["TestLearnerGroupSyncUpdate"]
)

py_test(
    name = "TestLearnerGroupCheckpointRestore",
    main = "core/learner/tests/test_learner_group.py",
    tags = ["team:rllib", "multi_gpu", "exclusive"],
    size = "large",
    srcs = ["core/learner/tests/test_learner_group.py"],
    args = ["TestLearnerGroupCheckpointRestore"]
)

py_test(
    name = "TestLearnerGroupAsyncUpdate",
    main = "core/learner/tests/test_learner_group.py",
    tags = ["team:rllib", "multi_gpu", "exclusive"],
    size = "large",
    srcs = ["core/learner/tests/test_learner_group.py"],
    args = ["TestLearnerGroupAsyncUpdate"]
)

py_test(
    name = "TestLearnerGroupSaveLoadState",
    main = "core/learner/tests/test_learner_group.py",
    tags = ["team:rllib", "multi_gpu", "exclusive"],
    size = "large",
    srcs = ["core/learner/tests/test_learner_group.py"],
    args = ["TestLearnerGroupSaveLoadState"]
)

py_test(
    name = "test_learner",
    tags = ["team:rllib", "core", "ray_data"],
    size = "medium",
    srcs = ["core/learner/tests/test_learner.py"]
)

py_test(
    name = "test_torch_learner_compile",
    tags = ["team:rllib", "core", "ray_data"],
    size = "medium",
    srcs = ["core/learner/torch/tests/test_torch_learner_compile.py"]
)

py_test(
    name ="tests/test_algorithm_save_load_checkpoint_learner",
    tags = ["team:rllib", "core"],
    size = "medium",
    srcs = ["tests/test_algorithm_save_load_checkpoint_learner.py"]
)

py_test(
    name="test_algorithm_rl_module_restore",
    tags=["team:rllib", "core"],
    size="large",
    srcs=["tests/test_algorithm_rl_module_restore.py"]
)

py_test(
    name = "test_bc_algorithm",
    tags = ["team:rllib", "core"],
    size = "medium",
    srcs = ["core/testing/tests/test_bc_algorithm.py"]
)

# --------------------------------------------------------------------
# Models and Distributions
# rllib/models/
#
# Tag: models
# --------------------------------------------------------------------

py_test(
    name = "test_attention_nets",
    tags = ["team:rllib", "models"],
    size = "large",
    srcs = ["models/tests/test_attention_nets.py"]
)

py_test(
    name = "test_conv2d_default_stacks",
    tags = ["team:rllib", "models"],
    size = "small",
    srcs = ["models/tests/test_conv2d_default_stacks.py"]
)

py_test(
    name = "test_convtranspose2d_stack",
    tags = ["team:rllib", "models"],
    size = "medium",
    data = glob(["tests/data/images/obstacle_tower.png"]),
    srcs = ["models/tests/test_convtranspose2d_stack.py"]
)

py_test(
    name = "test_action_distributions",
    tags = ["team:rllib", "models"],
    size = "medium",
    srcs = ["models/tests/test_action_distributions.py"]
)

py_test(
    name = "test_distributions",
    tags = ["team:rllib", "models"],
    size = "small",
    srcs = ["models/tests/test_distributions.py"]
)

py_test(
    name = "test_lstms",
    tags = ["team:rllib", "models"],
    size = "large",
    srcs = ["models/tests/test_lstms.py"]
)

py_test(
    name = "test_models",
    tags = ["team:rllib", "models"],
    size = "medium",
    srcs = ["models/tests/test_models.py"]
)

py_test(
    name = "test_preprocessors",
    tags = ["team:rllib", "models"],
    size = "medium",
    srcs = ["models/tests/test_preprocessors.py"]
)


# --------------------------------------------------------------------
# Offline
# rllib/offline/
#
# Tag: offline
# --------------------------------------------------------------------

py_test(
    name = "test_dataset_reader",
    tags = ["team:rllib", "offline"],
    size = "small",
    srcs = ["offline/tests/test_dataset_reader.py"],
    data = [
        "tests/data/pendulum/large.json",
        "tests/data/pendulum/enormous.zip",
    ],
)

py_test(
    name = "test_feature_importance",
    tags = ["team:rllib", "offline", "torch_only"],
    size = "medium",
    srcs = ["offline/tests/test_feature_importance.py"]
)

py_test(
    name = "test_json_reader",
    tags = ["team:rllib", "offline"],
    size = "small",
    srcs = ["offline/tests/test_json_reader.py"],
    data = ["tests/data/pendulum/large.json"],
)

py_test(
    name = "test_ope",
    tags = ["team:rllib", "offline", "ray_data"],
    size = "medium",
    srcs = ["offline/estimators/tests/test_ope.py"],
    data = ["tests/data/cartpole/small.json"],
)

py_test(
    name = "test_ope_math",
    tags = ["team:rllib", "offline"],
    size = "small",
    srcs = ["offline/estimators/tests/test_ope_math.py"]
)

py_test(
    name = "test_dm_learning",
    tags = ["team:rllib", "offline"],
    size = "large",
    srcs = ["offline/estimators/tests/test_dm_learning.py"],
)

py_test(
    name = "test_dr_learning",
    tags = ["team:rllib", "offline"],
    size = "large",
    srcs = ["offline/estimators/tests/test_dr_learning.py"],
)

# --------------------------------------------------------------------
# Policies
# rllib/policy/
#
# Tag: policy
# --------------------------------------------------------------------

py_test(
    name = "policy/tests/test_compute_log_likelihoods",
    tags = ["team:rllib", "policy"],
    size = "medium",
    srcs = ["policy/tests/test_compute_log_likelihoods.py"]
)

py_test(
    name = "policy/tests/test_export_checkpoint_and_model",
    tags = ["team:rllib", "policy"],
    size = "large",
    srcs = ["policy/tests/test_export_checkpoint_and_model.py"]
)

py_test(
    name = "policy/tests/test_multi_agent_batch",
    tags = ["team:rllib", "policy"],
    size = "small",
    srcs = ["policy/tests/test_multi_agent_batch.py"]
)

py_test(
    name = "policy/tests/test_policy",
    tags = ["team:rllib", "policy"],
    size = "medium",
    srcs = ["policy/tests/test_policy.py"]
)

py_test(
    name = "policy/tests/test_policy_map",
    tags = ["team:rllib", "policy"],
    size = "medium",
    srcs = ["policy/tests/test_policy_map.py"]
)

py_test(
    name = "policy/tests/test_policy_state_swapping",
    tags = ["team:rllib", "policy", "gpu"],
    size = "medium",
    srcs = ["policy/tests/test_policy_state_swapping.py"]
)

py_test(
    name = "policy/tests/test_rnn_sequencing",
    tags = ["team:rllib", "policy"],
    size = "small",
    srcs = ["policy/tests/test_rnn_sequencing.py"]
)

py_test(
    name = "policy/tests/test_sample_batch",
    tags = ["team:rllib", "policy", "multi_gpu"],
    size = "small",
    srcs = ["policy/tests/test_sample_batch.py"]
)

py_test(
    name = "policy/tests/test_view_requirement",
    tags = ["team:rllib", "policy"],
    size = "small",
    srcs = ["policy/tests/test_view_requirement.py"]
)


# --------------------------------------------------------------------
# Utils:
# rllib/utils/
#
# Tag: utils
# --------------------------------------------------------------------

py_test(
    name = "test_checkpoint_utils",
    tags = ["team:rllib", "utils"],
    size = "small",
    srcs = ["utils/tests/test_checkpoint_utils.py"]
)

py_test(
    name = "test_errors",
    tags = ["team:rllib", "utils"],
    size = "medium",
    srcs = ["utils/tests/test_errors.py"]
)

py_test(
    name = "test_minibatch_utils",
    tags = ["team:rllib", "utils"],
    size = "small",
    srcs = ["utils/tests/test_minibatch_utils.py"]
)

py_test(
    name = "test_nested_dict",
    tags = ["team:rllib", "utils"],
    size = "small",
    srcs = ["utils/tests/test_nested_dict.py"]
)

py_test(
    name = "test_serialization",
    tags = ["team:rllib", "utils"],
    size = "small",
    srcs = ["utils/tests/test_serialization.py"]
)

py_test(
    name = "test_curiosity",
    tags = ["team:rllib", "utils"],
    size = "large",
    srcs = ["utils/exploration/tests/test_curiosity.py"]
)

py_test(
    name = "test_explorations",
    tags = ["team:rllib", "utils"],
    size = "large",
    srcs = ["utils/exploration/tests/test_explorations.py"]
)

py_test(
    name = "test_value_predictions",
    tags = ["team:rllib", "utils"],
    size = "small",
    srcs = ["utils/postprocessing/tests/test_value_predictions.py"]
)

py_test(
    name = "test_random_encoder",
    tags = ["team:rllib", "utils"],
    size = "large",
    srcs = ["utils/exploration/tests/test_random_encoder.py"]
)

py_test(
    name = "test_torch_utils",
    tags = ["team:rllib", "utils", "gpu"],
    size = "medium",
    srcs = ["utils/tests/test_torch_utils.py"]
)

# Schedules
py_test(
    name = "test_schedules",
    tags = ["team:rllib", "utils"],
    size = "small",
    srcs = ["utils/schedules/tests/test_schedules.py"]
)

py_test(
    name = "test_framework_agnostic_components",
    tags = ["team:rllib", "utils"],
    size = "small",
    data = glob(["utils/tests/**"]),
    srcs = ["utils/tests/test_framework_agnostic_components.py"]
)

# Spaces/Space utils.
py_test(
    name = "test_space_utils",
    tags = ["team:rllib", "utils"],
    size = "small",
    srcs = ["utils/spaces/tests/test_space_utils.py"]
)

# TaskPool
py_test(
    name = "test_taskpool",
    tags = ["team:rllib", "utils"],
    size = "small",
    srcs = ["utils/tests/test_taskpool.py"]
)

# ReplayBuffers
py_test(
    name = "test_episode_replay_buffer",
    tags = ["team:rllib", "utils"],
    size = "small",
    srcs = ["utils/replay_buffers/tests/test_episode_replay_buffer.py"]
)

py_test(
    name = "test_multi_agent_episode_replay_buffer",
    tags = ["team:rllib", "utils"],
    size = "small",
    srcs = ["utils/replay_buffers/tests/test_multi_agent_episode_replay_buffer.py"]
)

py_test(
    name = "test_multi_agent_mixin_replay_buffer",
    tags = ["team:rllib", "utils"],
    size = "small",
    srcs = ["utils/replay_buffers/tests/test_multi_agent_mixin_replay_buffer.py"]
)

py_test(
    name = "test_multi_agent_prioritized_replay_buffer",
    tags = ["team:rllib", "utils"],
    size = "small",
    srcs = ["utils/replay_buffers/tests/test_multi_agent_prioritized_replay_buffer.py"]
)

py_test(
    name = "test_multi_agent_replay_buffer",
    tags = ["team:rllib", "utils"],
    size = "small",
    srcs = ["utils/replay_buffers/tests/test_multi_agent_replay_buffer.py"]
)

py_test(
    name = "test_prioritized_episode_replay_buffer",
    tags = ["team::rllib", "utils"],
    size = "small",
    srcs = ["utils/replay_buffers/tests/test_prioritized_episode_replay_buffer.py"]
)

py_test(
    name = "test_prioritized_replay_buffer_replay_buffer_api",
    tags = ["team:rllib", "utils"],
    size = "small",
    srcs = ["utils/replay_buffers/tests/test_prioritized_replay_buffer_replay_buffer_api.py"]
)

py_test(
    name = "test_replay_buffer",
    tags = ["team:rllib", "utils"],
    size = "small",
    srcs = ["utils/replay_buffers/tests/test_replay_buffer.py"]
)

py_test(
    name = "test_fifo_replay_buffer",
    tags = ["team:rllib", "utils"],
    size = "small",
    srcs = ["utils/replay_buffers/tests/test_fifo_replay_buffer.py"]
)

py_test(
    name = "test_reservoir_buffer",
    tags = ["team:rllib", "utils"],
    size = "small",
    srcs = ["utils/replay_buffers/tests/test_reservoir_buffer.py"]
)

py_test(
    name = "test_segment_tree_replay_buffer_api",
    tags = ["team:rllib", "utils"],
    size = "small",
    srcs = ["utils/replay_buffers/tests/test_segment_tree_replay_buffer_api.py"]
)

py_test(
    name = "test_check_multi_agent",
    tags = ["team:rllib", "utils"],
    size = "small",
    srcs = ["utils/tests/test_check_multi_agent.py"]
)

py_test(
    name = "test_actor_manager",
    tags = ["team:rllib", "utils", "exclusive"],
    size = "medium",
    srcs = ["utils/tests/test_actor_manager.py"],
    data = ["utils/tests/random_numbers.pkl"],
)

# --------------------------------------------------------------------
# rllib/tests/ directory
#
# Tag: tests_dir
#
# NOTE: Add tests alphabetically into this list.
# --------------------------------------------------------------------

py_test(
    name = "tests/backward_compat/test_backward_compat",
    tags = ["team:rllib", "tests_dir"],
    size = "medium",
    srcs = ["tests/backward_compat/test_backward_compat.py"],
    data = glob(["tests/backward_compat/checkpoints/**"]),
)

py_test(
    name = "tests/test_algorithm_imports",
    tags = ["team:rllib", "tests_dir"],
    size = "small",
    srcs = ["tests/test_algorithm_imports.py"]
)

py_test(
    name = "tests/test_catalog",
    tags = ["team:rllib", "tests_dir"],
    size = "medium",
    srcs = ["tests/test_catalog.py"]
)

py_test(
    name = "tests/test_checkpoint_restore_ppo",
    main = "tests/test_algorithm_checkpoint_restore.py",
    tags = ["team:rllib", "tests_dir"],
    size = "large",
    srcs = ["tests/test_algorithm_checkpoint_restore.py"],
    args = ["TestCheckpointRestorePPO"]
)

py_test(
    name = "tests/test_checkpoint_restore_ppo_gpu",
    main = "tests/test_algorithm_checkpoint_restore.py",
    tags = ["team:rllib", "tests_dir", "gpu"],
    size = "large",
    srcs = ["tests/test_algorithm_checkpoint_restore.py"],
    args = ["TestCheckpointRestorePPO"]
)

py_test(
    name = "tests/test_checkpoint_restore_off_policy",
    main = "tests/test_algorithm_checkpoint_restore.py",
    tags = ["team:rllib", "tests_dir"],
    size = "large",
    srcs = ["tests/test_algorithm_checkpoint_restore.py"],
    args = ["TestCheckpointRestoreOffPolicy"]
)

py_test(
    name = "tests/test_checkpoint_restore_off_policy_gpu",
    main = "tests/test_algorithm_checkpoint_restore.py",
    tags = ["team:rllib", "tests_dir", "gpu"],
    size = "large",
    srcs = ["tests/test_algorithm_checkpoint_restore.py"],
    args = ["TestCheckpointRestoreOffPolicy"]
)

py_test(
    name = "policy/tests/test_policy_checkpoint_restore",
    main = "policy/tests/test_policy_checkpoint_restore.py",
    tags = ["team:rllib", "tests_dir"],
    size = "large",
    data = glob([
        "tests/data/checkpoints/APPO_CartPole-v1-connector-enabled/**",
    ]),
    srcs = ["policy/tests/test_policy_checkpoint_restore.py"],
)

py_test(
    name = "tests/test_custom_resource",
    tags = ["team:rllib", "tests_dir"],
    size = "large", # bazel may complain about it being too long sometimes - large is on purpose as some frameworks take longer
    srcs = ["tests/test_custom_resource.py"]
)

py_test(
    name = "tests/test_dependency_tf",
    tags = ["team:rllib", "tests_dir"],
    size = "small",
    srcs = ["tests/test_dependency_tf.py"]
)

py_test(
    name = "tests/test_dependency_torch",
    tags = ["team:rllib", "tests_dir"],
    size = "small",
    srcs = ["tests/test_dependency_torch.py"]
)

py_test(
    name = "tests/test_eager_support_policy_gradient",
    main = "tests/test_eager_support.py",
    tags = ["team:rllib", "tests_dir"],
    size = "small",
    srcs = ["tests/test_eager_support.py"],
    args = ["TestEagerSupportPolicyGradient"]
)

py_test(
    name = "tests/test_eager_support_off_policy",
    main = "tests/test_eager_support.py",
    tags = ["team:rllib", "tests_dir"],
    size = "small",
    srcs = ["tests/test_eager_support.py"],
    args = ["TestEagerSupportOffPolicy"]
)

py_test(
    name = "tests/test_filters",
    tags = ["team:rllib", "tests_dir"],
    size = "small",
    srcs = ["tests/test_filters.py"]
)

py_test(
    name = "tests/test_gpus",
    tags = ["team:rllib", "tests_dir"],
    size = "large",
    srcs = ["tests/test_gpus.py"]
)

py_test(
    name = "tests/test_io",
    tags = ["team:rllib", "tests_dir"],
    size = "large",
    srcs = ["tests/test_io.py"]
)

py_test(
    name = "tests/test_local",
    tags = ["team:rllib", "tests_dir"],
    size = "small",
    srcs = ["tests/test_local.py"]
)

py_test(
    name = "tests/test_lstm",
    tags = ["team:rllib", "tests_dir"],
    size = "medium",
    srcs = ["tests/test_lstm.py"]
)

py_test(
    name = "tests/test_model_imports",
    tags = ["team:rllib", "tests_dir", "model_imports"],
    size = "medium",
    data = glob(["tests/data/model_weights/**"]),
    srcs = ["tests/test_model_imports.py"]
)

py_test(
    name = "tests/test_nested_observation_spaces",
    main = "tests/test_nested_observation_spaces.py",
    tags = ["team:rllib", "tests_dir"],
    size = "medium",
    srcs = ["tests/test_nested_observation_spaces.py"]
)

py_test(
    name = "tests/test_nn_framework_import_errors",
    tags = ["team:rllib", "tests_dir"],
    size = "small",
    srcs = ["tests/test_nn_framework_import_errors.py"]
)

py_test(
    name = "tests/test_pettingzoo_env",
    tags = ["team:rllib", "tests_dir"],
    size = "medium",
    srcs = ["tests/test_pettingzoo_env.py"]
)

py_test(
    name = "tests/test_placement_groups",
    tags = ["team:rllib", "tests_dir"],
    size = "large", # bazel may complain about it being too long sometimes - large is on purpose as some frameworks take longer
    srcs = ["tests/test_placement_groups.py"]
)

py_test(
    name = "tests/test_ray_client",
    tags = ["team:rllib", "tests_dir"],
    size = "large",
    srcs = ["tests/test_ray_client.py"]
)

py_test(
    name = "tests/test_reproducibility",
    tags = ["team:rllib", "tests_dir"],
    size = "medium",
    srcs = ["tests/test_reproducibility.py"]
)

# Test [train|evaluate].py scripts (w/o confirming evaluation performance).
py_test(
    name = "test_rllib_evaluate_1",
    main = "tests/test_rllib_train_and_evaluate.py",
    tags = ["team:rllib", "tests_dir"],
    size = "large",
    data = ["train.py", "evaluate.py"],
    srcs = ["tests/test_rllib_train_and_evaluate.py"],
    args = ["TestEvaluate1"]
)

py_test(
    name = "test_rllib_evaluate_2",
    main = "tests/test_rllib_train_and_evaluate.py",
    tags = ["team:rllib", "tests_dir"],
    size = "large",
    data = ["train.py", "evaluate.py"],
    srcs = ["tests/test_rllib_train_and_evaluate.py"],
    args = ["TestEvaluate2"]
)

py_test(
    name = "test_rllib_evaluate_3",
    main = "tests/test_rllib_train_and_evaluate.py",
    tags = ["team:rllib", "tests_dir"],
    size = "large",
    data = ["train.py", "evaluate.py"],
    srcs = ["tests/test_rllib_train_and_evaluate.py"],
    args = ["TestEvaluate3"]
)

# Test [train|evaluate].py scripts (and confirm `rllib evaluate` performance is same
# as the final one from the `rllib train` run).
py_test(
    name = "test_rllib_train_and_evaluate",
    main = "tests/test_rllib_train_and_evaluate.py",
    tags = ["team:rllib", "tests_dir"],
    size = "large",
    data = ["train.py", "evaluate.py"],
    srcs = ["tests/test_rllib_train_and_evaluate.py"],
    args = ["TestTrainAndEvaluate"]
)

py_test(
    name = "tests/test_supported_multi_agent_multi_gpu",
    main = "tests/test_supported_multi_agent.py",
    tags = ["team:rllib", "tests_dir", "multi_gpu"],
    size = "medium",
    srcs = ["tests/test_supported_multi_agent.py"],
    args = ["TestSupportedMultiAgentMultiGPU"]
)


py_test(
    name = "tests/test_supported_multi_agent_policy_gradient",
    main = "tests/test_supported_multi_agent.py",
    tags = ["team:rllib", "tests_dir"],
    size = "large",
    srcs = ["tests/test_supported_multi_agent.py"],
    args = ["TestSupportedMultiAgentPolicyGradient"]
)

py_test(
    name = "tests/test_supported_multi_agent_off_policy",
    main = "tests/test_supported_multi_agent.py",
    tags = ["team:rllib", "tests_dir"],
    size = "large",
    srcs = ["tests/test_supported_multi_agent.py"],
    args = ["TestSupportedMultiAgentOffPolicy"]
)

py_test(
     name = "tests/test_supported_spaces_appo",
     main = "tests/test_supported_spaces.py",
     tags = ["team:rllib", "tests_dir", "exclusive"],
     size = "large",
     srcs = ["tests/test_supported_spaces.py"],
     args = ["TestSupportedSpacesAPPO"]
 )

py_test(
     name = "tests/test_supported_spaces_impala",
     main = "tests/test_supported_spaces.py",
     tags = ["team:rllib", "tests_dir", "exclusive"],
     size = "large",
     srcs = ["tests/test_supported_spaces.py"],
     args = ["TestSupportedSpacesIMPALA"]
)

py_test(
     name = "tests/test_supported_spaces_ppo",
     main = "tests/test_supported_spaces.py",
     tags = ["team:rllib", "tests_dir"],
     size = "large",
     srcs = ["tests/test_supported_spaces.py"],
     args = ["TestSupportedSpacesPPO"]
 )

py_test(
    name="tests/test_supported_spaces_dqn",
    main="tests/test_supported_spaces.py",
    tags=["team:rllib", "tests_dir"],
    size="large",
    srcs=["tests/test_supported_spaces.py"],
    args=["TestSupportedSpacesDQN"]
)

py_test(
     name = "tests/test_supported_spaces_ppo_no_preprocessor_gpu",
     main = "tests/test_supported_spaces.py",
     tags = ["team:rllib", "gpu", "no_cpu"],
     size = "large",
     srcs = ["tests/test_supported_spaces.py"],
     args = ["TestSupportedSpacesPPONoPreprocessorGPU"]
 )

py_test(
    name = "tests/test_supported_spaces_off_policy",
    main = "tests/test_supported_spaces.py",
    tags = ["team:rllib", "tests_dir", "exclusive"],
    size = "medium",
    srcs = ["tests/test_supported_spaces.py"],
    args = ["TestSupportedSpacesOffPolicy"]
)

py_test(
    name = "tests/test_timesteps",
    tags = ["team:rllib", "tests_dir"],
    size = "small",
    srcs = ["tests/test_timesteps.py"]
)

# --------------------------------------------------------------------
# examples/ directory
#
# Tag: examples
#
# NOTE: Add tests alphabetically into this list.
# --------------------------------------------------------------------

# subdirectory: _docs/

py_test(
    name = "examples/_docs/rllib_on_rllib_readme",
    main = "examples/_docs/rllib_on_rllib_readme.py",
    tags = ["team:rllib", "documentation", "no_main"],
    size = "medium",
    srcs = ["examples/_docs/rllib_on_rllib_readme.py"],
)

# ----------------------
# Old API stack examples
# ----------------------
# subdirectory: _old_api_stack/
py_test(
    name = "examples/_old_api_stack/complex_struct_space_tf",
    main = "examples/_old_api_stack/complex_struct_space.py",
    tags = ["team:rllib", "exclusive", "examples", "old_api_stack"],
    size = "small",
    srcs = ["examples/_old_api_stack/complex_struct_space.py"],
    args = ["--framework=tf"],
)

py_test(
    name = "examples/_old_api_stack/complex_struct_space_tf_eager",
    main = "examples/_old_api_stack/complex_struct_space.py",
    tags = ["team:rllib", "exclusive", "examples", "old_api_stack"],
    size = "small",
    srcs = ["examples/_old_api_stack/complex_struct_space.py"],
    args = ["--framework=tf2"],
)

py_test(
    name = "examples/_old_api_stack/complex_struct_space_torch",
    main = "examples/_old_api_stack/complex_struct_space.py",
    tags = ["team:rllib", "exclusive", "examples", "old_api_stack"],
    size = "small",
    srcs = ["examples/_old_api_stack/complex_struct_space.py"],
    args = ["--framework=torch"],
)

py_test(
    name = "examples/_old_api_stack/parametric_actions_cartpole_dqn_tf",
    main = "examples/_old_api_stack/parametric_actions_cartpole.py",
    tags = ["team:rllib", "exclusive", "examples", "old_api_stack"],
    size = "medium",
    srcs = ["examples/_old_api_stack/parametric_actions_cartpole.py"],
    args = ["--as-test", "--framework=tf", "--stop-reward=60.0", "--run=DQN"]
)

py_test(
    name = "examples/_old_api_stack/parametric_actions_cartpole_dqn_torch",
    main = "examples/_old_api_stack/parametric_actions_cartpole.py",
    tags = ["team:rllib", "exclusive", "examples", "old_api_stack"],
    size = "medium",
    srcs = ["examples/_old_api_stack/parametric_actions_cartpole.py"],
    args = ["--as-test", "--framework=torch", "--stop-reward=60.0", "--run=DQN"]
)

py_test(
    name = "examples/_old_api_stack/parametric_actions_cartpole_embeddings_learnt_by_model",
    main = "examples/_old_api_stack/parametric_actions_cartpole_embeddings_learnt_by_model.py",
    tags = ["team:rllib", "exclusive", "examples", "old_api_stack"],
    size = "medium",
    srcs = ["examples/_old_api_stack/parametric_actions_cartpole_embeddings_learnt_by_model.py"],
    args = ["--as-test", "--stop-reward=80.0"]
)

# subdirectory: _old_api_stack/connectors/
py_test(
    name = "examples/_old_api_stack/connectors/run_connector_policy",
    main = "examples/_old_api_stack/connectors/run_connector_policy.py",
    tags = ["team:rllib", "exclusive", "examples", "old_api_stack"],
    size = "small",
    srcs = ["examples/_old_api_stack/connectors/run_connector_policy.py"],
)

py_test(
    name = "examples/_old_api_stack/connectors/run_connector_policy_w_lstm",
    main = "examples/_old_api_stack/connectors/run_connector_policy.py",
    tags = ["team:rllib", "exclusive", "examples", "old_api_stack"],
    size = "small",
    srcs = ["examples/_old_api_stack/connectors/run_connector_policy.py"],
    args = ["--use-lstm"],
)

py_test(
    name = "examples/_old_api_stack/connectors/adapt_connector_policy",
    main = "examples/_old_api_stack/connectors/adapt_connector_policy.py",
    tags = ["team:rllib", "exclusive", "examples", "old_api_stack"],
    size = "small",
    srcs = ["examples/_old_api_stack/connectors/adapt_connector_policy.py"],
)

py_test(
    name = "examples/_old_api_stack/connectors/self_play_with_policy_checkpoint",
    main = "examples/_old_api_stack/connectors/self_play_with_policy_checkpoint.py",
    tags = ["team:rllib", "exclusive", "examples", "old_api_stack"],
    size = "small",
    srcs = ["examples/_old_api_stack/connectors/self_play_with_policy_checkpoint.py"],
    args = [
        "--train_iteration=1"  # Smoke test.
    ]
)

# ----------------------
# New API stack
# Note: This includes to-be-translated-to-new-API-stack examples
# tagged by @OldAPIStack and/or @HybridAPIStack
# ----------------------

# subdirectory: algorithms/

#@OldAPIStack
py_test(
    name = "examples/algorithms/custom_training_step_on_and_off_policy_combined_tf",
    main = "examples/algorithms/custom_training_step_on_and_off_policy_combined.py",
    tags = ["team:rllib", "exclusive", "examples"],
    size = "medium",
    srcs = ["examples/algorithms/custom_training_step_on_and_off_policy_combined.py"],
    args = ["--as-test", "--stop-reward=450.0"]
)

#@OldAPIStack
py_test(
    name = "examples/algorithms/custom_training_step_on_and_off_policy_combined_torch",
    main = "examples/algorithms/custom_training_step_on_and_off_policy_combined.py",
    tags = ["team:rllib", "exclusive", "examples"],
    size = "medium",
    srcs = ["examples/algorithms/custom_training_step_on_and_off_policy_combined.py"],
    args = ["--as-test", "--torch", "--stop-reward=450.0"]
)

# subdirectory: catalogs/
# ....................................
py_test(
    name = "examples/catalogs/custom_action_distribution",
    main = "examples/catalogs/custom_action_distribution.py",
    tags = ["team:rllib", "examples", "no_main"],
    size = "small",
    srcs = ["examples/catalogs/custom_action_distribution.py"],
)

py_test(
    name = "examples/catalogs/mobilenet_v2_encoder",
    main = "examples/catalogs/mobilenet_v2_encoder.py",
    tags = ["team:rllib", "examples", "no_main"],
    size = "small",
    srcs = ["examples/catalogs/mobilenet_v2_encoder.py"],
)

# subdirectory: checkpoints/
# ....................................
py_test(
    name = "examples/checkpoints/checkpoint_by_custom_criteria",
    main = "examples/checkpoints/checkpoint_by_custom_criteria.py",
    tags = ["team:rllib", "exclusive", "examples", "examples_use_all_core"],
    size = "large",
    srcs = ["examples/checkpoints/checkpoint_by_custom_criteria.py"],
    args = ["--enable-new-api-stack", "--stop-reward=150.0", "--num-cpus=8"]
)

py_test(
    name = "examples/checkpoints/continue_training_from_checkpoint",
    main = "examples/checkpoints/continue_training_from_checkpoint.py",
    tags = ["team:rllib", "exclusive", "examples"],
    size = "large",
    srcs = ["examples/checkpoints/continue_training_from_checkpoint.py"],
    args = ["--enable-new-api-stack", "--as-test"]
)

py_test(
    name = "examples/checkpoints/continue_training_from_checkpoint_multi_agent",
    main = "examples/checkpoints/continue_training_from_checkpoint.py",
    tags = ["team:rllib", "exclusive", "examples"],
    size = "large",
    srcs = ["examples/checkpoints/continue_training_from_checkpoint.py"],
    args = ["--enable-new-api-stack", "--as-test", "--num-agents=2", "--stop-reward-crash=400.0", "--stop-reward=900.0"]
)

#@OldAPIStack
py_test(
    name = "examples/checkpoints/continue_training_from_checkpoint_old_api_stack",
    main = "examples/checkpoints/continue_training_from_checkpoint.py",
    tags = ["team:rllib", "exclusive", "examples"],
    size = "large",
    srcs = ["examples/checkpoints/continue_training_from_checkpoint.py"],
    args = ["--as-test"]
)

py_test(
    name = "examples/checkpoints/cartpole_dqn_export",
    main = "examples/checkpoints/cartpole_dqn_export.py",
    tags = ["team:rllib", "exclusive", "examples"],
    size = "small",
    srcs = ["examples/checkpoints/cartpole_dqn_export.py"],
)

#@OldAPIStack
py_test(
    name = "examples/checkpoints/onnx_tf2",
    main = "examples/checkpoints/onnx_tf.py",
    tags = ["team:rllib", "exclusive", "examples", "no_main"],
    size = "small",
    srcs = ["examples/checkpoints/onnx_tf.py"],
    args = ["--framework=tf2"],
)

#@OldAPIStack
py_test(
    name = "examples/checkpoints/onnx_torch",
    main = "examples/checkpoints/onnx_torch.py",
    tags = ["team:rllib", "exclusive", "examples", "no_main"],
    size = "small",
    srcs = ["examples/checkpoints/onnx_torch.py"],
)

# subdirectory: connectors/
# ....................................
# Framestacking examples only run in smoke-test mode (a few iters only).
py_test(
    name = "examples/connectors/frame_stacking_ppo",
    main = "examples/connectors/frame_stacking.py",
    tags = ["team:rllib", "exclusive", "examples"],
    size = "medium",
    srcs = ["examples/connectors/frame_stacking.py"],
    args = ["--enable-new-api-stack", "--stop-iter=2", "--framework=torch", "--algo=PPO"]
)

py_test(
    name = "examples/connectors/frame_stacking_multi_agent_ppo",
    main = "examples/connectors/frame_stacking.py",
    tags = ["team:rllib", "exclusive", "examples"],
    size = "medium",
    srcs = ["examples/connectors/frame_stacking.py"],
    args = ["--enable-new-api-stack", "--num-agents=2", "--stop-iter=2", "--framework=torch", "--algo=PPO", "--num-env-runners=4", "--num-cpus=6"]
)

# Nested action spaces (flattening obs and learning w/ multi-action distribution).
py_test(
    name = "examples/connectors/nested_action_spaces_ppo",
    main = "examples/connectors/nested_action_spaces.py",
    tags = ["team:rllib", "exclusive", "examples"],
    size = "large",
    srcs = ["examples/connectors/nested_action_spaces.py"],
    args = ["--enable-new-api-stack", "--as-test", "--framework=torch", "--stop-reward=-500.0", "--algo=PPO"]
)

py_test(
    name = "examples/connectors/nested_action_spaces_multi_agent_ppo",
    main = "examples/connectors/nested_action_spaces.py",
    tags = ["team:rllib", "exclusive", "examples"],
    size = "large",
    srcs = ["examples/connectors/nested_action_spaces.py"],
    args = ["--enable-new-api-stack", "--as-test", "--num-agents=2", "--framework=torch", "--stop-reward=-1000.0", "--algo=PPO"]
)

# Nested observation spaces (flattening).
py_test(
    name = "examples/connectors/nested_observation_spaces_ppo",
    main = "examples/connectors/nested_observation_spaces.py",
    tags = ["team:rllib", "exclusive", "examples"],
    size = "medium",
    srcs = ["examples/connectors/nested_observation_spaces.py"],
    args = ["--enable-new-api-stack", "--as-test", "--stop-reward=400.0", "--framework=torch", "--algo=PPO"]
)

py_test(
    name = "examples/connectors/nested_observation_spaces_multi_agent_ppo",
    main = "examples/connectors/nested_observation_spaces.py",
    tags = ["team:rllib", "exclusive", "examples"],
    size = "medium",
    srcs = ["examples/connectors/nested_observation_spaces.py"],
    args = ["--enable-new-api-stack", "--num-agents=2", "--as-test", "--stop-reward=800.0", "--framework=torch", "--algo=PPO"]
)

# Prev-r/prev actions + LSTM example.
py_test(
    name = "examples/connectors/prev_actions_prev_rewards_ppo",
    main = "examples/connectors/prev_actions_prev_rewards.py",
    tags = ["team:rllib", "exclusive", "examples"],
    size = "large",
    srcs = ["examples/connectors/prev_actions_prev_rewards.py"],
    args = ["--enable-new-api-stack", "--as-test", "--stop-reward=200.0", "--framework=torch", "--algo=PPO", "--num-env-runners=4", "--num-cpus=6"]
)

py_test(
    name = "examples/connectors/prev_actions_prev_rewards_multi_agent_ppo",
    main = "examples/connectors/prev_actions_prev_rewards.py",
    tags = ["team:rllib", "exclusive", "examples", "examples_use_all_core"],
    size = "large",
    srcs = ["examples/connectors/prev_actions_prev_rewards.py"],
    args = ["--enable-new-api-stack", "--num-agents=2", "--as-test", "--stop-reward=400.0", "--framework=torch", "--algo=PPO", "--num-env-runners=4", "--num-cpus=6"]
)

# MeanStd filtering example.
py_test(
    name = "examples/connectors/mean_std_filtering_ppo",
    main = "examples/connectors/mean_std_filtering.py",
    tags = ["team:rllib", "exclusive", "examples"],
    size = "medium",
    srcs = ["examples/connectors/mean_std_filtering.py"],
    args = ["--enable-new-api-stack", "--as-test", "--stop-reward=-300.0", "--framework=torch", "--algo=PPO", "--num-env-runners=2", "--num-cpus=4"]
)

py_test(
    name = "examples/connectors/mean_std_filtering_multi_agent_ppo",
    main = "examples/connectors/mean_std_filtering.py",
    tags = ["team:rllib", "exclusive", "examples", "examples_use_all_core"],
    size = "large",
    srcs = ["examples/connectors/mean_std_filtering.py"],
    args = ["--enable-new-api-stack", "--num-agents=2", "--as-test", "--stop-reward=-600.0", "--framework=torch", "--algo=PPO", "--num-env-runners=5", "--num-cpus=7"]
)

# subdirectory: curriculum/
# ....................................
py_test(
    name = "examples/curriculum/curriculum_learning",
    main = "examples/curriculum/curriculum_learning.py",
    tags = ["team:rllib", "exclusive", "examples"],
    size = "medium",
    srcs = ["examples/curriculum/curriculum_learning.py"],
    args = ["--enable-new-api-stack", "--as-test"]
)

# subdirectory: debugging/
# ....................................
#@OldAPIStack
py_test(
    name = "examples/debugging/deterministic_training_torch",
    main = "examples/debugging/deterministic_training.py",
    tags = ["team:rllib", "exclusive", "multi_gpu", "examples"],
    size = "medium",
    srcs = ["examples/debugging/deterministic_training.py"],
    args = ["--as-test", "--stop-iters=1", "--framework=torch", "--num-gpus=1", "--num-gpus-per-env-runner=1"]
)

# subdirectory: envs/
# ....................................
py_test(
    name = "examples/envs/custom_gym_env",
    main = "examples/envs/custom_gym_env.py",
    tags = ["team:rllib", "exclusive", "examples"],
    size = "medium",
    srcs = ["examples/envs/custom_gym_env.py"],
    args = ["--enable-new-api-stack", "--as-test"]
)

py_test(
    name = "examples/envs/custom_env_render_method",
    main = "examples/envs/custom_env_render_method.py",
    tags = ["team:rllib", "exclusive", "examples"],
    size = "medium",
    srcs = ["examples/envs/custom_env_render_method.py"],
    args = ["--enable-new-api-stack", "--num-agents=0"]
)

py_test(
    name = "examples/envs/custom_env_render_method_multi_agent",
    main = "examples/envs/custom_env_render_method.py",
    tags = ["team:rllib", "exclusive", "examples"],
    size = "medium",
    srcs = ["examples/envs/custom_env_render_method.py"],
    args = ["--enable-new-api-stack", "--num-agents=2"]
)

py_test(
    name = "examples/envs/env_rendering_and_recording",
    srcs = ["examples/envs/env_rendering_and_recording.py"],
    tags = ["team:rllib", "exclusive", "examples"],
    size = "small",
    args = ["--enable-new-api-stack", "--env=CartPole-v1", "--stop-iters=3"]
)

#@OldAPIStack
py_test(
    name = "examples/envs/greyscale_env",
    tags = ["team:rllib", "examples", "no_main"],
    size = "medium",
    srcs = ["examples/envs/greyscale_env.py"],
    args = ["--stop-iters=1 --as-test --framework torch"]
)

# subdirectory: evaluation/
# ....................................
py_test(
    name = "examples/evaluation/custom_evaluation",
    main = "examples/evaluation/custom_evaluation.py",
    tags = ["team:rllib", "exclusive", "examples"],
    size = "medium",
    srcs = ["examples/evaluation/custom_evaluation.py"],
    args = ["--enable-new-api-stack", "--framework=torch", "--as-test", "--stop-reward=0.75", "--num-cpus=5"]
)

py_test(
    name = "examples/evaluation/custom_evaluation_parallel_to_training",
    main = "examples/evaluation/custom_evaluation.py",
    tags = ["team:rllib", "exclusive", "examples"],
    size = "medium",
    srcs = ["examples/evaluation/custom_evaluation.py"],
    args = ["--enable-new-api-stack", "--as-test", "--framework=torch", "--stop-reward=0.75", "--evaluation-parallel-to-training", "--num-cpus=5"]
)

py_test(
    name = "examples/evaluation/evaluation_parallel_to_training_duration_auto_torch",
    main = "examples/evaluation/evaluation_parallel_to_training.py",
    tags = ["team:rllib", "exclusive", "examples"],
    size = "medium",
    srcs = ["examples/evaluation/evaluation_parallel_to_training.py"],
    args = ["--enable-new-api-stack", "--as-test", "--evaluation-parallel-to-training", "--stop-reward=450.0", "--num-cpus=6", "--evaluation-duration=auto"]
)

py_test(
    name = "examples/evaluation/evaluation_parallel_to_training_multi_agent_duration_auto_torch",
    main = "examples/evaluation/evaluation_parallel_to_training.py",
    tags = ["team:rllib", "exclusive", "examples", "examples_use_all_core"],
    size = "large",
    srcs = ["examples/evaluation/evaluation_parallel_to_training.py"],
    args = ["--enable-new-api-stack", "--num-agents=2", "--as-test", "--evaluation-parallel-to-training", "--stop-reward=900.0", "--num-cpus=6", "--evaluation-duration=auto", "--evaluation-duration-unit=episodes"]
)

py_test(
    name = "examples/evaluation/evaluation_parallel_to_training_511_ts_torch",
    main = "examples/evaluation/evaluation_parallel_to_training.py",
    tags = ["team:rllib", "exclusive", "examples"],
    size = "medium",
    srcs = ["examples/evaluation/evaluation_parallel_to_training.py"],
    args = ["--enable-new-api-stack", "--as-test", "--evaluation-parallel-to-training", "--stop-reward=450.0", "--num-cpus=6", "--evaluation-num-env-runners=3", "--evaluation-duration=511", "--evaluation-duration-unit=timesteps"]
)

py_test(
    name = "examples/evaluation/evaluation_parallel_to_training_multi_agent_1001_ts_torch",
    main = "examples/evaluation/evaluation_parallel_to_training.py",
    tags = ["team:rllib", "exclusive", "examples"],
    size = "medium",
    srcs = ["examples/evaluation/evaluation_parallel_to_training.py"],
    args = ["--enable-new-api-stack", "--num-agents=2", "--as-test", "--evaluation-parallel-to-training", "--stop-reward=900.0", "--num-cpus=6", "--evaluation-duration=1001", "--evaluation-duration-unit=timesteps"]
)

py_test(
    name = "examples/evaluation/evaluation_parallel_to_training_13_episodes_torch",
    main = "examples/evaluation/evaluation_parallel_to_training.py",
    tags = ["team:rllib", "exclusive", "examples"],
    size = "medium",
    srcs = ["examples/evaluation/evaluation_parallel_to_training.py"],
    args = ["--enable-new-api-stack", "--as-test", "--evaluation-parallel-to-training", "--stop-reward=450.0", "--num-cpus=6", "--evaluation-duration=13", "--evaluation-duration-unit=episodes"]
)

py_test(
    name = "examples/evaluation/evaluation_parallel_to_training_multi_agent_10_episodes_torch",
    main = "examples/evaluation/evaluation_parallel_to_training.py",
    tags = ["team:rllib", "exclusive", "examples"],
    size = "medium",
    srcs = ["examples/evaluation/evaluation_parallel_to_training.py"],
    args = ["--enable-new-api-stack", "--num-agents=2", "--as-test", "--evaluation-parallel-to-training", "--stop-reward=900.0", "--num-cpus=6", "--evaluation-duration=10", "--evaluation-duration-unit=episodes"]
)

# @OldAPIStack
py_test(
    name = "examples/evaluation/evaluation_parallel_to_training_duration_auto_torch_old_api_stack",
    main = "examples/evaluation/evaluation_parallel_to_training.py",
    tags = ["team:rllib", "exclusive", "examples"],
    size = "medium",
    srcs = ["examples/evaluation/evaluation_parallel_to_training.py"],
    args = ["--as-test", "--evaluation-parallel-to-training", "--stop-reward=50.0", "--num-cpus=6", "--evaluation-duration=auto"]
)

# @OldAPIStack
py_test(
    name = "examples/evaluation/evaluation_parallel_to_training_211_ts_torch_old_api_stack",
    main = "examples/evaluation/evaluation_parallel_to_training.py",
    tags = ["team:rllib", "exclusive", "examples"],
    size = "medium",
    srcs = ["examples/evaluation/evaluation_parallel_to_training.py"],
    args = ["--as-test", "--evaluation-parallel-to-training", "--framework=torch", "--stop-reward=30.0", "--num-cpus=6", "--evaluation-num-env-runners=3", "--evaluation-duration=211", "--evaluation-duration-unit=timesteps"]
)

# subdirectory: gpus/
# ....................................
py_test(
    name = "examples/gpus/fractional_0.5_gpus_per_learner",
    main = "examples/gpus/fractional_gpus_per_learner.py",
    tags = ["team:rllib", "exclusive", "examples", "multi_gpu"],
    size = "medium",
    srcs = ["examples/gpus/fractional_gpus_per_learner.py"],
    args = ["--enable-new-api-stack", "--as-test", "--stop-reward=40.0", "--num-learners=1", "--num-gpus-per-learner=0.5"]
)
py_test(
    name = "examples/gpus/fractional_0.2_gpus_per_learner",
    main = "examples/gpus/fractional_gpus_per_learner.py",
    tags = ["team:rllib", "exclusive", "examples", "gpu"],
    size = "medium",
    srcs = ["examples/gpus/fractional_gpus_per_learner.py"],
    args = ["--enable-new-api-stack", "--as-test", "--stop-reward=40.0", "--num-learners=1", "--num-gpus-per-learner=0.2"]
)

# subdirectory: hierarchical/
# ....................................
#@OldAPIStack
py_test(
    name = "examples/hierarchical/hierarchical_training_tf",
    main = "examples/hierarchical/hierarchical_training.py",
    tags = ["team:rllib", "exclusive", "examples"],
    size = "medium",
    srcs = ["examples/hierarchical/hierarchical_training.py"],
    args = [ "--framework=tf", "--stop-reward=0.0"]
)

#@OldAPIStack
py_test(
    name = "examples/hierarchical/hierarchical_training_torch",
    main = "examples/hierarchical/hierarchical_training.py",
    tags = ["team:rllib", "exclusive", "examples"],
    size = "medium",
    srcs = ["examples/hierarchical/hierarchical_training.py"],
    args = ["--framework=torch", "--stop-reward=0.0"]
)

# subdirectory: inference/
# ....................................
py_test(
    name = "examples/inference/policy_inference_after_training",
    main = "examples/inference/policy_inference_after_training.py",
    tags = ["team:rllib", "exclusive", "examples"],
    size = "medium",
    srcs = ["examples/inference/policy_inference_after_training.py"],
    args = ["--enable-new-api-stack", "--stop-reward=100.0"]
)

py_test(
    name = "examples/inference/policy_inference_after_training_w_connector",
    main = "examples/inference/policy_inference_after_training_w_connector.py",
    tags = ["team:rllib", "exclusive", "examples"],
    size = "medium",
    srcs = ["examples/inference/policy_inference_after_training_w_connector.py"],
    args = ["--enable-new-api-stack", "--stop-reward=150.0"]
)

#@OldAPIStack
py_test(
    name = "examples/inference/policy_inference_after_training_with_attention_tf",
    main = "examples/inference/policy_inference_after_training_with_attention.py",
    tags = ["team:rllib", "exclusive", "examples"],
    size = "medium",
    srcs = ["examples/inference/policy_inference_after_training_with_attention.py"],
    args = ["--stop-iters=2", "--framework=tf"]
)

#@OldAPIStack
py_test(
    name = "examples/inference/policy_inference_after_training_with_attention_torch",
    main = "examples/inference/policy_inference_after_training_with_attention.py",
    tags = ["team:rllib", "exclusive", "examples"],
    size = "medium",
    srcs = ["examples/inference/policy_inference_after_training_with_attention.py"],
    args = ["--stop-iters=2", "--framework=torch"]
)

#@OldAPIStack
py_test(
    name = "examples/inference/policy_inference_after_training_with_lstm_tf",
    main = "examples/inference/policy_inference_after_training_with_lstm.py",
    tags = ["team:rllib", "exclusive", "examples"],
    size = "medium",
    srcs = ["examples/inference/policy_inference_after_training_with_lstm.py"],
    args = ["--stop-iters=1", "--framework=tf"]
)

#@OldAPIStack
py_test(
    name = "examples/inference/policy_inference_after_training_with_lstm_torch",
    main = "examples/inference/policy_inference_after_training_with_lstm.py",
    tags = ["team:rllib", "exclusive", "examples"],
    size = "medium",
    srcs = ["examples/inference/policy_inference_after_training_with_lstm.py"],
    args = ["--stop-iters=1", "--framework=torch"]
)

# subdirectory: learners/
# ....................................
#@OldAPIStack @HybridAPIStack
py_test(
    name = "examples/learners/ppo_tuner_local_cpu_torch",
    main = "examples/learners/ppo_tuner.py",
    tags = ["team:rllib", "examples"],
    size = "medium",
    srcs = ["examples/learners/ppo_tuner.py"],
    args = ["--framework=torch", "--config=local-cpu"]
)

#@OldAPIStack @HybridAPIStack
py_test(
    name = "examples/learners/ppo_tuner_local_cpu_tf2",
    main = "examples/learners/ppo_tuner.py",
    tags = ["team:rllib", "examples"],
    size = "medium",
    srcs = ["examples/learners/ppo_tuner.py"],
    args = ["--framework=tf2", "--config=local-cpu"]
)

#@OldAPIStack @HybridAPIStack
py_test(
    name = "examples/learners/ppo_tuner_local_gpu_torch",
    main = "examples/learners/ppo_tuner.py",
    tags = ["team:rllib", "examples", "gpu"],
    size = "medium",
    srcs = ["examples/learners/ppo_tuner.py"],
    args = ["--framework=torch", "--config=local-gpu"]
)

#@OldAPIStack @HybridAPIStack
py_test(
    name = "examples/learners/ppo_tuner_local_gpu_tf2",
    main = "examples/learners/ppo_tuner.py",
    tags = ["team:rllib", "examples", "gpu", "exclusive"],
    size = "medium",
    srcs = ["examples/learners/ppo_tuner.py"],
    args = ["--framework=tf2", "--config=local-gpu"]
)

#@OldAPIStack @HybridAPIStack
py_test(
    name = "examples/learners/ppo_tuner_remote_cpu_torch",
    main = "examples/learners/ppo_tuner.py",
    tags = ["team:rllib", "examples"],
    size = "medium",
    srcs = ["examples/learners/ppo_tuner.py"],
    args = ["--framework=torch", "--config=remote-cpu"]
)

#@OldAPIStack @HybridAPIStack
py_test(
    name = "examples/learners/ppo_tuner_remote_cpu_tf2",
    main = "examples/learners/ppo_tuner.py",
    tags = ["team:rllib", "examples"],
    size = "medium",
    srcs = ["examples/learners/ppo_tuner.py"],
    args = ["--framework=tf2", "--config=remote-cpu"]
)

#@OldAPIStack @HybridAPIStack
py_test(
    name = "examples/learners/ppo_tuner_remote_gpu_torch",
    main = "examples/learners/ppo_tuner.py",
    tags = ["team:rllib", "examples", "gpu", "exclusive"],
    size = "medium",
    srcs = ["examples/learners/ppo_tuner.py"],
    args = ["--framework=torch", "--config=remote-gpu"]
)

#@OldAPIStack @HybridAPIStack
py_test(
    name = "examples/learners/ppo_tuner_remote_gpu_tf2",
    main = "examples/learners/ppo_tuner.py",
    tags = ["team:rllib", "examples", "gpu", "exclusive"],
    size = "medium",
    srcs = ["examples/learners/ppo_tuner.py"],
    args = ["--framework=tf2", "--config=remote-gpu"]
)

#@OldAPIStack @HybridAPIStack
py_test(
    name = "examples/learners/ppo_tuner_multi_gpu_torch",
    main = "examples/learners/ppo_tuner.py",
    tags = ["team:rllib", "examples", "multi_gpu", "exclusive"],
    size = "medium",
    srcs = ["examples/learners/ppo_tuner.py"],
    args = ["--framework=torch", "--config=multi-gpu-ddp"]
)

#@OldAPIStack @HybridAPIStack
py_test(
    name = "examples/learners/ppo_tuner_multi_gpu_tf2",
    main = "examples/learners/ppo_tuner.py",
    tags = ["team:rllib", "examples", "multi_gpu", "exclusive"],
    size = "medium",
    srcs = ["examples/learners/ppo_tuner.py"],
    args = ["--framework=tf2", "--config=multi-gpu-ddp"]
)

#@OldAPIStack @HybridAPIStack
py_test(
    name = "examples/learners/train_w_bc_finetune_w_ppo",
    main = "examples/learners/train_w_bc_finetune_w_ppo.py",
    tags = ["team:rllib", "examples", "exclusive"],
    size = "medium",
    srcs = ["examples/learners/train_w_bc_finetune_w_ppo.py"],
)

# subdirectory: multi_agent/
# ....................................
py_test(
    name = "examples/multi_agent/custom_heuristic_policy",
    main = "examples/multi_agent/custom_heuristic_policy.py",
    tags = ["team:rllib", "exclusive", "examples", "examples_use_all_core"],
    size = "large",
    srcs = ["examples/multi_agent/custom_heuristic_policy.py"],
    args = ["--enable-new-api-stack", "--num-agents=2", "--as-test", "--framework=torch", "--stop-reward=450.0"]
)

py_test(
    name = "examples/multi_agent/different_spaces_for_agents_ppo",
    main = "examples/multi_agent/different_spaces_for_agents.py",
    tags = ["team:rllib", "exclusive", "examples"],
    size = "small",
    srcs = ["examples/multi_agent/different_spaces_for_agents.py"],
    args = ["--enable-new-api-stack", "--algo=PPO", "--stop-iters=4", "--framework=torch"]
)

py_test(
    name = "examples/multi_agent/multi_agent_cartpole",
    main = "examples/multi_agent/multi_agent_cartpole.py",
    tags = ["team:rllib", "exclusive", "examples", "examples_use_all_core"],
    size = "large",
    srcs = ["examples/multi_agent/multi_agent_cartpole.py"],
    args = ["--enable-new-api-stack", "--num-agents=2", "--as-test", "--framework=torch", "--stop-reward=600.0", "--num-cpus=4"]
)

py_test(
    name = "examples/multi_agent/multi_agent_cartpole_multi_gpu",
    main = "examples/multi_agent/multi_agent_cartpole.py",
    tags = ["team:rllib", "exclusive", "examples", "multi_gpu"],
    size = "large",
    srcs = ["examples/multi_agent/multi_agent_cartpole.py"],
    args = ["--enable-new-api-stack", "--num-agents=2", "--as-test", "--framework=torch", "--stop-reward=600.0", "--num-cpus=4", "--num-gpus=2"]
)

py_test(
    name = "examples/multi_agent/multi_agent_pendulum_multi_gpu",
    main = "examples/multi_agent/multi_agent_pendulum.py",
    tags = ["team:rllib", "exclusive", "examples", "multi_gpu"],
    size = "large",
    srcs = ["examples/multi_agent/multi_agent_pendulum.py"],
    args = ["--enable-new-api-stack", "--num-agents=2", "--as-test", "--framework=torch", "--stop-reward=-500.0", "--num-cpus=5", "--num-gpus=2"]
)

py_test(
    name = "examples/multi_agent/pettingzoo_independent_learning",
    main = "examples/multi_agent/pettingzoo_independent_learning.py",
    tags = ["team:rllib", "examples"],
    size = "large",
    srcs = ["examples/multi_agent/pettingzoo_independent_learning.py"],
    args = ["--enable-new-api-stack", "--num-agents=2", "--as-test", "--framework=torch", "--stop-reward=-200.0", "--num-cpus=4"]
)

py_test(
    name = "examples/multi_agent/pettingzoo_parameter_sharing",
    main = "examples/multi_agent/pettingzoo_parameter_sharing.py",
    tags = ["team:rllib", "exclusive", "examples"],
    size = "large",
    srcs = ["examples/multi_agent/pettingzoo_parameter_sharing.py"],
    args = ["--enable-new-api-stack", "--num-agents=2", "--as-test", "--framework=torch", "--stop-reward=-210.0", "--num-cpus=4"],
)

# TODO (sven): Activate this test once this script is ready.
# py_test(
#    name = "examples/multi_agent/pettingzoo_shared_value_function",
#    main = "examples/multi_agent/pettingzoo_shared_value_function.py",
#    tags = ["team:rllib", "exclusive", "examples"],
#    size = "large",
#    srcs = ["examples/multi_agent/pettingzoo_shared_value_function.py"],
#    args = ["--enable-new-api-stack", "--num-agents=2", "--as-test", "--framework=torch", "--stop-reward=-100.0", "--num-cpus=4"],
# )

py_test(
    name = "examples/checkpoints/restore_1_of_n_agents_from_checkpoint",
    main = "examples/checkpoints/restore_1_of_n_agents_from_checkpoint.py",
    tags = ["team:rllib", "exclusive", "examples", "examples_use_all_core", "no_main"],
    size = "large",
    srcs = ["examples/checkpoints/restore_1_of_n_agents_from_checkpoint.py"],
    args = ["--enable-new-api-stack", "--num-agents=2", "--framework=torch", "--checkpoint-freq=20", "--checkpoint-at-end", "--num-cpus=4", "--algo=PPO"]
)

py_test(
    name = "examples/multi_agent/rock_paper_scissors_heuristic_vs_learned",
    main = "examples/multi_agent/rock_paper_scissors_heuristic_vs_learned.py",
    tags = ["team:rllib", "exclusive", "examples"],
    size = "medium",
    srcs = ["examples/multi_agent/rock_paper_scissors_heuristic_vs_learned.py"],
    args = ["--enable-new-api-stack", "--num-agents=2", "--as-test", "--framework=torch", "--stop-reward=6.5"],
)

py_test(
    name = "examples/multi_agent/rock_paper_scissors_heuristic_vs_learned_w_lstm",
    main = "examples/multi_agent/rock_paper_scissors_heuristic_vs_learned.py",
    tags = ["team:rllib", "exclusive", "examples"],
    size = "large",
    srcs = ["examples/multi_agent/rock_paper_scissors_heuristic_vs_learned.py"],
    args = ["--enable-new-api-stack", "--num-agents=2", "--as-test", "--framework=torch", "--stop-reward=7.2", "--use-lstm", "--num-env-runners=4", "--num-cpus=6"],
)

py_test(
    name = "examples/multi_agent/rock_paper_scissors_learned_vs_learned",
    main = "examples/multi_agent/rock_paper_scissors_learned_vs_learned.py",
    tags = ["team:rllib", "exclusive", "examples"],
    size = "medium",
    srcs = ["examples/multi_agent/rock_paper_scissors_learned_vs_learned.py"],
    args = ["--enable-new-api-stack", "--num-agents=2", "--framework=torch", "--stop-iter=10"],
)

# @OldAPIStack
py_test(
    name = "examples/multi_agent/self_play_with_open_spiel_connect_4_ppo_tf_old_api_stack",
    main = "examples/multi_agent/self_play_with_open_spiel.py",
    tags = ["team:rllib", "exclusive", "examples"],
    size = "medium",
    srcs = ["examples/multi_agent/self_play_with_open_spiel.py"],
    args = ["--framework=tf", "--env=connect_four", "--win-rate-threshold=0.9", "--num-episodes-human-play=0", "--min-league-size=3"]
)

# @OldAPIStack
py_test(
    name = "examples/multi_agent/self_play_with_open_spiel_connect_4_ppo_torch_old_api_stack",
    main = "examples/multi_agent/self_play_with_open_spiel.py",
    tags = ["team:rllib", "exclusive", "examples"],
    size = "medium",
    srcs = ["examples/multi_agent/self_play_with_open_spiel.py"],
    args = ["--framework=torch", "--env=connect_four", "--win-rate-threshold=0.9", "--num-episodes-human-play=0", "--min-league-size=3"]
)

py_test(
    name = "examples/multi_agent/self_play_with_open_spiel_connect_4_ppo_torch",
    main = "examples/multi_agent/self_play_with_open_spiel.py",
    tags = ["team:rllib", "exclusive", "examples"],
    size = "medium",
    srcs = ["examples/multi_agent/self_play_with_open_spiel.py"],
    args = ["--enable-new-api-stack", "--framework=torch", "--env=connect_four", "--win-rate-threshold=0.9", "--num-episodes-human-play=0", "--min-league-size=4"]
)

py_test(
    name = "examples/multi_agent/self_play_league_based_with_open_spiel_connect_4_ppo_torch",
    main = "examples/multi_agent/self_play_league_based_with_open_spiel.py",
    tags = ["team:rllib", "exclusive", "examples"],
    size = "large",
    srcs = ["examples/multi_agent/self_play_league_based_with_open_spiel.py"],
    args = ["--enable-new-api-stack", "--framework=torch", "--env=connect_four", "--win-rate-threshold=0.8", "--num-episodes-human-play=0", "--min-league-size=8"]
)

# @OldAPIStack
py_test(
    name = "examples/multi_agent/two_algorithms_tf_old_api_stack",
    main = "examples/multi_agent/two_algorithms.py",
    tags = ["team:rllib", "exclusive", "examples"],
    size = "medium",
    srcs = ["examples/multi_agent/two_algorithms.py"],
    args = ["--as-test", "--framework=tf", "--stop-reward=70"]
)

# @OldAPIStack
py_test(
    name = "examples/multi_agent/two_algorithms_torch_old_api_stack",
    main = "examples/multi_agent/two_algorithms.py",
    tags = ["team:rllib", "exclusive", "examples"],
    size = "small",
    srcs = ["examples/multi_agent/two_algorithms.py"],
    args = ["--as-test", "--framework=torch", "--stop-reward=70"]
)

py_test(
    name = "examples/multi_agent/two_step_game_with_grouped_agents",
    main = "examples/multi_agent/two_step_game_with_grouped_agents.py",
    tags = ["team:rllib", "exclusive", "examples"],
    size = "medium",
    srcs = ["examples/multi_agent/two_step_game_with_grouped_agents.py"],
    args = ["--enable-new-api-stack", "--num-agents=2", "--as-test", "--framework=torch", "--stop-reward=7.0"]
)

# subdirectory: offline_rl/
# ....................................
#@OldAPIStack
# TODO (sven): Doesn't seem to learn at the moment. Uncomment once fixed.
# py_test(
#    name = "examples/offline_rl/custom_input_api_cql_torch",
#    main = "examples/offline_rl/custom_input_api.py",
#    tags = ["team:rllib", "exclusive", "examples"],
#    size = "medium",
#    srcs = ["examples/offline_rl/custom_input_api.py"],
#    args = ["--as-test", "--stop-reward=-300", "--stop-iters=1"]
# )

#@OldAPIStack
py_test(
    name = "examples/offline_rl/offline_rl_torch_old_api_stack",
    main = "examples/offline_rl/offline_rl.py",
    tags = ["team:rllib", "exclusive", "examples"],
    size = "medium",
    srcs = ["examples/offline_rl/offline_rl.py"],
    args = ["--as-test", "--stop-reward=-300", "--stop-iters=1"]
)

# subdirectory: ray_serve/
# ....................................
# TODO (sven): Uncomment once the problem with the path on BAZEL is solved.
# py_test(
#    name = "examples/ray_serve/ray_serve_with_rllib",
#    main = "examples/ray_serve/ray_serve_with_rllib.py",
#    tags = ["team:rllib", "exclusive", "examples"],
#    size = "medium",
#    srcs = ["examples/ray_serve/ray_serve_with_rllib.py"],
#    args = ["--train-iters=2", "--serve-episodes=2", "--no-render"]
# )

# subdirectory: ray_tune/
# ....................................
py_test(
    name = "examples/ray_tune/custom_experiment",
    main = "examples/ray_tune/custom_experiment.py",
    tags = ["team:rllib", "exclusive", "examples"],
    size = "medium",
    srcs = ["examples/ray_tune/custom_experiment.py"],
)

py_test(
    name = "examples/ray_tune/custom_logger",
    main = "examples/ray_tune/custom_logger.py",
    tags = ["team:rllib", "exclusive", "examples"],
    size = "medium",
    srcs = ["examples/ray_tune/custom_logger.py"],
)

py_test(
    name = "examples/ray_tune/custom_progress_reporter",
    main = "examples/ray_tune/custom_progress_reporter.py",
    tags = ["team:rllib", "exclusive", "examples"],
    size = "medium",
    srcs = ["examples/ray_tune/custom_progress_reporter.py"],
)

# subdirectory: rl_modules/
# ....................................
py_test(
    name = "examples/rl_modules/custom_rl_module",
    main = "examples/rl_modules/custom_rl_module.py",
    tags = ["team:rllib", "examples"],
    size = "medium",
    srcs = ["examples/rl_modules/custom_rl_module.py"],
    args = ["--enable-new-api-stack", "--stop-iters=3"],
)

#@OldAPIStack @HybridAPIStack
py_test(
    name = "examples/rl_modules/classes/mobilenet_rlm_hybrid_api_stack",
    main = "examples/rl_modules/classes/mobilenet_rlm.py",
    tags = ["team:rllib", "examples", "no_main"],
    size = "small",
    srcs = ["examples/rl_modules/classes/mobilenet_rlm.py"],
)

py_test(
    name = "examples/rl_modules/pretraining_single_agent_training_multi_agent",
    main = "examples/rl_modules/pretraining_single_agent_training_multi_agent.py",
    tags = ["team:rllib", "examples"],
    size = "medium",
    srcs = ["examples/rl_modules/pretraining_single_agent_training_multi_agent.py"],
    args = ["--enable-new-api-stack", "--num-agents=2", "--stop-iters-pretraining=5", "--stop-iters=20", "--stop-reward=150.0"],
)



# TODO (sven): Continue cleanup from here with adding more subdirectories.
py_test(
    name = "examples/action_masking_tf2",
    main = "examples/action_masking.py",
    tags = ["team:rllib", "exclusive", "examples", "examples_use_all_core"],
    size = "large",
    srcs = ["examples/action_masking.py"],
    args = ["--stop-iter=2", "--framework=tf2"]
)

py_test(
    name = "examples/action_masking_torch",
    main = "examples/action_masking.py",
    tags = ["team:rllib", "exclusive", "examples"],
    size = "medium",
    srcs = ["examples/action_masking.py"],
    args = ["--stop-iter=2", "--framework=torch"]
)

py_test(
    name = "examples/autoregressive_action_dist_tf",
    main = "examples/autoregressive_action_dist.py",
    tags = ["team:rllib", "exclusive", "examples"],
    size = "medium",
    srcs = ["examples/autoregressive_action_dist.py"],
    args = ["--as-test", "--framework=tf", "--stop-reward=150", "--num-cpus=4"]
)

py_test(
    name = "examples/autoregressive_action_dist_torch",
    main = "examples/autoregressive_action_dist.py",
    tags = ["team:rllib", "exclusive", "examples"],
    size = "medium",
    srcs = ["examples/autoregressive_action_dist.py"],
    args = ["--as-test", "--framework=torch", "--stop-reward=150", "--num-cpus=4"]
)

py_test(
    name = "examples/cartpole_lstm_impala_tf2",
    main = "examples/cartpole_lstm.py",
    tags = ["team:rllib", "exclusive", "examples"],
    size = "medium",
    srcs = ["examples/cartpole_lstm.py"],
    args = ["--run=IMPALA", "--as-test", "--framework=tf2", "--stop-reward=28", "--num-cpus=4"]
)

py_test(
    name = "examples/cartpole_lstm_impala_torch",
    main = "examples/cartpole_lstm.py",
    tags = ["team:rllib", "exclusive", "examples"],
    size = "medium",
    srcs = ["examples/cartpole_lstm.py"],
    args = ["--run=IMPALA", "--as-test", "--framework=torch", "--stop-reward=28", "--num-cpus=4"]
)

# TODO (Kourosh): tf2 ~5x slower compared to torch on the new stack
py_test(
    name = "examples/cartpole_lstm_ppo_tf2",
    main = "examples/cartpole_lstm.py",
    tags = ["team:rllib", "exclusive", "examples"],
    size = "large",
    srcs = ["examples/cartpole_lstm.py"],
    args = ["--run=PPO", "--as-test", "--framework=tf2", "--stop-reward=28", "--num-cpus=4"]
)

<<<<<<< HEAD
# MeanStd filtering example.
py_test(
    name = "examples/connectors/connector_v2_mean_std_filtering_ppo",
    main = "examples/connectors/connector_v2_mean_std_filtering.py",
    tags = ["team:rllib", "exclusive", "examples"],
    size = "medium",
    srcs = ["examples/connectors/connector_v2_mean_std_filtering.py"],
    args = ["--enable-new-api-stack", "--as-test", "--stop-reward=-300.0", "--framework=torch", "--algo=PPO", "--num-env-runners=2"]
)

py_test(
    name = "examples/connectors/connector_v2_mean_std_filtering_multi_agent_ppo",
    main = "examples/connectors/connector_v2_mean_std_filtering.py",
    tags = ["team:rllib", "exclusive", "examples"],
    size = "medium",
    srcs = ["examples/connectors/connector_v2_mean_std_filtering.py"],
    args = ["--enable-new-api-stack", "--num-agents=2", "--as-test", "--stop-reward=-600.0", "--framework=torch", "--algo=PPO", "--num-env-runners=5", "--num-cpus=6"]
)

# Mixin heuristic actions (into evaluation/inference-only track).
py_test(
    name = "examples/connectors/connector_v2_mixin_heuristic_actions_ppo",
    main = "examples/connectors/connector_v2_mixin_heuristic_actions.py",
    tags = ["team:rllib", "exclusive", "examples"],
    size = "medium",
    srcs = ["examples/connectors/connector_v2_mixin_heuristic_actions.py"],
    args = ["--enable-new-api-stack", "--as-test", "--stop-reward=500.0", "--framework=torch", "--algo=PPO"]
)

py_test(
    name = "examples/connectors/connector_v2_mixin_heuristic_actions_multi_agent_ppo",
    main = "examples/connectors/connector_v2_mixin_heuristic_actions.py",
    tags = ["team:rllib", "exclusive", "examples"],
    size = "medium",
    srcs = ["examples/connectors/connector_v2_mixin_heuristic_actions.py"],
    args = ["--enable-new-api-stack", "--num-agents=2", "--as-test", "--stop-reward=1000.0", "--framework=torch", "--algo=PPO"]
)

# Nested observation spaces (flattening).
=======
>>>>>>> 384f46cb
py_test(
    name = "examples/cartpole_lstm_ppo_torch",
    main = "examples/cartpole_lstm.py",
    tags = ["team:rllib", "exclusive", "examples"],
    size = "medium",
    srcs = ["examples/cartpole_lstm.py"],
    args = ["--run=PPO", "--as-test", "--framework=torch", "--stop-reward=28", "--num-cpus=4"]
)

py_test(
    name = "examples/cartpole_lstm_ppo_torch_with_prev_a_and_r",
    main = "examples/cartpole_lstm.py",
    tags = ["team:rllib", "exclusive", "examples"],
    size = "medium",
    srcs = ["examples/cartpole_lstm.py"],
    args = ["--run=PPO", "--as-test", "--framework=torch", "--stop-reward=28", "--num-cpus=4", "--use-prev-action",  "--use-prev-reward"]
)

#@OldAPIStack
py_test(
    name = "examples/centralized_critic_tf",
    main = "examples/centralized_critic.py",
    tags = ["team:rllib", "exclusive", "examples"],
    size = "medium",
    srcs = ["examples/centralized_critic.py"],
    args = ["--as-test", "--framework=tf", "--stop-reward=7.2"]
)

#@OldAPIStack
py_test(
    name = "examples/centralized_critic_torch",
    main = "examples/centralized_critic.py",
    tags = ["team:rllib", "exclusive", "examples"],
    size = "medium",
    srcs = ["examples/centralized_critic.py"],
    args = ["--as-test", "--framework=torch", "--stop-reward=7.2"]
)

<<<<<<< HEAD
=======
#@OldAPIStack
py_test(
    name = "examples/centralized_critic_2_tf",
    main = "examples/centralized_critic_2.py",
    tags = ["team:rllib", "exclusive", "examples"],
    size = "medium",
    srcs = ["examples/centralized_critic_2.py"],
    args = ["--as-test", "--framework=tf", "--stop-reward=6.0"]
)

#@OldAPIStack
py_test(
    name = "examples/centralized_critic_2_torch",
    main = "examples/centralized_critic_2.py",
    tags = ["team:rllib", "exclusive", "examples"],
    size = "medium",
    srcs = ["examples/centralized_critic_2.py"],
    args = ["--as-test", "--framework=torch", "--stop-reward=6.0"]
)
>>>>>>> 384f46cb

py_test(
    name = "examples/metrics/custom_metrics_and_callbacks",
    main = "examples/metrics/custom_metrics_and_callbacks.py",
    tags = ["team:rllib", "exclusive", "examples"],
    size = "small",
    srcs = ["examples/metrics/custom_metrics_and_callbacks.py"],
    args = ["--stop-iters=2"]
)

py_test(
    name = "examples/custom_model_loss_and_metrics_ppo_tf",
    main = "examples/custom_model_loss_and_metrics.py",
    tags = ["team:rllib", "exclusive", "examples"],
    size = "small",
    # Include the json data file.
    data = ["tests/data/cartpole/small.json"],
    srcs = ["examples/custom_model_loss_and_metrics.py"],
    args = ["--run=PPO", "--stop-iters=1", "--framework=tf","--input-files=tests/data/cartpole"]
)

py_test(
    name = "examples/custom_model_loss_and_metrics_ppo_torch",
    main = "examples/custom_model_loss_and_metrics.py",
    tags = ["team:rllib", "exclusive", "examples"],
    size = "small",
    # Include the json data file.
    data = ["tests/data/cartpole/small.json"],
    srcs = ["examples/custom_model_loss_and_metrics.py"],
    args = ["--run=PPO", "--framework=torch", "--stop-iters=1", "--input-files=tests/data/cartpole"]
)

py_test(
    name = "examples/custom_model_loss_and_metrics_pg_tf",
    main = "examples/custom_model_loss_and_metrics.py",
    tags = ["team:rllib", "exclusive", "examples"],
    size = "small",
    # Include the json data file.
    data = ["tests/data/cartpole/small.json"],
    srcs = ["examples/custom_model_loss_and_metrics.py"],
    args = ["--stop-iters=1", "--framework=tf", "--input-files=tests/data/cartpole"]
)

py_test(
    name = "examples/custom_model_loss_and_metrics_pg_torch",
    main = "examples/custom_model_loss_and_metrics.py",
    tags = ["team:rllib", "exclusive", "examples"],
    size = "small",
    # Include the json data file.
    data = ["tests/data/cartpole/small.json"],
    srcs = ["examples/custom_model_loss_and_metrics.py"],
    args = ["--framework=torch", "--stop-iters=1", "--input-files=tests/data/cartpole"]
)

py_test(
    name = "examples/custom_recurrent_rnn_tokenizer_repeat_after_me_tf2",
    main = "examples/custom_recurrent_rnn_tokenizer.py",
    tags = ["team:rllib", "exclusive", "examples"],
    size = "medium",
    srcs = ["examples/custom_recurrent_rnn_tokenizer.py"],
    args = ["--as-test", "--framework=tf2", "--stop-reward=40", "--env=RepeatAfterMeEnv", "--num-cpus=4"]
)

py_test(
    name = "examples/custom_recurrent_rnn_tokenizer_repeat_initial_obs_env_tf2",
    main = "examples/custom_recurrent_rnn_tokenizer.py",
    tags = ["team:rllib", "examples"],
    size = "medium",
    srcs = ["examples/custom_recurrent_rnn_tokenizer.py"],
    args = ["--as-test", "--framework=tf2", "--stop-reward=10", "--stop-timesteps=300000", "--env=RepeatInitialObsEnv", "--num-cpus=4"]
)

py_test(
    name = "examples/custom_recurrent_rnn_tokenizer_repeat_after_me_torch",
    main = "examples/custom_recurrent_rnn_tokenizer.py",
    tags = ["team:rllib", "exclusive", "examples"],
    size = "medium",
    srcs = ["examples/custom_recurrent_rnn_tokenizer.py"],
    args = ["--as-test", "--framework=torch", "--stop-reward=40", "--env=RepeatAfterMeEnv", "--num-cpus=4"]
)

py_test(
    name = "examples/custom_recurrent_rnn_tokenizer_repeat_initial_obs_env_torch",
    main = "examples/custom_recurrent_rnn_tokenizer.py",
    tags = ["team:rllib", "exclusive", "examples"],
    size = "medium",
    srcs = ["examples/custom_recurrent_rnn_tokenizer.py"],
    args = ["--as-test", "--framework=torch", "--stop-reward=10", "--stop-timesteps=300000", "--env=RepeatInitialObsEnv", "--num-cpus=4"]
)

py_test(
    name = "examples/replay_buffer_api",
    tags = ["team:rllib", "examples"],
    size = "large",
    srcs = ["examples/replay_buffer_api.py"],
)


# --------------------------------------------------------------------
# Manual/disabled tests
# --------------------------------------------------------------------
py_test_module_list(
  files = [
    "utils/tests/test_utils.py",
  ],
  size = "large",
  extra_srcs = [],
  deps = [],
  tags = ["manual", "team:rllib", "no_main"],
)<|MERGE_RESOLUTION|>--- conflicted
+++ resolved
@@ -2213,6 +2213,25 @@
     args = ["--enable-new-api-stack", "--num-agents=2", "--stop-iter=2", "--framework=torch", "--algo=PPO", "--num-env-runners=4", "--num-cpus=6"]
 )
 
+# Mixin heuristic actions (into evaluation/inference-only track).
+py_test(
+    name = "examples/connectors/connector_v2_mixin_heuristic_actions_ppo",
+    main = "examples/connectors/connector_v2_mixin_heuristic_actions.py",
+    tags = ["team:rllib", "exclusive", "examples"],
+    size = "medium",
+    srcs = ["examples/connectors/connector_v2_mixin_heuristic_actions.py"],
+    args = ["--enable-new-api-stack", "--as-test", "--stop-reward=500.0", "--framework=torch", "--algo=PPO"]
+)
+
+py_test(
+    name = "examples/connectors/connector_v2_mixin_heuristic_actions_multi_agent_ppo",
+    main = "examples/connectors/connector_v2_mixin_heuristic_actions.py",
+    tags = ["team:rllib", "exclusive", "examples"],
+    size = "medium",
+    srcs = ["examples/connectors/connector_v2_mixin_heuristic_actions.py"],
+    args = ["--enable-new-api-stack", "--num-agents=2", "--as-test", "--stop-reward=1000.0", "--framework=torch", "--algo=PPO"]
+)
+
 # Nested action spaces (flattening obs and learning w/ multi-action distribution).
 py_test(
     name = "examples/connectors/nested_action_spaces_ppo",
@@ -2999,48 +3018,6 @@
     args = ["--run=PPO", "--as-test", "--framework=tf2", "--stop-reward=28", "--num-cpus=4"]
 )
 
-<<<<<<< HEAD
-# MeanStd filtering example.
-py_test(
-    name = "examples/connectors/connector_v2_mean_std_filtering_ppo",
-    main = "examples/connectors/connector_v2_mean_std_filtering.py",
-    tags = ["team:rllib", "exclusive", "examples"],
-    size = "medium",
-    srcs = ["examples/connectors/connector_v2_mean_std_filtering.py"],
-    args = ["--enable-new-api-stack", "--as-test", "--stop-reward=-300.0", "--framework=torch", "--algo=PPO", "--num-env-runners=2"]
-)
-
-py_test(
-    name = "examples/connectors/connector_v2_mean_std_filtering_multi_agent_ppo",
-    main = "examples/connectors/connector_v2_mean_std_filtering.py",
-    tags = ["team:rllib", "exclusive", "examples"],
-    size = "medium",
-    srcs = ["examples/connectors/connector_v2_mean_std_filtering.py"],
-    args = ["--enable-new-api-stack", "--num-agents=2", "--as-test", "--stop-reward=-600.0", "--framework=torch", "--algo=PPO", "--num-env-runners=5", "--num-cpus=6"]
-)
-
-# Mixin heuristic actions (into evaluation/inference-only track).
-py_test(
-    name = "examples/connectors/connector_v2_mixin_heuristic_actions_ppo",
-    main = "examples/connectors/connector_v2_mixin_heuristic_actions.py",
-    tags = ["team:rllib", "exclusive", "examples"],
-    size = "medium",
-    srcs = ["examples/connectors/connector_v2_mixin_heuristic_actions.py"],
-    args = ["--enable-new-api-stack", "--as-test", "--stop-reward=500.0", "--framework=torch", "--algo=PPO"]
-)
-
-py_test(
-    name = "examples/connectors/connector_v2_mixin_heuristic_actions_multi_agent_ppo",
-    main = "examples/connectors/connector_v2_mixin_heuristic_actions.py",
-    tags = ["team:rllib", "exclusive", "examples"],
-    size = "medium",
-    srcs = ["examples/connectors/connector_v2_mixin_heuristic_actions.py"],
-    args = ["--enable-new-api-stack", "--num-agents=2", "--as-test", "--stop-reward=1000.0", "--framework=torch", "--algo=PPO"]
-)
-
-# Nested observation spaces (flattening).
-=======
->>>>>>> 384f46cb
 py_test(
     name = "examples/cartpole_lstm_ppo_torch",
     main = "examples/cartpole_lstm.py",
@@ -3079,8 +3056,6 @@
     args = ["--as-test", "--framework=torch", "--stop-reward=7.2"]
 )
 
-<<<<<<< HEAD
-=======
 #@OldAPIStack
 py_test(
     name = "examples/centralized_critic_2_tf",
@@ -3100,7 +3075,6 @@
     srcs = ["examples/centralized_critic_2.py"],
     args = ["--as-test", "--framework=torch", "--stop-reward=6.0"]
 )
->>>>>>> 384f46cb
 
 py_test(
     name = "examples/metrics/custom_metrics_and_callbacks",
