# --------------------------------------------------------------------
# BAZEL/Buildkite-CI test cases.
# --------------------------------------------------------------------

# To add new RLlib tests, first find the correct category of your new test
# within this file.

# All new tests - within their category - should be added alphabetically!
# Do not just add tests to the bottom of the file.

# Currently we have the following categories:

# - Learning tests/regression, tagged:
# -- "learning_tests_[discrete|continuous]": distinguish discrete
#    actions vs continuous actions.
# -- "fake_gpus": Tests that run using 2 fake GPUs.

# - Quick agent compilation/tune-train tests, tagged "quick_train".
#   NOTE: These should be obsoleted in favor of "algorithms_dir" tests as
#         they cover the same functionaliy.

# - Folder-bound tests, tagged with the name of the top-level dir:
#   - `env` directory tests.
#   - `evaluation` directory tests.
#   - `execution` directory tests.
#   - `models` directory tests.
#   - `offline` directory tests.
#   - `policy` directory tests.
#   - `utils` directory tests.

# - Trainer ("agents") tests, tagged "algorithms_dir".

# - Tests directory (everything in rllib/tests/...), tagged: "tests_dir" and
#   "tests_dir_[A-Z]"

# - Examples directory (everything in rllib/examples/...), tagged: "examples" and
#   "examples_[A-Z]"

# - Memory leak tests tagged "memory_leak_tests".

# Note: The "examples" and "tests_dir" tags have further sub-tags going by the
# starting letter of the test name (e.g. "examples_A", or "tests_dir_F") for
# split-up purposes in buildkite.

# Note: There is a special directory in examples: "documentation" which contains
# all code that is linked to from within the RLlib docs. This code is tested
# separately via the "documentation" tag.

# Additional tags are:
# - "team:rllib": Indicating that all tests in this file are the responsibility of
#   the RLlib Team.
# - "needs_gpu": Indicating that a test needs to have a GPU in order to run.
# - "gpu": Indicating that a test may (but doesn't have to) be run in the GPU
#   pipeline, defined in .buildkite/pipeline.gpu.yaml.
# - "multi-gpu": Indicating that a test will definitely be run in the Large GPU
#   pipeline, defined in .buildkite/pipeline.gpu.large.yaml.
# - "no_gpu": Indicating that a test should not be run in the GPU pipeline due
#   to certain incompatibilities.
# - "no_tf_eager_tracing": Exclude this test from tf-eager tracing tests.
# - "torch_only": Only run this test case with framework=torch.

# Our .buildkite/pipeline.yml and .buildkite/pipeline.gpu.yml files execute all
# these tests in n different jobs.

load("//bazel:python.bzl", "py_test_module_list")

# --------------------------------------------------------------------
# Agents learning regression tests.
#
# Tag: learning_tests
#
# This will test all yaml files (via `rllib train`)
# inside rllib/tuned_examples/[algo-name] for actual learning success.
# --------------------------------------------------------------------

# A2C
# py_test(
#    name = "learning_tests_cartpole_a2c",
#    main = "tests/run_regression_tests.py",
#    tags = ["team:rllib", "", "learning_tests", "learning_tests_cartpole", "learning_tests_discrete"],
#    size = "large",
#    srcs = ["tests/run_regression_tests.py"],
#    data = ["tuned_examples/a2c/cartpole-a2c.yaml"],
#    args = ["--yaml-dir=tuned_examples/a2c"]
# )

py_test(
    name = "learning_tests_cartpole_a2c_microbatch",
    main = "tests/run_regression_tests.py",
    tags = ["team:rllib", "exclusive", "learning_tests", "learning_tests_cartpole", "learning_tests_discrete"],
    size = "large",
    srcs = ["tests/run_regression_tests.py"],
    data = ["tuned_examples/a2c/cartpole-a2c-microbatch.yaml"],
    args = ["--yaml-dir=tuned_examples/a2c"]
)

py_test(
    name = "learning_tests_cartpole_a2c_fake_gpus",
    main = "tests/run_regression_tests.py",
    tags = ["team:rllib", "exclusive", "learning_tests", "learning_tests_cartpole", "learning_tests_discrete", "fake_gpus"],
    size = "large",
    srcs = ["tests/run_regression_tests.py"],
    data = ["tuned_examples/a2c/cartpole-a2c-fake-gpus.yaml"],
    args = ["--yaml-dir=tuned_examples/a2c"]
)

# A3C

# py_test(
#    name = "learning_tests_cartpole_a3c",
#    main = "tests/run_regression_tests.py",
#    tags = ["team:rllib", "exclusive", "learning_tests", "learning_tests_cartpole", "learning_tests_discrete"],
#    size = "large",
#    srcs = ["tests/run_regression_tests.py"],
#    data = ["tuned_examples/a3c/cartpole-a3c.yaml"],
#    args = ["--yaml-dir=tuned_examples/a3c"]
# )

# AlphaStar
py_test(
    name = "learning_tests_cartpole_alpha_star",
    main = "tests/run_regression_tests.py",
    tags = ["team:rllib", "exclusive", "learning_tests", "learning_tests_cartpole", "learning_tests_discrete"],
    size = "large",
    srcs = ["tests/run_regression_tests.py"],
    data = ["tuned_examples/alpha_star/multi-agent-cartpole-alpha-star.yaml"],
    args = ["--yaml-dir=tuned_examples/alpha_star", "--num-cpus=10"]
)

# AlphaZero
py_test(
    name = "learning_tests_cartpole_sparse_rewards_alpha_zero",
    tags = ["team:rllib", "exclusive", "torch_only", "learning_tests", "learning_tests_discrete"],
    main = "tests/run_regression_tests.py",
    size = "large",
    srcs = ["tests/run_regression_tests.py"],
    data = ["tuned_examples/alpha_zero/cartpole-sparse-rewards-alpha-zero.yaml"],
    args = ["--yaml-dir=tuned_examples/alpha_zero", "--num-cpus=8"]
)

# APEX-DQN
# py_test(
#    name = "learning_tests_cartpole_apex",
#    main = "tests/run_regression_tests.py",
#    tags = ["team:rllib", "exclusive", "learning_tests", "learning_tests_cartpole", "learning_tests_discrete"],
#    size = "large",
#    srcs = ["tests/run_regression_tests.py"],
#    data = [
#        "tuned_examples/apex_dqn/cartpole-apex.yaml",
#    ],
#    args = ["--yaml-dir=tuned_examples/apex_dqn", "--num-cpus=6"]
# )

# Once APEX supports multi-GPU.
# py_test(
#    name = "learning_cartpole_apex_fake_gpus",
#    main = "tests/run_regression_tests.py",
#    tags = ["team:rllib", "exclusive", "learning_tests", "learning_tests_cartpole", "learning_tests_discrete", "fake_gpus"],
#    size = "large",
#    srcs = ["tests/run_regression_tests.py"],
#    data = ["tuned_examples/apex_dqn/cartpole-apex-fake-gpus.yaml"],
#    args = ["--yaml-dir=tuned_examples/apex_dqn"]
# )

# APPO
py_test(
    name = "learning_tests_cartpole_appo_no_vtrace",
    main = "tests/run_regression_tests.py",
    tags = ["team:rllib", "exclusive", "learning_tests", "learning_tests_cartpole", "learning_tests_discrete"],
    size = "large",
    srcs = ["tests/run_regression_tests.py"],
    data = ["tuned_examples/appo/cartpole-appo.yaml"],
    args = ["--yaml-dir=tuned_examples/appo"]
)

# py_test(
#    name = "learning_tests_cartpole_appo_vtrace",
#    main = "tests/run_regression_tests.py",
#    tags = ["team:rllib", "exclusive", "learning_tests", "learning_tests_cartpole", "learning_tests_discrete"],
#    size = "large",
#    srcs = ["tests/run_regression_tests.py"],
#    data = ["tuned_examples/appo/cartpole-appo-vtrace.yaml"],
#    args = ["--yaml-dir=tuned_examples/appo"]
# )

py_test(
    name = "learning_tests_cartpole_separate_losses_appo",
    main = "tests/run_regression_tests.py",
    tags = ["team:rllib", "tf_only", "exclusive", "learning_tests", "learning_tests_cartpole", "learning_tests_discrete"],
    size = "large",
    srcs = ["tests/run_regression_tests.py"],
    data = [
        "tuned_examples/appo/cartpole-appo-vtrace-separate-losses.yaml"
    ],
    args = ["--yaml-dir=tuned_examples/appo"]
)

# py_test(
#    name = "learning_tests_frozenlake_appo",
#    main = "tests/run_regression_tests.py",
#    tags = ["team:rllib", "exclusive", "learning_tests", "learning_tests_discrete"],
#    size = "large",
#    srcs = ["tests/run_regression_tests.py"],
#    data = ["tuned_examples/appo/frozenlake-appo-vtrace.yaml"],
#    args = ["--yaml-dir=tuned_examples/appo"]
# )

py_test(
    name = "learning_tests_cartpole_appo_fake_gpus",
    main = "tests/run_regression_tests.py",
    tags = ["team:rllib", "exclusive", "learning_tests", "learning_tests_cartpole", "learning_tests_discrete", "fake_gpus"],
    size = "large",
    srcs = ["tests/run_regression_tests.py"],
    data = ["tuned_examples/appo/cartpole-appo-vtrace-fake-gpus.yaml"],
    args = ["--yaml-dir=tuned_examples/appo"]
)

# ARS
py_test(
    name = "learning_tests_cartpole_ars",
    main = "tests/run_regression_tests.py",
    tags = ["team:rllib", "exclusive", "learning_tests", "learning_tests_cartpole", "learning_tests_discrete"],
    size = "large",
    srcs = ["tests/run_regression_tests.py"],
    data = ["tuned_examples/ars/cartpole-ars.yaml"],
    args = ["--yaml-dir=tuned_examples/ars"]
)

# CQL
py_test(
    name = "learning_tests_pendulum_cql",
    main = "tests/run_regression_tests.py",
    tags = ["team:rllib", "exclusive", "learning_tests", "learning_tests_pendulum", "learning_tests_continuous"],
    size = "large",
    srcs = ["tests/run_regression_tests.py"],
    # Include the zipped json data file as well.
    data = [
        "tuned_examples/cql/pendulum-cql.yaml",
        "tests/data/pendulum/enormous.zip",
    ],
    args = ["--yaml-dir=tuned_examples/cql"]
)


# CRR
py_test(
    name = "learning_tests_pendulum_crr",
    main = "tests/run_regression_tests.py",
    tags = ["team:rllib", "torch_only", "learning_tests", "learning_tests_pendulum", "learning_tests_continuous"],
    size = "large",
    srcs = ["tests/run_regression_tests.py"],
    # Include an offline json data file as well.
    data = [
        "tuned_examples/crr/pendulum-v1-crr.yaml",
        "tests/data/pendulum/pendulum_replay_v1.1.0.zip",
    ],
    args = ["--yaml-dir=tuned_examples/crr"]
)

py_test(
    name = "learning_tests_cartpole_crr",
    main = "tests/run_regression_tests.py",
    tags = ["team:rllib", "torch_only", "learning_tests", "learning_tests_cartpole", "learning_tests_discrete"],
    size = "large",
    srcs = ["tests/run_regression_tests.py"],
    # Include an offline json data file as well.
    data = [
        "tuned_examples/crr/cartpole-v0-crr.yaml",
        "tests/data/cartpole/large.json",
    ],
    args = ["--yaml-dir=tuned_examples/crr", '--framework=torch']
)

# DDPG
# py_test(
#   name = "learning_tests_pendulum_ddpg",
#   main = "tests/run_regression_tests.py",
#   tags = ["team:rllib", "exclusive", "learning_tests", "learning_tests_pendulum", "learning_tests_continuous"],
#   size = "large",
#   srcs = ["tests/run_regression_tests.py"],
#   data = glob(["tuned_examples/ddpg/pendulum-ddpg.yaml"]),
#   args = ["--yaml-dir=tuned_examples/ddpg"]
# )

py_test(
   name = "learning_tests_pendulum_ddpg_fake_gpus",
   main = "tests/run_regression_tests.py",
   tags = ["team:rllib", "exclusive", "learning_tests", "learning_tests_pendulum", "learning_tests_continuous", "fake_gpus"],
   size = "large",
   srcs = ["tests/run_regression_tests.py"],
   data = ["tuned_examples/ddpg/pendulum-ddpg-fake-gpus.yaml"],
   args = ["--yaml-dir=tuned_examples/ddpg"]
)

# DDPPO
py_test(
    name = "learning_tests_cartpole_ddppo",
    main = "tests/run_regression_tests.py",
    tags = ["team:rllib", "exclusive", "torch_only", "learning_tests", "learning_tests_cartpole", "learning_tests_discrete"],
    size = "large",
    srcs = ["tests/run_regression_tests.py"],
    data = glob(["tuned_examples/ddppo/cartpole-ddppo.yaml"]),
    args = ["--yaml-dir=tuned_examples/ddppo"]
)

py_test(
    name = "learning_tests_pendulum_ddppo",
    main = "tests/run_regression_tests.py",
    tags = ["team:rllib", "exclusive", "torch_only", "learning_tests", "learning_tests_pendulum", "learning_tests_continuous"],
    size = "large",
    srcs = ["tests/run_regression_tests.py"],
    data = glob(["tuned_examples/ddppo/pendulum-ddppo.yaml"]),
    args = ["--yaml-dir=tuned_examples/ddppo"]
)

# DQN
# py_test(
#    name = "learning_tests_cartpole_dqn",
#    main = "tests/run_regression_tests.py",
#    tags = ["team:rllib", "exclusive", "learning_tests", "learning_tests_cartpole", "learning_tests_discrete"],
#    size = "large",
#    srcs = ["tests/run_regression_tests.py"],
#    data = ["tuned_examples/dqn/cartpole-dqn.yaml"],
#    args = ["--yaml-dir=tuned_examples/dqn"]
# )

py_test(
    name = "learning_tests_cartpole_dqn_softq",
    main = "tests/run_regression_tests.py",
    tags = ["team:rllib", "exclusive", "learning_tests", "learning_tests_cartpole", "learning_tests_discrete"],
    size = "large",
    srcs = ["tests/run_regression_tests.py"],
    data = ["tuned_examples/dqn/cartpole-dqn-softq.yaml"],
    args = ["--yaml-dir=tuned_examples/dqn"]
)

# Does not work with tf-eager tracing due to Exploration's postprocessing
# method injecting a tensor into a new graph. Revisit when tf-eager tracing
# is better supported.
py_test(
    name = "learning_tests_cartpole_dqn_param_noise",
    main = "tests/run_regression_tests.py",
    tags = ["team:rllib", "exclusive", "learning_tests", "learning_tests_cartpole", "learning_tests_discrete", "no_tf_eager_tracing"],
    size = "large",
    srcs = ["tests/run_regression_tests.py"],
    data = ["tuned_examples/dqn/cartpole-dqn-param-noise.yaml"],
    args = ["--yaml-dir=tuned_examples/dqn"]
)

py_test(
    name = "learning_tests_cartpole_dqn_fake_gpus",
    main = "tests/run_regression_tests.py",
    tags = ["team:rllib", "exclusive", "learning_tests", "learning_tests_cartpole", "learning_tests_discrete", "fake_gpus"],
    size = "large",
    srcs = ["tests/run_regression_tests.py"],
    data = ["tuned_examples/dqn/cartpole-dqn-fake-gpus.yaml"],
    args = ["--yaml-dir=tuned_examples/dqn"]
)

# Simple-Q
py_test(
    name = "learning_tests_cartpole_simpleq",
    main = "tests/run_regression_tests.py",
    tags = ["team:rllib", "exclusive", "learning_tests", "learning_tests_cartpole", "learning_tests_discrete"],
    size = "large",
    srcs = ["tests/run_regression_tests.py"],
    data = [
        "tuned_examples/simple_q/cartpole-simpleq.yaml",
    ],
    args = ["--yaml-dir=tuned_examples/simple_q"]
)

py_test(
    name = "learning_tests_cartpole_simpleq_fake_gpus",
    main = "tests/run_regression_tests.py",
    tags = ["team:rllib", "exclusive", "learning_tests", "learning_tests_cartpole", "learning_tests_discrete", "fake_gpus"],
    size = "large",
    srcs = ["tests/run_regression_tests.py"],
    data = ["tuned_examples/simple_q/cartpole-simpleq-fake-gpus.yaml"],
    args = ["--yaml-dir=tuned_examples/simple_q"]
)

# ES
# py_test(
#    name = "learning_tests_cartpole_es",
#    main = "tests/run_regression_tests.py",
#    tags = ["team:rllib", "exclusive", "learning_tests", "learning_tests_cartpole", "learning_tests_discrete"],
#    size = "large",
#    srcs = ["tests/run_regression_tests.py"],
#    data = ["tuned_examples/es/cartpole-es.yaml"],
#    args = ["--yaml-dir=tuned_examples/es"]
# )

# IMPALA
# py_test(
#    name = "learning_tests_cartpole_impala",
#    main = "tests/run_regression_tests.py",
#    tags = ["team:rllib", "exclusive", "learning_tests", "learning_tests_cartpole", "learning_tests_discrete"],
#    size = "large",
#    srcs = ["tests/run_regression_tests.py"],
#    data = ["tuned_examples/impala/cartpole-impala.yaml"],
#    args = ["--yaml-dir=tuned_examples/impala"]
# )

py_test(
    name = "learning_tests_cartpole_impala_fake_gpus",
    main = "tests/run_regression_tests.py",
    tags = ["team:rllib", "exclusive", "learning_tests", "learning_tests_cartpole", "learning_tests_discrete", "fake_gpus"],
    size = "large",
    srcs = ["tests/run_regression_tests.py"],
    data = ["tuned_examples/impala/cartpole-impala-fake-gpus.yaml"],
    args = ["--yaml-dir=tuned_examples/impala"]
)

# MADDPG
py_test(
    name = "learning_tests_two_step_game_maddpg",
    main = "tests/run_regression_tests.py",
    tags = ["team:rllib", "exclusive", "tf_only", "no_tf_eager_tracing", "learning_tests", "learning_tests_discrete"],
    size = "large",
    srcs = ["tests/run_regression_tests.py"],
    data = ["tuned_examples/maddpg/two-step-game-maddpg.yaml"],
    args = ["--yaml-dir=tuned_examples/maddpg", "--framework=tf"]
)

# Working, but takes a long time to learn (>15min).
# Removed due to Higher API conflicts with Pytorch-Import tests
## MB-MPO
#py_test(
#    name = "learning_tests_pendulum_mbmpo",
#    main = "tests/run_regression_tests.py",
#    tags = ["team:rllib", "exclusive", "torch_only", "learning_tests", "learning_tests_pendulum", "learning_tests_continuous"],
#    size = "large",
#    srcs = ["tests/run_regression_tests.py"],
#    data = ["tuned_examples/mbmpo/pendulum-mbmpo.yaml"],
#    args = ["--yaml-dir=tuned_examples/mbmpo"]
#)

# PG
py_test(
    name = "learning_tests_cartpole_pg",
    main = "tests/run_regression_tests.py",
    tags = ["team:rllib", "exclusive", "learning_tests", "learning_tests_cartpole", "learning_tests_discrete"],
    size = "large",
    srcs = ["tests/run_regression_tests.py"],
    data = ["tuned_examples/pg/cartpole-pg.yaml"],
    args = ["--yaml-dir=tuned_examples/pg"]
)

py_test(
    name = "learning_tests_cartpole_crashing_pg",
    main = "tests/run_regression_tests.py",
    tags = ["team:rllib", "exclusive", "learning_tests", "learning_tests_cartpole", "learning_tests_discrete"],
    size = "large",
    srcs = ["tests/run_regression_tests.py"],
    data = ["tuned_examples/pg/cartpole-crashing-pg.yaml"],
    args = ["--yaml-dir=tuned_examples/pg"]
)

py_test(
    name = "learning_tests_cartpole_crashing_with_remote_envs_pg",
    main = "tests/run_regression_tests.py",
    tags = ["team:rllib", "exclusive", "learning_tests", "learning_tests_cartpole", "learning_tests_discrete"],
    size = "large",
    srcs = ["tests/run_regression_tests.py"],
    data = ["tuned_examples/pg/cartpole-crashing-with_remote-envs-pg.yaml"],
    args = ["--yaml-dir=tuned_examples/pg"]
)

py_test(
    name = "learning_tests_cartpole_pg_fake_gpus",
    main = "tests/run_regression_tests.py",
    tags = ["team:rllib", "exclusive", "learning_tests", "learning_tests_cartpole", "learning_tests_discrete", "fake_gpus"],
    size = "large",
    srcs = ["tests/run_regression_tests.py"],
    data = ["tuned_examples/pg/cartpole-pg-fake-gpus.yaml"],
    args = ["--yaml-dir=tuned_examples/pg"]
)

# PPO
# py_test(
#    name = "learning_tests_cartpole_ppo",
#    main = "tests/run_regression_tests.py",
#    tags = ["team:rllib", "exclusive", "learning_tests", "learning_tests_cartpole", "learning_tests_discrete"],
#    size = "large",
#    srcs = ["tests/run_regression_tests.py"],
#    data = ["tuned_examples/ppo/cartpole-ppo.yaml"],
#    args = ["--yaml-dir=tuned_examples/ppo"]
# )

py_test(
    name = "learning_tests_pendulum_ppo",
    main = "tests/run_regression_tests.py",
    tags = ["team:rllib", "exclusive", "learning_tests", "learning_tests_pendulum", "learning_tests_continuous"],
    size = "large",
    srcs = ["tests/run_regression_tests.py"],
    data = ["tuned_examples/ppo/pendulum-ppo.yaml"],
    args = ["--yaml-dir=tuned_examples/ppo"]
)

py_test(
    name = "learning_tests_transformed_actions_pendulum_ppo",
    main = "tests/run_regression_tests.py",
    tags = ["team:rllib", "exclusive", "learning_tests", "learning_tests_pendulum", "learning_tests_continuous"],
    size = "large",
    srcs = ["tests/run_regression_tests.py"],
    data = ["tuned_examples/ppo/pendulum-transformed-actions-ppo.yaml"],
    args = ["--yaml-dir=tuned_examples/ppo"]
)

py_test(
    name = "learning_tests_repeat_after_me_ppo",
    main = "tests/run_regression_tests.py",
    tags = ["team:rllib", "exclusive", "learning_tests", "learning_tests_discrete"],
    size = "large",
    srcs = ["tests/run_regression_tests.py"],
    data = ["tuned_examples/ppo/repeatafterme-ppo-lstm.yaml"],
    args = ["--yaml-dir=tuned_examples/ppo"]
)

py_test(
    name = "learning_tests_cartpole_ppo_fake_gpus",
    main = "tests/run_regression_tests.py",
    tags = ["team:rllib", "exclusive", "learning_tests", "learning_tests_cartpole", "learning_tests_discrete", "fake_gpus"],
    size = "large",
    srcs = ["tests/run_regression_tests.py"],
    data = ["tuned_examples/ppo/cartpole-ppo-fake-gpus.yaml"],
    args = ["--yaml-dir=tuned_examples/ppo"]
)

# QMIX
py_test(
    name = "learning_tests_two_step_game_qmix",
    main = "tests/run_regression_tests.py",
    tags = ["team:rllib", "exclusive", "learning_tests", "learning_tests_discrete"],
    size = "large",
    srcs = ["tests/run_regression_tests.py"],
    data = ["tuned_examples/qmix/two-step-game-qmix.yaml"],
    args = ["--yaml-dir=tuned_examples/qmix", "--framework=torch"]
)

py_test(
    name = "learning_tests_two_step_game_qmix_vdn_mixer",
    main = "tests/run_regression_tests.py",
    tags = ["team:rllib", "exclusive", "learning_tests", "learning_tests_discrete"],
    size = "large",
    srcs = ["tests/run_regression_tests.py"],
    data = ["tuned_examples/qmix/two-step-game-qmix-vdn-mixer.yaml"],
    args = ["--yaml-dir=tuned_examples/qmix", "--framework=torch"]
)

py_test(
    name = "learning_tests_two_step_game_qmix_no_mixer",
    main = "tests/run_regression_tests.py",
    tags = ["team:rllib", "exclusive", "learning_tests", "learning_tests_discrete"],
    size = "large",
    srcs = ["tests/run_regression_tests.py"],
    data = ["tuned_examples/qmix/two-step-game-qmix-no-mixer.yaml"],
    args = ["--yaml-dir=tuned_examples/qmix", "--framework=torch"]
)

# R2D2
py_test(
    name = "learning_tests_stateless_cartpole_r2d2",
    main = "tests/run_regression_tests.py",
    tags = ["team:rllib", "exclusive", "learning_tests", "learning_tests_cartpole", "learning_tests_discrete"],
    size = "large",
    srcs = ["tests/run_regression_tests.py"],
    data = ["tuned_examples/r2d2/stateless-cartpole-r2d2.yaml"],
    args = ["--yaml-dir=tuned_examples/r2d2"]
)

py_test(
    name = "learning_tests_stateless_cartpole_r2d2_fake_gpus",
    main = "tests/run_regression_tests.py",
    tags = ["team:rllib", "exclusive", "learning_tests", "learning_tests_cartpole", "fake_gpus"],
    size = "large",
    srcs = ["tests/run_regression_tests.py"],
    data = ["tuned_examples/r2d2/stateless-cartpole-r2d2-fake-gpus.yaml"],
    args = ["--yaml-dir=tuned_examples/r2d2"]
)

# SAC
py_test(
    name = "learning_tests_cartpole_sac",
    main = "tests/run_regression_tests.py",
    tags = ["team:rllib", "exclusive", "learning_tests", "learning_tests_cartpole", "learning_tests_discrete"],
    size = "large",
    srcs = ["tests/run_regression_tests.py"],
    data = ["tuned_examples/sac/cartpole-sac.yaml"],
    args = ["--yaml-dir=tuned_examples/sac"]
)

# py_test(
#    name = "learning_tests_cartpole_continuous_pybullet_sac",
#    main = "tests/run_regression_tests.py",
#    tags = ["team:rllib", "exclusive", "learning_tests", "learning_tests_cartpole", "learning_tests_continuous"],
#    size = "large",
#    srcs = ["tests/run_regression_tests.py"],
#    data = ["tuned_examples/sac/cartpole-continuous-pybullet-sac.yaml"],
#    args = ["--yaml-dir=tuned_examples/sac"]
# )

# py_test(
#    name = "learning_tests_pendulum_sac",
#    main = "tests/run_regression_tests.py",
#    tags = ["team:rllib", "exclusive", "learning_tests", "learning_tests_pendulum", "learning_tests_continuous"],
#    size = "large",
#    srcs = ["tests/run_regression_tests.py"],
#    data = ["tuned_examples/sac/pendulum-sac.yaml"],
#    args = ["--yaml-dir=tuned_examples/sac"]
# )

# py_test(
#    name = "learning_tests_transformed_actions_pendulum_sac",
#    main = "tests/run_regression_tests.py",
#    tags = ["team:rllib", "exclusive", "learning_tests", "learning_tests_pendulum", "learning_tests_continuous"],
#    size = "large",
#    srcs = ["tests/run_regression_tests.py"],
#    data = ["tuned_examples/sac/pendulum-transformed-actions-sac.yaml"],
#    args = ["--yaml-dir=tuned_examples/sac"]
# )

# py_test(
#    name = "learning_tests_pendulum_sac_fake_gpus",
#    main = "tests/run_regression_tests.py",
#    tags = ["team:rllib", "exclusive", "learning_tests", "learning_tests_pendulum", "learning_tests_continuous", "fake_gpus"],
#    size = "large",
#    srcs = ["tests/run_regression_tests.py"],
#    data = ["tuned_examples/sac/pendulum-sac-fake-gpus.yaml"],
#    args = ["--yaml-dir=tuned_examples/sac"]
# )

# SlateQ
# py_test(
#    name = "learning_tests_interest_evolution_10_candidates_recsim_env_slateq",
#    main = "tests/run_regression_tests.py",
#    tags = ["team:rllib", "exclusive", "learning_tests", "learning_tests_discrete"],
#    size = "large",
#    srcs = ["tests/run_regression_tests.py"],
#    data = ["tuned_examples/slateq/interest-evolution-10-candidates-recsim-env-slateq.yaml"],
#    args = ["--yaml-dir=tuned_examples/slateq"]
# )

py_test(
    name = "learning_tests_interest_evolution_10_candidates_recsim_env_slateq_fake_gpus",
    main = "tests/run_regression_tests.py",
    tags = ["team:rllib", "exclusive", "learning_tests", "learning_tests_discrete", "fake_gpus"],
    size = "large",
    srcs = ["tests/run_regression_tests.py"],
    data = ["tuned_examples/slateq/interest-evolution-10-candidates-recsim-env-slateq.yaml"],
    args = ["--yaml-dir=tuned_examples/slateq"]
)

# TD3
# py_test(
#    name = "learning_tests_pendulum_td3",
#    main = "tests/run_regression_tests.py",
#    tags = ["team:rllib", "exclusive", "learning_tests", "learning_tests_pendulum", "learning_tests_continuous"],
#    size = "large",
#    srcs = ["tests/run_regression_tests.py"],
#    data = ["tuned_examples/ddpg/pendulum-td3.yaml"],
#    args = ["--yaml-dir=tuned_examples/ddpg"]
# )


# --------------------------------------------------------------------
# Agents (Compilation, Losses, simple agent functionality tests)
# rllib/algorithms/
#
# Tag: algorithms_dir
# --------------------------------------------------------------------

# Generic (all Trainers)
py_test(
    name = "test_callbacks",
    tags = ["team:rllib", "algorithms_dir", "algorithms_dir_generic"],
    size = "medium",
    srcs = ["agents/tests/test_callbacks.py"]
)

py_test(
    name = "test_memory_leaks_generic",
    main = "agents/tests/test_memory_leaks.py",
    tags = ["team:rllib", "algorithms_dir"],
    size = "large",
    srcs = ["agents/tests/test_memory_leaks.py"]
)

py_test(
    name = "test_trainer",
    tags = ["team:rllib", "algorithms_dir", "algorithms_dir_generic"],
    size = "large",
    srcs = ["agents/tests/test_trainer.py"]
)

py_test(
    name = "tests/test_worker_failures",
    tags = ["team:rllib", "tests_dir", "algorithms_dir_generic"],
    size = "large",
    srcs = ["agents/tests/test_worker_failures.py"]
)

# Specific Algorithms

# A2C
py_test(
    name = "test_a2c",
    tags = ["team:rllib", "algorithms_dir"],
    size = "large",
    srcs = ["algorithms/a2c/tests/test_a2c.py"]
)

# A3C
py_test(
    name = "test_a3c",
    tags = ["team:rllib", "algorithms_dir"],
    size = "large",
    srcs = ["algorithms/a3c/tests/test_a3c.py"]
)

# AlphaStar
py_test(
    name = "test_alpha_star",
    tags = ["team:rllib", "algorithms_dir"],
    size = "large",
    srcs = ["algorithms/alpha_star/tests/test_alpha_star.py"]
)

# AlphaZero
py_test(
    name = "test_alpha_zero",
    tags = ["team:rllib", "algorithms_dir"],
    size = "large",
    srcs = ["algorithms/alpha_zero/tests/test_alpha_zero.py"]
)

# APEX-DQN
py_test(
    name = "test_apex_dqn",
    tags = ["team:rllib", "algorithms_dir"],
    size = "large",
    srcs = ["algorithms/apex_dqn/tests/test_apex_dqn.py"]
)

# APEX-DDPG
py_test(
    name = "test_apex_ddpg",
    tags = ["team:rllib", "algorithms_dir"],
    size = "medium",
    srcs = ["algorithms/apex_ddpg/tests/test_apex_ddpg.py"]
)

# APPO
py_test(
    name = "test_appo",
    tags = ["team:rllib", "algorithms_dir"],
    size = "large",
    srcs = ["algorithms/appo/tests/test_appo.py"]
)

# ARS
py_test(
    name = "test_ars",
    tags = ["team:rllib", "algorithms_dir"],
    size = "medium",
    srcs = ["algorithms/ars/tests/test_ars.py"]
)

# Bandits
py_test(
    name = "test_bandits",
    tags = ["team:rllib", "algorithms_dir"],
    size = "medium",
    srcs = ["algorithms/bandit/tests/test_bandits.py"],
)

# BC
py_test(
    name = "test_bc",
    tags = ["team:rllib", "algorithms_dir"],
    size = "large",
    # Include the json data file.
    data = ["tests/data/cartpole/large.json"],
    srcs = ["algorithms/bc/tests/test_bc.py"]
)

# CQL
py_test(
    name = "test_cql",
    tags = ["team:rllib", "algorithms_dir"],
    size = "medium",
    srcs = ["algorithms/cql/tests/test_cql.py"]
)

# CRR
py_test(
    name = "test_crr",
    tags = ["team:rllib", "algorithms_dir"],
    size = "medium",
    srcs = ["algorithms/crr/tests/test_crr.py"]
)

# DDPG
py_test(
    name = "test_ddpg",
    tags = ["team:rllib", "algorithms_dir"],
    size = "large",
    srcs = ["algorithms/ddpg/tests/test_ddpg.py"]
)

# DDPPO
py_test(
    name = "test_ddppo",
    tags = ["team:rllib", "algorithms_dir"],
    size = "medium",
    srcs = ["algorithms/ddppo/tests/test_ddppo.py"]
)

# DQN
py_test(
    name = "test_dqn",
    tags = ["team:rllib", "algorithms_dir"],
    size = "large",
    srcs = ["algorithms/dqn/tests/test_dqn.py"]
)

# Dreamer
py_test(
    name = "test_dreamer",
    tags = ["team:rllib", "algorithms_dir"],
    size = "medium",
    srcs = ["algorithms/dreamer/tests/test_dreamer.py"]
)

# ES
py_test(
    name = "test_es",
    tags = ["team:rllib", "algorithms_dir"],
    size = "medium",
    srcs = ["algorithms/es/tests/test_es.py"]
)

# Impala
py_test(
    name = "test_impala",
    tags = ["team:rllib", "algorithms_dir"],
    size = "large",
    srcs = ["algorithms/impala/tests/test_impala.py"]
)
py_test(
    name = "test_vtrace",
    tags = ["team:rllib", "algorithms_dir"],
    size = "small",
    srcs = ["algorithms/impala/tests/test_vtrace.py"]
)

# MARWIL
py_test(
    name = "test_marwil",
    tags = ["team:rllib", "algorithms_dir"],
    size = "large",
    # Include the json data file.
    data = ["tests/data/cartpole/large.json"],
    srcs = ["algorithms/marwil/tests/test_marwil.py"]
)

# MADDPG
py_test(
    name = "test_maddpg",
    tags = ["team:rllib", "algorithms_dir"],
    size = "medium",
    srcs = ["algorithms/maddpg/tests/test_maddpg.py"]
)

# MAML
py_test(
    name = "test_maml",
    tags = ["team:rllib", "algorithms_dir"],
    size = "medium",
    srcs = ["algorithms/maml/tests/test_maml.py"]
)

# MBMPO
py_test(
    name = "test_mbmpo",
    tags = ["team:rllib", "algorithms_dir"],
    size = "medium",
    srcs = ["algorithms/mbmpo/tests/test_mbmpo.py"]
)

# PG
py_test(
    name = "test_pg",
    tags = ["team:rllib", "algorithms_dir"],
    size = "large",
    srcs = ["algorithms/pg/tests/test_pg.py"]
)

# PPO
py_test(
    name = "test_ppo",
    tags = ["team:rllib", "algorithms_dir"],
    size = "large",
    srcs = ["algorithms/ppo/tests/test_ppo.py"]
)

# QMix
py_test(
    name = "test_qmix",
    tags = ["team:rllib", "algorithms_dir"],
    size = "medium",
    srcs = ["algorithms/qmix/tests/test_qmix.py"]
)

# R2D2
py_test(
    name = "test_r2d2",
    tags = ["team:rllib", "algorithms_dir"],
    size = "large",
    srcs = ["algorithms/r2d2/tests/test_r2d2.py"]
)

# RNNSAC
py_test(
    name = "test_rnnsac",
    tags = ["team:rllib", "algorithms_dir"],
    size = "medium",
    srcs = ["algorithms/sac/tests/test_rnnsac.py"]
)

# SAC
py_test(
    name = "test_sac",
    tags = ["team:rllib", "algorithms_dir"],
    size = "large",
    srcs = ["algorithms/sac/tests/test_sac.py"]
)

# SimpleQ
py_test(
    name = "test_simple_q",
    tags = ["team:rllib", "algorithms_dir"],
    size = "medium",
    srcs = ["algorithms/simple_q/tests/test_simple_q.py"]
)

# SlateQ
py_test(
    name = "test_slateq",
    tags = ["team:rllib", "algorithms_dir"],
    size = "medium",
    srcs = ["algorithms/slateq/tests/test_slateq.py"]
)

# TD3
py_test(
    name = "test_td3",
    tags = ["team:rllib", "algorithms_dir"],
    size = "large",
    srcs = ["algorithms/td3/tests/test_td3.py"]
)

# --------------------------------------------------------------------
# contrib Agents
# --------------------------------------------------------------------

py_test(
    name = "random_agent",
    tags = ["team:rllib", "algorithms_dir"],
    main = "contrib/random_agent/random_agent.py",
    size = "small",
    srcs = ["contrib/random_agent/random_agent.py"]
)


# --------------------------------------------------------------------
# Memory leak tests
#
# Tag: memory_leak_tests
# --------------------------------------------------------------------

py_test(
    name = "test_memory_leak_a3c",
    tags = ["team:rllib", "memory_leak_tests"],
    main = "utils/tests/run_memory_leak_tests.py",
    size = "large",
    srcs = ["utils/tests/run_memory_leak_tests.py"],
    data = ["tuned_examples/a3c/memory-leak-test-a3c.yaml"],
    args = ["--yaml-dir=tuned_examples/a3c"]
)

py_test(
    name = "test_memory_leak_appo",
    tags = ["team:rllib", "memory_leak_tests"],
    main = "utils/tests/run_memory_leak_tests.py",
    size = "large",
    srcs = ["utils/tests/run_memory_leak_tests.py"],
    data = ["tuned_examples/appo/memory-leak-test-appo.yaml"],
    args = ["--yaml-dir=tuned_examples/appo"]
)

py_test(
    name = "test_memory_leak_ddpg",
    tags = ["team:rllib", "memory_leak_tests"],
    main = "utils/tests/run_memory_leak_tests.py",
    size = "large",
    srcs = ["utils/tests/run_memory_leak_tests.py"],
    data = ["tuned_examples/ddpg/memory-leak-test-ddpg.yaml"],
    args = ["--yaml-dir=tuned_examples/ddpg"]
)

py_test(
    name = "test_memory_leak_dqn",
    tags = ["team:rllib", "memory_leak_tests"],
    main = "utils/tests/run_memory_leak_tests.py",
    size = "large",
    srcs = ["utils/tests/run_memory_leak_tests.py"],
    data = ["tuned_examples/dqn/memory-leak-test-dqn.yaml"],
    args = ["--yaml-dir=tuned_examples/dqn"]
)

py_test(
    name = "test_memory_leak_impala",
    tags = ["team:rllib", "memory_leak_tests"],
    main = "utils/tests/run_memory_leak_tests.py",
    size = "large",
    srcs = ["utils/tests/run_memory_leak_tests.py"],
    data = ["tuned_examples/impala/memory-leak-test-impala.yaml"],
    args = ["--yaml-dir=tuned_examples/impala"]
)

py_test(
    name = "test_memory_leak_ppo",
    tags = ["team:rllib", "memory_leak_tests"],
    main = "utils/tests/run_memory_leak_tests.py",
    size = "large",
    srcs = ["utils/tests/run_memory_leak_tests.py"],
    data = ["tuned_examples/ppo/memory-leak-test-ppo.yaml"],
    args = ["--yaml-dir=tuned_examples/ppo"]
)

py_test(
    name = "test_memory_leak_sac",
    tags = ["team:rllib", "memory_leak_tests"],
    main = "utils/tests/run_memory_leak_tests.py",
    size = "large",
    srcs = ["utils/tests/run_memory_leak_tests.py"],
    data = ["tuned_examples/sac/memory-leak-test-sac.yaml"],
    args = ["--yaml-dir=tuned_examples/sac"]
)

# --------------------------------------------------------------------
# Agents (quick training test iterations via `rllib train`)
#
# Tag: quick_train
#
# These are not(!) learning tests, we only test here compilation and
# support for certain envs, spaces, setups.
# Should all be very short tests with label: "quick_train".
# --------------------------------------------------------------------

# A2C/A3C

py_test(
    name = "test_a3c_torch_pong_deterministic_v4",
    main = "train.py", srcs = ["train.py"],
    tags = ["team:rllib", "quick_train"],
    args = [
        "--env", "PongDeterministic-v4",
        "--run", "A3C",
        "--stop", "'{\"training_iteration\": 1}'",
        "--config", "'{\"framework\": \"torch\", \"num_workers\": 2, \"sample_async\": false, \"model\": {\"use_lstm\": false, \"grayscale\": true, \"zero_mean\": false, \"dim\": 84}, \"preprocessor_pref\": \"rllib\"}'",
        "--ray-num-cpus", "4"
        ]
)

py_test(
    name = "test_a3c_tf_pong_ram_v4",
    main = "train.py", srcs = ["train.py"],
    tags = ["team:rllib", "quick_train"],
    args = [
        "--env", "Pong-ram-v4",
        "--run", "A3C",
        "--stop", "'{\"training_iteration\": 1}'",
        "--config", "'{\"framework\": \"tf\", \"num_workers\": 2}'",
        "--ray-num-cpus", "4"
        ]
)

# DDPG/APEX-DDPG/TD3

py_test(
    name = "test_ddpg_mountaincar_continuous_v0_num_workers_0",
    main = "train.py", srcs = ["train.py"],
    tags = ["team:rllib", "quick_train"],
    args = [
        "--env", "MountainCarContinuous-v0",
        "--run", "DDPG",
        "--stop", "'{\"training_iteration\": 1}'",
        "--config", "'{\"framework\": \"tf\", \"num_workers\": 0}'"
        ]
)

py_test(
    name = "test_ddpg_mountaincar_continuous_v0_num_workers_1",
    main = "train.py", srcs = ["train.py"],
    tags = ["team:rllib", "quick_train"],
    args = [
        "--env", "MountainCarContinuous-v0",
        "--run", "DDPG",
        "--stop", "'{\"training_iteration\": 1}'",
        "--config", "'{\"framework\": \"tf\", \"num_workers\": 1}'"
        ]
)

py_test(
    name = "test_apex_ddpg_pendulum_v0_complete_episode_batches",
    main = "train.py", srcs = ["train.py"],
    tags = ["team:rllib", "quick_train"],
    args = [
        "--env", "Pendulum-v1",
        "--run", "APEX_DDPG",
        "--stop", "'{\"training_iteration\": 1}'",
        "--config", "'{\"framework\": \"tf\", \"num_workers\": 2, \"optimizer\": {\"num_replay_buffer_shards\": 1}, \"replay_buffer_config\": {\"learning_starts\": 100}, \"min_time_s_per_reporting\": 1, \"batch_mode\": \"complete_episodes\"}'",
        "--ray-num-cpus", "4",
        ]
)

# DQN/APEX

py_test(
    name = "test_dqn_frozenlake_v1",
    main = "train.py", srcs = ["train.py"],
    size = "small",
    tags = ["team:rllib", "quick_train"],
    args = [
        "--env", "FrozenLake-v1",
        "--run", "DQN",
        "--config", "'{\"framework\": \"tf\"}'",
        "--stop", "'{\"training_iteration\": 1}'"
        ]
)

py_test(
    name = "test_dqn_cartpole_v0_no_dueling",
    main = "train.py", srcs = ["train.py"],
    size = "small",
    tags = ["team:rllib", "quick_train"],
    args = [
        "--env", "CartPole-v0",
        "--run", "DQN",
        "--stop", "'{\"training_iteration\": 1}'",
        "--config", "'{\"framework\": \"tf\", \"lr\": 1e-3, \"exploration_config\": {\"epsilon_timesteps\": 10000, \"final_epsilon\": 0.02}, \"dueling\": false, \"hiddens\": [], \"model\": {\"fcnet_hiddens\": [64], \"fcnet_activation\": \"relu\"}}'"
        ]
)

py_test(
    name = "test_dqn_cartpole_v0",
    main = "train.py", srcs = ["train.py"],
    tags = ["team:rllib", "quick_train"],
    args = [
        "--env", "CartPole-v0",
        "--run", "DQN",
        "--stop", "'{\"training_iteration\": 1}'",
        "--config", "'{\"framework\": \"tf\", \"num_workers\": 2}'",
        "--ray-num-cpus", "4"
        ]
)

py_test(
    name = "test_dqn_cartpole_v0_with_offline_input_and_softq",
    main = "train.py", srcs = ["train.py"],
    tags = ["team:rllib", "quick_train", "external_files"],
    size = "small",
    # Include the json data file.
    data = ["tests/data/cartpole/small.json"],
    args = [
        "--env", "CartPole-v0",
        "--run", "DQN",
        "--stop", "'{\"training_iteration\": 1}'",
        "--config", "'{\"framework\": \"tf\", \"input\": \"tests/data/cartpole\", \"replay_buffer_config\": {\"learning_starts\": 0}, \"off_policy_estimation_methods\": {\"wis\": {\"type\": \"wis\"}, \"is\": {\"type\": \"is\"}}, \"exploration_config\": {\"type\": \"SoftQ\"}}'"
        ]
)

py_test(
    name = "test_dqn_pong_deterministic_v4",
    main = "train.py", srcs = ["train.py"],
    tags = ["team:rllib", "quick_train"],
    args = [
        "--env", "PongDeterministic-v4",
        "--run", "DQN",
        "--stop", "'{\"training_iteration\": 1}'",
        "--config", "'{\"framework\": \"tf\", \"lr\": 1e-4, \"exploration_config\": {\"epsilon_timesteps\": 200000, \"final_epsilon\": 0.01}, \"replay_buffer_config\": {\"capacity\": 10000, \"learning_starts\": 10000}, \"rollout_fragment_length\": 4, \"target_network_update_freq\": 1000, \"gamma\": 0.99}'"
        ]
)

# IMPALA

py_test(
    name = "test_impala_buffers_2",
    main = "train.py", srcs = ["train.py"],
    tags = ["team:rllib", "quick_train"],
    args = [
        "--env", "CartPole-v0",
        "--run", "IMPALA",
        "--stop", "'{\"training_iteration\": 1}'",
        "--config", "'{\"framework\": \"tf\", \"num_gpus\": 0, \"num_workers\": 2, \"min_time_s_per_reporting\": 1, \"num_multi_gpu_tower_stacks\": 2, \"replay_buffer_num_slots\": 100, \"replay_proportion\": 1.0}'",
        "--ray-num-cpus", "4",
        ]
)

py_test(
    name = "test_impala_cartpole_v0_buffers_2_lstm",
    main = "train.py",
    srcs = ["train.py"],
    tags = ["team:rllib", "quick_train"],
    args = [
        "--env", "CartPole-v0",
        "--run", "IMPALA",
        "--stop", "'{\"training_iteration\": 1}'",
        "--config", "'{\"framework\": \"tf\", \"num_gpus\": 0, \"num_workers\": 2, \"min_time_s_per_reporting\": 1, \"num_multi_gpu_tower_stacks\": 2, \"replay_buffer_num_slots\": 100, \"replay_proportion\": 1.0, \"model\": {\"use_lstm\": true}}'",
        "--ray-num-cpus", "4",
        ]
)

py_test(
    name = "test_impala_pong_deterministic_v4_40k_ts_1G_obj_store",
    main = "train.py",
    srcs = ["train.py"],
    tags = ["team:rllib", "quick_train"],
    size = "medium",
    args = [
        "--env", "PongDeterministic-v4",
        "--run", "IMPALA",
        "--stop", "'{\"timesteps_total\": 30000}'",
        "--ray-object-store-memory=1000000000",
        "--config", "'{\"framework\": \"tf\", \"num_workers\": 1, \"num_gpus\": 0, \"num_envs_per_worker\": 32, \"rollout_fragment_length\": 50, \"train_batch_size\": 50, \"learner_queue_size\": 1}'"
        ]
)

# PG

py_test(
    name = "test_pg_tf_cartpole_v0_lstm",
    main = "train.py", srcs = ["train.py"],
    tags = ["team:rllib", "quick_train"],
    args = [
        "--env", "CartPole-v0",
        "--run", "PG",
        "--stop", "'{\"training_iteration\": 1}'",
        "--config", "'{\"framework\": \"tf\", \"rollout_fragment_length\": 500, \"num_workers\": 1, \"model\": {\"use_lstm\": true, \"max_seq_len\": 100}}'"
        ]
)

py_test(
    name = "test_pg_tf_cartpole_v0_multi_envs_per_worker",
    main = "train.py", srcs = ["train.py"],
    size = "small",
    tags = ["team:rllib", "quick_train"],
    args = [
        "--env", "CartPole-v0",
        "--run", "PG",
        "--stop", "'{\"training_iteration\": 1}'",
        "--config", "'{\"framework\": \"tf\", \"rollout_fragment_length\": 500, \"num_workers\": 1, \"num_envs_per_worker\": 10}'"
        ]
)


py_test(
    name = "test_pg_tf_pong_v0",
    main = "train.py", srcs = ["train.py"],
    tags = ["team:rllib", "quick_train"],
    args = [
        "--env", "Pong-v0",
        "--run", "PG",
        "--stop", "'{\"training_iteration\": 1}'",
        "--config", "'{\"framework\": \"tf\", \"rollout_fragment_length\": 500, \"num_workers\": 1}'"
        ]
)

# PPO/APPO

py_test(
    name = "test_ppo_tf_cartpole_v1_complete_episode_batches",
    main = "train.py", srcs = ["train.py"],
    tags = ["team:rllib", "quick_train"],
    args = [
        "--env", "CartPole-v1",
        "--run", "PPO",
        "--stop", "'{\"training_iteration\": 1}'",
        "--config", "'{\"framework\": \"tf\", \"kl_coeff\": 1.0, \"num_sgd_iter\": 10, \"lr\": 1e-4, \"sgd_minibatch_size\": 64, \"train_batch_size\": 2000, \"num_workers\": 1, \"use_gae\": false, \"batch_mode\": \"complete_episodes\"}'"
        ]
)

py_test(
    name = "test_ppo_tf_cartpole_v1_remote_worker_envs",
    main = "train.py", srcs = ["train.py"],
    tags = ["team:rllib", "quick_train"],
    args = [
        "--env", "CartPole-v1",
        "--run", "PPO",
        "--stop", "'{\"training_iteration\": 1}'",
        "--config", "'{\"framework\": \"tf\", \"remote_worker_envs\": true, \"remote_env_batch_wait_ms\": 99999999, \"num_envs_per_worker\": 2, \"num_workers\": 1, \"train_batch_size\": 100, \"sgd_minibatch_size\": 50}'"
        ]
)

py_test(
    name = "test_ppo_tf_cartpole_v1_remote_worker_envs_b",
    main = "train.py", srcs = ["train.py"],
    tags = ["team:rllib", "quick_train"],
    args = [
        "--env", "CartPole-v1",
        "--run", "PPO",
        "--stop", "'{\"training_iteration\": 2}'",
        "--config", "'{\"framework\": \"tf\", \"remote_worker_envs\": true, \"num_envs_per_worker\": 2, \"num_workers\": 1, \"train_batch_size\": 100, \"sgd_minibatch_size\": 50}'"
        ]
)

py_test(
    name = "test_appo_tf_pendulum_v1_no_gpus",
    main = "train.py", srcs = ["train.py"],
    tags = ["team:rllib", "quick_train"],
    args = [
        "--env", "Pendulum-v1",
        "--run", "APPO",
        "--stop", "'{\"training_iteration\": 1}'",
        "--config", "'{\"framework\": \"tf\", \"num_workers\": 2, \"num_gpus\": 0}'",
        "--ray-num-cpus", "4"
        ]
)

# --------------------------------------------------------------------
# Connector tests
# rllib/connector/
#
# Tag: connector
# --------------------------------------------------------------------

py_test(
    name = "test_connector",
    tags = ["team:rllib", "connector"],
    size = "small",
    srcs = ["connectors/tests/test_connector.py"]
)

py_test(
    name = "test_action",
    tags = ["team:rllib", "connector"],
    size = "small",
    srcs = ["connectors/tests/test_action.py"]
)

py_test(
    name = "test_agent",
    tags = ["team:rllib", "connector"],
    size = "small",
    srcs = ["connectors/tests/test_agent.py"]
)

# --------------------------------------------------------------------
# Env tests
# rllib/env/
#
# Tag: env
# --------------------------------------------------------------------

py_test(
    name = "env/tests/test_external_env",
    tags = ["team:rllib", "env"],
    size = "large",
    srcs = ["env/tests/test_external_env.py"]
)

py_test(
    name = "env/tests/test_external_multi_agent_env",
    tags = ["team:rllib", "env"],
    size = "medium",
    srcs = ["env/tests/test_external_multi_agent_env.py"]
)

sh_test(
    name = "env/tests/test_local_inference_cartpole",
    tags = ["team:rllib", "env"],
    size = "medium",
    srcs = ["env/tests/test_policy_client_server_setup.sh"],
    args = ["local", "cartpole", "8800"],
    data = glob(["examples/serving/*.py"]),
)

sh_test(
    name = "env/tests/test_remote_inference_cartpole",
    tags = ["team:rllib", "env"],
    size = "medium",
    srcs = ["env/tests/test_policy_client_server_setup.sh"],
    args = ["remote", "cartpole", "8810"],
    data = glob(["examples/serving/*.py"]),
)

sh_test(
    name = "env/tests/test_remote_inference_cartpole_lstm",
    tags = ["team:rllib", "env"],
    size = "large",
    srcs = ["env/tests/test_policy_client_server_setup.sh"],
    args = ["remote", "cartpole_lstm", "8820"],
    data = glob(["examples/serving/*.py"]),
)

sh_test(
    name = "env/tests/test_local_inference_cartpole_w_2_concurrent_episodes",
    tags = ["team:rllib", "env"],
    size = "medium",
    srcs = ["env/tests/test_policy_client_server_setup.sh"],
    args = ["local", "cartpole-dummy-2-episodes", "8830"],
    data = glob(["examples/serving/*.py"]),
)

sh_test(
    name = "env/tests/test_remote_inference_cartpole_w_2_concurrent_episodes",
    tags = ["team:rllib", "env"],
    size = "medium",
    srcs = ["env/tests/test_policy_client_server_setup.sh"],
    args = ["remote", "cartpole-dummy-2-episodes", "8840"],
    data = glob(["examples/serving/*.py"]),
)

sh_test(
    name = "env/tests/test_local_inference_unity3d",
    tags = ["team:rllib", "env"],
    size = "medium",
    srcs = ["env/tests/test_policy_client_server_setup.sh"],
    args = ["local", "unity3d", "8850"],
    data = glob(["examples/serving/*.py"]),
)

sh_test(
    name = "env/tests/test_remote_inference_unity3d",
    tags = ["team:rllib", "env"],
    size = "medium",
    srcs = ["env/tests/test_policy_client_server_setup.sh"],
    args = ["remote", "unity3d", "8860"],
    data = glob(["examples/serving/*.py"]),
)


py_test(
    name = "env/tests/test_remote_worker_envs",
    tags = ["team:rllib", "env"],
    size = "medium",
    srcs = ["env/tests/test_remote_worker_envs.py"]
)

py_test(
    name = "env/tests/test_env_with_subprocess",
    tags = ["team:rllib", "env"],
    size = "medium",
    srcs = ["env/tests/test_env_with_subprocess.py"]
)

py_test(
    name = "env/wrappers/tests/test_unity3d_env",
    tags = ["team:rllib", "env"],
    size = "small",
    srcs = ["env/wrappers/tests/test_unity3d_env.py"]
)

py_test(
    name = "env/wrappers/tests/test_recsim_wrapper",
    tags = ["team:rllib", "env"],
    size = "small",
    srcs = ["env/wrappers/tests/test_recsim_wrapper.py"]
)

py_test(
    name = "env/wrappers/tests/test_exception_wrapper",
    tags = ["team:rllib", "env"],
    size = "small",
    srcs = ["env/wrappers/tests/test_exception_wrapper.py"]
)

py_test(
    name = "env/wrappers/tests/test_group_agents_wrapper",
    tags = ["team:rllib", "env"],
    size = "small",
    srcs = ["env/wrappers/tests/test_group_agents_wrapper.py"]
)

# --------------------------------------------------------------------
# Evaluation components
# rllib/evaluation/
#
# Tag: evaluation
# --------------------------------------------------------------------

py_test(
    name = "evaluation/tests/test_envs_that_crash",
    tags = ["team:rllib", "evaluation"],
    size = "medium",
    srcs = ["evaluation/tests/test_envs_that_crash.py"]
)

py_test(
    name = "evaluation/tests/test_episode",
    tags = ["team:rllib", "evaluation"],
    size = "small",
    srcs = ["evaluation/tests/test_episode.py"]
)

py_test(
    name = "evaluation/tests/test_postprocessing",
    tags = ["team:rllib", "evaluation"],
    size = "small",
    srcs = ["evaluation/tests/test_postprocessing.py"]
)

py_test(
    name = "evaluation/tests/test_rollout_worker",
    tags = ["team:rllib", "evaluation"],
    size = "medium",
    srcs = ["evaluation/tests/test_rollout_worker.py"]
)

py_test(
    name = "evaluation/tests/test_trajectory_view_api",
    tags = ["team:rllib", "evaluation"],
    size = "medium",
    srcs = ["evaluation/tests/test_trajectory_view_api.py"]
)

# --------------------------------------------------------------------
# Execution Utils
# rllib/execution/
#
# Tag: execution
# --------------------------------------------------------------------

py_test(
    name = "test_async_requests_manager",
    tags = ["team:rllib", "execution"],
    size = "small",
    srcs = ["execution/tests/test_async_requests_manager.py"]
)

# --------------------------------------------------------------------
# Models and Distributions
# rllib/models/
#
# Tag: models
# --------------------------------------------------------------------

py_test(
    name = "test_attention_nets",
    tags = ["team:rllib", "models"],
    size = "large",
    srcs = ["models/tests/test_attention_nets.py"]
)

py_test(
    name = "test_conv2d_default_stacks",
    tags = ["team:rllib", "models"],
    size = "medium",
    srcs = ["models/tests/test_conv2d_default_stacks.py"]
)

py_test(
    name = "test_convtranspose2d_stack",
    tags = ["team:rllib", "models"],
    size = "small",
    data = glob(["tests/data/images/obstacle_tower.png"]),
    srcs = ["models/tests/test_convtranspose2d_stack.py"]
)

py_test(
    name = "test_distributions",
    tags = ["team:rllib", "models"],
    size = "medium",
    srcs = ["models/tests/test_distributions.py"]
)

py_test(
    name = "test_lstms",
    tags = ["team:rllib", "models"],
    size = "large",
    srcs = ["models/tests/test_lstms.py"]
)

py_test(
    name = "test_models",
    tags = ["team:rllib", "models"],
    size = "medium",
    srcs = ["models/tests/test_models.py"]
)

py_test(
    name = "test_preprocessors",
    tags = ["team:rllib", "models"],
    size = "large",
    srcs = ["models/tests/test_preprocessors.py"]
)

# --------------------------------------------------------------------
# Offline
# rllib/offline/
#
# Tag: offline
# --------------------------------------------------------------------

py_test(
    name = "test_ope",
    tags = ["team:rllib", "offline", "torch_only"],
    size = "medium",
    srcs = ["offline/estimators/tests/test_ope.py"]
)

# --------------------------------------------------------------------
# Policies
# rllib/policy/
#
# Tag: policy
# --------------------------------------------------------------------

py_test(
    name = "policy/tests/test_compute_log_likelihoods",
    tags = ["team:rllib", "policy"],
    size = "medium",
    srcs = ["policy/tests/test_compute_log_likelihoods.py"]
)

py_test(
    name = "tests/test_export_model",
    tags = ["team:ml", "policy"],
    size = "medium",
    srcs = ["policy/tests/test_export_model.py"]
)

py_test(
    name = "policy/tests/test_multi_agent_batch",
    tags = ["team:rllib", "policy"],
    size = "small",
    srcs = ["policy/tests/test_multi_agent_batch.py"]
)

py_test(
    name = "policy/tests/test_policy",
    tags = ["team:rllib", "policy"],
    size = "medium",
    srcs = ["policy/tests/test_policy.py"]
)

py_test(
    name = "policy/tests/test_rnn_sequencing",
    tags = ["team:rllib", "policy"],
    size = "small",
    srcs = ["policy/tests/test_rnn_sequencing.py"]
)

py_test(
    name = "policy/tests/test_sample_batch",
    tags = ["team:rllib", "policy"],
    size = "small",
    srcs = ["policy/tests/test_sample_batch.py"]
)

py_test(
    name = "policy/tests/test_view_requirement",
    tags = ["team:rllib", "policy"],
    size = "small",
    srcs = ["policy/tests/test_view_requirement.py"]
)


# --------------------------------------------------------------------
# Utils:
# rllib/utils/
#
# Tag: utils
# --------------------------------------------------------------------

py_test(
    name = "test_serialization",
    tags = ["team:rllib", "utils"],
    size = "large",
    srcs = ["utils/tests/test_serialization.py"]
)

py_test(
    name = "test_curiosity",
    tags = ["team:rllib", "utils"],
    size = "large",
    srcs = ["utils/exploration/tests/test_curiosity.py"]
)

py_test(
    name = "test_explorations",
    tags = ["team:rllib", "utils"],
    size = "large",
    srcs = ["utils/exploration/tests/test_explorations.py"]
)

py_test(
    name = "test_parameter_noise",
    tags = ["team:rllib", "utils"],
    size = "medium",
    srcs = ["utils/exploration/tests/test_parameter_noise.py"]
)

py_test(
    name = "test_random_encoder",
    tags = ["team:rllib", "utils"],
    size = "large",
    srcs = ["utils/exploration/tests/test_random_encoder.py"]
)

# Schedules
py_test(
    name = "test_schedules",
    tags = ["team:rllib", "utils"],
    size = "small",
    srcs = ["utils/schedules/tests/test_schedules.py"]
)

py_test(
    name = "test_framework_agnostic_components",
    tags = ["team:rllib", "utils"],
    size = "small",
    data = glob(["utils/tests/**"]),
    srcs = ["utils/tests/test_framework_agnostic_components.py"]
)

# Spaces/Space utils.
py_test(
    name = "test_space_utils",
    tags = ["team:rllib", "utils"],
    size = "large",
    srcs = ["utils/spaces/tests/test_space_utils.py"]
)

# TaskPool
py_test(
    name = "test_taskpool",
    tags = ["team:rllib", "utils"],
    size = "small",
    srcs = ["utils/tests/test_taskpool.py"]
)

# ReplayBuffers
py_test(
    name = "test_multi_agent_mixin_replay_buffer",
    tags = ["team:rllib", "utils"],
    size = "small",
    srcs = ["utils/replay_buffers/tests/test_multi_agent_mixin_replay_buffer.py"]
)

py_test(
    name = "test_multi_agent_prioritized_replay_buffer",
    tags = ["team:rllib", "utils"],
    size = "small",
    srcs = ["utils/replay_buffers/tests/test_multi_agent_prioritized_replay_buffer.py"]
)

py_test(
    name = "test_multi_agent_replay_buffer",
    tags = ["team:rllib", "utils"],
    size = "small",
    srcs = ["utils/replay_buffers/tests/test_multi_agent_replay_buffer.py"]
)

py_test(
    name = "test_prioritized_replay_buffer_replay_buffer_api",
    tags = ["team:rllib", "utils"],
    size = "small",
    srcs = ["utils/replay_buffers/tests/test_prioritized_replay_buffer_replay_buffer_api.py"]
)

py_test(
    name = "test_replay_buffer",
    tags = ["team:rllib", "utils"],
    size = "small",
    srcs = ["utils/replay_buffers/tests/test_replay_buffer.py"]
)

py_test(
    name = "test_reservoir_buffer",
    tags = ["team:rllib", "utils"],
    size = "small",
    srcs = ["utils/replay_buffers/tests/test_reservoir_buffer.py"]
)

py_test(
    name = "test_segment_tree_replay_buffer_api",
    tags = ["team:rllib", "utils"],
    size = "small",
    srcs = ["utils/replay_buffers/tests/test_segment_tree_replay_buffer_api.py"]
)

# --------------------------------------------------------------------
# rllib/tests/ directory
#
# Tag: tests_dir, tests_dir_[A-Z]
#
# NOTE: Add tests alphabetically into this list and make sure, to tag
# it correctly by its starting letter, e.g. tags=["tests_dir", "tests_dir_A"]
# for `tests/test_all_stuff.py`.
# --------------------------------------------------------------------

py_test(
    name = "tests/test_algorithm_imports",
    tags = ["team:rllib", "tests_dir", "tests_dir_C"],
    size = "small",
    srcs = ["tests/test_algorithm_imports.py"]
)

py_test(
    name = "tests/test_catalog",
    tags = ["team:rllib", "tests_dir", "tests_dir_C"],
    size = "medium",
    srcs = ["tests/test_catalog.py"]
)

py_test(
    name = "tests/test_checkpoint_restore_pg",
    main = "tests/test_checkpoint_restore.py",
    tags = ["team:rllib", "tests_dir", "tests_dir_C"],
    size = "large",
    srcs = ["tests/test_checkpoint_restore.py"],
    args = ["TestCheckpointRestorePG"]
)

py_test(
    name = "tests/test_checkpoint_restore_off_policy",
    main = "tests/test_checkpoint_restore.py",
    tags = ["team:rllib", "tests_dir", "tests_dir_C"],
    size = "large",
    srcs = ["tests/test_checkpoint_restore.py"],
    args = ["TestCheckpointRestoreOffPolicy"]
)

py_test(
    name = "tests/test_checkpoint_restore_evolution_algos",
    main = "tests/test_checkpoint_restore.py",
    tags = ["team:rllib", "tests_dir", "tests_dir_C"],
    size = "large",
    srcs = ["tests/test_checkpoint_restore.py"],
    args = ["TestCheckpointRestoreEvolutionAlgos"]
)

py_test(
    name = "tests/test_custom_resource",
    tags = ["team:rllib", "tests_dir", "tests_dir_C"],
    size = "medium",
    srcs = ["tests/test_custom_resource.py"]
)

py_test(
    name = "tests/test_dependency_tf",
    tags = ["team:rllib", "tests_dir", "tests_dir_D"],
    size = "small",
    srcs = ["tests/test_dependency_tf.py"]
)

py_test(
    name = "tests/test_dependency_torch",
    tags = ["team:rllib", "tests_dir", "tests_dir_D"],
    size = "small",
    srcs = ["tests/test_dependency_torch.py"]
)

py_test(
    name = "tests/test_eager_support_pg",
    main = "tests/test_eager_support.py",
    tags = ["team:rllib", "tests_dir", "tests_dir_E"],
    size = "large",
    srcs = ["tests/test_eager_support.py"],
    args = ["TestEagerSupportPG"]
)

py_test(
    name = "tests/test_eager_support_off_policy",
    main = "tests/test_eager_support.py",
    tags = ["team:rllib", "tests_dir", "tests_dir_E"],
    size = "large",
    srcs = ["tests/test_eager_support.py"],
    args = ["TestEagerSupportOffPolicy"]
)

py_test(
    name = "tests/test_execution",
    tags = ["team:rllib", "tests_dir", "tests_dir_E"],
    size = "medium",
    srcs = ["tests/test_execution.py"]
)

py_test(
<<<<<<< HEAD
=======
    name = "tests/test_export",
    tags = ["team:rllib", "tests_dir", "tests_dir_E"],
    size = "medium",
    srcs = ["tests/test_export.py"]
)

py_test(
>>>>>>> 1316a2d0
    name = "tests/test_filters",
    tags = ["team:rllib", "tests_dir", "tests_dir_F"],
    size = "small",
    srcs = ["tests/test_filters.py"]
)

py_test(
    name = "tests/test_gpus",
    tags = ["team:rllib", "tests_dir", "tests_dir_G"],
    size = "large",
    srcs = ["tests/test_gpus.py"]
)

py_test(
    name = "tests/test_io",
    tags = ["team:rllib", "tests_dir", "tests_dir_I"],
    size = "large",
    srcs = ["tests/test_io.py"]
)

py_test(
    name = "tests/test_local",
    tags = ["team:rllib", "tests_dir", "tests_dir_L"],
    size = "medium",
    srcs = ["tests/test_local.py"]
)

py_test(
    name = "tests/test_lstm",
    tags = ["team:rllib", "tests_dir", "tests_dir_L"],
    size = "medium",
    srcs = ["tests/test_lstm.py"]
)

py_test(
    name = "tests/test_model_imports",
    tags = ["team:rllib", "tests_dir", "tests_dir_M", "model_imports"],
    size = "medium",
    data = glob(["tests/data/model_weights/**"]),
    srcs = ["tests/test_model_imports.py"]
)

py_test(
    name = "tests/test_multi_agent_env",
    tags = ["team:rllib", "tests_dir", "tests_dir_M"],
    size = "medium",
    srcs = ["tests/test_multi_agent_env.py"]
)

py_test(
    name = "tests/test_multi_agent_pendulum",
    tags = ["team:rllib", "tests_dir", "tests_dir_M"],
    size = "large",
    srcs = ["tests/test_multi_agent_pendulum.py"]
)

py_test(
    name = "tests/test_nested_action_spaces",
    main = "tests/test_nested_action_spaces.py",
    tags = ["team:rllib", "tests_dir", "tests_dir_N"],
    size = "medium",
    srcs = ["tests/test_nested_action_spaces.py"]
)

py_test(
    name = "tests/test_nested_observation_spaces",
    main = "tests/test_nested_observation_spaces.py",
    tags = ["team:rllib", "tests_dir", "tests_dir_N"],
    size = "medium",
    srcs = ["tests/test_nested_observation_spaces.py"]
)

py_test(
    name = "tests/test_nn_framework_import_errors",
    tags = ["team:rllib", "tests_dir", "tests_dir_N"],
    size = "small",
    srcs = ["tests/test_nn_framework_import_errors.py"]
)

py_test(
    name = "tests/test_pettingzoo_env",
    tags = ["team:rllib", "tests_dir", "tests_dir_P"],
    size = "medium",
    srcs = ["tests/test_pettingzoo_env.py"]
)

py_test(
    name = "tests/test_placement_groups",
    tags = ["team:rllib", "tests_dir", "tests_dir_P"],
    size = "medium",
    srcs = ["tests/test_placement_groups.py"]
)

py_test(
    name = "tests/test_ray_client",
    tags = ["team:rllib", "tests_dir", "tests_dir_R"],
    size = "large",
    srcs = ["tests/test_ray_client.py"]
)

py_test(
    name = "tests/test_reproducibility",
    tags = ["team:rllib", "tests_dir", "tests_dir_R"],
    size = "medium",
    srcs = ["tests/test_reproducibility.py"]
)

# Test [train|evaluate].py scripts (w/o confirming evaluation performance).
py_test(
    name = "test_rllib_evaluate_1",
    main = "tests/test_rllib_train_and_evaluate.py",
    tags = ["team:rllib", "tests_dir", "tests_dir_R"],
    size = "large",
    data = ["train.py", "evaluate.py"],
    srcs = ["tests/test_rllib_train_and_evaluate.py"],
    args = ["TestEvaluate1"]
)

py_test(
    name = "test_rllib_evaluate_2",
    main = "tests/test_rllib_train_and_evaluate.py",
    tags = ["team:rllib", "tests_dir", "tests_dir_R"],
    size = "large",
    data = ["train.py", "evaluate.py"],
    srcs = ["tests/test_rllib_train_and_evaluate.py"],
    args = ["TestEvaluate2"]
)

py_test(
    name = "test_rllib_evaluate_3",
    main = "tests/test_rllib_train_and_evaluate.py",
    tags = ["team:rllib", "tests_dir", "tests_dir_R"],
    size = "large",
    data = ["train.py", "evaluate.py"],
    srcs = ["tests/test_rllib_train_and_evaluate.py"],
    args = ["TestEvaluate3"]
)

py_test(
    name = "test_rllib_evaluate_4",
    main = "tests/test_rllib_train_and_evaluate.py",
    tags = ["team:rllib", "tests_dir", "tests_dir_R"],
    size = "large",
    data = ["train.py", "evaluate.py"],
    srcs = ["tests/test_rllib_train_and_evaluate.py"],
    args = ["TestEvaluate4"]
)

# Test [train|evaluate].py scripts (and confirm `rllib evaluate` performance is same
# as the final one from the `rllib train` run).
py_test(
    name = "test_rllib_train_and_evaluate",
    main = "tests/test_rllib_train_and_evaluate.py",
    tags = ["team:rllib", "tests_dir", "tests_dir_R"],
    size = "large",
    data = ["train.py", "evaluate.py"],
    srcs = ["tests/test_rllib_train_and_evaluate.py"],
    args = ["TestTrainAndEvaluate"]
)

py_test(
    name = "tests/test_supported_multi_agent_pg",
    main = "tests/test_supported_multi_agent.py",
    tags = ["team:rllib", "tests_dir", "tests_dir_S"],
    size = "medium",
    srcs = ["tests/test_supported_multi_agent.py"],
    args = ["TestSupportedMultiAgentPG"]
)

py_test(
    name = "tests/test_supported_multi_agent_off_policy",
    main = "tests/test_supported_multi_agent.py",
    tags = ["team:rllib", "tests_dir", "tests_dir_S"],
    size = "medium",
    srcs = ["tests/test_supported_multi_agent.py"],
    args = ["TestSupportedMultiAgentOffPolicy"]
)

py_test(
     name = "tests/test_supported_spaces_pg",
     main = "tests/test_supported_spaces.py",
     tags = ["team:rllib", "tests_dir", "tests_dir_S"],
     size = "large",
     srcs = ["tests/test_supported_spaces.py"],
     args = ["TestSupportedSpacesPG"]
 )

py_test(
    name = "tests/test_supported_spaces_off_policy",
    main = "tests/test_supported_spaces.py",
    tags = ["team:rllib", "tests_dir", "tests_dir_S"],
    size = "medium",
    srcs = ["tests/test_supported_spaces.py"],
    args = ["TestSupportedSpacesOffPolicy"]
)

py_test(
    name = "tests/test_supported_spaces_evolution_algos",
    main = "tests/test_supported_spaces.py",
    tags = ["team:rllib", "tests_dir", "tests_dir_S"],
    size = "large",
    srcs = ["tests/test_supported_spaces.py"],
    args = ["TestSupportedSpacesEvolutionAlgos"]
)

py_test(
    name = "tests/test_timesteps",
    tags = ["team:rllib", "tests_dir", "tests_dir_T"],
    size = "small",
    srcs = ["tests/test_timesteps.py"]
)

# --------------------------------------------------------------------
# examples/ directory (excluding examples/documentation/...)
#
# Tag: examples, examples_[A-Z]
#
# NOTE: Add tests alphabetically into this list and make sure, to tag
# it correctly by its starting letter, e.g. tags=["examples", "examples_A"]
# for `examples/all_stuff.py`.
# --------------------------------------------------------------------

py_test(
    name = "examples/action_masking_tf",
    main = "examples/action_masking.py",
    tags = ["team:rllib", "exclusive", "examples", "examples_A"],
    size = "medium",
    srcs = ["examples/action_masking.py"],
    args = ["--stop-iter=2"]
)

py_test(
    name = "examples/action_masking_torch",
    main = "examples/action_masking.py",
    tags = ["team:rllib", "exclusive", "examples", "examples_A"],
    size = "medium",
    srcs = ["examples/action_masking.py"],
    args = ["--stop-iter=2", "--framework=torch"]
)

py_test(
    name = "examples/attention_net_tf",
    main = "examples/attention_net.py",
    tags = ["team:rllib", "exclusive", "examples", "examples_A"],
    size = "medium",
    srcs = ["examples/attention_net.py"],
    args = ["--as-test", "--stop-reward=70"]
)

py_test(
    name = "examples/attention_net_torch",
    main = "examples/attention_net.py",
    tags = ["team:rllib", "exclusive", "examples", "examples_A"],
    size = "medium",
    srcs = ["examples/attention_net.py"],
    args = ["--as-test", "--stop-reward=70", "--framework torch"]
)

py_test(
    name = "examples/autoregressive_action_dist_tf",
    main = "examples/autoregressive_action_dist.py",
    tags = ["team:rllib", "exclusive", "examples", "examples_A"],
    size = "medium",
    srcs = ["examples/autoregressive_action_dist.py"],
    args = ["--as-test", "--stop-reward=150", "--num-cpus=4"]
)

py_test(
    name = "examples/autoregressive_action_dist_torch",
    main = "examples/autoregressive_action_dist.py",
    tags = ["team:rllib", "exclusive", "examples", "examples_A"],
    size = "medium",
    srcs = ["examples/autoregressive_action_dist.py"],
    args = ["--as-test", "--framework=torch", "--stop-reward=150", "--num-cpus=4"]
)

py_test(
    name = "examples/bare_metal_policy_with_custom_view_reqs",
    main = "examples/bare_metal_policy_with_custom_view_reqs.py",
    tags = ["team:rllib", "exclusive", "examples", "examples_B"],
    size = "medium",
    srcs = ["examples/bare_metal_policy_with_custom_view_reqs.py"],
)

py_test(
    name = "examples/batch_norm_model_ppo_tf",
    main = "examples/batch_norm_model.py",
    tags = ["team:rllib", "exclusive", "examples", "examples_B"],
    size = "medium",
    srcs = ["examples/batch_norm_model.py"],
    args = ["--as-test", "--run=PPO", "--stop-reward=80"]
)

py_test(
    name = "examples/batch_norm_model_ppo_torch",
    main = "examples/batch_norm_model.py",
    tags = ["team:rllib", "exclusive", "examples", "examples_B"],
    size = "medium",
    srcs = ["examples/batch_norm_model.py"],
    args = ["--as-test", "--framework=torch", "--run=PPO", "--stop-reward=80"]
)

py_test(
    name = "examples/batch_norm_model_dqn_tf",
    main = "examples/batch_norm_model.py",
    tags = ["team:rllib", "exclusive", "examples", "examples_B"],
    size = "medium",
    srcs = ["examples/batch_norm_model.py"],
    args = ["--as-test", "--run=DQN", "--stop-reward=70"]
)

py_test(
    name = "examples/batch_norm_model_dqn_torch",
    main = "examples/batch_norm_model.py",
    tags = ["team:rllib", "exclusive", "examples", "examples_B"],
    size = "large",  # DQN learns much slower with BatchNorm.
    srcs = ["examples/batch_norm_model.py"],
    args = ["--as-test", "--framework=torch", "--run=DQN", "--stop-reward=70"]
)

py_test(
    name = "examples/batch_norm_model_ddpg_tf",
    main = "examples/batch_norm_model.py",
    tags = ["team:rllib", "exclusive", "examples", "examples_B"],
    size = "medium",
    srcs = ["examples/batch_norm_model.py"],
    args = ["--run=DDPG", "--stop-iters=1"]
)

py_test(
    name = "examples/batch_norm_model_ddpg_torch",
    main = "examples/batch_norm_model.py",
    tags = ["team:rllib", "exclusive", "examples", "examples_B"],
    size = "medium",
    srcs = ["examples/batch_norm_model.py"],
    args = ["--framework=torch", "--run=DDPG", "--stop-iters=1"]
)

py_test(
    name = "examples/cartpole_lstm_impala_tf",
    main = "examples/cartpole_lstm.py",
    tags = ["team:rllib", "exclusive", "examples", "examples_C", "examples_C_AtoT"],
    size = "medium",
    srcs = ["examples/cartpole_lstm.py"],
    args = ["--as-test", "--run=IMPALA", "--stop-reward=40", "--num-cpus=4"]
)

py_test(
    name = "examples/cartpole_lstm_impala_torch",
    main = "examples/cartpole_lstm.py",
    tags = ["team:rllib", "exclusive", "examples", "examples_C", "examples_C_AtoT"],
    size = "medium",
    srcs = ["examples/cartpole_lstm.py"],
    args = ["--as-test", "--framework=torch", "--run=IMPALA", "--stop-reward=40", "--num-cpus=4"]
)

py_test(
    name = "examples/cartpole_lstm_ppo_tf",
    main = "examples/cartpole_lstm.py",
    tags = ["team:rllib", "exclusive", "examples", "examples_C", "examples_C_AtoT"],
    size = "medium",
    srcs = ["examples/cartpole_lstm.py"],
    args = ["--as-test", "--framework=tf", "--run=PPO", "--stop-reward=40", "--num-cpus=4"]
)

py_test(
    name = "examples/cartpole_lstm_ppo_tf2",
    main = "examples/cartpole_lstm.py",
    tags = ["team:rllib", "exclusive", "examples", "examples_C", "examples_C_AtoT"],
    size = "large",
    srcs = ["examples/cartpole_lstm.py"],
    args = ["--as-test", "--framework=tf2", "--run=PPO", "--stop-reward=40", "--num-cpus=4"]
)

py_test(
    name = "examples/cartpole_lstm_ppo_torch",
    main = "examples/cartpole_lstm.py",
    tags = ["team:rllib", "exclusive", "examples", "examples_C", "examples_C_AtoT"],
    size = "medium",
    srcs = ["examples/cartpole_lstm.py"],
    args = ["--as-test", "--framework=torch", "--run=PPO", "--stop-reward=40", "--num-cpus=4"]
)

py_test(
    name = "examples/cartpole_lstm_ppo_tf_with_prev_a_and_r",
    main = "examples/cartpole_lstm.py",
    tags = ["team:rllib", "exclusive", "examples", "examples_C", "examples_C_AtoT"],
    size = "medium",
    srcs = ["examples/cartpole_lstm.py"],
    args = ["--as-test", "--run=PPO", "--stop-reward=40", "--use-prev-action",  "--use-prev-reward", "--num-cpus=4"]
)

py_test(
    name = "examples/centralized_critic_tf",
    main = "examples/centralized_critic.py",
    tags = ["team:rllib", "exclusive", "examples", "examples_C", "examples_C_AtoT"],
    size = "large",
    srcs = ["examples/centralized_critic.py"],
    args = ["--as-test", "--stop-reward=7.2"]
)

py_test(
    name = "examples/centralized_critic_torch",
    main = "examples/centralized_critic.py",
    tags = ["team:rllib", "exclusive", "examples", "examples_C", "examples_C_AtoT"],
    size = "large",
    srcs = ["examples/centralized_critic.py"],
    args = ["--as-test", "--framework=torch", "--stop-reward=7.2"]
)

py_test(
    name = "examples/centralized_critic_2_tf",
    main = "examples/centralized_critic_2.py",
    tags = ["team:rllib", "exclusive", "examples", "examples_C", "examples_C_AtoT"],
    size = "medium",
    srcs = ["examples/centralized_critic_2.py"],
    args = ["--as-test", "--stop-reward=6.0"]
)

py_test(
    name = "examples/centralized_critic_2_torch",
    main = "examples/centralized_critic_2.py",
    tags = ["team:rllib", "exclusive", "examples", "examples_C", "examples_C_AtoT"],
    size = "medium",
    srcs = ["examples/centralized_critic_2.py"],
    args = ["--as-test", "--framework=torch", "--stop-reward=6.0"]
)

py_test(
    name = "examples/checkpoint_by_custom_criteria",
    main = "examples/checkpoint_by_custom_criteria.py",
    tags = ["team:rllib", "exclusive", "examples", "examples_C", "examples_C_AtoT"],
    size = "medium",
    srcs = ["examples/checkpoint_by_custom_criteria.py"],
    args = ["--stop-iters=3 --num-cpus=3"]
)

py_test(
    name = "examples/complex_struct_space_tf",
    main = "examples/complex_struct_space.py",
    tags = ["team:rllib", "exclusive", "examples", "examples_C", "examples_C_AtoT"],
    size = "medium",
    srcs = ["examples/complex_struct_space.py"],
    args = ["--framework=tf"],
)

py_test(
    name = "examples/complex_struct_space_tf_eager",
    main = "examples/complex_struct_space.py",
    tags = ["team:rllib", "exclusive", "examples", "examples_C", "examples_C_AtoT"],
    size = "medium",
    srcs = ["examples/complex_struct_space.py"],
    args = ["--framework=tfe"],
)

py_test(
    name = "examples/complex_struct_space_torch",
    main = "examples/complex_struct_space.py",
    tags = ["team:rllib", "exclusive", "examples", "examples_C", "examples_C_AtoT"],
    size = "medium",
    srcs = ["examples/complex_struct_space.py"],
    args = ["--framework=torch"],
)

py_test(
    name = "examples/curriculum_learning",
    main = "examples/curriculum_learning.py",
    tags = ["team:rllib", "exclusive", "examples", "examples_C", "examples_C_UtoZ"],
    size = "medium",
    srcs = ["examples/curriculum_learning.py"],
    args = ["--as-test", "--stop-reward=800.0"]
)

py_test(
    name = "examples/custom_env_tf",
    main = "examples/custom_env.py",
    tags = ["team:rllib", "exclusive", "examples", "examples_C", "examples_C_UtoZ"],
    size = "medium",
    srcs = ["examples/custom_env.py"],
    args = ["--as-test"]
)

py_test(
    name = "examples/custom_env_torch",
    main = "examples/custom_env.py",
    tags = ["team:rllib", "exclusive", "examples", "examples_C", "examples_C_UtoZ"],
    size = "large",
    srcs = ["examples/custom_env.py"],
    args = ["--as-test", "--framework=torch"]
)

py_test(
    name = "examples/custom_eval_tf",
    main = "examples/custom_eval.py",
    tags = ["team:rllib", "exclusive", "examples", "examples_C", "examples_C_UtoZ"],
    size = "medium",
    srcs = ["examples/custom_eval.py"],
    args = ["--num-cpus=4", "--as-test"]
)

py_test(
    name = "examples/custom_eval_torch",
    main = "examples/custom_eval.py",
    tags = ["team:rllib", "exclusive", "examples", "examples_C", "examples_C_UtoZ"],
    size = "medium",
    srcs = ["examples/custom_eval.py"],
    args = ["--num-cpus=4", "--as-test", "--framework=torch"]
)

py_test(
    name = "examples/custom_experiment",
    main = "examples/custom_experiment.py",
    tags = ["team:rllib", "exclusive", "examples", "examples_C", "examples_C_UtoZ"],
    size = "medium",
    srcs = ["examples/custom_experiment.py"],
    args = ["--train-iterations=10"]
)

py_test(
    name = "examples/custom_fast_model_tf",
    main = "examples/custom_fast_model.py",
    tags = ["team:rllib", "exclusive", "examples", "examples_C", "examples_C_UtoZ"],
    size = "medium",
    srcs = ["examples/custom_fast_model.py"],
    args = ["--stop-iters=1"]
)

py_test(
    name = "examples/custom_fast_model_torch",
    main = "examples/custom_fast_model.py",
    tags = ["team:rllib", "exclusive", "examples", "examples_C", "examples_C_UtoZ"],
    size = "medium",
    srcs = ["examples/custom_fast_model.py"],
    args = ["--stop-iters=1", "--framework=torch"]
)

py_test(
    name = "examples/custom_keras_model_a2c",
    main = "examples/custom_keras_model.py",
    tags = ["team:rllib", "exclusive", "examples", "examples_C", "examples_C_UtoZ"],
    size = "large",
    srcs = ["examples/custom_keras_model.py"],
    args = ["--run=A2C", "--stop=50", "--num-cpus=4"]
)

py_test(
    name = "examples/custom_keras_model_dqn",
    main = "examples/custom_keras_model.py",
    tags = ["team:rllib", "exclusive", "examples", "examples_C", "examples_C_UtoZ"],
    size = "medium",
    srcs = ["examples/custom_keras_model.py"],
    args = ["--run=DQN", "--stop=50"]
)

py_test(
    name = "examples/custom_keras_model_ppo",
    main = "examples/custom_keras_model.py",
    tags = ["team:rllib", "exclusive", "examples", "examples_C", "examples_C_UtoZ"],
    size = "medium",
    srcs = ["examples/custom_keras_model.py"],
    args = ["--run=PPO", "--stop=50", "--num-cpus=4"]
)

py_test(
    name = "examples/custom_metrics_and_callbacks",
    main = "examples/custom_metrics_and_callbacks.py",
    tags = ["team:rllib", "exclusive", "examples", "examples_C", "examples_C_UtoZ"],
    size = "small",
    srcs = ["examples/custom_metrics_and_callbacks.py"],
    args = ["--stop-iters=2"]
)

py_test(
    name = "examples/custom_metrics_and_callbacks_legacy",
    main = "examples/custom_metrics_and_callbacks_legacy.py",
    tags = ["team:rllib", "exclusive", "examples", "examples_C", "examples_C_UtoZ"],
    size = "small",
    srcs = ["examples/custom_metrics_and_callbacks_legacy.py"],
    args = ["--stop-iters=2"]
)

py_test(
    name = "examples/custom_model_api_tf",
    main = "examples/custom_model_api.py",
    tags = ["team:rllib", "exclusive", "examples", "examples_C", "examples_C_UtoZ"],
    size = "small",
    srcs = ["examples/custom_model_api.py"],
)

py_test(
    name = "examples/custom_model_api_torch",
    main = "examples/custom_model_api.py",
    tags = ["team:rllib", "exclusive", "examples", "examples_C", "examples_C_UtoZ"],
    size = "small",
    srcs = ["examples/custom_model_api.py"],
    args = ["--framework=torch"],
)

py_test(
    name = "examples/custom_model_loss_and_metrics_ppo_tf",
    main = "examples/custom_model_loss_and_metrics.py",
    tags = ["team:rllib", "exclusive", "examples", "examples_C", "examples_C_UtoZ"],
    size = "medium",
    # Include the json data file.
    data = ["tests/data/cartpole/small.json"],
    srcs = ["examples/custom_model_loss_and_metrics.py"],
    args = ["--run=PPO", "--stop-iters=1", "--input-files=tests/data/cartpole"]
)

py_test(
    name = "examples/custom_model_loss_and_metrics_ppo_torch",
    main = "examples/custom_model_loss_and_metrics.py",
    tags = ["team:rllib", "exclusive", "examples", "examples_C", "examples_C_UtoZ"],
    size = "medium",
    # Include the json data file.
    data = ["tests/data/cartpole/small.json"],
    srcs = ["examples/custom_model_loss_and_metrics.py"],
    args = ["--run=PPO", "--framework=torch", "--stop-iters=1", "--input-files=tests/data/cartpole"]
)

py_test(
    name = "examples/custom_model_loss_and_metrics_pg_tf",
    main = "examples/custom_model_loss_and_metrics.py",
    tags = ["team:rllib", "exclusive", "examples", "examples_C", "examples_C_UtoZ"],
    size = "medium",
    # Include the json data file.
    data = ["tests/data/cartpole/small.json"],
    srcs = ["examples/custom_model_loss_and_metrics.py"],
    args = ["--run=PG", "--stop-iters=1", "--input-files=tests/data/cartpole"]
)

py_test(
    name = "examples/custom_model_loss_and_metrics_pg_torch",
    main = "examples/custom_model_loss_and_metrics.py",
    tags = ["team:rllib", "exclusive", "examples", "examples_C", "examples_C_UtoZ"],
    size = "medium",
    # Include the json data file.
    data = ["tests/data/cartpole/small.json"],
    srcs = ["examples/custom_model_loss_and_metrics.py"],
    args = ["--run=PG", "--framework=torch", "--stop-iters=1", "--input-files=tests/data/cartpole"]
)

py_test(
    name = "examples/custom_observation_filters",
    main = "examples/custom_observation_filters.py",
    tags = ["team:rllib", "exclusive", "examples", "examples_C", "examples_C_UtoZ"],
    size = "medium",
    srcs = ["examples/custom_observation_filters.py"],
    args = ["--stop-iters=3"]
)

py_test(
    name = "examples/custom_rnn_model_repeat_after_me_tf",
    main = "examples/custom_rnn_model.py",
    tags = ["team:rllib", "exclusive", "examples", "examples_C", "examples_C_UtoZ"],
    size = "medium",
    srcs = ["examples/custom_rnn_model.py"],
    args = ["--as-test", "--run=PPO", "--stop-reward=40", "--env=RepeatAfterMeEnv", "--num-cpus=4"]
)

py_test(
    name = "examples/custom_rnn_model_repeat_initial_obs_tf",
    main = "examples/custom_rnn_model.py",
    tags = ["team:rllib", "exclusive", "examples", "examples_C", "examples_C_UtoZ"],
    size = "medium",
    srcs = ["examples/custom_rnn_model.py"],
    args = ["--as-test", "--run=PPO", "--stop-reward=10", "--stop-timesteps=300000", "--env=RepeatInitialObsEnv", "--num-cpus=4"]
)

py_test(
    name = "examples/custom_rnn_model_repeat_after_me_torch",
    main = "examples/custom_rnn_model.py",
    tags = ["team:rllib", "exclusive", "examples", "examples_C", "examples_C_UtoZ"],
    size = "medium",
    srcs = ["examples/custom_rnn_model.py"],
    args = ["--as-test", "--framework=torch", "--run=PPO", "--stop-reward=40", "--env=RepeatAfterMeEnv", "--num-cpus=4"]
)

py_test(
    name = "examples/custom_rnn_model_repeat_initial_obs_torch",
    main = "examples/custom_rnn_model.py",
    tags = ["team:rllib", "exclusive", "examples", "examples_C", "examples_C_UtoZ"],
    size = "medium",
    srcs = ["examples/custom_rnn_model.py"],
    args = ["--as-test", "--framework=torch", "--run=PPO", "--stop-reward=10", "--stop-timesteps=300000", "--env=RepeatInitialObsEnv", "--num-cpus=4"]
)

py_test(
    name = "examples/custom_tf_policy",
    tags = ["team:rllib", "exclusive", "examples", "examples_C", "examples_C_UtoZ"],
    size = "medium",
    srcs = ["examples/custom_tf_policy.py"],
    args = ["--stop-iters=2", "--num-cpus=4"]
)

py_test(
    name = "examples/custom_torch_policy",
    tags = ["team:rllib", "exclusive", "examples", "examples_C", "examples_C_UtoZ"],
    size = "medium",
    srcs = ["examples/custom_torch_policy.py"],
    args = ["--stop-iters=2", "--num-cpus=4"]
)

py_test(
    name = "examples/custom_train_fn",
    main = "examples/custom_train_fn.py",
    tags = ["team:rllib", "exclusive", "examples", "examples_C", "examples_C_UtoZ"],
    size = "medium",
    srcs = ["examples/custom_train_fn.py"],
)

py_test(
    name = "examples/custom_vector_env_tf",
    main = "examples/custom_vector_env.py",
    tags = ["team:rllib", "exclusive", "examples", "examples_C", "examples_C_UtoZ"],
    size = "medium",
    srcs = ["examples/custom_vector_env.py"],
    args = ["--as-test", "--stop-reward=40.0"]
)

py_test(
    name = "examples/custom_vector_env_torch",
    main = "examples/custom_vector_env.py",
    tags = ["team:rllib", "exclusive", "examples", "examples_C", "examples_C_UtoZ"],
    size = "medium",
    srcs = ["examples/custom_vector_env.py"],
    args = ["--as-test", "--framework=torch", "--stop-reward=40.0"]
)

py_test(
    name = "examples/deterministic_training_tf",
    main = "examples/deterministic_training.py",
    tags = ["team:rllib", "exclusive", "multi_gpu", "examples"],
    size = "medium",
    srcs = ["examples/deterministic_training.py"],
    args = ["--as-test", "--stop-iters=1", "--framework=tf", "--num-gpus-trainer=1", "--num-gpus-per-worker=1"]
)

py_test(
    name = "examples/deterministic_training_tf2",
    main = "examples/deterministic_training.py",
    tags = ["team:rllib", "exclusive", "multi_gpu", "examples"],
    size = "medium",
    srcs = ["examples/deterministic_training.py"],
    args = ["--as-test", "--stop-iters=1", "--framework=tf2", "--num-gpus-trainer=1", "--num-gpus-per-worker=1"]
)

py_test(
    name = "examples/deterministic_training_torch",
    main = "examples/deterministic_training.py",
    tags = ["team:rllib", "exclusive", "multi_gpu", "examples"],
    size = "medium",
    srcs = ["examples/deterministic_training.py"],
    args = ["--as-test", "--stop-iters=1", "--framework=torch", "--num-gpus-trainer=1", "--num-gpus-per-worker=1"]
)

py_test(
    name = "examples/eager_execution",
    tags = ["team:rllib", "exclusive", "examples", "examples_E"],
    size = "small",
    srcs = ["examples/eager_execution.py"],
    args = ["--stop-iters=2"]
)

py_test(
    name = "examples/export/cartpole_dqn_export",
    main = "examples/export/cartpole_dqn_export.py",
    tags = ["team:rllib", "exclusive", "examples", "examples_E"],
    size = "medium",
    srcs = ["examples/export/cartpole_dqn_export.py"],
)

py_test(
    name = "examples/export/onnx_tf",
    main = "examples/export/onnx_tf.py",
    tags = ["team:rllib", "exclusive", "examples", "examples_E", "no_main"],
    size = "medium",
    srcs = ["examples/export/onnx_tf.py"],
    args = ["--framework=tf"],
)

py_test(
    name = "examples/export/onnx_tf2",
    main = "examples/export/onnx_tf.py",
    tags = ["team:ml", "exclusive", "examples", "examples_E", "no_main"],
    size = "medium",
    srcs = ["examples/export/onnx_tf.py"],
    args = ["--framework=tf2"],
)

py_test(
    name = "examples/export/onnx_torch",
    main = "examples/export/onnx_torch.py",
    tags = ["team:rllib", "exclusive", "examples", "examples_E", "no_main"],
    size = "medium",
    srcs = ["examples/export/onnx_torch.py"],
)

py_test(
    name = "examples/fractional_gpus",
    main = "examples/fractional_gpus.py",
    tags = ["team:rllib", "exclusive", "examples", "examples_F"],
    size = "medium",
    srcs = ["examples/fractional_gpus.py"],
    args = ["--as-test", "--stop-reward=40.0", "--num-gpus=0", "--num-workers=0"]
)

py_test(
    name = "examples/hierarchical_training_tf",
    main = "examples/hierarchical_training.py",
    tags = ["team:rllib", "exclusive", "examples", "examples_H"],
    size = "medium",
    srcs = ["examples/hierarchical_training.py"],
    args = ["--stop-reward=0.0"]
)

py_test(
    name = "examples/hierarchical_training_torch",
    main = "examples/hierarchical_training.py",
    tags = ["team:rllib", "exclusive", "examples", "examples_H"],
    size = "medium",
    srcs = ["examples/hierarchical_training.py"],
    args = ["--framework=torch", "--stop-reward=0.0"]
)

# Do not run this test (MobileNetV2 is gigantic and takes forever for 1 iter).
# py_test(
#     name = "examples/mobilenet_v2_with_lstm_tf",
#     main = "examples/mobilenet_v2_with_lstm.py",
#     tags = ["team:rllib", "examples", "examples_M"],
#     size = "small",
#     srcs = ["examples/mobilenet_v2_with_lstm.py"]
# )

py_test(
    name = "examples/multi_agent_cartpole_tf",
    main = "examples/multi_agent_cartpole.py",
    tags = ["team:rllib", "exclusive", "examples", "examples_M"],
    size = "medium",
    srcs = ["examples/multi_agent_cartpole.py"],
    args = ["--as-test", "--stop-reward=70.0", "--num-cpus=4"]
)

py_test(
    name = "examples/multi_agent_cartpole_torch",
    main = "examples/multi_agent_cartpole.py",
    tags = ["team:rllib", "exclusive", "examples", "examples_M"],
    size = "medium",
    srcs = ["examples/multi_agent_cartpole.py"],
    args = ["--as-test", "--framework=torch", "--stop-reward=70.0", "--num-cpus=4"]
)

py_test(
    name = "examples/multi_agent_custom_policy_tf",
    main = "examples/multi_agent_custom_policy.py",
    tags = ["team:rllib", "exclusive", "examples", "examples_M"],
    size = "small",
    srcs = ["examples/multi_agent_custom_policy.py"],
    args = ["--as-test", "--stop-reward=80"]
)

py_test(
    name = "examples/multi_agent_custom_policy_torch",
    main = "examples/multi_agent_custom_policy.py",
    tags = ["team:rllib", "exclusive", "examples", "examples_M"],
    size = "small",
    srcs = ["examples/multi_agent_custom_policy.py"],
    args = ["--as-test", "--framework=torch", "--stop-reward=80"]
)

py_test(
    name = "examples/multi_agent_different_spaces_for_agents_tf2",
    main = "examples/multi_agent_different_spaces_for_agents.py",
    tags = ["team:rllib", "exclusive", "examples", "examples_M"],
    size = "medium",
    srcs = ["examples/multi_agent_different_spaces_for_agents.py"],
    args = ["--stop-iters=4", "--framework=tf2", "--eager-tracing"]
)

py_test(
    name = "examples/multi_agent_different_spaces_for_agents_torch",
    main = "examples/multi_agent_different_spaces_for_agents.py",
    tags = ["team:rllib", "exclusive", "examples", "examples_M"],
    size = "medium",
    srcs = ["examples/multi_agent_different_spaces_for_agents.py"],
    args = ["--stop-iters=4", "--framework=torch"]
)

py_test(
    name = "examples/multi_agent_two_trainers_tf",
    main = "examples/multi_agent_two_trainers.py",
    tags = ["team:rllib", "exclusive", "examples", "examples_M"],
    size = "medium",
    srcs = ["examples/multi_agent_two_trainers.py"],
    args = ["--as-test", "--stop-reward=70"]
)

py_test(
    name = "examples/multi_agent_two_trainers_torch",
    main = "examples/multi_agent_two_trainers.py",
    tags = ["team:rllib", "exclusive", "examples", "examples_M"],
    size = "medium",
    srcs = ["examples/multi_agent_two_trainers.py"],
    args = ["--as-test", "--framework=torch", "--stop-reward=70"]
)

# Taking out this test for now: Mixed torch- and tf- policies within the same
# Trainer never really worked.
# py_test(
#     name = "examples/multi_agent_two_trainers_mixed_torch_tf",
#     main = "examples/multi_agent_two_trainers.py",
#     tags = ["team:rllib", "exclusive", "examples", "examples_M"],
#     size = "medium",
#     srcs = ["examples/multi_agent_two_trainers.py"],
#     args = ["--as-test", "--mixed-torch-tf", "--stop-reward=70"]
# )

py_test(
    name = "examples/nested_action_spaces_ppo_tf",
    main = "examples/nested_action_spaces.py",
    tags = ["team:rllib", "exclusive", "examples", "examples_N"],
    size = "medium",
    srcs = ["examples/nested_action_spaces.py"],
    args = ["--as-test", "--stop-reward=-600", "--run=PPO"]
)

py_test(
    name = "examples/nested_action_spaces_ppo_torch",
    main = "examples/nested_action_spaces.py",
    tags = ["team:rllib", "exclusive", "examples", "examples_N"],
    size = "medium",
    srcs = ["examples/nested_action_spaces.py"],
    args = ["--as-test", "--framework=torch", "--stop-reward=-600", "--run=PPO"]
)

py_test(
    name = "examples/parallel_evaluation_and_training_13_episodes_tf",
    main = "examples/parallel_evaluation_and_training.py",
    tags = ["team:rllib", "exclusive", "examples", "examples_P"],
    size = "medium",
    srcs = ["examples/parallel_evaluation_and_training.py"],
    args = ["--as-test", "--stop-reward=50.0", "--num-cpus=6", "--evaluation-duration=13"]
)

py_test(
    name = "examples/parallel_evaluation_and_training_auto_episodes_tf",
    main = "examples/parallel_evaluation_and_training.py",
    tags = ["team:rllib", "exclusive", "examples", "examples_P"],
    size = "medium",
    srcs = ["examples/parallel_evaluation_and_training.py"],
    args = ["--as-test", "--stop-reward=50.0", "--num-cpus=6", "--evaluation-duration=auto"]
)

py_test(
    name = "examples/parallel_evaluation_and_training_211_ts_tf2",
    main = "examples/parallel_evaluation_and_training.py",
    tags = ["team:rllib", "exclusive", "examples", "examples_P"],
    size = "medium",
    srcs = ["examples/parallel_evaluation_and_training.py"],
    args = ["--as-test", "--framework=tf2", "--stop-reward=30.0", "--num-cpus=6", "--evaluation-num-workers=3", "--evaluation-duration=211", "--evaluation-duration-unit=timesteps"]
)

py_test(
    name = "examples/parallel_evaluation_and_training_auto_ts_torch",
    main = "examples/parallel_evaluation_and_training.py",
    tags = ["team:rllib", "exclusive", "examples", "examples_P"],
    size = "medium",
    srcs = ["examples/parallel_evaluation_and_training.py"],
    args = ["--as-test", "--framework=torch", "--stop-reward=30.0", "--num-cpus=6", "--evaluation-num-workers=3", "--evaluation-duration=auto", "--evaluation-duration-unit=timesteps"]
)

py_test(
    name = "examples/parametric_actions_cartpole_pg_tf",
    main = "examples/parametric_actions_cartpole.py",
    tags = ["team:rllib", "exclusive", "examples", "examples_P"],
    size = "medium",
    srcs = ["examples/parametric_actions_cartpole.py"],
    args = ["--as-test", "--stop-reward=60.0", "--run=PG"]
)

py_test(
    name = "examples/parametric_actions_cartpole_dqn_tf",
    main = "examples/parametric_actions_cartpole.py",
    tags = ["team:rllib", "exclusive", "examples", "examples_P"],
    size = "medium",
    srcs = ["examples/parametric_actions_cartpole.py"],
    args = ["--as-test", "--stop-reward=60.0", "--run=DQN"]
)

py_test(
    name = "examples/parametric_actions_cartpole_pg_torch",
    main = "examples/parametric_actions_cartpole.py",
    tags = ["team:rllib", "exclusive", "examples", "examples_P"],
    size = "medium",
    srcs = ["examples/parametric_actions_cartpole.py"],
    args = ["--as-test", "--framework=torch", "--stop-reward=60.0", "--run=PG"]
)

py_test(
    name = "examples/parametric_actions_cartpole_dqn_torch",
    main = "examples/parametric_actions_cartpole.py",
    tags = ["team:rllib", "exclusive", "examples", "examples_P"],
    size = "medium",
    srcs = ["examples/parametric_actions_cartpole.py"],
    args = ["--as-test", "--framework=torch", "--stop-reward=60.0", "--run=DQN"]
)

py_test(
    name = "examples/parametric_actions_cartpole_embeddings_learnt_by_model",
    main = "examples/parametric_actions_cartpole_embeddings_learnt_by_model.py",
    tags = ["team:rllib", "exclusive", "examples", "examples_P"],
    size = "medium",
    srcs = ["examples/parametric_actions_cartpole_embeddings_learnt_by_model.py"],
    args = ["--as-test", "--stop-reward=80.0"]
)

py_test(
    name = "examples/inference_and_serving/policy_inference_after_training_tf",
    main = "examples/inference_and_serving/policy_inference_after_training.py",
    tags = ["team:rllib", "exclusive", "examples", "examples_P"],
    size = "medium",
    srcs = ["examples/inference_and_serving/policy_inference_after_training.py"],
    args = ["--stop-iters=3", "--framework=tf"]
)

py_test(
    name = "examples/inference_and_serving/policy_inference_after_training_torch",
    main = "examples/inference_and_serving/policy_inference_after_training.py",
    tags = ["team:rllib", "exclusive", "examples", "examples_P"],
    size = "medium",
    srcs = ["examples/inference_and_serving/policy_inference_after_training.py"],
    args = ["--stop-iters=3", "--framework=torch"]
)

py_test(
    name = "examples/inference_and_serving/policy_inference_after_training_with_attention_tf",
    main = "examples/inference_and_serving/policy_inference_after_training_with_attention.py",
    tags = ["team:rllib", "exclusive", "examples", "examples_P"],
    size = "medium",
    srcs = ["examples/inference_and_serving/policy_inference_after_training_with_attention.py"],
    args = ["--stop-iters=2", "--framework=tf"]
)

py_test(
    name = "examples/inference_and_serving/policy_inference_after_training_with_attention_torch",
    main = "examples/inference_and_serving/policy_inference_after_training_with_attention.py",
    tags = ["team:rllib", "exclusive", "examples", "examples_P"],
    size = "medium",
    srcs = ["examples/inference_and_serving/policy_inference_after_training_with_attention.py"],
    args = ["--stop-iters=2", "--framework=torch"]
)

py_test(
    name = "examples/inference_and_serving/policy_inference_after_training_with_lstm_tf",
    main = "examples/inference_and_serving/policy_inference_after_training_with_lstm.py",
    tags = ["team:rllib", "exclusive", "examples", "examples_P"],
    size = "medium",
    srcs = ["examples/inference_and_serving/policy_inference_after_training_with_lstm.py"],
    args = ["--stop-iters=1", "--framework=tf"]
)

py_test(
    name = "examples/inference_and_serving/policy_inference_after_training_with_lstm_torch",
    main = "examples/inference_and_serving/policy_inference_after_training_with_lstm.py",
    tags = ["team:rllib", "exclusive", "examples", "examples_P"],
    size = "medium",
    srcs = ["examples/inference_and_serving/policy_inference_after_training_with_lstm.py"],
    args = ["--stop-iters=1", "--framework=torch"]
)

py_test(
    name = "examples/preprocessing_disabled_tf",
    main = "examples/preprocessing_disabled.py",
    tags = ["team:rllib", "exclusive", "examples", "examples_P"],
    size = "medium",
    srcs = ["examples/preprocessing_disabled.py"],
    args = ["--stop-iters=2"]
)

py_test(
    name = "examples/preprocessing_disabled_torch",
    main = "examples/preprocessing_disabled.py",
    tags = ["team:rllib", "exclusive", "examples", "examples_P"],
    size = "medium",
    srcs = ["examples/preprocessing_disabled.py"],
    args = ["--framework=torch", "--stop-iters=2"]
)

py_test(
    name = "examples/recommender_system_with_recsim_and_slateq_tf2",
    main = "examples/recommender_system_with_recsim_and_slateq.py",
    tags = ["team:rllib", "exclusive", "examples", "examples_R"],
    size = "large",
    srcs = ["examples/recommender_system_with_recsim_and_slateq.py"],
    args = ["--stop-iters=2", "--learning-starts=100", "--framework=tf2", "--use-tune", "--random-test-episodes=10", "--env-num-candidates=50", "--env-slate-size=2"],
)

py_test(
    name = "examples/remote_envs_with_inference_done_on_main_node_tf",
    main = "examples/remote_envs_with_inference_done_on_main_node.py",
    tags = ["team:rllib", "exclusive", "examples", "examples_R"],
    size = "medium",
    srcs = ["examples/remote_envs_with_inference_done_on_main_node.py"],
    args = ["--as-test"],
)

py_test(
    name = "examples/remote_envs_with_inference_done_on_main_node_torch",
    main = "examples/remote_envs_with_inference_done_on_main_node.py",
    tags = ["team:rllib", "exclusive", "examples", "examples_R"],
    size = "medium",
    srcs = ["examples/remote_envs_with_inference_done_on_main_node.py"],
    args = ["--as-test", "--framework=torch"],
)

# py_test(
#    name = "examples/remote_base_env_with_custom_api",
#    tags = ["team:rllib", "exclusive", "examples", "examples_R"],
#    size = "medium",
#    srcs = ["examples/remote_base_env_with_custom_api.py"],
#    args = ["--stop-iters=3"]
# )

py_test(
    name = "examples/restore_1_of_n_agents_from_checkpoint",
    tags = ["team:rllib", "exclusive", "examples", "examples_R"],
    size = "medium",
    srcs = ["examples/restore_1_of_n_agents_from_checkpoint.py"],
    args = ["--pre-training-iters=1", "--stop-iters=1", "--num-cpus=4"]
)

py_test(
    name = "examples/rnnsac_stateless_cartpole",
    tags = ["team:rllib", "exclusive", "gpu"],
    size = "large",
    srcs = ["examples/rnnsac_stateless_cartpole.py"]
)

py_test(
    name = "examples/rollout_worker_custom_workflow",
    tags = ["team:rllib", "exclusive", "examples", "examples_R"],
    size = "medium",
    srcs = ["examples/rollout_worker_custom_workflow.py"],
    args = ["--num-cpus=4"]
)

py_test(
    name = "examples/rock_paper_scissors_multiagent_tf",
    main = "examples/rock_paper_scissors_multiagent.py",
    tags = ["team:rllib", "exclusive", "examples", "examples_R"],
    size = "medium",
    srcs = ["examples/rock_paper_scissors_multiagent.py"],
    args = ["--as-test"],
)

py_test(
    name = "examples/rock_paper_scissors_multiagent_torch",
    main = "examples/rock_paper_scissors_multiagent.py",
    tags = ["team:rllib", "exclusive", "examples", "examples_R"],
    size = "medium",
    srcs = ["examples/rock_paper_scissors_multiagent.py"],
    args = ["--as-test", "--framework=torch"],
)

py_test(
    name = "examples/self_play_with_open_spiel_connect_4_tf",
    main = "examples/self_play_with_open_spiel.py",
    tags = ["team:rllib", "exclusive", "examples", "examples_S"],
    size = "medium",
    srcs = ["examples/self_play_with_open_spiel.py"],
    args = ["--framework=tf", "--env=connect_four", "--win-rate-threshold=0.6", "--stop-iters=2", "--num-episodes-human-play=0"]
)

py_test(
    name = "examples/self_play_with_open_spiel_connect_4_torch",
    main = "examples/self_play_with_open_spiel.py",
    tags = ["team:rllib", "exclusive", "examples", "examples_S"],
    size = "medium",
    srcs = ["examples/self_play_with_open_spiel.py"],
    args = ["--framework=torch", "--env=connect_four", "--win-rate-threshold=0.6", "--stop-iters=2", "--num-episodes-human-play=0"]
)

py_test(
    name = "examples/self_play_league_based_with_open_spiel_markov_soccer_tf",
    main = "examples/self_play_league_based_with_open_spiel.py",
    tags = ["team:rllib", "exclusive", "examples", "examples_S"],
    size = "medium",
    srcs = ["examples/self_play_league_based_with_open_spiel.py"],
    args = ["--framework=tf", "--env=markov_soccer", "--win-rate-threshold=0.6", "--stop-iters=2", "--num-episodes-human-play=0"]
)

py_test(
    name = "examples/self_play_league_based_with_open_spiel_markov_soccer_torch",
    main = "examples/self_play_league_based_with_open_spiel.py",
    tags = ["team:rllib", "exclusive", "examples", "examples_S"],
    size = "medium",
    srcs = ["examples/self_play_league_based_with_open_spiel.py"],
    args = ["--framework=torch", "--env=markov_soccer", "--win-rate-threshold=0.6", "--stop-iters=2", "--num-episodes-human-play=0"]
)

py_test(
    name = "examples/trajectory_view_api_tf",
    main = "examples/trajectory_view_api.py",
    tags = ["team:rllib", "exclusive", "examples", "examples_T"],
    size = "medium",
    srcs = ["examples/trajectory_view_api.py"],
    args = ["--as-test", "--framework=tf", "--stop-reward=100.0"]
)

py_test(
    name = "examples/trajectory_view_api_torch",
    main = "examples/trajectory_view_api.py",
    tags = ["team:rllib", "exclusive", "examples", "examples_T"],
    size = "medium",
    srcs = ["examples/trajectory_view_api.py"],
    args = ["--as-test", "--framework=torch", "--stop-reward=100.0"]
)

py_test(
    name = "examples/tune/framework",
    main = "examples/tune/framework.py",
    tags = ["team:rllib", "exclusive", "examples", "examples_F"],
    size = "medium",
    srcs = ["examples/tune/framework.py"],
    args = ["--smoke-test"]
)

py_test(
    name = "examples/two_trainer_workflow_tf",
    main = "examples/two_trainer_workflow.py",
    tags = ["team:rllib", "exclusive", "examples", "examples_T"],
    size = "medium",
    srcs = ["examples/two_trainer_workflow.py"],
    args = ["--as-test", "--stop-reward=450.0"]
)

py_test(
    name = "examples/two_trainer_workflow_torch",
    main = "examples/two_trainer_workflow.py",
    tags = ["team:rllib", "exclusive", "examples", "examples_T"],
    size = "medium",
    srcs = ["examples/two_trainer_workflow.py"],
    args = ["--as-test", "--torch", "--stop-reward=450.0"]
)

py_test(
    name = "examples/two_trainer_workflow_mixed_torch_tf",
    main = "examples/two_trainer_workflow.py",
    tags = ["team:rllib", "exclusive", "examples", "examples_T"],
    size = "medium",
    srcs = ["examples/two_trainer_workflow.py"],
    args = ["--as-test", "--mixed-torch-tf", "--stop-reward=450.0"]
)

py_test(
    name = "examples/two_step_game_pg_tf",
    main = "examples/two_step_game.py",
    tags = ["team:rllib", "exclusive", "examples", "examples_T"],
    size = "medium",
    srcs = ["examples/two_step_game.py"],
    args = ["--as-test", "--stop-reward=7", "--run=PG"]
)

py_test(
    name = "examples/two_step_game_pg_torch",
    main = "examples/two_step_game.py",
    tags = ["team:rllib", "exclusive", "examples", "examples_T"],
    size = "medium",
    srcs = ["examples/two_step_game.py"],
    args = ["--as-test", "--framework=torch", "--stop-reward=7", "--run=PG"]
)


py_test(
    name = "examples/bandit/lin_ts_train_wheel_env",
    main = "examples/bandit/lin_ts_train_wheel_env.py",
    tags = ["team:rllib", "exclusive", "examples"],
    size = "small",
    srcs = ["examples/bandit/lin_ts_train_wheel_env.py"],
)

py_test(
    name = "examples/bandit/tune_lin_ts_train_wheel_env",
    main = "examples/bandit/tune_lin_ts_train_wheel_env.py",
    tags = ["team:rllib", "exclusive", "examples"],
    size = "small",
    srcs = ["examples/bandit/tune_lin_ts_train_wheel_env.py"],
)

py_test(
    name = "examples/bandit/tune_lin_ucb_train_recommendation",
    main = "examples/bandit/tune_lin_ucb_train_recommendation.py",
    tags = ["team:rllib","exclusive",  "examples", ],
    size = "small",
    srcs = ["examples/bandit/tune_lin_ucb_train_recommendation.py"],
)

py_test(
    name = "examples/bandit/tune_lin_ucb_train_recsim_env",
    main = "examples/bandit/tune_lin_ucb_train_recsim_env.py",
    tags = ["team:rllib", "exclusive", "examples", ],
    size = "small",
    srcs = ["examples/bandit/tune_lin_ucb_train_recsim_env.py"],
)

# --------------------------------------------------------------------
# examples/documentation directory
#
# Tag: documentation
#
# NOTE: Add tests alphabetically to this list.
# --------------------------------------------------------------------

py_test(
    name = "examples/documentation/custom_gym_env",
    main = "examples/documentation/custom_gym_env.py",
    tags = ["team:rllib", "documentation", "no_main"],
    size = "medium",
    srcs = ["examples/documentation/custom_gym_env.py"],
)

py_test(
    name = "examples/documentation/rllib_in_60s",
    main = "examples/documentation/rllib_in_60s.py",
    tags = ["team:rllib", "documentation", "no_main"],
    size = "medium",
    srcs = ["examples/documentation/rllib_in_60s.py"],
)

py_test(
    name = "examples/documentation/rllib_on_ray_readme",
    main = "examples/documentation/rllib_on_ray_readme.py",
    tags = ["team:rllib", "documentation", "no_main"],
    size = "medium",
    srcs = ["examples/documentation/rllib_on_ray_readme.py"],
)

py_test(
    name = "examples/documentation/rllib_on_rllib_readme",
    main = "examples/documentation/rllib_on_rllib_readme.py",
    tags = ["team:rllib", "documentation", "no_main"],
    size = "medium",
    srcs = ["examples/documentation/rllib_on_rllib_readme.py"],
)

# --------------------------------------------------------------------
# Manual/disabled tests
# --------------------------------------------------------------------
py_test_module_list(
  files = [
    "tests/test_dnc.py",
    "tests/test_perf.py",
    "tests/test_vector_env.py",
    "env/tests/test_multi_agent_env.py",
    "env/wrappers/tests/test_kaggle_wrapper.py",
    "examples/env/tests/test_coin_game_non_vectorized_env.py",
    "examples/env/tests/test_coin_game_vectorized_env.py",
    "examples/env/tests/test_matrix_sequential_social_dilemma.py",
    "examples/env/tests/test_wrappers.py",
    "execution/tests/test_mixin_multi_agent_replay_buffer.py",
    "utils/tests/test_check_env.py",
    "utils/tests/test_check_multi_agent.py",
    "utils/tests/test_errors.py",
    "utils/tests/test_utils.py",
  ],
  size = "large",
  extra_srcs = [],
  deps = [],
  tags = ["manual", "team:rllib", "no_main"],
)<|MERGE_RESOLUTION|>--- conflicted
+++ resolved
@@ -1891,16 +1891,6 @@
 )
 
 py_test(
-<<<<<<< HEAD
-=======
-    name = "tests/test_export",
-    tags = ["team:rllib", "tests_dir", "tests_dir_E"],
-    size = "medium",
-    srcs = ["tests/test_export.py"]
-)
-
-py_test(
->>>>>>> 1316a2d0
     name = "tests/test_filters",
     tags = ["team:rllib", "tests_dir", "tests_dir_F"],
     size = "small",
@@ -2685,7 +2675,7 @@
 py_test(
     name = "examples/export/onnx_tf2",
     main = "examples/export/onnx_tf.py",
-    tags = ["team:ml", "exclusive", "examples", "examples_E", "no_main"],
+    tags = ["team:rllib", "exclusive", "examples", "examples_E", "no_main"],
     size = "medium",
     srcs = ["examples/export/onnx_tf.py"],
     args = ["--framework=tf2"],
