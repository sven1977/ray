--- conflicted
+++ resolved
@@ -1981,11 +1981,7 @@
 # subdirectory: algorithms/
 # ....................................
 py_test(
-<<<<<<< HEAD
-    name = "examples/algorithms/vpg_custom_algorithm.py",
-=======
     name = "examples/algorithms/vpg_custom_algorithm",
->>>>>>> 9d9d532a
     main = "examples/algorithms/vpg_custom_algorithm.py",
     tags = ["team:rllib", "examples"],
     size = "medium",
