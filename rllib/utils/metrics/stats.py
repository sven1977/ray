--- conflicted
+++ resolved
@@ -379,12 +379,8 @@
         else:
             return_value = self.get_reduce_history()[-1].copy()
             if compile:
-<<<<<<< HEAD
-                # We don't need to check for self._reduce_method here because we only
-                # store the reduced value if there is a reduce method.
-=======
-                # We don't need to check for self._reduce_method or percentiles here because we only store the reduced value if there is a reduce method
->>>>>>> 7337f2ad
+                # We don't need to check for self._reduce_method or percentiles here
+                # because we only store the reduced value if there is a reduce method.
                 return_value = return_value[0]
             return return_value
 
@@ -445,14 +441,9 @@
         """
         len_before_reduce = len(self)
         if self._has_new_values:
-<<<<<<< HEAD
-            # Only calculate and update history if there were new values pushed since'
+            # Only calculate and update history if there were new values pushed since
             # last reduce
-            reduced, reduced_values = self._reduced_values()
-=======
-            # Only calculate and update history if there were new values pushed since last reduce
             reduced, reduced_internal_values_list = self._reduced_values()
->>>>>>> 7337f2ad
             # `clear_on_reduce` -> Clear the values list.
             if self._clear_on_reduce:
                 self._set_values([])
@@ -461,15 +452,7 @@
                 self._has_new_values = True
             else:
                 self._has_new_values = False
-<<<<<<< HEAD
-                if self._inf_window:
-                    # If we we use a window, we don't want to replace the internal
-                    # values list because it will be replaced by the next reduce call.
-                    self._set_values(reduced)
-=======
-                # If we we use a window, we don't want to replace the internal values list because it will be replaced by the next reduce call.
                 self._set_values(reduced_internal_values_list)
->>>>>>> 7337f2ad
         else:
             reduced_internal_values_list = None
             reduced = self.get_reduce_history()[-1]
@@ -586,25 +569,31 @@
         # Stop as soon as we reach the window size.
         new_values = []
         tmp_values = []
-<<<<<<< HEAD
-        # Loop from index=-1 backward to index=start until our new_values list has
-        # at least a len of `win`.
-
-        for i in range(1, max(map(len, stats_to_merge)) + 1):
-            # Per index, loop through all involved stats, including `self` and add
-            # to `tmp_values`.
-            for stats in stats_to_merge:
-                if len(stats) < i:
-                    continue
-                tmp_values.append(stats.values[-i])
-
-            # Now reduce across `tmp_values` based on the reduce-settings of this Stats.
-            # TODO (sven) : explain why all this
-
-            if self._reduce_per_index_on_aggregate:
-                n_values = 1
-            else:
-                n_values = len(tmp_values)
+
+        if self._percentiles is not False:
+            # Use heapq to sort values (assumes that the values are already sorted)
+            # and then pick the correct percentiles
+            lists_to_merge = [list(self.values), *[list(o.values) for o in others]]
+            merged = list(heapq.merge(*lists_to_merge))
+            self._set_values(merged)
+        else:
+            # Loop from index=-1 backward to index=start until our new_values list has
+            # at least a len of `win`.
+            for i in range(1, max(map(len, stats_to_merge)) + 1):
+                # Per index, loop through all involved stats, including `self` and add
+                # to `tmp_values`.
+                for stats in stats_to_merge:
+                    if len(stats) < i:
+                        continue
+                    tmp_values.append(stats.values[-i])
+
+                # Now reduce across `tmp_values` based on the reduce-settings of this Stats.
+                # TODO (sven) : explain why all this
+
+                if self._reduce_per_index_on_aggregate:
+                    n_values = 1
+                else:
+                    n_values = len(tmp_values)
 
             if self._ema_coeff is not None:
                 new_values.extend([np.nanmean(tmp_values)] * n_values)
@@ -618,49 +607,6 @@
                 new_values.extend([reduced_value] * n_values)
             else:
                 new_values.extend(self._reduced_values(values=tmp_values)[0] * n_values)
-=======
->>>>>>> 7337f2ad
-
-        if self._percentiles is not False:
-            # Use heapq to sort values (assumes that the values are already sorted)
-            # and then pick the correct percentiles
-            lists_to_merge = [list(self.values), *[list(o.values) for o in others]]
-            merged = list(heapq.merge(*lists_to_merge))
-            self._set_values(merged)
-        else:
-            # Loop from index=-1 backward to index=start until our new_values list has
-            # at least a len of `win`.
-            for i in range(1, max(map(len, stats_to_merge)) + 1):
-                # Per index, loop through all involved stats, including `self` and add
-                # to `tmp_values`.
-                for stats in stats_to_merge:
-                    if len(stats) < i:
-                        continue
-                    tmp_values.append(stats.values[-i])
-
-                # Now reduce across `tmp_values` based on the reduce-settings of this Stats.
-                # TODO (sven) : explain why all this
-
-                if self._reduce_per_index_on_aggregate:
-                    n_values = 1
-                else:
-                    n_values = len(tmp_values)
-
-                if self._ema_coeff is not None:
-                    new_values.extend([np.nanmean(tmp_values)] * n_values)
-                elif self._reduce_method is None:
-                    new_values.extend(tmp_values)
-                elif self._reduce_method == "sum":
-                    # We add [sum(tmp_values) / n_values] * n_values to the new values list
-                    # Instead of tmp_values, because every incoming element should have the same weight
-                    reduced_value = (
-                        self._reduced_values(values=tmp_values)[0][0] / n_values
-                    )
-                    new_values.extend([reduced_value] * n_values)
-                else:
-                    new_values.extend(
-                        self._reduced_values(values=tmp_values)[0] * n_values
-                    )
 
                 tmp_values.clear()
                 if len(new_values) >= win:
