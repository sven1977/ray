--- conflicted
+++ resolved
@@ -21,11 +21,7 @@
 )
 
 if TYPE_CHECKING:
-<<<<<<< HEAD
-    from ray.rllib.core.learner.learner import ParamDictType
-=======
     from ray.rllib.core.learner.learner import ParamDict
->>>>>>> 470503c3
     from ray.rllib.policy.torch_policy import TorchPolicy
     from ray.rllib.policy.torch_policy_v2 import TorchPolicyV2
 
@@ -105,11 +101,7 @@
 
 @PublicAPI
 def clip_gradients(
-<<<<<<< HEAD
-    gradients_dict: "ParamDictType",
-=======
     gradients_dict: "ParamDict",
->>>>>>> 470503c3
     *,
     grad_clip: Optional[float] = None,
     grad_clip_by: str = "value",
