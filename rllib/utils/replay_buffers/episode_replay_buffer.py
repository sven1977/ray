from collections import deque
import copy
from typing import Any, Dict, List, Optional, Union
import uuid

import numpy as np

from ray.rllib.policy.sample_batch import SampleBatch
from ray.rllib.utils.annotations import override
from ray.rllib.utils.replay_buffers.base import ReplayBufferInterface
from ray.rllib.utils.typing import SampleBatchType


class EpisodeReplayBuffer(ReplayBufferInterface):
    """Buffer that stores (completed or truncated) episodes by their ID.

    Each "row" (a slot in a deque) in the buffer is occupied by one episode. If an
    incomplete episode is added to the buffer and then another chunk of that episode is
    added at a later time, the buffer will automatically concatenate the new fragment to
    the original episode. This way, episodes can be completed via subsequent `add`
    calls.

    Sampling returns batches of size B (number of "rows"), where each row is a
    trajectory of length T. Each trajectory contains consecutive timesteps from an
    episode, but might not start at the beginning of that episode. Should an episode end
    within such a trajectory, a random next episode (starting from its t0) will be
    concatenated to that "row". Example: `sample(B=2, T=4)` ->

       0 .. 1 .. 2 .. 3  <- T-axis
    0 e5   e6   e7   e8
    1 f2   f3   h0   h2
    ^ B-axis

    .. where e, f, and h are different (randomly picked) episodes, the 0-index (e.g. h0)
    indicates the start of an episode, and `f3` is an episode end (gym environment
    returned terminated=True or truncated=True).

    0-indexed returned timesteps contain the reset observation, a dummy 0.0 reward, as
    well as the first action taken in the episode (action picked after observing
    obs(0)).
    The last index in an episode (e.g. f3 in the example above) contains the final
    observation of the episode, the final reward received, a dummy action
    (repeat the previous action), as well as either terminated=True or truncated=True.
    """

    def __init__(
        self,
        capacity: int = 10000,
        *,
        batch_size_B: int = 16,
        batch_length_T: int = 64,
    ):
        """Initializes an EpisodeReplayBuffer instance.

        Args:
            capacity: The total number of timesteps to be storable in this buffer.
                Will start ejecting old episodes once this limit is reached.
            batch_size_B: The number of rows in a SampleBatch returned from `sample()`.
            batch_length_T: The length of each row in a SampleBatch returned from
                `sample()`.
        """
        self.capacity = capacity
        self.batch_size_B = batch_size_B
        self.batch_length_T = batch_length_T

        # The actual episode buffer. We are using a deque here for faster insertion
        # (left side) and eviction (right side) of data.
        self.episodes = deque()
        # Maps (unique) episode IDs to the index under which to find this episode
        # within our `self.episodes` deque.
        # Note that even after eviction started, the indices in here will NOT be
        # changed. We will therefore need to offset all indices in
        # `self.episode_id_to_index` by the number of episodes that have already been
        # evicted (self._num_episodes_evicted) in order to get the actual index to use
        # on `self.episodes`.
        self.episode_id_to_index = {}
        # The number of episodes that have already been evicted from the buffer
        # due to reaching capacity.
        self._num_episodes_evicted = 0

        # List storing all index tuples: (eps_idx, ts_in_eps_idx), where ...
        # `eps_idx - self._num_episodes_evicted' is the index into self.episodes.
        # `ts_in_eps_idx` is the timestep index within that episode
        #  (0 = 1st timestep, etc..).
        # We sample uniformly from the set of these indices in a `sample()`
        # call.
        self._indices = []

        # The size of the buffer in timesteps.
        self._num_timesteps = 0
        # The number of timesteps added thus far.
        self._num_timesteps_added = 0

        # How many timesteps have been sampled from the buffer in total?
        self.sampled_timesteps = 0

        self.rng = np.random.default_rng(seed=None)

    @override(ReplayBufferInterface)
    def __len__(self) -> int:
        return self.get_num_timesteps()

    @override(ReplayBufferInterface)
    def add(self, episodes: Union[List["_Episode"], "_Episode"]):
        """Converts the incoming SampleBatch into a number of _Episode objects.

        Then adds these episodes to the internal deque.
        """
        if isinstance(episodes, _Episode):
            episodes = [episodes]

        for eps in episodes:
            # Make sure we don't change what's coming in from the user.
            # TODO (sven): It'd probably be better to make sure in the EnvRunner to not
            #  hold on to episodes (for metrics purposes only) that we are returning
            #  back to the user from `EnvRunner.sample()`. Then we wouldn't have to
            #  do any copying. Instead, either compile the metrics right away on the
            #  EnvRunner OR compile metrics entirely on the Algorithm side (this is
            #  actually preferred).
            eps = copy.deepcopy(eps)

            self._num_timesteps += len(eps)
            self._num_timesteps_added += len(eps)

            # Ongoing episode, concat to existing record.
            if eps.id_ in self.episode_id_to_index:
                eps_idx = self.episode_id_to_index[eps.id_]
                existing_eps = self.episodes[eps_idx - self._num_episodes_evicted]
                old_len = len(existing_eps)
                self._indices.extend([(eps_idx, old_len + i) for i in range(len(eps))])
                existing_eps.concat_episode(eps)
            # New episode. Add to end of our episodes deque.
            else:
                self.episodes.append(eps)
                eps_idx = len(self.episodes) - 1 + self._num_episodes_evicted
                self.episode_id_to_index[eps.id_] = eps_idx
                self._indices.extend([(eps_idx, i) for i in range(len(eps))])

            # Eject old records from front of deque (only if we have more than 1 episode
            # in the buffer).
            while self._num_timesteps > self.capacity and self.get_num_episodes() > 1:
                # Eject oldest episode.
                evicted_eps = self.episodes.popleft()
                evicted_eps_len = len(evicted_eps)
                # Correct our size.
                self._num_timesteps -= evicted_eps_len

                # Erase episode from all our indices:
                # 1) Main episode index.
                evicted_idx = self.episode_id_to_index[evicted_eps.id_]
                del self.episode_id_to_index[evicted_eps.id_]
                # 2) All timestep indices that this episode owned.
                new_indices = []  # New indices that will replace self._indices.
                idx_cursor = 0
                # Loop through all (eps_idx, ts_in_eps_idx)-tuples.
                for i, idx_tuple in enumerate(self._indices):
                    # This tuple is part of the evicted episode -> Add everything
                    # up until here to `new_indices` (excluding this very index, b/c
                    # it's already part of the evicted episode).
                    if idx_cursor is not None and idx_tuple[0] == evicted_idx:
                        new_indices.extend(self._indices[idx_cursor:i])
                        # Set to None to indicate we are in the eviction zone.
                        idx_cursor = None
                    # We are/have been in the eviction zone (i pointing/pointed to the
                    # evicted episode) ..
                    elif idx_cursor is None:
                        # ... but are now not anymore (i is now an index into a
                        # non-evicted episode) -> Set cursor to valid int again.
                        if idx_tuple[0] != evicted_idx:
                            idx_cursor = i
                            # But early-out if evicted episode was only 1 single
                            # timestep long.
                            if evicted_eps_len == 1:
                                break
                        # Early-out: We reached the end of the to-be-evicted episode.
                        # We can stop searching further here (all following tuples
                        # will NOT be in the evicted episode).
                        elif idx_tuple[1] == evicted_eps_len - 1:
                            assert self._indices[i + 1][0] != idx_tuple[0]
                            idx_cursor = i + 1
                            break

                # Jump over (splice-out) the evicted episode if we are still in the
                # eviction zone.
                if idx_cursor is not None:
                    new_indices.extend(self._indices[idx_cursor:])

                # Reset our `self._indices` to the newly compiled list.
                self._indices = new_indices

                # Increase episode evicted counter.
                self._num_episodes_evicted += 1

    @override(ReplayBufferInterface)
    def sample(
        self,
        num_items: Optional[int] = None,
        *,
        batch_size_B: Optional[int] = None,
        batch_length_T: Optional[int] = None,
    ) -> SampleBatchType:
        """Returns a batch of size B (number of "rows"), where each row has length T.

        Each row contains consecutive timesteps from an episode, but might not start
        at the beginning of that episode. Should an episode end within such a
        row (trajectory), a random next episode (starting from its t0) will be
        concatenated to that row. For more details, see the docstring of the
        EpisodeReplayBuffer class.

        Args:
            num_items: See `batch_size_B`. For compatibility with the
                `ReplayBufferInterface` abstract base class.
            batch_size_B: The number of rows (trajectories) to return in the batch.
            batch_length_T: The length of each row (in timesteps) to return in the
                batch.

        Returns:
            The sampled batch (observations, actions, rewards, terminateds, truncateds)
                of dimensions [B, T, ...].
        """
        if num_items is not None:
            assert batch_size_B is None, (
                "Cannot call `sample()` with both `num_items` and `batch_size_B` "
                "provided! Use either one."
            )
            batch_size_B = num_items

        # Use our default values if no sizes/lengths provided.
        batch_size_B = batch_size_B or self.batch_size_B
        batch_length_T = batch_length_T or self.batch_length_T

        # Rows to return.
        observations = [[] for _ in range(batch_size_B)]
        actions = [[] for _ in range(batch_size_B)]
        rewards = [[] for _ in range(batch_size_B)]
        is_first = [[False] * batch_length_T for _ in range(batch_size_B)]
        is_last = [[False] * batch_length_T for _ in range(batch_size_B)]
        is_terminated = [[False] * batch_length_T for _ in range(batch_size_B)]
        is_truncated = [[False] * batch_length_T for _ in range(batch_size_B)]

        B = 0
        T = 0
        while B < batch_size_B:
            # Pull a new uniform random index tuple: (eps_idx, ts_in_eps_idx).
            index_tuple = self._indices[self.rng.integers(len(self._indices))]

            # Compute the actual episode index (offset by the number of
            # already evicted episodes).
            episode_idx, episode_ts = (
                index_tuple[0] - self._num_episodes_evicted,
                index_tuple[1],
            )
            episode = self.episodes[episode_idx]

            # Starting a new chunk, set is_first to True.
            is_first[B][T] = True

            # Begin of new batch item (row).
            if len(rewards[B]) == 0:
                # And we are at the start of an episode: Set reward to 0.0.
                if episode_ts == 0:
                    rewards[B].append(0.0)
                # We are in the middle of an episode: Set reward to the previous
                # timestep's values.
                else:
                    rewards[B].append(episode.rewards[episode_ts - 1])
            # We are in the middle of a batch item (row). Concat next episode to this
            # row from the next episode's beginning. In other words, we never concat
            # a middle of an episode to another truncated one.
            else:
                episode_ts = 0
                rewards[B].append(0.0)

            observations[B].extend(episode.observations[episode_ts:])
            # Repeat last action to have the same number of actions than observations.
            actions[B].extend(episode.actions[episode_ts:])
            actions[B].append(episode.actions[-1])
            # Number of rewards are also the same as observations b/c we have the
            # initial 0.0 one.
            rewards[B].extend(episode.rewards[episode_ts:])
            assert len(observations[B]) == len(actions[B]) == len(rewards[B])

            T = min(len(observations[B]), batch_length_T)

            # Set is_last=True.
            is_last[B][T - 1] = True
            # If episode is terminated and we have reached the end of it, set
            # is_terminated=True.
            if episode.is_terminated and T == len(observations[B]):
                is_terminated[B][T - 1] = True
            # If episode is truncated and we have reached the end of it, set
            # is_truncated=True.
            elif episode.is_truncated and T == len(observations[B]):
                is_truncated[B][T - 1] = True

            # We are done with this batch row.
            if T == batch_length_T:
                # We may have overfilled this row: Clip trajectory at the end.
                observations[B] = observations[B][:batch_length_T]
                actions[B] = actions[B][:batch_length_T]
                rewards[B] = rewards[B][:batch_length_T]
                # Start filling the next row.
                B += 1
                T = 0

        # Update our sampled counter.
        self.sampled_timesteps += batch_size_B * batch_length_T

        # TODO: Return SampleBatch instead of this simpler dict.
        ret = {
            "obs": np.array(observations),
            "actions": np.array(actions),
            "rewards": np.array(rewards),
            "is_first": np.array(is_first),
            "is_last": np.array(is_last),
            "is_terminated": np.array(is_terminated),
            "is_truncated": np.array(is_truncated),
        }

        return ret

    def get_num_episodes(self) -> int:
        """Returns number of episodes (completed or truncated) stored in the buffer."""
        return len(self.episodes)

    def get_num_timesteps(self) -> int:
        """Returns number of individual timesteps stored in the buffer."""
        return len(self._indices)

    def get_sampled_timesteps(self) -> int:
        """Returns number of timesteps that have been sampled in buffer's lifetime."""
        return self.sampled_timesteps

    def get_added_timesteps(self) -> int:
        """Returns number of timesteps that have been added in buffer's lifetime."""
        return self._num_timesteps_added

    @override(ReplayBufferInterface)
    def get_state(self) -> Dict[str, Any]:
        return {
            "episodes": [eps.get_state() for eps in self.episodes],
            "episode_id_to_index": list(self.episode_id_to_index.items()),
            "_num_episodes_evicted": self._num_episodes_evicted,
            "_indices": self._indices,
            "_num_timesteps": self._num_timesteps,
            "_num_timesteps_added": self._num_timesteps_added,
            "sampled_timesteps": self.sampled_timesteps,
        }

    @override(ReplayBufferInterface)
    def set_state(self, state) -> None:
        self.episodes = deque(
            [_Episode.from_state(eps_data) for eps_data in state["episodes"]]
        )
        self.episode_id_to_index = dict(state["episode_id_to_index"])
        self._num_episodes_evicted = state["_num_episodes_evicted"]
        self._indices = state["_indices"]
        self._num_timesteps = state["_num_timesteps"]
        self._num_timesteps_added = state["_num_timesteps_added"]
        self.sampled_timesteps = state["sampled_timesteps"]


# TODO (sven): Make this EpisodeV3 - replacing EpisodeV2 - to reduce all the
#  information leakage we currently have in EpisodeV2 (policy_map, worker, etc.. are
#  all currently held by EpisodeV2 for no good reason).
class _Episode:
    def __init__(
        self,
        id_: Optional[str] = None,
        *,
        observations=None,
        actions=None,
        rewards=None,
        infos=None,
        states=None,
        t: int = 0,
        is_terminated: bool = False,
        is_truncated: bool = False,
        render_images=None,
        extra_model_outputs=None,
    ):
        self.id_ = id_ or uuid.uuid4().hex
        # Observations: t0 (initial obs) to T.
        self.observations = [] if observations is None else observations
        # Actions: t1 to T.
        self.actions = [] if actions is None else actions
        # Rewards: t1 to T.
        self.rewards = [] if rewards is None else rewards
        # Infos: t0 (initial info) to T.
        self.infos = [] if infos is None else infos
        # h-states: t0 (in case this episode is a continuation chunk, we need to know
        # about the initial h) to T.
        self.states = states
        # The global last timestep of the episode and the timesteps when this chunk
        # started.
        self.t = self.t_started = t
        # obs[-1] is the final observation in the episode.
        self.is_terminated = is_terminated
        # obs[-1] is the last obs in a truncated-by-the-env episode (there will no more
        # observations in following chunks for this episode).
        self.is_truncated = is_truncated
        # RGB uint8 images from rendering the env; the images include the corresponding
        # rewards.
        assert render_images is None or observations is not None
        self.render_images = [] if render_images is None else render_images
        # Extra model outputs, e.g. `action_dist_input` needed in the batch.
        self.extra_model_outputs = (
            {} if extra_model_outputs is None else extra_model_outputs
        )

    def concat_episode(self, episode_chunk: "_Episode"):
        """Adds the given `episode_chunk` to the right side of self."""
        assert episode_chunk.id_ == self.id_
        assert not self.is_done
        # Make sure the timesteps match.
        assert self.t == episode_chunk.t_started

        episode_chunk.validate()

        # Make sure, end matches other episode chunk's beginning.
        assert np.all(episode_chunk.observations[0] == self.observations[-1])
        # Make sure the timesteps match (our last t should be the same as their first).
        assert self.t == episode_chunk.t_started
        # Pop out our last observations and infos (as these are identical
        # to the first obs and infos in the next episode).
        self.observations.pop()
        self.infos.pop()

        # Extend ourselves. In case, episode_chunk is already terminated (and numpyfied)
        # we need to convert to lists (as we are ourselves still filling up lists).
        self.observations.extend(list(episode_chunk.observations))
        self.actions.extend(list(episode_chunk.actions))
        self.rewards.extend(list(episode_chunk.rewards))
        self.infos.extend(list(episode_chunk.infos))
        self.t = episode_chunk.t
        self.states = episode_chunk.states

        if episode_chunk.is_terminated:
            self.is_terminated = True
        elif episode_chunk.is_truncated:
            self.is_truncated = True

        for k, v in episode_chunk.extra_model_outputs.items():
            self.extra_model_outputs[k].extend(list(v))
        # Validate.
        self.validate()

    def add_initial_observation(
        self,
        *,
        initial_observation,
<<<<<<< HEAD
        initial_info,
=======
        initial_info=None,
>>>>>>> 41714ddb
        initial_state=None,
        initial_render_image=None,
    ):
        assert not self.is_done
        assert len(self.observations) == 0
        # Assume that this episode is completely empty and has not stepped yet.
        # Leave self.t (and self.t_started) at 0.
        assert self.t == self.t_started == 0

        initial_info = initial_info or {}

        self.observations.append(initial_observation)
        self.infos.append(initial_info)
        self.states = initial_state
        if initial_render_image is not None:
            self.render_images.append(initial_render_image)
        self.validate()

    def add_timestep(
        self,
        observation,
        action,
        reward,
        info,
        *,
        info=None,
        state=None,
        is_terminated=False,
        is_truncated=False,
        render_image=None,
        extra_model_output=None,
    ):
        # Cannot add data to an already done episode.
        assert not self.is_done

        info = info or {}

        self.observations.append(observation)
        self.actions.append(action)
        self.rewards.append(reward)
        self.infos.append(info)
        self.states = state
        self.t += 1
        if render_image is not None:
            self.render_images.append(render_image)
        if extra_model_output is not None:
            for k, v in extra_model_output.items():
                if k not in self.extra_model_outputs:
                    self.extra_model_outputs[k] = [v]
                else:
                    self.extra_model_outputs[k].append(v)
        self.is_terminated = is_terminated
        self.is_truncated = is_truncated
        self.validate()

    def validate(self):
        # Make sure we always have one more obs stored than rewards (and actions)
        # due to the reset and last-obs logic of an MDP.
        assert len(self.observations) == len(self.rewards) + 1 == len(self.actions) + 1
        assert len(self.rewards) == (self.t - self.t_started)
        # Convert all lists to numpy arrays, if we are terminated.
        if self.is_done:
            self.convert_lists_to_numpy()

    @property
    def is_done(self):
        """Whether the episode is actually done (terminated or truncated).

        A done episode cannot be continued via `self.add_timestep()` or being
        concatenated on its right-side with another episode chunk or being
        succeeded via `self.create_successor()`.
        """
        return self.is_terminated or self.is_truncated

    def convert_lists_to_numpy(self):
        """Converts list attributes to numpy arrays."""

        self.observations = np.array(self.observations)
        self.actions = np.array(self.actions)
        self.rewards = np.array(self.rewards)
        self.infos = np.array(self.infos)
        self.render_images = np.array(self.render_images, dtype=np.uint8)
        for k, v in self.extra_model_outputs.items():
            self.extra_model_outputs[k] = np.array(v)

    def create_successor(self) -> "_Episode":
        """Returns a successor episode chunk (of len=0) continuing with this one.

        The successor will have the same ID and state as self and its only observation
        will be the last observation in self. Its length will therefore be 0 (no
        steps taken yet).

        This method is useful if you would like to discontinue building an episode
        chunk (b/c you have to return it from somewhere), but would like to have a new
        episode (chunk) instance to continue building the actual env episode at a later
        time.

        Returns:
            The successor Episode chunk of this one with the same ID and state and the
            only observation being the last observation in self.
        """
        assert not self.is_done

        return _Episode(
            # Same ID.
            id_=self.id_,
            # First (and only) observation of successor is this episode's last obs.
            observations=[self.observations[-1]],
            # In addition, first (and only) info of successor is the episode's last
            # info.
            infos=[self.infos[-1]],
            # Same state.
            states=self.states,
            # Continue with self's current timestep.
            t=self.t,
        )

    def to_sample_batch(self):
<<<<<<< HEAD
        """Converts an episode to a 'SampleBatch'.

        Note that, if the ' SampleBatch API' will be depcrecated
        this method will be deprecated, too.
        """
=======
        """Converts an episode to a SampleBatch object."""

>>>>>>> 41714ddb
        # If the episode is not done, yet, we need to convert
        # to arrays first.
        if not self.is_done:
            self.convert_lists_to_numpy()

        # Return the sample batch.
        return SampleBatch(
            {
                SampleBatch.EPS_ID: np.array([self.id_] * len(self)),
                SampleBatch.OBS: self.observations[:-1],
                SampleBatch.NEXT_OBS: self.observations[1:],
                SampleBatch.ACTIONS: self.actions,
                SampleBatch.REWARDS: self.rewards,
                SampleBatch.TERMINATEDS: np.array(
                    [False] * (len(self) - 1) + [self.is_terminated]
                ),
                SampleBatch.TRUNCATEDS: np.array(
                    [False] * (len(self) - 1) + [self.is_truncated]
                ),
<<<<<<< HEAD
                # TODO (simon): Check, if indexing is right here.
=======
>>>>>>> 41714ddb
                SampleBatch.INFOS: self.infos[:-1],
                **self.extra_model_outputs,
            }
        )

    @staticmethod
    def from_sample_batch(batch):
        # TODO (simon): This is very ugly, but right now
<<<<<<< HEAD
        # we can only do it according to the exclusion principle.
=======
        #  we can only do it according to the exclusion principle.
>>>>>>> 41714ddb
        extra_model_output_keys = []
        for k in batch.keys():
            if k not in [
                SampleBatch.EPS_ID,
                SampleBatch.AGENT_INDEX,
                SampleBatch.ENV_ID,
                SampleBatch.AGENT_INDEX,
                SampleBatch.T,
                SampleBatch.SEQ_LENS,
                SampleBatch.OBS,
                SampleBatch.NEXT_OBS,
                SampleBatch.ACTIONS,
                SampleBatch.PREV_ACTIONS,
                SampleBatch.REWARDS,
                SampleBatch.PREV_REWARDS,
                SampleBatch.TERMINATEDS,
                SampleBatch.TRUNCATEDS,
                SampleBatch.UNROLL_ID,
                SampleBatch.DONES,
                SampleBatch.CUR_OBS,
            ]:
                extra_model_output_keys.append(k)
        return _Episode(
            id_=batch[SampleBatch.EPS_ID][0],
            observations=np.concatenate(
                [batch[SampleBatch.OBS], batch[SampleBatch.NEXT_OBS][None, -1]]
            ),
            actions=batch[SampleBatch.ACTIONS],
            rewards=batch[SampleBatch.REWARDS],
            is_terminated=batch[SampleBatch.TERMINATEDS][-1],
            is_truncated=batch[SampleBatch.TRUNCATEDS][-1],
            infos=batch[SampleBatch.INFOS],
            extra_model_outputs={k: batch[k] for k in extra_model_output_keys},
        )

    def get_return(self):
        return sum(self.rewards)

    def get_state(self):
        return list(
            {
                "id_": self.id_,
                "observations": self.observations,
                "actions": self.actions,
                "rewards": self.rewards,
                "states": self.states,
                "t_started": self.t_started,
                "t": self.t,
                "is_terminated": self.is_terminated,
                "is_truncated": self.is_truncated,
                **self.extra_model_outputs,
            }.items()
        )

    @staticmethod
    def from_state(state):
        eps = _Episode(id_=state[0][1])
        eps.observations = state[1][1]
        eps.actions = state[2][1]
        eps.rewards = state[3][1]
        eps.infos = state[4][1]
        eps.states = state[5][1]
        eps.t_started = state[6][1]
        eps.t = state[7][1]
        eps.is_terminated = state[8][1]
        eps.is_truncated = state[9][1]
        eps.extra_model_outputs = {*state[10:][1]}
        return eps

    def __len__(self):
        assert len(self.observations) > 0, (
            "ERROR: Cannot determine length of episode that hasn't started yet! "
            "Call `_Episode.add_initial_observation(initial_observation=...)` first "
            "(after which `len(_Episode)` will be 0)."
        )
        return len(self.observations) - 1<|MERGE_RESOLUTION|>--- conflicted
+++ resolved
@@ -449,11 +449,7 @@
         self,
         *,
         initial_observation,
-<<<<<<< HEAD
-        initial_info,
-=======
         initial_info=None,
->>>>>>> 41714ddb
         initial_state=None,
         initial_render_image=None,
     ):
@@ -572,16 +568,8 @@
         )
 
     def to_sample_batch(self):
-<<<<<<< HEAD
-        """Converts an episode to a 'SampleBatch'.
-
-        Note that, if the ' SampleBatch API' will be depcrecated
-        this method will be deprecated, too.
-        """
-=======
         """Converts an episode to a SampleBatch object."""
 
->>>>>>> 41714ddb
         # If the episode is not done, yet, we need to convert
         # to arrays first.
         if not self.is_done:
@@ -601,10 +589,6 @@
                 SampleBatch.TRUNCATEDS: np.array(
                     [False] * (len(self) - 1) + [self.is_truncated]
                 ),
-<<<<<<< HEAD
-                # TODO (simon): Check, if indexing is right here.
-=======
->>>>>>> 41714ddb
                 SampleBatch.INFOS: self.infos[:-1],
                 **self.extra_model_outputs,
             }
@@ -613,11 +597,7 @@
     @staticmethod
     def from_sample_batch(batch):
         # TODO (simon): This is very ugly, but right now
-<<<<<<< HEAD
-        # we can only do it according to the exclusion principle.
-=======
         #  we can only do it according to the exclusion principle.
->>>>>>> 41714ddb
         extra_model_output_keys = []
         for k in batch.keys():
             if k not in [
