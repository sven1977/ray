from gym.spaces import Discrete, MultiDiscrete
import numpy as np
import tree
import warnings

from ray.rllib.models.repeated_values import RepeatedValues
from ray.rllib.utils.framework import try_import_torch

torch, nn = try_import_torch()

# Limit values suitable for use as close to a -inf logit. These are useful
# since -inf / inf cause NaNs during backprop.
FLOAT_MIN = -3.4e38
FLOAT_MAX = 3.4e38


def atanh(x):
    return 0.5 * torch.log((1 + x) / (1 - x))


def convert_to_non_torch_type(stats):
    """Converts values in `stats` to non-Tensor numpy or python types.

    Args:
        stats (any): Any (possibly nested) struct, the values in which will be
            converted and returned as a new struct with all torch tensors
            being converted to numpy types.

    Returns:
        Any: A new struct with the same structure as `stats`, but with all
            values converted to non-torch Tensor types.
    """

    # The mapping function used to numpyize torch Tensors.
    def mapping(item):
        if isinstance(item, torch.Tensor):
            return item.cpu().item() if len(item.size()) == 0 else \
                item.detach().cpu().numpy()
        else:
            return item

    return tree.map_structure(mapping, stats)


def convert_to_torch_tensor(x, device=None):
    """Converts any struct to torch.Tensors.

    x (any): Any (possibly nested) struct, the values in which will be
        converted and returned as a new struct with all leaves converted
        to torch tensors.

    Returns:
        Any: A new struct with the same structure as `stats`, but with all
            values converted to torch Tensor types.
    """

    def mapping(item):
        # Already torch tensor -> make sure it's on right device.
        if torch.is_tensor(item):
            return item if device is None else item.to(device)
        # Special handling of "Repeated" values.
        elif isinstance(item, RepeatedValues):
            return RepeatedValues(
                tree.map_structure(mapping, item.values), item.lengths,
                item.max_len)
<<<<<<< HEAD
        # np.object_ type (e.g. info dicts in train batch): leave as-is.
        elif item.dtype == np.object_:
            return item
        tensor = torch.from_numpy(np.asarray(item))
=======
        # Non-writable numpy-arrays will cause PyTorch warning.
        if isinstance(item, np.ndarray) and item.flags.writeable is False:
            with warnings.catch_warnings():
                warnings.simplefilter("ignore")
                tensor = torch.from_numpy(item)
        else:
            tensor = torch.from_numpy(np.asarray(item))
>>>>>>> 01faeabc
        # Floatify all float64 tensors.
        if tensor.dtype == torch.double:
            tensor = tensor.float()
        return tensor if device is None else tensor.to(device)

    return tree.map_structure(mapping, x)


def explained_variance(y, pred):
    y_var = torch.var(y, dim=[0])
    diff_var = torch.var(y - pred, dim=[0])
    min_ = torch.tensor([-1.0]).to(pred.device)
    return torch.max(min_, 1 - (diff_var / y_var))


def global_norm(tensors):
    """Returns the global L2 norm over a list of tensors.

    output = sqrt(SUM(t ** 2 for t in tensors)),
        where SUM reduces over all tensors and over all elements in tensors.

    Args:
        tensors (List[torch.Tensor]): The list of tensors to calculate the
            global norm over.
    """
    # List of single tensors' L2 norms: SQRT(SUM(xi^2)) over all xi in tensor.
    single_l2s = [
        torch.pow(torch.sum(torch.pow(t, 2.0)), 0.5) for t in tensors
    ]
    # Compute global norm from all single tensors' L2 norms.
    return torch.pow(sum(torch.pow(l2, 2.0) for l2 in single_l2s), 0.5)


def huber_loss(x, delta=1.0):
    """Reference: https://en.wikipedia.org/wiki/Huber_loss"""
    return torch.where(
        torch.abs(x) < delta,
        torch.pow(x, 2.0) * 0.5, delta * (torch.abs(x) - 0.5 * delta))


def l2_loss(x):
    """Computes half the L2 norm of a tensor without the sqrt.

    output = sum(x ** 2) / 2
    """
    return torch.sum(torch.pow(x, 2.0)) / 2.0


def minimize_and_clip(optimizer, clip_val=10):
    """Clips gradients found in `optimizer.param_groups` to given value.

    Ensures the norm of the gradients for each variable is clipped to
    `clip_val`
    """
    for param_group in optimizer.param_groups:
        for p in param_group["params"]:
            if p.grad is not None:
                torch.nn.utils.clip_grad_norm_(p.grad, clip_val)


def one_hot(x, space):
    if isinstance(space, Discrete):
        return nn.functional.one_hot(x.long(), space.n)
    elif isinstance(space, MultiDiscrete):
        return torch.cat(
            [
                nn.functional.one_hot(x[:, i].long(), n)
                for i, n in enumerate(space.nvec)
            ],
            dim=-1)
    else:
        raise ValueError("Unsupported space for `one_hot`: {}".format(space))


def reduce_mean_ignore_inf(x, axis):
    """Same as torch.mean() but ignores -inf values."""
    mask = torch.ne(x, float("-inf"))
    x_zeroed = torch.where(mask, x, torch.zeros_like(x))
    return torch.sum(x_zeroed, axis) / torch.sum(mask.float(), axis)


def sequence_mask(lengths, maxlen=None, dtype=None, time_major=False):
    """Offers same behavior as tf.sequence_mask for torch.

    Thanks to Dimitris Papatheodorou
    (https://discuss.pytorch.org/t/pytorch-equivalent-for-tf-sequence-mask/
    39036).
    """
    if maxlen is None:
        maxlen = int(lengths.max())

    mask = ~(torch.ones(
        (len(lengths), maxlen)).to(lengths.device).cumsum(dim=1).t() > lengths)
    if not time_major:
        mask = mask.t()
    mask.type(dtype or torch.bool)

    return mask


def softmax_cross_entropy_with_logits(logits, labels):
    """Same behavior as tf.nn.softmax_cross_entropy_with_logits.

    Args:
        x (TensorType):

    Returns:

    """
    return torch.sum(-labels * nn.functional.log_softmax(logits, -1), -1)


class Swish(nn.Module):
    def __init__(self):
        super().__init__()
        self._beta = nn.Parameter(torch.tensor(1.0))

    def forward(self, input_tensor):
        return input_tensor * torch.sigmoid(self._beta * input_tensor)<|MERGE_RESOLUTION|>--- conflicted
+++ resolved
@@ -63,20 +63,22 @@
             return RepeatedValues(
                 tree.map_structure(mapping, item.values), item.lengths,
                 item.max_len)
-<<<<<<< HEAD
-        # np.object_ type (e.g. info dicts in train batch): leave as-is.
-        elif item.dtype == np.object_:
-            return item
-        tensor = torch.from_numpy(np.asarray(item))
-=======
-        # Non-writable numpy-arrays will cause PyTorch warning.
-        if isinstance(item, np.ndarray) and item.flags.writeable is False:
-            with warnings.catch_warnings():
-                warnings.simplefilter("ignore")
+        # Numpy arrays.
+        if isinstance(item, np.ndarray):
+            # np.object_ type (e.g. info dicts in train batch): leave as-is.
+            if item.dtype == np.object_:
+                return item
+            # Non-writable numpy-arrays will cause PyTorch warning.
+            elif item.flags.writeable is False:
+                with warnings.catch_warnings():
+                    warnings.simplefilter("ignore")
+                    tensor = torch.from_numpy(item)
+            # Already numpy: Wrap as torch tensor.
+            else:
                 tensor = torch.from_numpy(item)
+        # Everything else: Convert to numpy, then wrap as torch tensor.
         else:
             tensor = torch.from_numpy(np.asarray(item))
->>>>>>> 01faeabc
         # Floatify all float64 tensors.
         if tensor.dtype == torch.double:
             tensor = tensor.float()
