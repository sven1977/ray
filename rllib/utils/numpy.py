from collections import OrderedDict
from gymnasium.spaces import Discrete, MultiDiscrete
import numpy as np
import tree  # pip install dm_tree
from types import MappingProxyType
from typing import List, Optional


from ray.rllib.utils.annotations import PublicAPI
from ray.rllib.utils.deprecation import Deprecated
from ray.rllib.utils.framework import try_import_tf, try_import_torch
from ray.rllib.utils.typing import SpaceStruct, TensorType, TensorStructType, Union

tf1, tf, tfv = try_import_tf()
torch, _ = try_import_torch()

SMALL_NUMBER = 1e-6
# Some large int number. May be increased here, if needed.
LARGE_INTEGER = 100000000
# Min and Max outputs (clipped) from an NN-output layer interpreted as the
# log(x) of some x (e.g. a stddev of a normal
# distribution).
MIN_LOG_NN_OUTPUT = -5
MAX_LOG_NN_OUTPUT = 2


@PublicAPI
@Deprecated(
    help="RLlib itself has no use for this anymore.",
    error=False,
)
def aligned_array(size: int, dtype, align: int = 64) -> np.ndarray:
    """Returns an array of a given size that is 64-byte aligned.

    The returned array can be efficiently copied into GPU memory by TensorFlow.

    Args:
        size: The size (total number of items) of the array. For example,
            array([[0.0, 1.0], [2.0, 3.0]]) would have size=4.
        dtype: The numpy dtype of the array.
        align: The alignment to use.

    Returns:
        A np.ndarray with the given specifications.
    """
    n = size * dtype.itemsize
    empty = np.empty(n + (align - 1), dtype=np.uint8)
    data_align = empty.ctypes.data % align
    offset = 0 if data_align == 0 else (align - data_align)
    if n == 0:
        # stop np from optimising out empty slice reference
        output = empty[offset : offset + 1][0:0].view(dtype)
    else:
        output = empty[offset : offset + n].view(dtype)

    assert len(output) == size, len(output)
    assert output.ctypes.data % align == 0, output.ctypes.data
    return output


@PublicAPI
@Deprecated(
    help="RLlib itself has no use for this anymore.",
    error=False,
)
def concat_aligned(
    items: List[np.ndarray], time_major: Optional[bool] = None
) -> np.ndarray:
    """Concatenate arrays, ensuring the output is 64-byte aligned.

    We only align float arrays; other arrays are concatenated as normal.

    This should be used instead of np.concatenate() to improve performance
    when the output array is likely to be fed into TensorFlow.

    Args:
        items: The list of items to concatenate and align.
        time_major: Whether the data in items is time-major, in which
            case, we will concatenate along axis=1.

    Returns:
        The concat'd and aligned array.
    """

    if len(items) == 0:
        return []
    elif len(items) == 1:
        # we assume the input is aligned. In any case, it doesn't help
        # performance to force align it since that incurs a needless copy.
        return items[0]
    elif isinstance(items[0], np.ndarray) and items[0].dtype in [
        np.float32,
        np.float64,
        np.uint8,
    ]:
        dtype = items[0].dtype
        flat = aligned_array(sum(s.size for s in items), dtype)
        if time_major is not None:
            if time_major is True:
                batch_dim = sum(s.shape[1] for s in items)
                new_shape = (items[0].shape[0], batch_dim,) + items[
                    0
                ].shape[2:]
            else:
                batch_dim = sum(s.shape[0] for s in items)
                new_shape = (batch_dim, items[0].shape[1],) + items[
                    0
                ].shape[2:]
        else:
            batch_dim = sum(s.shape[0] for s in items)
            new_shape = (batch_dim,) + items[0].shape[1:]
        output = flat.reshape(new_shape)
        assert output.ctypes.data % 64 == 0, output.ctypes.data
        np.concatenate(items, out=output, axis=1 if time_major else 0)
        return output
    else:
        return np.concatenate(items, axis=1 if time_major else 0)


@PublicAPI
def convert_to_numpy(x: TensorStructType, reduce_type: bool = True) -> TensorStructType:
    """Converts values in `stats` to non-Tensor numpy or python types.

    Args:
        x: Any (possibly nested) struct, the values in which will be
            converted and returned as a new struct with all torch/tf tensors
            being converted to numpy types.
        reduce_type: Whether to automatically reduce all float64 and int64 data
            into float32 and int32 data, respectively.

    Returns:
        A new struct with the same structure as `x`, but with all
        values converted to numpy arrays (on CPU).
    """

<<<<<<< HEAD
    if reduce_floats != DEPRECATED_VALUE:
        deprecation_warning(old="reduce_floats", new="reduce_type", error=True)

=======
>>>>>>> bd555a04
    # The mapping function used to numpyize torch/tf Tensors (and move them
    # to the CPU beforehand).
    def mapping(item):
        if torch and isinstance(item, torch.Tensor):
            ret = (
                item.cpu().item()
                if len(item.size()) == 0
                else item.detach().cpu().numpy()
            )
        elif (
            tf and isinstance(item, (tf.Tensor, tf.Variable)) and hasattr(item, "numpy")
        ):
            assert tf.executing_eagerly()
            ret = item.numpy()
        else:
            ret = item
        if reduce_type and isinstance(ret, np.ndarray):
            if np.issubdtype(ret.dtype, np.floating):
                ret = ret.astype(np.float32)
            elif np.issubdtype(ret.dtype, int):
                ret = ret.astype(np.int32)
            return ret
        return ret

    return tree.map_structure(mapping, x)


@PublicAPI
def fc(
    x: np.ndarray,
    weights: np.ndarray,
    biases: Optional[np.ndarray] = None,
    framework: Optional[str] = None,
) -> np.ndarray:
    """Calculates FC (dense) layer outputs given weights/biases and input.

    Args:
        x: The input to the dense layer.
        weights: The weights matrix.
        biases: The biases vector. All 0s if None.
        framework: An optional framework hint (to figure out,
            e.g. whether to transpose torch weight matrices).

    Returns:
        The dense layer's output.
    """

    def map_(data, transpose=False):
        if torch:
            if isinstance(data, torch.Tensor):
                data = data.cpu().detach().numpy()
        if tf and tf.executing_eagerly():
            if isinstance(data, tf.Variable):
                data = data.numpy()
        if transpose:
            data = np.transpose(data)
        return data

    x = map_(x)
    # Torch stores matrices in transpose (faster for backprop).
    transpose = framework == "torch" and (
        x.shape[1] != weights.shape[0] and x.shape[1] == weights.shape[1]
    )
    weights = map_(weights, transpose=transpose)
    biases = map_(biases)

    return np.matmul(x, weights) + (0.0 if biases is None else biases)


@PublicAPI
def flatten_inputs_to_1d_tensor(
    inputs: TensorStructType,
    spaces_struct: Optional[SpaceStruct] = None,
    time_axis: bool = False,
) -> TensorType:
    """Flattens arbitrary input structs according to the given spaces struct.

    Returns a single 1D tensor resulting from the different input
    components' values.

    Thereby:
    - Boxes (any shape) get flattened to (B, [T]?, -1). Note that image boxes
    are not treated differently from other types of Boxes and get
    flattened as well.
    - Discrete (int) values are one-hot'd, e.g. a batch of [1, 0, 3] (B=3 with
    Discrete(4) space) results in [[0, 1, 0, 0], [1, 0, 0, 0], [0, 0, 0, 1]].
    - MultiDiscrete values are multi-one-hot'd, e.g. a batch of
    [[0, 2], [1, 4]] (B=2 with MultiDiscrete([2, 5]) space) results in
    [[1, 0,  0, 0, 1, 0, 0], [0, 1,  0, 0, 0, 0, 1]].

    Args:
        inputs: The inputs to be flattened.
        spaces_struct: The (possibly nested) structure of the spaces that `inputs`
            belongs to.
        time_axis: Whether all inputs have a time-axis (after the batch axis).
            If True, will keep not only the batch axis (0th), but the time axis
            (1st) as-is and flatten everything from the 2nd axis up.

    Returns:
        A single 1D tensor resulting from concatenating all
        flattened/one-hot'd input components. Depending on the time_axis flag,
        the shape is (B, n) or (B, T, n).

    .. testcode::
        :skipif: True

        # B=2
        from ray.rllib.utils.tf_utils import flatten_inputs_to_1d_tensor
        from gymnasium.spaces import Discrete, Box
        out = flatten_inputs_to_1d_tensor(
            {"a": [1, 0], "b": [[[0.0], [0.1]], [1.0], [1.1]]},
            spaces_struct=dict(a=Discrete(2), b=Box(shape=(2, 1)))
        )
        print(out)

        # B=2; T=2
        out = flatten_inputs_to_1d_tensor(
            ([[1, 0], [0, 1]],
             [[[0.0, 0.1], [1.0, 1.1]], [[2.0, 2.1], [3.0, 3.1]]]),
            spaces_struct=tuple([Discrete(2), Box(shape=(2, ))]),
            time_axis=True
        )
        print(out)

    .. testoutput::

        [[0.0, 1.0,  0.0, 0.1], [1.0, 0.0,  1.0, 1.1]]  # B=2 n=4
        [[[0.0, 1.0, 0.0, 0.1], [1.0, 0.0, 1.0, 1.1]],
        [[1.0, 0.0, 2.0, 2.1], [0.0, 1.0, 3.0, 3.1]]]  # B=2 T=2 n=4
    """

    flat_inputs = tree.flatten(inputs)
    flat_spaces = (
        tree.flatten(spaces_struct)
        if spaces_struct is not None
        else [None] * len(flat_inputs)
    )

    B = None
    T = None
    out = []
    for input_, space in zip(flat_inputs, flat_spaces):
        assert isinstance(input_, np.ndarray)

        # Store batch and (if applicable) time dimension.
        if B is None:
            B = input_.shape[0]
            if time_axis:
                T = input_.shape[1]

        # One-hot encoding.
        if isinstance(space, Discrete):
            if time_axis:
                input_ = np.reshape(input_, [B * T])
            out.append(one_hot(input_, depth=space.n).astype(np.float32))
        # Multi one-hot encoding.
        elif isinstance(space, MultiDiscrete):
            if time_axis:
                input_ = np.reshape(input_, [B * T, -1])
            out.append(
                np.concatenate(
                    [
                        one_hot(input_[:, i], depth=n).astype(np.float32)
                        for i, n in enumerate(space.nvec)
                    ],
                    axis=-1,
                )
            )
        # Box: Flatten.
        else:
            if time_axis:
                input_ = np.reshape(input_, [B * T, -1])
            else:
                input_ = np.reshape(input_, [B, -1])
            out.append(input_.astype(np.float32))

    merged = np.concatenate(out, axis=-1)
    # Restore the time-dimension, if applicable.
    if time_axis:
        merged = np.reshape(merged, [B, T, -1])

    return merged


@PublicAPI
def make_action_immutable(obj):
    """Flags actions immutable to notify users when trying to change them.

    Can also be used with any tree-like structure containing either
    dictionaries, numpy arrays or already immutable objects per se.
    Note, however that `tree.map_structure()` will in general not
    include the shallow object containing all others and therefore
    immutability will hold only for all objects contained in it.
    Use `tree.traverse(fun, action, top_down=False)` to include
    also the containing object.

    Args:
        obj: The object to be made immutable.

    Returns:
        The immutable object.

    .. testcode::
        :skipif: True

        import tree
        import numpy as np
        from ray.rllib.utils.numpy import make_action_immutable
        arr = np.arange(1,10)
        d = dict(a = 1, b = (arr, arr))
        tree.traverse(make_action_immutable, d, top_down=False)
    """
    if isinstance(obj, np.ndarray):
        obj.setflags(write=False)
        return obj
    elif isinstance(obj, OrderedDict):
        return MappingProxyType(dict(obj))
    elif isinstance(obj, dict):
        return MappingProxyType(obj)
    else:
        return obj


@PublicAPI
def huber_loss(x: np.ndarray, delta: float = 1.0) -> np.ndarray:
    """Reference: https://en.wikipedia.org/wiki/Huber_loss."""
    return np.where(
        np.abs(x) < delta, np.power(x, 2.0) * 0.5, delta * (np.abs(x) - 0.5 * delta)
    )


@PublicAPI
def l2_loss(x: np.ndarray) -> np.ndarray:
    """Computes half the L2 norm of a tensor (w/o the sqrt): sum(x**2) / 2.

    Args:
        x: The input tensor.

    Returns:
        The l2-loss output according to the above formula given `x`.
    """
    return np.sum(np.square(x)) / 2.0


@PublicAPI
def lstm(
    x,
    weights: np.ndarray,
    biases: Optional[np.ndarray] = None,
    initial_internal_states: Optional[np.ndarray] = None,
    time_major: bool = False,
    forget_bias: float = 1.0,
):
    """Calculates LSTM layer output given weights/biases, states, and input.

    Args:
        x: The inputs to the LSTM layer including time-rank
            (0th if time-major, else 1st) and the batch-rank
            (1st if time-major, else 0th).
        weights: The weights matrix.
        biases: The biases vector. All 0s if None.
        initial_internal_states: The initial internal
            states to pass into the layer. All 0s if None.
        time_major: Whether to use time-major or not. Default: False.
        forget_bias: Gets added to first sigmoid (forget gate) output.
            Default: 1.0.

    Returns:
        Tuple consisting of 1) The LSTM layer's output and
        2) Tuple: Last (c-state, h-state).
    """
    sequence_length = x.shape[0 if time_major else 1]
    batch_size = x.shape[1 if time_major else 0]
    units = weights.shape[1] // 4  # 4 internal layers (3x sigmoid, 1x tanh)

    if initial_internal_states is None:
        c_states = np.zeros(shape=(batch_size, units))
        h_states = np.zeros(shape=(batch_size, units))
    else:
        c_states = initial_internal_states[0]
        h_states = initial_internal_states[1]

    # Create a placeholder for all n-time step outputs.
    if time_major:
        unrolled_outputs = np.zeros(shape=(sequence_length, batch_size, units))
    else:
        unrolled_outputs = np.zeros(shape=(batch_size, sequence_length, units))

    # Push the batch 4 times through the LSTM cell and capture the outputs plus
    # the final h- and c-states.
    for t in range(sequence_length):
        input_matrix = x[t, :, :] if time_major else x[:, t, :]
        input_matrix = np.concatenate((input_matrix, h_states), axis=1)
        input_matmul_matrix = np.matmul(input_matrix, weights) + biases
        # Forget gate (3rd slot in tf output matrix). Add static forget bias.
        sigmoid_1 = sigmoid(input_matmul_matrix[:, units * 2 : units * 3] + forget_bias)
        c_states = np.multiply(c_states, sigmoid_1)
        # Add gate (1st and 2nd slots in tf output matrix).
        sigmoid_2 = sigmoid(input_matmul_matrix[:, 0:units])
        tanh_3 = np.tanh(input_matmul_matrix[:, units : units * 2])
        c_states = np.add(c_states, np.multiply(sigmoid_2, tanh_3))
        # Output gate (last slot in tf output matrix).
        sigmoid_4 = sigmoid(input_matmul_matrix[:, units * 3 : units * 4])
        h_states = np.multiply(sigmoid_4, np.tanh(c_states))

        # Store this output time-slice.
        if time_major:
            unrolled_outputs[t, :, :] = h_states
        else:
            unrolled_outputs[:, t, :] = h_states

    return unrolled_outputs, (c_states, h_states)


@PublicAPI
def one_hot(
    x: Union[TensorType, int],
    depth: int = 0,
    on_value: float = 1.0,
    off_value: float = 0.0,
    dtype: type = np.float32,
) -> np.ndarray:
    """One-hot utility function for numpy.

    Thanks to qianyizhang:
    https://gist.github.com/qianyizhang/07ee1c15cad08afb03f5de69349efc30.

    Args:
        x: The input to be one-hot encoded.
        depth: The max. number to be one-hot encoded (size of last rank).
        on_value: The value to use for on. Default: 1.0.
        off_value: The value to use for off. Default: 0.0.

    Returns:
        The one-hot encoded equivalent of the input array.
    """

    # Handle simple ints properly.
    if isinstance(x, int):
        x = np.array(x, dtype=np.int32)
    # Handle torch arrays properly.
    elif torch and isinstance(x, torch.Tensor):
        x = x.numpy()

    # Handle bool arrays correctly.
    if x.dtype == np.bool_:
        x = x.astype(np.int_)
        depth = 2

    # If depth is not given, try to infer it from the values in the array.
    if depth == 0:
        depth = np.max(x) + 1
    assert (
        np.max(x) < depth
    ), "ERROR: The max. index of `x` ({}) is larger than depth ({})!".format(
        np.max(x), depth
    )
    shape = x.shape

    out = np.ones(shape=(*shape, depth)) * off_value
    indices = []
    for i in range(x.ndim):
        tiles = [1] * x.ndim
        s = [1] * x.ndim
        s[i] = -1
        r = np.arange(shape[i]).reshape(s)
        if i > 0:
            tiles[i - 1] = shape[i - 1]
            r = np.tile(r, tiles)
        indices.append(r)
    indices.append(x)
    out[tuple(indices)] = on_value
    return out.astype(dtype)


@PublicAPI
def one_hot_multidiscrete(x, depths=List[int]):
    # Handle torch arrays properly.
    if torch and isinstance(x, torch.Tensor):
        x = x.numpy()

    shape = x.shape
    return np.concatenate(
        [
            one_hot(x[i] if len(shape) == 1 else x[:, i], depth=n).astype(np.float32)
            for i, n in enumerate(depths)
        ],
        axis=-1,
    )


@PublicAPI
def relu(x: np.ndarray, alpha: float = 0.0) -> np.ndarray:
    """Implementation of the leaky ReLU function.

    y = x * alpha if x < 0 else x

    Args:
        x: The input values.
        alpha: A scaling ("leak") factor to use for negative x.

    Returns:
        The leaky ReLU output for x.
    """
    return np.maximum(x, x * alpha, x)


@PublicAPI
def sigmoid(x: np.ndarray, derivative: bool = False) -> np.ndarray:
    """
    Returns the sigmoid function applied to x.
    Alternatively, can return the derivative or the sigmoid function.

    Args:
        x: The input to the sigmoid function.
        derivative: Whether to return the derivative or not.
            Default: False.

    Returns:
        The sigmoid function (or its derivative) applied to x.
    """
    if derivative:
        return x * (1 - x)
    else:
        return 1 / (1 + np.exp(-x))


@PublicAPI
def softmax(
    x: Union[np.ndarray, list], axis: int = -1, epsilon: Optional[float] = None
) -> np.ndarray:
    """Returns the softmax values for x.

    The exact formula used is:
    S(xi) = e^xi / SUMj(e^xj), where j goes over all elements in x.

    Args:
        x: The input to the softmax function.
        axis: The axis along which to softmax.
        epsilon: Optional epsilon as a minimum value. If None, use
            `SMALL_NUMBER`.

    Returns:
        The softmax over x.
    """
    epsilon = epsilon or SMALL_NUMBER
    # x_exp = np.maximum(np.exp(x), SMALL_NUMBER)
    x_exp = np.exp(x)
    # return x_exp /
    #   np.maximum(np.sum(x_exp, axis, keepdims=True), SMALL_NUMBER)
    return np.maximum(x_exp / np.sum(x_exp, axis, keepdims=True), epsilon)<|MERGE_RESOLUTION|>--- conflicted
+++ resolved
@@ -133,12 +133,6 @@
         values converted to numpy arrays (on CPU).
     """
 
-<<<<<<< HEAD
-    if reduce_floats != DEPRECATED_VALUE:
-        deprecation_warning(old="reduce_floats", new="reduce_type", error=True)
-
-=======
->>>>>>> bd555a04
     # The mapping function used to numpyize torch/tf Tensors (and move them
     # to the CPU beforehand).
     def mapping(item):
