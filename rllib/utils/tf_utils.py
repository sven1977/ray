import gym
from gym.spaces import Discrete, MultiDiscrete
import logging
import numpy as np
import tree  # pip install dm_tree
from typing import Any, Callable, List, Optional, Type, TYPE_CHECKING, Union

from ray.rllib.utils.annotations import PublicAPI, DeveloperAPI
from ray.rllib.utils.framework import try_import_tf
from ray.rllib.utils.spaces.space_utils import get_base_struct_from_space
from ray.rllib.utils.typing import (
    LocalOptimizer,
    ModelGradients,
    PartialAlgorithmConfigDict,
    SpaceStruct,
    TensorStructType,
    TensorType,
)

if TYPE_CHECKING:
    from ray.rllib.policy.eager_tf_policy import EagerTFPolicy
    from ray.rllib.policy.eager_tf_policy_v2 import EagerTFPolicyV2
    from ray.rllib.policy.tf_policy import TFPolicy

logger = logging.getLogger(__name__)
tf1, tf, tfv = try_import_tf()


@PublicAPI
def explained_variance(y: TensorType, pred: TensorType) -> TensorType:
    """Computes the explained variance for a pair of labels and predictions.

    The formula used is:
    max(-1.0, 1.0 - (std(y - pred)^2 / std(y)^2))

    Args:
        y: The labels.
        pred: The predictions.

    Returns:
        The explained variance given a pair of labels and predictions.
    """
    _, y_var = tf.nn.moments(y, axes=[0])
    _, diff_var = tf.nn.moments(y - pred, axes=[0])
    return tf.maximum(-1.0, 1 - (diff_var / y_var))


@PublicAPI
def flatten_inputs_to_1d_tensor(
    inputs: TensorStructType,
    spaces_struct: Optional[SpaceStruct] = None,
    time_axis: bool = False,
) -> TensorType:
    """Flattens arbitrary input structs according to the given spaces struct.

    Returns a single 1D tensor resulting from the different input
    components' values.

    Thereby:
    - Boxes (any shape) get flattened to (B, [T]?, -1). Note that image boxes
    are not treated differently from other types of Boxes and get
    flattened as well.
    - Discrete (int) values are one-hot'd, e.g. a batch of [1, 0, 3] (B=3 with
    Discrete(4) space) results in [[0, 1, 0, 0], [1, 0, 0, 0], [0, 0, 0, 1]].
    - MultiDiscrete values are multi-one-hot'd, e.g. a batch of
    [[0, 2], [1, 4]] (B=2 with MultiDiscrete([2, 5]) space) results in
    [[1, 0,  0, 0, 1, 0, 0], [0, 1,  0, 0, 0, 0, 1]].

    Args:
        inputs: The inputs to be flattened.
        spaces_struct: The structure of the spaces that behind the input
        time_axis: Whether all inputs have a time-axis (after the batch axis).
            If True, will keep not only the batch axis (0th), but the time axis
            (1st) as-is and flatten everything from the 2nd axis up.

    Returns:
        A single 1D tensor resulting from concatenating all
        flattened/one-hot'd input components. Depending on the time_axis flag,
        the shape is (B, n) or (B, T, n).

    Examples:
        >>> # B=2
        >>> from ray.rllib.utils.tf_utils import flatten_inputs_to_1d_tensor
        >>> from gym.spaces import Discrete, Box
        >>> out = flatten_inputs_to_1d_tensor( # doctest: +SKIP
        ...     {"a": [1, 0], "b": [[[0.0], [0.1]], [1.0], [1.1]]},
        ...     spaces_struct=dict(a=Discrete(2), b=Box(shape=(2, 1)))
        ... ) # doctest: +SKIP
        >>> print(out) # doctest: +SKIP
        [[0.0, 1.0,  0.0, 0.1], [1.0, 0.0,  1.0, 1.1]]  # B=2 n=4

        >>> # B=2; T=2
        >>> out = flatten_inputs_to_1d_tensor( # doctest: +SKIP
        ...     ([[1, 0], [0, 1]],
        ...      [[[0.0, 0.1], [1.0, 1.1]], [[2.0, 2.1], [3.0, 3.1]]]),
        ...     spaces_struct=tuple([Discrete(2), Box(shape=(2, ))]),
        ...     time_axis=True
        ... ) # doctest: +SKIP
        >>> print(out) # doctest: +SKIP
        [[[0.0, 1.0, 0.0, 0.1], [1.0, 0.0, 1.0, 1.1]],\
        [[1.0, 0.0, 2.0, 2.1], [0.0, 1.0, 3.0, 3.1]]]  # B=2 T=2 n=4
    """

    flat_inputs = tree.flatten(inputs)
    flat_spaces = (
        tree.flatten(spaces_struct)
        if spaces_struct is not None
        else [None] * len(flat_inputs)
    )

    B = None
    T = None
    out = []
    for input_, space in zip(flat_inputs, flat_spaces):
        input_ = tf.convert_to_tensor(input_)
        shape = tf.shape(input_)
        # Store batch and (if applicable) time dimension.
        if B is None:
            B = shape[0]
            if time_axis:
                T = shape[1]

        # One-hot encoding.
        if isinstance(space, Discrete):
            if time_axis:
                input_ = tf.reshape(input_, [B * T])
            out.append(tf.cast(one_hot(input_, space), tf.float32))
        elif isinstance(space, MultiDiscrete):
            if time_axis:
                input_ = tf.reshape(input_, [B * T, -1])
            out.append(tf.cast(one_hot(input_, space), tf.float32))
        # Flatten.
        else:
            if time_axis:
                input_ = tf.reshape(input_, [B * T, -1])
            else:
                input_ = tf.reshape(input_, [B, -1])
            out.append(tf.cast(input_, tf.float32))

    merged = tf.concat(out, axis=-1)
    # Restore the time-dimension, if applicable.
    if time_axis:
        merged = tf.reshape(merged, [B, T, -1])

    return merged


@PublicAPI
def get_gpu_devices() -> List[str]:
    """Returns a list of GPU device names, e.g. ["/gpu:0", "/gpu:1"].

    Supports both tf1.x and tf2.x.

    Returns:
        List of GPU device names (str).
    """
    if tfv == 1:
        from tensorflow.python.client import device_lib

        devices = device_lib.list_local_devices()
    else:
        try:
            devices = tf.config.list_physical_devices()
        except Exception:
            devices = tf.config.experimental.list_physical_devices()

    # Expect "GPU", but also stuff like: "XLA_GPU".
    return [d.name for d in devices if "GPU" in d.device_type]


@PublicAPI
def get_placeholder(
    *,
    space: Optional[gym.Space] = None,
    value: Optional[Any] = None,
    name: Optional[str] = None,
    time_axis: bool = False,
    flatten: bool = True
) -> "tf1.placeholder":
    """Returns a tf1.placeholder object given optional hints, such as a space.

    Note that the returned placeholder will always have a leading batch
    dimension (None).

    Args:
        space: An optional gym.Space to hint the shape and dtype of the
            placeholder.
        value: An optional value to hint the shape and dtype of the
            placeholder.
        name: An optional name for the placeholder.
        time_axis: Whether the placeholder should also receive a time
            dimension (None).
        flatten: Whether to flatten the given space into a plain Box space
            and then create the placeholder from the resulting space.

    Returns:
        The tf1 placeholder.
    """
    from ray.rllib.models.catalog import ModelCatalog

    if space is not None:
        if isinstance(space, (gym.spaces.Dict, gym.spaces.Tuple)):
            if flatten:
                return ModelCatalog.get_action_placeholder(space, None)
            else:
                return tree.map_structure_with_path(
                    lambda path, component: get_placeholder(
                        space=component,
                        name=name + "." + ".".join([str(p) for p in path]),
                    ),
                    get_base_struct_from_space(space),
                )
        return tf1.placeholder(
            shape=(None,) + ((None,) if time_axis else ()) + space.shape,
            dtype=tf.float32 if space.dtype == np.float64 else space.dtype,
            name=name,
        )
    else:
        assert value is not None
        shape = value.shape[1:]
        return tf1.placeholder(
            shape=(None,)
            + ((None,) if time_axis else ())
            + (shape if isinstance(shape, tuple) else tuple(shape.as_list())),
            dtype=tf.float32 if value.dtype == np.float64 else value.dtype,
            name=name,
        )


@PublicAPI
def get_tf_eager_cls_if_necessary(
    orig_cls: Type["TFPolicy"], config: PartialAlgorithmConfigDict
) -> Type[Union["TFPolicy", "EagerTFPolicy", "EagerTFPolicyV2"]]:
    """Returns the corresponding tf-eager class for a given TFPolicy class.

    Args:
        orig_cls: The original TFPolicy class to get the corresponding tf-eager
            class for.
        config: The Algorithm config dict.

    Returns:
        The tf eager policy class corresponding to the given TFPolicy class.
    """
    cls = orig_cls
    framework = config.get("framework", "tf")

    if framework in ["tf2", "tf"] and not tf1:
        raise ImportError("Could not import tensorflow!")

<<<<<<< HEAD
    if framework in ["tf2", "tfe"]:
        if not tf1.executing_eagerly():
            tf1.enable_eager_execution()
=======
    if framework == "tf2":
>>>>>>> 0b12e548
        assert tf1.executing_eagerly()

        from ray.rllib.policy.tf_policy import TFPolicy
        from ray.rllib.policy.eager_tf_policy import EagerTFPolicy
        from ray.rllib.policy.eager_tf_policy_v2 import EagerTFPolicyV2

        # Create eager-class (if not already one).
        if hasattr(orig_cls, "as_eager") and not issubclass(orig_cls, EagerTFPolicy):
            cls = orig_cls.as_eager()
        # Could be some other type of policy or already
        # eager-ized.
        elif not issubclass(orig_cls, TFPolicy):
            pass
        else:
            raise ValueError(
                "This policy does not support eager execution: {}".format(orig_cls)
            )

        # Now that we know, policy is an eager one, add tracing, if necessary.
        if config.get("eager_tracing") and issubclass(
            cls, (EagerTFPolicy, EagerTFPolicyV2)
        ):
            cls = cls.with_tracing()
    return cls


@PublicAPI
def huber_loss(x: TensorType, delta: float = 1.0) -> TensorType:
    """Computes the huber loss for a given term and delta parameter.

    Reference: https://en.wikipedia.org/wiki/Huber_loss
    Note that the factor of 0.5 is implicitly included in the calculation.

    Formula:
        L = 0.5 * x^2  for small abs x (delta threshold)
        L = delta * (abs(x) - 0.5*delta)  for larger abs x (delta threshold)

    Args:
        x: The input term, e.g. a TD error.
        delta: The delta parmameter in the above formula.

    Returns:
        The Huber loss resulting from `x` and `delta`.
    """
    return tf.where(
        tf.abs(x) < delta,  # for small x -> apply the Huber correction
        tf.math.square(x) * 0.5,
        delta * (tf.abs(x) - 0.5 * delta),
    )


@PublicAPI
def l2_loss(x: TensorType) -> TensorType:
    """Computes half the L2 norm over a tensor's values without the sqrt.

    output = 0.5 * sum(x ** 2)

    Args:
        x: The input tensor.

    Returns:
        0.5 times the L2 norm over the given tensor's values (w/o sqrt).
    """
    return 0.5 * tf.reduce_sum(tf.pow(x, 2.0))


@PublicAPI
def make_tf_callable(
    session_or_none: Optional["tf1.Session"], dynamic_shape: bool = False
) -> Callable:
    """Returns a function that can be executed in either graph or eager mode.

    The function must take only positional args.

    If eager is enabled, this will act as just a function. Otherwise, it
    will build a function that executes a session run with placeholders
    internally.

    Args:
        session_or_none: tf.Session if in graph mode, else None.
        dynamic_shape: True if the placeholders should have a dynamic
            batch dimension. Otherwise they will be fixed shape.

    Returns:
        A function that can be called in either eager or static-graph mode.
    """

    if tf.executing_eagerly():
        assert session_or_none is None
    else:
        assert session_or_none is not None

    def make_wrapper(fn):
        # Static-graph mode: Create placeholders and make a session call each
        # time the wrapped function is called. Returns the output of this
        # session call.
        if session_or_none is not None:
            args_placeholders = []
            kwargs_placeholders = {}

            symbolic_out = [None]

            def call(*args, **kwargs):
                args_flat = []
                for a in args:
                    if type(a) is list:
                        args_flat.extend(a)
                    else:
                        args_flat.append(a)
                args = args_flat

                # We have not built any placeholders yet: Do this once here,
                # then reuse the same placeholders each time we call this
                # function again.
                if symbolic_out[0] is None:
                    with session_or_none.graph.as_default():

                        def _create_placeholders(path, value):
                            if dynamic_shape:
                                if len(value.shape) > 0:
                                    shape = (None,) + value.shape[1:]
                                else:
                                    shape = ()
                            else:
                                shape = value.shape
                            return tf1.placeholder(
                                dtype=value.dtype,
                                shape=shape,
                                name=".".join([str(p) for p in path]),
                            )

                        placeholders = tree.map_structure_with_path(
                            _create_placeholders, args
                        )
                        for ph in tree.flatten(placeholders):
                            args_placeholders.append(ph)

                        placeholders = tree.map_structure_with_path(
                            _create_placeholders, kwargs
                        )
                        for k, ph in placeholders.items():
                            kwargs_placeholders[k] = ph

                        symbolic_out[0] = fn(*args_placeholders, **kwargs_placeholders)
                feed_dict = dict(zip(args_placeholders, tree.flatten(args)))
                tree.map_structure(
                    lambda ph, v: feed_dict.__setitem__(ph, v),
                    kwargs_placeholders,
                    kwargs,
                )
                ret = session_or_none.run(symbolic_out[0], feed_dict)
                return ret

            return call
        # Eager mode (call function as is).
        else:
            return fn

    return make_wrapper


@PublicAPI
def minimize_and_clip(
    optimizer: LocalOptimizer,
    objective: TensorType,
    var_list: List["tf.Variable"],
    clip_val: float = 10.0,
) -> ModelGradients:
    """Computes, then clips gradients using objective, optimizer and var list.

    Ensures the norm of the gradients for each variable is clipped to
    `clip_val`.

    Args:
        optimizer: Either a shim optimizer (tf eager) containing a
            tf.GradientTape under `self.tape` or a tf1 local optimizer
            object.
        objective: The loss tensor to calculate gradients on.
        var_list: The list of tf.Variables to compute gradients over.
        clip_val: The global norm clip value. Will clip around -clip_val and
            +clip_val.

    Returns:
        The resulting model gradients (list or tuples of grads + vars)
        corresponding to the input `var_list`.
    """
    # Accidentally passing values < 0.0 will break all gradients.
    assert clip_val is None or clip_val > 0.0, clip_val

    if tf.executing_eagerly():
        tape = optimizer.tape
        grads_and_vars = list(zip(list(tape.gradient(objective, var_list)), var_list))
    else:
        grads_and_vars = optimizer.compute_gradients(objective, var_list=var_list)

    return [
        (tf.clip_by_norm(g, clip_val) if clip_val is not None else g, v)
        for (g, v) in grads_and_vars
        if g is not None
    ]


@PublicAPI
def one_hot(x: TensorType, space: gym.Space) -> TensorType:
    """Returns a one-hot tensor, given and int tensor and a space.

    Handles the MultiDiscrete case as well.

    Args:
        x: The input tensor.
        space: The space to use for generating the one-hot tensor.

    Returns:
        The resulting one-hot tensor.

    Raises:
        ValueError: If the given space is not a discrete one.

    Examples:
        >>> import gym
        >>> import tensorflow as tf
        >>> from ray.rllib.utils.tf_utils import one_hot
        >>> x = tf.Variable([0, 3], dtype=tf.int32)  # batch-dim=2
        >>> # Discrete space with 4 (one-hot) slots per batch item.
        >>> s = gym.spaces.Discrete(4)
        >>> one_hot(x, s) # doctest: +SKIP
        <tf.Tensor 'one_hot:0' shape=(2, 4) dtype=float32>
        >>> x = tf.Variable([[0, 1, 2, 3]], dtype=tf.int32)  # batch-dim=1
        >>> # MultiDiscrete space with 5 + 4 + 4 + 7 = 20 (one-hot) slots
        >>> # per batch item.
        >>> s = gym.spaces.MultiDiscrete([5, 4, 4, 7])
        >>> one_hot(x, s) # doctest: +SKIP
        <tf.Tensor 'concat:0' shape=(1, 20) dtype=float32>
    """
    if isinstance(space, Discrete):
        return tf.one_hot(x, space.n, dtype=tf.float32)
    elif isinstance(space, MultiDiscrete):
        if isinstance(space.nvec[0], np.ndarray):
            nvec = np.ravel(space.nvec)
            x = tf.reshape(x, (x.shape[0], -1))
        else:
            nvec = space.nvec
        return tf.concat(
            [tf.one_hot(x[:, i], n, dtype=tf.float32) for i, n in enumerate(nvec)],
            axis=-1,
        )
    else:
        raise ValueError("Unsupported space for `one_hot`: {}".format(space))


@PublicAPI
def reduce_mean_ignore_inf(x: TensorType, axis: Optional[int] = None) -> TensorType:
    """Same as tf.reduce_mean() but ignores -inf values.

    Args:
        x: The input tensor to reduce mean over.
        axis: The axis over which to reduce. None for all axes.

    Returns:
        The mean reduced inputs, ignoring inf values.
    """
    mask = tf.not_equal(x, tf.float32.min)
    x_zeroed = tf.where(mask, x, tf.zeros_like(x))
    return tf.math.reduce_sum(x_zeroed, axis) / tf.math.reduce_sum(
        tf.cast(mask, tf.float32), axis
    )


@PublicAPI
def scope_vars(
    scope: Union[str, "tf1.VariableScope"], trainable_only: bool = False
) -> List["tf.Variable"]:
    """Get variables inside a given scope.

    Args:
        scope: Scope in which the variables reside.
        trainable_only: Whether or not to return only the variables that were
            marked as trainable.

    Returns:
        The list of variables in the given `scope`.
    """
    return tf1.get_collection(
        tf1.GraphKeys.TRAINABLE_VARIABLES
        if trainable_only
        else tf1.GraphKeys.VARIABLES,
        scope=scope if isinstance(scope, str) else scope.name,
    )


@PublicAPI
def zero_logps_from_actions(actions: TensorStructType) -> TensorType:
    """Helper function useful for returning dummy logp's (0) for some actions.

    Args:
        actions: The input actions. This can be any struct
            of complex action components or a simple tensor of different
            dimensions, e.g. [B], [B, 2], or {"a": [B, 4, 5], "b": [B]}.

    Returns:
        A 1D tensor of 0.0 (dummy logp's) matching the batch
        dim of `actions` (shape=[B]).
    """
    # Need to flatten `actions` in case we have a complex action space.
    # Take the 0th component to extract the batch dim.
    action_component = tree.flatten(actions)[0]
    logp_ = tf.zeros_like(action_component, dtype=tf.float32)
    # Logp's should be single values (but with the same batch dim as
    # `deterministic_actions` or `stochastic_actions`). In case
    # actions are just [B], zeros_like works just fine here, but if
    # actions are [B, ...], we have to reduce logp back to just [B].
    while len(logp_.shape) > 1:
        logp_ = logp_[:, 0]
    return logp_


@DeveloperAPI
def warn_if_infinite_kl_divergence(
    policy: Type["TFPolicy"], mean_kl_loss: TensorType
) -> None:
    def print_warning():
        logger.warning(
            "KL divergence is non-finite, this will likely destabilize your model and"
            " the training process. Action(s) in a specific state have near-zero"
            " probability. This can happen naturally in deterministic environments"
            " where the optimal policy has zero mass for a specific action. To fix this"
            " issue, consider setting the coefficient for the KL loss term to zero or"
            " increasing policy entropy."
        )
        return tf.constant(0.0)

    if policy.loss_initialized():
        tf.cond(
            tf.math.is_inf(mean_kl_loss),
            false_fn=lambda: tf.constant(0.0),
            true_fn=lambda: print_warning(),
        )<|MERGE_RESOLUTION|>--- conflicted
+++ resolved
@@ -247,13 +247,9 @@
     if framework in ["tf2", "tf"] and not tf1:
         raise ImportError("Could not import tensorflow!")
 
-<<<<<<< HEAD
-    if framework in ["tf2", "tfe"]:
+    if framework == "tf2":
         if not tf1.executing_eagerly():
             tf1.enable_eager_execution()
-=======
-    if framework == "tf2":
->>>>>>> 0b12e548
         assert tf1.executing_eagerly()
 
         from ray.rllib.policy.tf_policy import TFPolicy
