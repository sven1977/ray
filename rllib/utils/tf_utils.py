--- conflicted
+++ resolved
@@ -228,13 +228,8 @@
 
 @PublicAPI
 def get_tf_eager_cls_if_necessary(
-<<<<<<< HEAD
     orig_cls: Type["TFPolicy"], config: PartialAlgorithmConfigDict
 ) -> Type[Union["TFPolicy", "EagerTFPolicy", "EagerTFPolicyV2"]]:
-=======
-    orig_cls: Type["Policy"], config: PartialAlgorithmConfigDict
-) -> Type["Policy"]:
->>>>>>> b218ae7e
     """Returns the corresponding tf-eager class for a given TFPolicy class.
 
     Args:
