--- conflicted
+++ resolved
@@ -77,13 +77,7 @@
 # and stride may be single ints (width and height are the same) or 2-tuples (int, int)
 # for width and height (different values).
 ConvFilterSpec = List[
-<<<<<<< HEAD
-    Tuple[
-        int, Union[int, Tuple[int, int]], Union[int, Tuple[int, int]]
-    ]
-=======
     Tuple[int, Union[int, Tuple[int, int]], Union[int, Tuple[int, int]]]
->>>>>>> c3afcc3f
 ]
 
 # Objects that can be created through the `from_config()` util method
