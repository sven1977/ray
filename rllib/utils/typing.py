--- conflicted
+++ resolved
@@ -37,15 +37,10 @@
 MultiAgentPolicyConfigDict = Dict[PolicyID, Tuple[Union[
     type, None], gym.Space, gym.Space, PartialTrainerConfigDict]]
 
-<<<<<<< HEAD
-# Represents an environment id (index) in a vectorized env.
-EnvID = int
-=======
 # Represents an environment id. These could be:
 # - An int index for a sub-env within a vectorized env.
 # - An external env ID (str), which changes(!) each episode.
 EnvID = Union[int, str]
->>>>>>> f6b84cb2
 
 # Represents an episode id.
 EpisodeID = int
