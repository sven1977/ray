import argparse
from collections import Counter
import copy
import gymnasium as gym
from gymnasium.spaces import Box, Discrete, MultiDiscrete, MultiBinary
from gymnasium.spaces import Dict as GymDict
from gymnasium.spaces import Tuple as GymTuple
import inspect
import logging
import numpy as np
import os
import pprint
import random
import re
import time
import tree  # pip install dm_tree
from typing import (
    TYPE_CHECKING,
    Any,
    Dict,
    List,
    Optional,
    Sequence,
    Tuple,
    Type,
    Union,
)
import yaml

import ray
from ray import air, tune
from ray.air.integrations.wandb import WandbLoggerCallback
from ray.rllib.common import SupportedFileType
from ray.rllib.env.wrappers.atari_wrappers import is_atari, wrap_deepmind
from ray.rllib.train import load_experiments_from_file
from ray.rllib.utils.deprecation import Deprecated
from ray.rllib.utils.framework import try_import_jax, try_import_tf, try_import_torch
from ray.rllib.utils.metrics import (
    DIFF_NUM_GRAD_UPDATES_VS_SAMPLER_POLICY,
    NUM_ENV_STEPS_SAMPLED,
    NUM_ENV_STEPS_TRAINED,
)
from ray.rllib.utils.nested_dict import NestedDict
from ray.rllib.utils.typing import ResultDict
from ray.rllib.utils.error import UnsupportedSpaceException


from ray.tune import CLIReporter, run_experiments


if TYPE_CHECKING:
    from ray.rllib.algorithms import Algorithm, AlgorithmConfig
    from ray.rllib.offline.dataset_reader import DatasetReader

jax, _ = try_import_jax()
tf1, tf, tfv = try_import_tf()
if tf1:
    eager_mode = None
    try:
        from tensorflow.python.eager.context import eager_mode
    except (ImportError, ModuleNotFoundError):
        pass

torch, _ = try_import_torch()

logger = logging.getLogger(__name__)


def add_rllib_example_script_args(
    parser: Optional[argparse.ArgumentParser] = None,
    default_reward: float = 100.0,
    default_iters: int = 200,
    default_timesteps: int = 100000,
) -> argparse.ArgumentParser:
    """Adds RLlib-typical (and common) examples scripts command line args to a parser.

    TODO (sven): This function should be used by most of our examples scripts, which
     already mostly have this logic in them (but written out).

    Args:
        parser: The parser to add the arguments to. If None, create a new one.
        default_reward: The default value for the --stop-reward option.
        default_iters: The default value for the --stop-iters option.
        default_timesteps: The default value for the --stop-timesteps option.

    Returns:
        The altered (or newly created) parser object.
    """
    if parser is None:
        parser = argparse.ArgumentParser()

    # Algo and Algo config options.
    parser.add_argument(
        "--algo", type=str, default="PPO", help="The RLlib-registered algorithm to use."
    )
    parser.add_argument(
        "--enable-new-api-stack",
        action="store_true",
        help="Whether to use the _enable_new_api_stack config setting.",
    )
    parser.add_argument(
        "--framework",
        choices=["tf", "tf2", "torch"],
        default="torch",
        help="The DL framework specifier.",
    )
    parser.add_argument(
        "--num-env-runners",
        type=int,
        default=2,
        help="The number of (remote) EnvRunners to use for the experiment.",
    )
    parser.add_argument(
        "--num-agents",
        type=int,
        default=0,
        help="If 0 (default), will run as single-agent. If > 0, will run as "
        "multi-agent with the environment simply cloned n times and each agent acting "
        "independently at every single timestep. The overall reward for this "
        "experiment is then the sum over all individual agents' rewards.",
    )

    # tune.Tuner options.
    parser.add_argument(
        "--no-tune",
        action="store_true",
        help="Whether to NOT use tune.Tuner(), but rather a simple for-loop calling "
        "`algo.train()` repeatedly until one of the stop criteria is met.",
    )
    parser.add_argument(
        "--num-samples",
        type=int,
        default=1,
        help="How many (tune.Tuner.fit()) experiments to execute - if possible in "
        "parallel.",
    )
    parser.add_argument(
        "--verbose",
        type=int,
        default=2,
        help="The verbosity level for the `tune.Tuner()` running the experiment.",
    )
    parser.add_argument(
        "--checkpoint-freq",
        type=int,
        default=0,
        help=(
            "The frequency (in training iterations) with which to create checkpoints. "
<<<<<<< HEAD
            "Note that if --wandb-key is provided and --no-tune is NOT set, all "
            "checkpoints will automatically be uploaded to WandB."
=======
            "Note that if --wandb-key is provided, all checkpoints will "
            "automatically be uploaded to WandB."
>>>>>>> 9815e20f
        ),
    )
    parser.add_argument(
        "--checkpoint-at-end",
        action="store_true",
        help=(
<<<<<<< HEAD
            "Whether to create a checkpoint at the end of the experiment. "
            "Note that if --wandb-key is provided and --no-tune is NOT set, all "
            "checkpoints will automatically be uploaded to WandB."
=======
            "Whether to create a checkpoint at the very end of the experiment. "
            "Note that if --wandb-key is provided, all checkpoints will "
            "automatically be uploaded to WandB."
>>>>>>> 9815e20f
        ),
    )

    # WandB logging options.
    parser.add_argument(
        "--wandb-key",
        type=str,
        default=None,
        help="The WandB API key to use for uploading results.",
    )
    parser.add_argument(
        "--wandb-project",
        type=str,
        default=None,
        help="The WandB project name to use.",
    )
    parser.add_argument(
        "--wandb-run-name",
        type=str,
        default=None,
        help="The WandB run name to use.",
    )

    # Experiment stopping and testing criteria.
    parser.add_argument(
        "--stop-reward",
        type=float,
        default=default_reward,
        help="Reward at which the script should stop training.",
    )
    parser.add_argument(
        "--stop-iters",
        type=int,
        default=default_iters,
        help="The number of iterations to train.",
    )
    parser.add_argument(
        "--stop-timesteps",
        type=int,
        default=default_timesteps,
        help="The number of (environment sampling) timesteps to train.",
    )
    parser.add_argument(
        "--as-test",
        action="store_true",
        help="Whether this script should be run as a test. If set, --stop-reward must "
        "be achieved within --stop-timesteps AND --stop-iters, otherwise this "
        "script will throw an exception at the end.",
    )

    # Learner scaling options.
    # Old API stack: config.num_gpus.
    # New API stack: config.num_learner_workers (w/ num_gpus_per_learner_worker=1).
    parser.add_argument("--num-gpus", type=int, default=0)

    # Ray init options.
    parser.add_argument("--num-cpus", type=int, default=0)
    parser.add_argument(
        "--local-mode",
        action="store_true",
        help="Init Ray in local mode for easier debugging.",
    )
    return parser


def check(x, y, decimals=5, atol=None, rtol=None, false=False):
    """
    Checks two structures (dict, tuple, list,
    np.array, float, int, etc..) for (almost) numeric identity.
    All numbers in the two structures have to match up to `decimal` digits
    after the floating point. Uses assertions.

    Args:
        x: The value to be compared (to the expectation: `y`). This
            may be a Tensor.
        y: The expected value to be compared to `x`. This must not
            be a tf-Tensor, but may be a tf/torch-Tensor.
        decimals: The number of digits after the floating point up to
            which all numeric values have to match.
        atol: Absolute tolerance of the difference between x and y
            (overrides `decimals` if given).
        rtol: Relative tolerance of the difference between x and y
            (overrides `decimals` if given).
        false: Whether to check that x and y are NOT the same.
    """
    # A dict type.
    if isinstance(x, (dict, NestedDict)):
        assert isinstance(
            y, (dict, NestedDict)
        ), "ERROR: If x is dict, y needs to be a dict as well!"
        y_keys = set(x.keys())
        for key, value in x.items():
            assert key in y, f"ERROR: y does not have x's key='{key}'! y={y}"
            check(value, y[key], decimals=decimals, atol=atol, rtol=rtol, false=false)
            y_keys.remove(key)
        assert not y_keys, "ERROR: y contains keys ({}) that are not in x! y={}".format(
            list(y_keys), y
        )
    # A tuple type.
    elif isinstance(x, (tuple, list)):
        assert isinstance(
            y, (tuple, list)
        ), "ERROR: If x is tuple/list, y needs to be a tuple/list as well!"
        assert len(y) == len(
            x
        ), "ERROR: y does not have the same length as x ({} vs {})!".format(
            len(y), len(x)
        )
        for i, value in enumerate(x):
            check(value, y[i], decimals=decimals, atol=atol, rtol=rtol, false=false)
    # Boolean comparison.
    elif isinstance(x, (np.bool_, bool)):
        if false is True:
            assert bool(x) is not bool(y), f"ERROR: x ({x}) is y ({y})!"
        else:
            assert bool(x) is bool(y), f"ERROR: x ({x}) is not y ({y})!"
    # Nones or primitives.
    elif x is None or y is None or isinstance(x, (str, int)):
        if false is True:
            assert x != y, f"ERROR: x ({x}) is the same as y ({y})!"
        else:
            assert x == y, f"ERROR: x ({x}) is not the same as y ({y})!"
    # String/byte comparisons.
    elif (
        hasattr(x, "dtype") and (x.dtype == object or str(x.dtype).startswith("<U"))
    ) or isinstance(x, bytes):
        try:
            np.testing.assert_array_equal(x, y)
            if false is True:
                assert False, f"ERROR: x ({x}) is the same as y ({y})!"
        except AssertionError as e:
            if false is False:
                raise e
    # Everything else (assume numeric or tf/torch.Tensor).
    else:
        if tf1 is not None:
            # y should never be a Tensor (y=expected value).
            if isinstance(y, (tf1.Tensor, tf1.Variable)):
                # In eager mode, numpyize tensors.
                if tf.executing_eagerly():
                    y = y.numpy()
                else:
                    raise ValueError(
                        "`y` (expected value) must not be a Tensor. "
                        "Use numpy.ndarray instead"
                    )
            if isinstance(x, (tf1.Tensor, tf1.Variable)):
                # In eager mode, numpyize tensors.
                if tf1.executing_eagerly():
                    x = x.numpy()
                # Otherwise, use a new tf-session.
                else:
                    with tf1.Session() as sess:
                        x = sess.run(x)
                        return check(
                            x, y, decimals=decimals, atol=atol, rtol=rtol, false=false
                        )
        if torch is not None:
            if isinstance(x, torch.Tensor):
                x = x.detach().cpu().numpy()
            if isinstance(y, torch.Tensor):
                y = y.detach().cpu().numpy()

        # Using decimals.
        if atol is None and rtol is None:
            # Assert equality of both values.
            try:
                np.testing.assert_almost_equal(x, y, decimal=decimals)
            # Both values are not equal.
            except AssertionError as e:
                # Raise error in normal case.
                if false is False:
                    raise e
            # Both values are equal.
            else:
                # If false is set -> raise error (not expected to be equal).
                if false is True:
                    assert False, f"ERROR: x ({x}) is the same as y ({y})!"

        # Using atol/rtol.
        else:
            # Provide defaults for either one of atol/rtol.
            if atol is None:
                atol = 0
            if rtol is None:
                rtol = 1e-7
            try:
                np.testing.assert_allclose(x, y, atol=atol, rtol=rtol)
            except AssertionError as e:
                if false is False:
                    raise e
            else:
                if false is True:
                    assert False, f"ERROR: x ({x}) is the same as y ({y})!"


def check_compute_single_action(
    algorithm, include_state=False, include_prev_action_reward=False
):
    """Tests different combinations of args for algorithm.compute_single_action.

    Args:
        algorithm: The Algorithm object to test.
        include_state: Whether to include the initial state of the Policy's
            Model in the `compute_single_action` call.
        include_prev_action_reward: Whether to include the prev-action and
            -reward in the `compute_single_action` call.

    Raises:
        ValueError: If anything unexpected happens.
    """
    # Have to import this here to avoid circular dependency.
    from ray.rllib.policy.sample_batch import DEFAULT_POLICY_ID, SampleBatch

    # Some Algorithms may not abide to the standard API.
    pid = DEFAULT_POLICY_ID
    try:
        # Multi-agent: Pick any learnable policy (or DEFAULT_POLICY if it's the only
        # one).
        pid = next(iter(algorithm.workers.local_worker().get_policies_to_train()))
        pol = algorithm.get_policy(pid)
    except AttributeError:
        pol = algorithm.policy
    # Get the policy's model.
    model = pol.model

    action_space = pol.action_space

    def _test(
        what, method_to_test, obs_space, full_fetch, explore, timestep, unsquash, clip
    ):
        call_kwargs = {}
        if what is algorithm:
            call_kwargs["full_fetch"] = full_fetch
            call_kwargs["policy_id"] = pid

        obs = obs_space.sample()
        if isinstance(obs_space, Box):
            obs = np.clip(obs, -1.0, 1.0)
        state_in = None
        if include_state:
            state_in = model.get_initial_state()
            if not state_in:
                state_in = []
                i = 0
                while f"state_in_{i}" in model.view_requirements:
                    state_in.append(
                        model.view_requirements[f"state_in_{i}"].space.sample()
                    )
                    i += 1
        action_in = action_space.sample() if include_prev_action_reward else None
        reward_in = 1.0 if include_prev_action_reward else None

        if method_to_test == "input_dict":
            assert what is pol

            input_dict = {SampleBatch.OBS: obs}
            if include_prev_action_reward:
                input_dict[SampleBatch.PREV_ACTIONS] = action_in
                input_dict[SampleBatch.PREV_REWARDS] = reward_in
            if state_in:
                if what.config.get("_enable_new_api_stack", False):
                    input_dict["state_in"] = state_in
                else:
                    for i, s in enumerate(state_in):
                        input_dict[f"state_in_{i}"] = s
            input_dict_batched = SampleBatch(
                tree.map_structure(lambda s: np.expand_dims(s, 0), input_dict)
            )
            action = pol.compute_actions_from_input_dict(
                input_dict=input_dict_batched,
                explore=explore,
                timestep=timestep,
                **call_kwargs,
            )
            # Unbatch everything to be able to compare against single
            # action below.
            # ARS and ES return action batches as lists.
            if isinstance(action[0], list):
                action = (np.array(action[0]), action[1], action[2])
            action = tree.map_structure(lambda s: s[0], action)

            try:
                action2 = pol.compute_single_action(
                    input_dict=input_dict,
                    explore=explore,
                    timestep=timestep,
                    **call_kwargs,
                )
                # Make sure these are the same, unless we have exploration
                # switched on (or noisy layers).
                if not explore and not pol.config.get("noisy"):
                    check(action, action2)
            except TypeError:
                pass
        else:
            action = what.compute_single_action(
                obs,
                state_in,
                prev_action=action_in,
                prev_reward=reward_in,
                explore=explore,
                timestep=timestep,
                unsquash_action=unsquash,
                clip_action=clip,
                **call_kwargs,
            )

        state_out = None
        if state_in or full_fetch or what is pol:
            action, state_out, _ = action
        if state_out:
            for si, so in zip(tree.flatten(state_in), tree.flatten(state_out)):
                if tf.is_tensor(si):
                    # If si is a tensor of Dimensions, we need to convert it
                    # We expect this to be the case for TF RLModules who's initial
                    # states are Tf Tensors.
                    si_shape = si.shape.as_list()
                else:
                    si_shape = list(si.shape)
                check(si_shape, so.shape)

        if unsquash is None:
            unsquash = what.config["normalize_actions"]
        if clip is None:
            clip = what.config["clip_actions"]

        # Test whether unsquash/clipping works on the Algorithm's
        # compute_single_action method: Both flags should force the action
        # to be within the space's bounds.
        if method_to_test == "single" and what == algorithm:
            if not action_space.contains(action) and (
                clip or unsquash or not isinstance(action_space, Box)
            ):
                raise ValueError(
                    f"Returned action ({action}) of algorithm/policy {what} "
                    f"not in Env's action_space {action_space}"
                )
            # We are operating in normalized space: Expect only smaller action
            # values.
            if (
                isinstance(action_space, Box)
                and not unsquash
                and what.config.get("normalize_actions")
                and np.any(np.abs(action) > 15.0)
            ):
                raise ValueError(
                    f"Returned action ({action}) of algorithm/policy {what} "
                    "should be in normalized space, but seems too large/small "
                    "for that!"
                )

    # Loop through: Policy vs Algorithm; Different API methods to calculate
    # actions; unsquash option; clip option; full fetch or not.
    for what in [pol, algorithm]:
        if what is algorithm:
            # Get the obs-space from Workers.env (not Policy) due to possible
            # pre-processor up front.
            worker_set = getattr(algorithm, "workers", None)
            assert worker_set
            if not worker_set.local_worker():
                obs_space = algorithm.get_policy(pid).observation_space
            else:
                obs_space = worker_set.local_worker().for_policy(
                    lambda p: p.observation_space, policy_id=pid
                )
            obs_space = getattr(obs_space, "original_space", obs_space)
        else:
            obs_space = pol.observation_space

        for method_to_test in ["single"] + (["input_dict"] if what is pol else []):
            for explore in [True, False]:
                for full_fetch in [False, True] if what is algorithm else [False]:
                    timestep = random.randint(0, 100000)
                    for unsquash in [True, False, None]:
                        for clip in [False] if unsquash else [True, False, None]:
                            print("-" * 80)
                            print(f"what={what}")
                            print(f"method_to_test={method_to_test}")
                            print(f"explore={explore}")
                            print(f"full_fetch={full_fetch}")
                            print(f"unsquash={unsquash}")
                            print(f"clip={clip}")
                            _test(
                                what,
                                method_to_test,
                                obs_space,
                                full_fetch,
                                explore,
                                timestep,
                                unsquash,
                                clip,
                            )


def check_inference_w_connectors(policy, env_name, max_steps: int = 100):
    """Checks whether the given policy can infer actions from an env with connectors.

    Args:
        policy: The policy to check.
        env_name: Name of the environment to check
        max_steps: The maximum number of steps to run the environment for.

    Raises:
        ValueError: If the policy cannot infer actions from the environment.
    """
    # Avoids circular import
    from ray.rllib.utils.policy import local_policy_inference

    env = gym.make(env_name)

    # Potentially wrap the env like we do in RolloutWorker
    if is_atari(env):
        env = wrap_deepmind(
            env,
            dim=policy.config["model"]["dim"],
            framestack=policy.config["model"].get("framestack"),
        )

    obs, info = env.reset()
    reward, terminated, truncated = 0.0, False, False
    ts = 0
    while not terminated and not truncated and ts < max_steps:
        action_out = local_policy_inference(
            policy,
            env_id=0,
            agent_id=0,
            obs=obs,
            reward=reward,
            terminated=terminated,
            truncated=truncated,
            info=info,
        )
        obs, reward, terminated, truncated, info = env.step(action_out[0][0])

        ts += 1


def check_learning_achieved(
    tune_results: "tune.ResultGrid",
    min_value,
    evaluation=False,
    metric: str = "episode_reward_mean",
):
    """Throws an error if `min_reward` is not reached within tune_results.

    Checks the last iteration found in tune_results for its
    "episode_reward_mean" value and compares it to `min_reward`.

    Args:
        tune_results: The tune.Tuner().fit() returned results object.
        min_reward: The min reward that must be reached.

    Raises:
        ValueError: If `min_reward` not reached.
    """
    # Get maximum reward of all trials
    # (check if at least one trial achieved some learning)
    recorded_values = [
        (row[metric] if not evaluation else row[f"evaluation/{metric}"])
        for _, row in tune_results.get_dataframe().iterrows()
    ]
    best_value = max(recorded_values)
    if best_value < min_value:
        raise ValueError(f"`{metric}` of {min_value} not reached!")
    print(f"`{metric}` of {min_value} reached! ok")


def check_off_policyness(
    results: ResultDict,
    upper_limit: float,
    lower_limit: float = 0.0,
) -> Optional[float]:
    """Verifies that the off-policy'ness of some update is within some range.

    Off-policy'ness is defined as the average (across n workers) diff
    between the number of gradient updates performed on the policy used
    for sampling vs the number of gradient updates that have been performed
    on the trained policy (usually the one on the local worker).

    Uses the published DIFF_NUM_GRAD_UPDATES_VS_SAMPLER_POLICY metric inside
    a training results dict and compares to the given bounds.

    Note: Only works with single-agent results thus far.

    Args:
        results: The training results dict.
        upper_limit: The upper limit to for the off_policy_ness value.
        lower_limit: The lower limit to for the off_policy_ness value.

    Returns:
        The off-policy'ness value (described above).

    Raises:
        AssertionError: If the value is out of bounds.
    """

    # Have to import this here to avoid circular dependency.
    from ray.rllib.policy.sample_batch import DEFAULT_POLICY_ID
    from ray.rllib.utils.metrics.learner_info import LEARNER_INFO

    # Assert that the off-policy'ness is within the given bounds.
    learner_info = results["info"][LEARNER_INFO]
    if DEFAULT_POLICY_ID not in learner_info:
        return None
    off_policy_ness = learner_info[DEFAULT_POLICY_ID][
        DIFF_NUM_GRAD_UPDATES_VS_SAMPLER_POLICY
    ]
    # Roughly: Reaches up to 0.4 for 2 rollout workers and up to 0.2 for
    # 1 rollout worker.
    if not (lower_limit <= off_policy_ness <= upper_limit):
        raise AssertionError(
            f"`off_policy_ness` ({off_policy_ness}) is outside the given bounds "
            f"({lower_limit} - {upper_limit})!"
        )

    return off_policy_ness


def check_train_results(train_results: ResultDict):
    """Checks proper structure of a Algorithm.train() returned dict.

    Args:
        train_results: The train results dict to check.

    Raises:
        AssertionError: If `train_results` doesn't have the proper structure or
            data in it.
    """
    # Import these here to avoid circular dependencies.
    from ray.rllib.policy.sample_batch import DEFAULT_POLICY_ID
    from ray.rllib.utils.metrics.learner_info import LEARNER_INFO, LEARNER_STATS_KEY

    # Assert that some keys are where we would expect them.
    for key in [
        "agent_timesteps_total",
        "config",
        "custom_metrics",
        "episode_len_mean",
        "episode_reward_max",
        "episode_reward_mean",
        "episode_reward_min",
        "hist_stats",
        "info",
        "iterations_since_restore",
        "num_healthy_workers",
        "perf",
        "policy_reward_max",
        "policy_reward_mean",
        "policy_reward_min",
        "sampler_perf",
        "time_since_restore",
        "time_this_iter_s",
        "timesteps_total",
        "timers",
        "time_total_s",
        "training_iteration",
    ]:
        assert (
            key in train_results
        ), f"'{key}' not found in `train_results` ({train_results})!"

    # Make sure, `config` is an actual dict, not an AlgorithmConfig object.
    assert isinstance(
        train_results["config"], dict
    ), "`config` in results not a python dict!"

    from ray.rllib.algorithms.algorithm_config import AlgorithmConfig

    is_multi_agent = (
        AlgorithmConfig()
        .update_from_dict({"policies": train_results["config"]["policies"]})
        .is_multi_agent()
    )

    # Check in particular the "info" dict.
    info = train_results["info"]
    assert LEARNER_INFO in info, f"'learner' not in train_results['infos'] ({info})!"
    assert (
        "num_steps_trained" in info or NUM_ENV_STEPS_TRAINED in info
    ), f"'num_(env_)?steps_trained' not in train_results['infos'] ({info})!"

    learner_info = info[LEARNER_INFO]

    # Make sure we have a default_policy key if we are not in a
    # multi-agent setup.
    if not is_multi_agent:
        # APEX algos sometimes have an empty learner info dict (no metrics
        # collected yet).
        assert len(learner_info) == 0 or DEFAULT_POLICY_ID in learner_info, (
            f"'{DEFAULT_POLICY_ID}' not found in "
            f"train_results['infos']['learner'] ({learner_info})!"
        )

    for pid, policy_stats in learner_info.items():
        if pid == "batch_count":
            continue

        # the pid can be __all__ in multi-agent case when the new learner stack is
        # enabled.
        if pid == "__all__":
            continue

        # On the new API stack, policy has no LEARNER_STATS_KEY under it anymore.
        if LEARNER_STATS_KEY in policy_stats:
            learner_stats = policy_stats[LEARNER_STATS_KEY]
        else:
            learner_stats = policy_stats
        for key, value in learner_stats.items():
            # Min- and max-stats should be single values.
            if key.startswith("min_") or key.startswith("max_"):
                assert np.isscalar(value), f"'key' value not a scalar ({value})!"

    return train_results


def framework_iterator(
    config: Optional["AlgorithmConfig"] = None,
    frameworks: Sequence[str] = ("tf2", "tf", "torch"),
    session: bool = False,
    time_iterations: Optional[dict] = None,
) -> Union[str, Tuple[str, Optional["tf1.Session"]]]:
    """An generator that allows for looping through n frameworks for testing.

    Provides the correct config entries ("framework") as well
    as the correct eager/non-eager contexts for tf/tf2.

    Args:
        config: An optional config dict or AlgorithmConfig object. This will be modified
            (value for "framework" changed) depending on the iteration.
        frameworks: A list/tuple of the frameworks to be tested.
            Allowed are: "tf2", "tf", "torch", and None.
        session: If True and only in the tf-case: Enter a tf.Session()
            and yield that as second return value (otherwise yield (fw, None)).
            Also sets a seed (42) on the session to make the test
            deterministic.
        time_iterations: If provided, will write to the given dict (by
            framework key) the times in seconds that each (framework's)
            iteration takes.

    Yields:
        If `session` is False: The current framework [tf2|tf|torch] used.
        If `session` is True: A tuple consisting of the current framework
        string and the tf1.Session (if fw="tf", otherwise None).
    """
    config = config or {}
    frameworks = [frameworks] if isinstance(frameworks, str) else list(frameworks)

    for fw in frameworks:
        # Skip tf if on new API stack.
        if fw == "tf" and config.get("_enable_new_api_stack", False):
            logger.warning("framework_iterator skipping tf (new API stack configured)!")
            continue

        # Skip non-installed frameworks.
        if fw == "torch" and not torch:
            logger.warning("framework_iterator skipping torch (not installed)!")
            continue
        if fw != "torch" and not tf:
            logger.warning(
                "framework_iterator skipping {} (tf not installed)!".format(fw)
            )
            continue
        elif fw == "tf2" and tfv != 2:
            logger.warning("framework_iterator skipping tf2.x (tf version is < 2.0)!")
            continue
        elif fw == "jax" and not jax:
            logger.warning("framework_iterator skipping JAX (not installed)!")
            continue
        assert fw in ["tf2", "tf", "torch", "jax", None]

        # Do we need a test session?
        sess = None
        if fw == "tf" and session is True:
            sess = tf1.Session()
            sess.__enter__()
            tf1.set_random_seed(42)

        if isinstance(config, dict):
            config["framework"] = fw
        else:
            config.framework(fw)

        eager_ctx = None
        # Enable eager mode for tf2.
        if fw == "tf2":
            eager_ctx = eager_mode()
            eager_ctx.__enter__()
            assert tf1.executing_eagerly()
        # Make sure, eager mode is off.
        elif fw == "tf":
            assert not tf1.executing_eagerly()

        # Yield current framework + tf-session (if necessary).
        print(f"framework={fw}")
        time_started = time.time()
        yield fw if session is False else (fw, sess)
        if time_iterations is not None:
            time_total = time.time() - time_started
            time_iterations[fw] = time_total
            print(f".. took {time_total}sec")

        # Exit any context we may have entered.
        if eager_ctx:
            eager_ctx.__exit__(None, None, None)
        elif sess:
            sess.__exit__(None, None, None)


@Deprecated(new="run_learning_tests_from_yaml_or_py(config_files=...)", error=False)
def run_learning_tests_from_yaml(
    yaml_files: List[str],
    *,
    framework: Optional[str] = None,
    max_num_repeats: int = 2,
    use_pass_criteria_as_stop: bool = True,
    smoke_test: bool = False,
):
    return run_learning_tests_from_yaml_or_py(
        yaml_files,
        framework=framework,
        max_num_repeats=max_num_repeats,
        use_pass_criteria_as_stop=use_pass_criteria_as_stop,
        smoke_test=smoke_test,
    )


def run_learning_tests_from_yaml_or_py(
    config_files: List[str],
    *,
    framework: Optional[str] = None,
    max_num_repeats: int = 2,
    use_pass_criteria_as_stop: bool = True,
    smoke_test: bool = False,
) -> Dict[str, Any]:
    """Runs the given experiments in config_files and returns results dict.

    Args:
        framework: The framework to use for running this test. If None,
            run the test on all frameworks.
        config_files: List of yaml or py config file names.
        max_num_repeats: How many times should we repeat a failed
            experiment?
        use_pass_criteria_as_stop: Configure the Trial so that it stops
            as soon as pass criterias are met.
        smoke_test: Whether this is just a smoke-test. If True,
            set time_total_s to 5min and don't early out due to rewards
            or timesteps reached.

    Returns:
        A results dict mapping strings (e.g. "time_taken", "stats", "passed") to
            the respective stats/values.
    """
    print("Will run the following config files:")
    for config_file in config_files:
        print("->", config_file)

    # All trials we'll ever run in this test script.
    all_trials = []
    # The experiments (by name) we'll run up to `max_num_repeats` times.
    experiments = {}
    # The results per experiment.
    checks = {}
    # Metrics per experiment.
    stats = {}

    start_time = time.monotonic()

    def should_check_eval(experiment):
        # If we have evaluation workers, use their rewards.
        # This is useful for offline learning tests, where
        # we evaluate against an actual environment.
        return experiment["config"].get("evaluation_interval", None) is not None

    # Loop through all collected files and gather experiments.
    # Set correct framework(s).
    for config_file in config_files:
        # For python files, need to make sure, we only deliver the module name into the
        # `load_experiments_from_file` function (everything from "/ray/rllib" on).
        if config_file.endswith(".py"):
            if config_file.endswith(
                "__init__.py"
            ):  # weird CI learning test (BAZEL) case
                continue
            tf_experiments = load_experiments_from_file(
                config_file, SupportedFileType.python
            )
        else:
            tf_experiments = load_experiments_from_file(
                config_file, SupportedFileType.yaml
            )

        # Add torch version of all experiments to the list.
        for k, e in tf_experiments.items():
            # If framework given as arg, use that framework.
            if framework is not None:
                frameworks = [framework]
            # If framework given in config, only test for that framework.
            # Some algos do not have both versions available.
            elif "frameworks" in e:
                frameworks = e["frameworks"]
            else:
                # By default we don't run tf2, because tf2's multi-gpu support
                # isn't complete yet.
                frameworks = ["tf", "torch"]
            # Pop frameworks key to not confuse Tune.
            e.pop("frameworks", None)

            e["stop"] = e["stop"] if "stop" in e else {}
            e["pass_criteria"] = e["pass_criteria"] if "pass_criteria" in e else {}

            check_eval = should_check_eval(e)
            episode_reward_key = (
                "sampler_results/episode_reward_mean"
                if not check_eval
                else "evaluation/sampler_results/episode_reward_mean"
            )

            # For smoke-tests, we just run for n min.
            if smoke_test:
                # 0sec for each(!) experiment/trial.
                # This is such that if there are many experiments/trials
                # in a test (e.g. rllib_learning_test), each one can at least
                # create its Algorithm and run a first iteration.
                e["stop"]["time_total_s"] = 0
            else:
                if use_pass_criteria_as_stop:
                    # We also stop early, once we reach the desired reward.
                    min_reward = e.get("pass_criteria", {}).get(episode_reward_key)
                    if min_reward is not None:
                        e["stop"][episode_reward_key] = min_reward

            # Generate `checks` dict for all experiments
            # (tf, tf2 and/or torch).
            for framework in frameworks:
                k_ = k + "-" + framework
                ec = copy.deepcopy(e)
                ec["config"]["framework"] = framework
                if framework == "tf2":
                    ec["config"]["eager_tracing"] = True

                checks[k_] = {
                    "min_reward": ec["pass_criteria"].get(episode_reward_key, 0.0),
                    "min_throughput": ec["pass_criteria"].get("timesteps_total", 0.0)
                    / (ec["stop"].get("time_total_s", 1.0) or 1.0),
                    "time_total_s": ec["stop"].get("time_total_s"),
                    "failures": 0,
                    "passed": False,
                }
                # This key would break tune.
                ec.pop("pass_criteria", None)

                # One experiment to run.
                experiments[k_] = ec

    # Keep track of those experiments we still have to run.
    # If an experiment passes, we'll remove it from this dict.
    experiments_to_run = experiments.copy()

    # When running as a release test, use `/mnt/cluster_storage` as the storage path.
    release_test_storage_path = "/mnt/cluster_storage"
    if os.path.exists(release_test_storage_path):
        for k, e in experiments_to_run.items():
            e["storage_path"] = release_test_storage_path

    try:
        ray.init(address="auto")
    except ConnectionError:
        ray.init()

    for i in range(max_num_repeats):
        # We are done.
        if len(experiments_to_run) == 0:
            print("All experiments finished.")
            break

        print(f"Starting learning test iteration {i}...")

        # Print out the actual config.
        print("== Test config ==")
        print(yaml.dump(experiments_to_run))

        # Run remaining experiments.
        trials = run_experiments(
            experiments_to_run,
            resume=False,
            verbose=2,
            progress_reporter=CLIReporter(
                metric_columns={
                    "training_iteration": "iter",
                    "time_total_s": "time_total_s",
                    NUM_ENV_STEPS_SAMPLED: "ts (sampled)",
                    NUM_ENV_STEPS_TRAINED: "ts (trained)",
                    "episodes_this_iter": "train_episodes",
                    "episode_reward_mean": "reward_mean",
                    "evaluation/episode_reward_mean": "eval_reward_mean",
                },
                parameter_columns=["framework"],
                sort_by_metric=True,
                max_report_frequency=30,
            ),
        )

        all_trials.extend(trials)

        # Check each experiment for whether it passed.
        # Criteria is to a) reach reward AND b) to have reached the throughput
        # defined by `NUM_ENV_STEPS_(SAMPLED|TRAINED)` / `time_total_s`.
        for experiment in experiments_to_run.copy():
            print(f"Analyzing experiment {experiment} ...")
            # Collect all trials within this experiment (some experiments may
            # have num_samples or grid_searches defined).
            trials_for_experiment = []
            for t in trials:
                trial_exp = re.sub(".+/([^/]+)$", "\\1", t.local_dir)
                if trial_exp == experiment:
                    trials_for_experiment.append(t)
            print(f" ... Trials: {trials_for_experiment}.")

            check_eval = should_check_eval(experiments[experiment])

            # Error: Increase failure count and repeat.
            if any(t.status == "ERROR" for t in trials_for_experiment):
                print(" ... ERROR.")
                checks[experiment]["failures"] += 1
            # Smoke-tests always succeed.
            elif smoke_test:
                print(" ... SMOKE TEST (mark ok).")
                checks[experiment]["passed"] = True
                del experiments_to_run[experiment]
            # Experiment finished: Check reward achieved and timesteps done
            # (throughput).
            else:
                # Use best_result's reward to check min_reward.
                if check_eval:
                    episode_reward_mean = np.mean(
                        [
                            t.metric_analysis[
                                "evaluation/sampler_results/episode_reward_mean"
                            ]["max"]
                            for t in trials_for_experiment
                        ]
                    )
                else:
                    episode_reward_mean = np.mean(
                        [
                            t.metric_analysis["sampler_results/episode_reward_mean"][
                                "max"
                            ]
                            for t in trials_for_experiment
                        ]
                    )
                desired_reward = checks[experiment]["min_reward"]

                # Use last_result["timesteps_total"] to check throughput.
                timesteps_total = np.mean(
                    [t.last_result["timesteps_total"] for t in trials_for_experiment]
                )
                total_time_s = np.mean(
                    [t.last_result["time_total_s"] for t in trials_for_experiment]
                )

                # TODO(jungong) : track training- and env throughput separately.
                throughput = timesteps_total / (total_time_s or 1.0)
                # Throughput verification is not working. Many algorithm, e.g. TD3,
                # achieves the learning goal, but fails the throughput check
                # miserably.
                # TODO(jungong): Figure out why.
                #
                # desired_throughput = checks[experiment]["min_throughput"]
                desired_throughput = None

                # Record performance.
                stats[experiment] = {
                    "episode_reward_mean": float(episode_reward_mean),
                    "throughput": (
                        float(throughput) if throughput is not None else 0.0
                    ),
                }

                print(
                    f" ... Desired reward={desired_reward}; "
                    f"desired throughput={desired_throughput}"
                )

                # We failed to reach desired reward or the desired throughput.
                if (desired_reward and episode_reward_mean < desired_reward) or (
                    desired_throughput and throughput < desired_throughput
                ):
                    print(
                        " ... Not successful: Actual "
                        f"reward={episode_reward_mean}; "
                        f"actual throughput={throughput}"
                    )
                    checks[experiment]["failures"] += 1
                # We succeeded!
                else:
                    print(
                        " ... Successful: (mark ok). Actual "
                        f"reward={episode_reward_mean}; "
                        f"actual throughput={throughput}"
                    )
                    checks[experiment]["passed"] = True
                    del experiments_to_run[experiment]

    ray.shutdown()

    time_taken = time.monotonic() - start_time

    # Create results dict and write it to disk.
    result = {
        "time_taken": float(time_taken),
        "trial_states": dict(Counter([trial.status for trial in all_trials])),
        "last_update": float(time.time()),
        "stats": stats,
        "passed": [k for k, exp in checks.items() if exp["passed"]],
        "not_passed": [k for k, exp in checks.items() if not exp["passed"]],
        "failures": {
            k: exp["failures"] for k, exp in checks.items() if exp["failures"] > 0
        },
    }

    return result


def run_rllib_example_script_experiment(
    config: "AlgorithmConfig",
    args: argparse.Namespace,
    stop: Optional[Dict] = None,
) -> Union[ResultDict, tune.result_grid.ResultGrid]:
    """Given an algorithm config and some command line args, runs an experiment.

    There are some constraints on what properties must be defined in `args`.
    It should ideally be generated via the ``

    Args:
        config: The AlgorithmConfig object to use for this experiment.
        args: A argparse.Namespace object which must have the following properties
            defined: `stop_iters`, `stop_reward`, `stop_timesteps`, `no_tune`,
            `verbose`, `checkpoint_freq`, `as_test`. Optionally, for wandb logging:
            `wandb_key`, `wandb_project`, `wandb_run_name`.

    Returns:
        The last ResultDict from a --no-tune run OR the tune.Tuner.fit()
        results.
    """
    ray.init(num_cpus=args.num_cpus or None, local_mode=args.local_mode)

    stop = stop or {
        "training_iteration": args.stop_iters,
        "episode_reward_mean": args.stop_reward,
        "timesteps_total": args.stop_timesteps,
    }

    if args.no_tune:
        algo = config.build()
        for iter in range(args.stop_iters):
            results = algo.train()
            print(f"R={results['episode_reward_mean']}")
            # Save a checkpoint?
            if (
                (args.checkpoint_at_end and iter == args.stop_iters - 1)
                or (args.checkpoint_freq > 0 and iter % args.checkpoint_freq == 0)
            ):
                print("Saving a checkpoint ...")
                chkpt = algo.save()
                print(f"... checkpoint saved in {chkpt.checkpoint.path}")

            for key, value in stop.items():
                if results.get(key, float("-inf")) > value:
                    print(f"Stop criterium ({key}={value}) fulfilled!")
                    return results
        return results

    callbacks = None
    if hasattr(args, "wandb_key") and args.wandb_key is not None:
        project = args.wandb_project or (
            args.algo.lower() + "-" + re.sub("\\W+", "-", str(config.env).lower())
        )
        callbacks = [
            WandbLoggerCallback(
                api_key=args.wandb_key,
                project=project,
                upload_checkpoints=True,
                **({"name": args.wandb_run_name} if args.wandb_run_name else {}),
            )
        ]

    results = tune.Tuner(
        config.algo_class,
        param_space=config,
        run_config=air.RunConfig(
            stop=stop,
            verbose=2 if args.verbose else 1,
            callbacks=callbacks,
            checkpoint_config=air.CheckpointConfig(
                checkpoint_frequency=args.checkpoint_freq,
                checkpoint_at_end=args.checkpoint_at_end,
            ),
        ),
        tune_config=tune.TuneConfig(num_samples=args.num_samples),
    ).fit()

    if args.as_test:
        check_learning_achieved(results, args.stop_reward)

    return results


def check_same_batch(batch1, batch2) -> None:
    """Check if both batches are (almost) identical.

    For MultiAgentBatches, the step count and individual policy's
    SampleBatches are checked for identity. For SampleBatches, identity is
    checked as the almost numerical key-value-pair identity between batches
    with ray.rllib.utils.test_utils.check(). unroll_id is compared only if
    both batches have an unroll_id.

    Args:
        batch1: Batch to compare against batch2
        batch2: Batch to compare against batch1
    """
    # Avoids circular import
    from ray.rllib.policy.sample_batch import MultiAgentBatch, SampleBatch

    assert type(batch1) == type(
        batch2
    ), "Input batches are of different types {} and {}".format(
        str(type(batch1)), str(type(batch2))
    )

    def check_sample_batches(_batch1, _batch2, _policy_id=None):
        unroll_id_1 = _batch1.get("unroll_id", None)
        unroll_id_2 = _batch2.get("unroll_id", None)
        # unroll IDs only have to fit if both batches have them
        if unroll_id_1 is not None and unroll_id_2 is not None:
            assert unroll_id_1 == unroll_id_2

        batch1_keys = set()
        for k, v in _batch1.items():
            # unroll_id is compared above already
            if k == "unroll_id":
                continue
            check(v, _batch2[k])
            batch1_keys.add(k)

        batch2_keys = set(_batch2.keys())
        # unroll_id is compared above already
        batch2_keys.discard("unroll_id")
        _difference = batch1_keys.symmetric_difference(batch2_keys)

        # Cases where one batch has info and the other has not
        if _policy_id:
            assert not _difference, (
                "SampleBatches for policy with ID {} "
                "don't share information on the "
                "following information: \n{}"
                "".format(_policy_id, _difference)
            )
        else:
            assert not _difference, (
                "SampleBatches don't share information "
                "on the following information: \n{}"
                "".format(_difference)
            )

    if type(batch1) == SampleBatch:
        check_sample_batches(batch1, batch2)
    elif type(batch1) == MultiAgentBatch:
        assert batch1.count == batch2.count
        batch1_ids = set()
        for policy_id, policy_batch in batch1.policy_batches.items():
            check_sample_batches(
                policy_batch, batch2.policy_batches[policy_id], policy_id
            )
            batch1_ids.add(policy_id)

        # Case where one ma batch has info on a policy the other has not
        batch2_ids = set(batch2.policy_batches.keys())
        difference = batch1_ids.symmetric_difference(batch2_ids)
        assert (
            not difference
        ), f"MultiAgentBatches don't share the following information: \n{difference}."
    else:
        raise ValueError("Unsupported batch type " + str(type(batch1)))


def check_reproducibilty(
    algo_class: Type["Algorithm"],
    algo_config: "AlgorithmConfig",
    *,
    fw_kwargs: Dict[str, Any],
    training_iteration: int = 1,
) -> None:
    # TODO @kourosh: we can get rid of examples/deterministic_training.py once
    # this is added to all algorithms
    """Check if the algorithm is reproducible across different testing conditions:

        frameworks: all input frameworks
        num_gpus: int(os.environ.get("RLLIB_NUM_GPUS", "0"))
        num_workers: 0 (only local workers) or
                     4 ((1) local workers + (4) remote workers)
        num_envs_per_worker: 2

    Args:
        algo_class: Algorithm class to test.
        algo_config: Base config to use for the algorithm.
        fw_kwargs: Framework iterator keyword arguments.
        training_iteration: Number of training iterations to run.

    Returns:
        None

    Raises:
        It raises an AssertionError if the algorithm is not reproducible.
    """
    from ray.rllib.policy.sample_batch import DEFAULT_POLICY_ID
    from ray.rllib.utils.metrics.learner_info import LEARNER_INFO

    stop_dict = {
        "training_iteration": training_iteration,
    }
    # use 0 and 2 workers (for more that 4 workers we have to make sure the instance
    # type in ci build has enough resources)
    for num_workers in [0, 2]:
        algo_config = (
            algo_config.debugging(seed=42)
            .resources(
                # old API
                num_gpus=int(os.environ.get("RLLIB_NUM_GPUS", "0")),
                # new API
                num_gpus_per_learner_worker=int(os.environ.get("RLLIB_NUM_GPUS", "0")),
            )
            .rollouts(num_rollout_workers=num_workers, num_envs_per_worker=2)
        )

        for fw in framework_iterator(algo_config, **fw_kwargs):
            print(
                f"Testing reproducibility of {algo_class.__name__}"
                f" with {num_workers} workers on fw = {fw}"
            )
            print("/// config")
            pprint.pprint(algo_config.to_dict())
            # test tune.Tuner().fit() reproducibility
            results1 = tune.Tuner(
                algo_class,
                param_space=algo_config.to_dict(),
                run_config=air.RunConfig(stop=stop_dict, verbose=1),
            ).fit()
            results1 = results1.get_best_result().metrics

            results2 = tune.Tuner(
                algo_class,
                param_space=algo_config.to_dict(),
                run_config=air.RunConfig(stop=stop_dict, verbose=1),
            ).fit()
            results2 = results2.get_best_result().metrics

            # Test rollout behavior.
            check(results1["hist_stats"], results2["hist_stats"])
            # As well as training behavior (minibatch sequence during SGD
            # iterations).
            # As well as training behavior (minibatch sequence during SGD
            # iterations).
            if algo_config._enable_new_api_stack:
                check(
                    results1["info"][LEARNER_INFO][DEFAULT_POLICY_ID],
                    results2["info"][LEARNER_INFO][DEFAULT_POLICY_ID],
                )
            else:
                check(
                    results1["info"][LEARNER_INFO][DEFAULT_POLICY_ID]["learner_stats"],
                    results2["info"][LEARNER_INFO][DEFAULT_POLICY_ID]["learner_stats"],
                )


def get_cartpole_dataset_reader(batch_size: int = 1) -> "DatasetReader":
    """Returns a DatasetReader for the cartpole dataset.
    Args:
        batch_size: The batch size to use for the reader.
    Returns:
        A rllib DatasetReader for the cartpole dataset.
    """
    from ray.rllib.algorithms import AlgorithmConfig
    from ray.rllib.offline import IOContext
    from ray.rllib.offline.dataset_reader import (
        DatasetReader,
        get_dataset_and_shards,
    )

    path = "tests/data/cartpole/large.json"
    input_config = {"format": "json", "paths": path}
    dataset, _ = get_dataset_and_shards(
        AlgorithmConfig().offline_data(input_="dataset", input_config=input_config)
    )
    ioctx = IOContext(
        config=(
            AlgorithmConfig()
            .training(train_batch_size=batch_size)
            .offline_data(actions_in_input_normalized=True)
        ),
        worker_index=0,
    )
    reader = DatasetReader(dataset, ioctx)
    return reader


class ModelChecker:
    """Helper class to compare architecturally identical Models across frameworks.

    Holds a ModelConfig, such that individual models can be added simply via their
    framework string (by building them with config.build(framework=...).
    A call to `check()` forces all added models to be compared in terms of their
    number of trainable and non-trainable parameters, as well as, their
    computation results given a common weights structure and values and identical
    inputs to the models.
    """

    def __init__(self, config):
        self.config = config

        # To compare number of params between frameworks.
        self.param_counts = {}
        # To compare computed outputs from fixed-weights-nets between frameworks.
        self.output_values = {}

        # We will pass an observation filled with this one random value through
        # all DL networks (after they have been set to fixed-weights) to compare
        # the computed outputs.
        self.random_fill_input_value = np.random.uniform(-0.01, 0.01)

        # Dict of models to check against each other.
        self.models = {}

    def add(self, framework: str = "torch") -> Any:
        """Builds a new Model for the given framework."""
        model = self.models[framework] = self.config.build(framework=framework)

        # Pass a B=1 observation through the model.
        from ray.rllib.core.models.specs.specs_dict import SpecDict

        if isinstance(model.input_specs, SpecDict):
            inputs = {}
            for key, spec in model.input_specs.items():
                dict_ = inputs
                for i, sub_key in enumerate(key):
                    if sub_key not in dict_:
                        dict_[sub_key] = {}
                    if i < len(key) - 1:
                        dict_ = dict_[sub_key]
                if spec is not None:
                    dict_[sub_key] = spec.fill(self.random_fill_input_value)
                else:
                    dict_[sub_key] = None
        else:
            inputs = model.input_specs.fill(self.random_fill_input_value)

        outputs = model(inputs)

        # Bring model into a reproducible, comparable state (so we can compare
        # computations across frameworks). Use only a value-sequence of len=1 here
        # as it could possibly be that the layers are stored in different order
        # across the different frameworks.
        model._set_to_dummy_weights(value_sequence=(self.random_fill_input_value,))

        # Perform another forward pass.
        comparable_outputs = model(inputs)

        # Store the number of parameters for this framework's net.
        self.param_counts[framework] = model.get_num_parameters()
        # Store the fixed-weights-net outputs for this framework's net.
        if framework == "torch":
            self.output_values[framework] = tree.map_structure(
                lambda s: s.detach().numpy() if s is not None else None,
                comparable_outputs,
            )
        else:
            self.output_values[framework] = tree.map_structure(
                lambda s: s.numpy() if s is not None else None, comparable_outputs
            )
        return outputs

    def check(self):
        """Compares all added Models with each other and possibly raises errors."""

        main_key = next(iter(self.models.keys()))
        # Compare number of trainable and non-trainable params between all
        # frameworks.
        for c in self.param_counts.values():
            check(c, self.param_counts[main_key])

        # Compare dummy outputs by exact values given that all nets received the
        # same input and all nets have the same (dummy) weight values.
        for v in self.output_values.values():
            check(v, self.output_values[main_key], atol=0.0005)


def _get_mean_action_from_algorithm(alg: "Algorithm", obs: np.ndarray) -> np.ndarray:
    """Returns the mean action computed by the given algorithm.

    Note: This makes calls to `Algorithm.compute_single_action`

    Args:
        alg: The constructed algorithm to run inference on.
        obs: The observation to compute the action for.

    Returns:
        The mean action computed by the algorithm over 5000 samples.

    """
    out = []
    for _ in range(5000):
        out.append(float(alg.compute_single_action(obs)))
    return np.mean(out)


def test_ckpt_restore(
    config: "AlgorithmConfig",
    env_name: str,
    tf2=False,
    replay_buffer=False,
    run_restored_algorithm=True,
    eval_workerset=False,
):
    """Test that after an algorithm is trained, its checkpoint can be restored.

    Check the replay buffers of the algorithm to see if they have identical data.
    Check the optimizer weights of the policy on the algorithm to see if they're
    identical.

    Args:
        config: The config of the algorithm to be trained.
        env_name: The name of the gymansium environment to be trained on.
        tf2: Whether to test the algorithm with the tf2 framework or not.
        object_store: Whether to test checkpointing with objects from the object store.
        replay_buffer: Whether to test checkpointing with replay buffers.
        run_restored_algorithm: Whether to run the restored algorithm after restoring.

    """
    # config = algorithms_and_configs[algo_name].to_dict()
    # If required, store replay buffer data in checkpoints as well.
    if replay_buffer:
        config["store_buffer_in_checkpoints"] = True

    frameworks = (["tf2"] if tf2 else []) + ["torch", "tf"]
    for fw in framework_iterator(config, frameworks=frameworks):
        env = gym.make(env_name)
        alg1 = config.environment(env_name).framework(fw).build()
        alg2 = config.environment(env_name).build()

        policy1 = alg1.get_policy()

        res = alg1.train()
        print("current status: " + str(res))

        # Check optimizer state as well.
        optim_state = policy1.get_state().get("_optimizer_variables")

        checkpoint = alg1.save()

        # Test if we can restore multiple times (at least twice, assuming failure
        # would mainly stem from improperly reused variables)
        for num_restores in range(2):
            # Sync the models
            alg2.restore(checkpoint)

        # Compare optimizer state with re-loaded one.
        if optim_state:
            s2 = alg2.get_policy().get_state().get("_optimizer_variables")
            # Tf -> Compare states 1:1.
            if fw in ["tf2", "tf"]:
                check(s2, optim_state)
            # For torch, optimizers have state_dicts with keys=params,
            # which are different for the two models (ignore these
            # different keys, but compare all values nevertheless).
            else:
                for i, s2_ in enumerate(s2):
                    check(
                        list(s2_["state"].values()),
                        list(optim_state[i]["state"].values()),
                    )

        # Compare buffer content with restored one.
        if replay_buffer:
            data = alg1.local_replay_buffer.replay_buffers["default_policy"]._storage[
                42 : 42 + 42
            ]
            new_data = alg2.local_replay_buffer.replay_buffers[
                "default_policy"
            ]._storage[42 : 42 + 42]
            check(data, new_data)

        # Check, whether the eval worker sets have the same policies and
        # `policy_mapping_fn`.
        if eval_workerset:
            eval_mapping_src = inspect.getsource(
                alg1.evaluation_workers.local_worker().policy_mapping_fn
            )
            check(
                eval_mapping_src,
                inspect.getsource(
                    alg2.evaluation_workers.local_worker().policy_mapping_fn
                ),
            )
            check(
                eval_mapping_src,
                inspect.getsource(alg2.workers.local_worker().policy_mapping_fn),
                false=True,
            )

        for _ in range(1):
            obs = env.observation_space.sample()
            a1 = _get_mean_action_from_algorithm(alg1, obs)
            a2 = _get_mean_action_from_algorithm(alg2, obs)
            print("Checking computed actions", alg1, obs, a1, a2)
            if abs(a1 - a2) > 0.1:
                raise AssertionError(
                    "algo={} [a1={} a2={}]".format(str(alg1.__class__), a1, a2)
                )
        # Stop algo 1.
        alg1.stop()

        if run_restored_algorithm:
            # Check that algo 2 can still run.
            print("Starting second run on Algo 2...")
            alg2.train()
        alg2.stop()


def check_supported_spaces(
    alg: str,
    config: "AlgorithmConfig",
    train: bool = True,
    check_bounds: bool = False,
    frameworks: Optional[Tuple[str]] = None,
    use_gpu: bool = False,
):
    """Checks whether the given algorithm supports different action and obs spaces.

        Performs the checks by constructing an rllib algorithm from the config and
        checking to see that the model inside the policy is the correct one given
        the action and obs spaces. For example if the action space is discrete and
        the obs space is an image, then the model should be a vision network with
        a categorical action distribution.

    Args:
        alg: The name of the algorithm to test.
        config: The config to use for the algorithm.
        train: Whether to train the algorithm for a few iterations.
        check_bounds: Whether to check the bounds of the action space.
        frameworks: The frameworks to test the algorithm with.
        use_gpu: Whether to check support for training on a gpu.


    """
    # do these imports here because otherwise we have circular imports
    from ray.rllib.examples.env.random_env import RandomEnv
    from ray.rllib.models.tf.complex_input_net import ComplexInputNetwork as ComplexNet
    from ray.rllib.models.tf.fcnet import FullyConnectedNetwork as FCNet
    from ray.rllib.models.tf.visionnet import VisionNetwork as VisionNet
    from ray.rllib.models.torch.complex_input_net import (
        ComplexInputNetwork as TorchComplexNet,
    )
    from ray.rllib.models.torch.fcnet import FullyConnectedNetwork as TorchFCNet
    from ray.rllib.models.torch.visionnet import VisionNetwork as TorchVisionNet

    action_spaces_to_test = {
        # Test discrete twice here until we support multi_binary action spaces
        "discrete": Discrete(5),
        "continuous": Box(-1.0, 1.0, (5,), dtype=np.float32),
        "int_actions": Box(0, 3, (2, 3), dtype=np.int32),
        "multidiscrete": MultiDiscrete([1, 2, 3, 4]),
        "tuple": GymTuple(
            [Discrete(2), Discrete(3), Box(-1.0, 1.0, (5,), dtype=np.float32)]
        ),
        "dict": GymDict(
            {
                "action_choice": Discrete(3),
                "parameters": Box(-1.0, 1.0, (1,), dtype=np.float32),
                "yet_another_nested_dict": GymDict(
                    {"a": GymTuple([Discrete(2), Discrete(3)])}
                ),
            }
        ),
    }

    observation_spaces_to_test = {
        "multi_binary": MultiBinary([3, 10, 10]),
        "discrete": Discrete(5),
        "continuous": Box(-1.0, 1.0, (5,), dtype=np.float32),
        "vector2d": Box(-1.0, 1.0, (5, 5), dtype=np.float32),
        "image": Box(-1.0, 1.0, (84, 84, 1), dtype=np.float32),
        "tuple": GymTuple([Discrete(10), Box(-1.0, 1.0, (5,), dtype=np.float32)]),
        "dict": GymDict(
            {
                "task": Discrete(10),
                "position": Box(-1.0, 1.0, (5,), dtype=np.float32),
            }
        ),
    }

    # The observation spaces that we test RLModules with
    rlmodule_supported_observation_spaces = [
        "multi_binary",
        "discrete",
        "continuous",
        "image",
        "tuple",
        "dict",
    ]

    rlmodule_supported_frameworks = ("torch", "tf2")

    # The action spaces that we test RLModules with
    rlmodule_supported_action_spaces = ["discrete", "continuous"]

    default_observation_space = default_action_space = "discrete"

    config["log_level"] = "ERROR"
    config["env"] = RandomEnv

    def _do_check(alg, config, a_name, o_name):
        # We need to copy here so that this validation does not affect the actual
        # validation method call further down the line.
        config_copy = config.copy()
        config_copy.validate()
        # If RLModules are enabled, we need to skip a few tests for now:
        if config_copy._enable_new_api_stack:
            # Skip PPO cases in which RLModules don't support the given spaces yet.
            if o_name not in rlmodule_supported_observation_spaces:
                logger.warning(
                    "Skipping PPO test with RLModules for obs space {}".format(o_name)
                )
                return
            if a_name not in rlmodule_supported_action_spaces:
                logger.warning(
                    "Skipping PPO test with RLModules for action space {}".format(
                        a_name
                    )
                )
                return

        fw = config["framework"]
        action_space = action_spaces_to_test[a_name]
        obs_space = observation_spaces_to_test[o_name]
        print(
            "=== Testing {} (fw={}) action_space={} obs_space={} ===".format(
                alg, fw, action_space, obs_space
            )
        )
        t0 = time.time()
        config.update_from_dict(
            dict(
                env_config=dict(
                    action_space=action_space,
                    observation_space=obs_space,
                    reward_space=Box(1.0, 1.0, shape=(), dtype=np.float32),
                    p_terminated=1.0,
                    check_action_bounds=check_bounds,
                )
            )
        )
        stat = "ok"

        try:
            algo = config.build()
        except ray.exceptions.RayActorError as e:
            if len(e.args) >= 2 and isinstance(e.args[2], UnsupportedSpaceException):
                stat = "unsupported"
            elif isinstance(e.args[0].args[2], UnsupportedSpaceException):
                stat = "unsupported"
            else:
                raise
        except UnsupportedSpaceException:
            stat = "unsupported"
        else:
            if alg not in ["SAC", "PPO"]:
                # 2D (image) input: Expect VisionNet.
                if o_name in ["atari", "image"]:
                    if fw == "torch":
                        assert isinstance(algo.get_policy().model, TorchVisionNet)
                    else:
                        assert isinstance(algo.get_policy().model, VisionNet)
                # 1D input: Expect FCNet.
                elif o_name == "continuous":
                    if fw == "torch":
                        assert isinstance(algo.get_policy().model, TorchFCNet)
                    else:
                        assert isinstance(algo.get_policy().model, FCNet)
                # Could be either one: ComplexNet (if disabled Preprocessor)
                # or FCNet (w/ Preprocessor).
                elif o_name == "vector2d":
                    if fw == "torch":
                        assert isinstance(
                            algo.get_policy().model, (TorchComplexNet, TorchFCNet)
                        )
                    else:
                        assert isinstance(algo.get_policy().model, (ComplexNet, FCNet))
            if train:
                algo.train()
            algo.stop()
        print("Test: {}, ran in {}s".format(stat, time.time() - t0))

    if not frameworks:
        frameworks = ("tf2", "tf", "torch")

    if config._enable_new_api_stack:
        # Only test the frameworks that are supported by RLModules.
        frameworks = tuple(
            fw for fw in frameworks if fw in rlmodule_supported_frameworks
        )

    _do_check_remote = ray.remote(_do_check)
    _do_check_remote = _do_check_remote.options(num_gpus=1 if use_gpu else 0)
    for _ in framework_iterator(config, frameworks=frameworks):
        # Test all action spaces first.
        for a_name in action_spaces_to_test.keys():
            o_name = default_observation_space
            ray.get(_do_check_remote.remote(alg, config, a_name, o_name))

        # Now test all observation spaces.
        for o_name in observation_spaces_to_test.keys():
            a_name = default_action_space
            ray.get(_do_check_remote.remote(alg, config, a_name, o_name))<|MERGE_RESOLUTION|>--- conflicted
+++ resolved
@@ -146,28 +146,17 @@
         default=0,
         help=(
             "The frequency (in training iterations) with which to create checkpoints. "
-<<<<<<< HEAD
             "Note that if --wandb-key is provided and --no-tune is NOT set, all "
             "checkpoints will automatically be uploaded to WandB."
-=======
-            "Note that if --wandb-key is provided, all checkpoints will "
-            "automatically be uploaded to WandB."
->>>>>>> 9815e20f
         ),
     )
     parser.add_argument(
         "--checkpoint-at-end",
         action="store_true",
         help=(
-<<<<<<< HEAD
-            "Whether to create a checkpoint at the end of the experiment. "
+            "Whether to create a checkpoint at the very end of the experiment. "
             "Note that if --wandb-key is provided and --no-tune is NOT set, all "
             "checkpoints will automatically be uploaded to WandB."
-=======
-            "Whether to create a checkpoint at the very end of the experiment. "
-            "Note that if --wandb-key is provided, all checkpoints will "
-            "automatically be uploaded to WandB."
->>>>>>> 9815e20f
         ),
     )
 
