from collections import Counter
import copy
import gymnasium as gym
from gymnasium.spaces import Box
import logging
import numpy as np
import os
import pprint
import random
import re
import time
import tree  # pip install dm_tree
from typing import (
    TYPE_CHECKING,
    Any,
    Dict,
    List,
    Optional,
    Sequence,
    Tuple,
    Type,
    Union,
)
import yaml

import ray
from ray import air, tune
from ray.rllib.env.wrappers.atari_wrappers import is_atari, wrap_deepmind
from ray.rllib.utils.framework import try_import_jax, try_import_tf, try_import_torch
from ray.rllib.utils.metrics import (
    DIFF_NUM_GRAD_UPDATES_VS_SAMPLER_POLICY,
    NUM_ENV_STEPS_SAMPLED,
    NUM_ENV_STEPS_TRAINED,
)
from ray.rllib.utils.nested_dict import NestedDict
from ray.rllib.utils.typing import PartialAlgorithmConfigDict, ResultDict
from ray.tune import CLIReporter, run_experiments


if TYPE_CHECKING:
    from ray.rllib.algorithms import Algorithm, AlgorithmConfig
    from ray.rllib.offline.dataset_reader import DatasetReader

jax, _ = try_import_jax()
tf1, tf, tfv = try_import_tf()
if tf1:
    eager_mode = None
    try:
        from tensorflow.python.eager.context import eager_mode
    except (ImportError, ModuleNotFoundError):
        pass

torch, _ = try_import_torch()

logger = logging.getLogger(__name__)


def framework_iterator(
    config: Optional["AlgorithmConfig"] = None,
    frameworks: Sequence[str] = ("tf2", "tf", "torch"),
    session: bool = False,
    with_eager_tracing: bool = False,
    time_iterations: Optional[dict] = None,
) -> Union[str, Tuple[str, Optional["tf1.Session"]]]:
    """An generator that allows for looping through n frameworks for testing.

    Provides the correct config entries ("framework") as well
    as the correct eager/non-eager contexts for tf/tf2.

    Args:
        config: An optional config dict or AlgorithmConfig object. This will be modified
            (value for "framework" changed) depending on the iteration.
        frameworks: A list/tuple of the frameworks to be tested.
            Allowed are: "tf2", "tf", "torch", and None.
        session: If True and only in the tf-case: Enter a tf.Session()
            and yield that as second return value (otherwise yield (fw, None)).
            Also sets a seed (42) on the session to make the test
            deterministic.
        with_eager_tracing: Include `eager_tracing=True` in the returned
            configs, when framework=tf2.
        time_iterations: If provided, will write to the given dict (by
            framework key) the times in seconds that each (framework's)
            iteration takes.

    Yields:
        If `session` is False: The current framework [tf2|tf|torch] used.
        If `session` is True: A tuple consisting of the current framework
        string and the tf1.Session (if fw="tf", otherwise None).
    """
    config = config or {}
    frameworks = [frameworks] if isinstance(frameworks, str) else list(frameworks)

    for fw in frameworks:
        # Skip non-installed frameworks.
        if fw == "torch" and not torch:
            logger.warning("framework_iterator skipping torch (not installed)!")
            continue
        if fw != "torch" and not tf:
            logger.warning(
                "framework_iterator skipping {} (tf not installed)!".format(fw)
            )
            continue
        elif fw == "tf2" and tfv != 2:
            logger.warning("framework_iterator skipping tf2.x (tf version is < 2.0)!")
            continue
        elif fw == "jax" and not jax:
            logger.warning("framework_iterator skipping JAX (not installed)!")
            continue
        assert fw in ["tf2", "tf", "torch", "jax", None]

        # Do we need a test session?
        sess = None
        if fw == "tf" and session is True:
            sess = tf1.Session()
            sess.__enter__()
            tf1.set_random_seed(42)

        if isinstance(config, dict):
            config["framework"] = fw
        else:
            config.framework(fw)

        eager_ctx = None
        # Enable eager mode for tf2.
        if fw == "tf2":
            eager_ctx = eager_mode()
            eager_ctx.__enter__()
            assert tf1.executing_eagerly()
        # Make sure, eager mode is off.
        elif fw == "tf":
            assert not tf1.executing_eagerly()

        # Additionally loop through eager_tracing=True + False, if necessary.
        if fw == "tf2" and with_eager_tracing:
            for tracing in [True, False]:
                if isinstance(config, dict):
                    config["eager_tracing"] = tracing
                else:
                    config.framework(eager_tracing=tracing)
                print(f"framework={fw} (eager-tracing={tracing})")
                time_started = time.time()
                yield fw if session is False else (fw, sess)
                if time_iterations is not None:
                    time_total = time.time() - time_started
                    time_iterations[fw + ("+tracing" if tracing else "")] = time_total
                    print(f".. took {time_total}sec")
                if isinstance(config, dict):
                    config["eager_tracing"] = False
                else:
                    config.framework(eager_tracing=False)
        # Yield current framework + tf-session (if necessary).
        else:
            print(f"framework={fw}")
            time_started = time.time()
            yield fw if session is False else (fw, sess)
            if time_iterations is not None:
                time_total = time.time() - time_started
                time_iterations[fw + ("+tracing" if tracing else "")] = time_total
                print(f".. took {time_total}sec")

        # Exit any context we may have entered.
        if eager_ctx:
            eager_ctx.__exit__(None, None, None)
        elif sess:
            sess.__exit__(None, None, None)


def check(x, y, decimals=5, atol=None, rtol=None, false=False):
    """
    Checks two structures (dict, tuple, list,
    np.array, float, int, etc..) for (almost) numeric identity.
    All numbers in the two structures have to match up to `decimal` digits
    after the floating point. Uses assertions.

    Args:
        x: The value to be compared (to the expectation: `y`). This
            may be a Tensor.
        y: The expected value to be compared to `x`. This must not
            be a tf-Tensor, but may be a tf/torch-Tensor.
        decimals: The number of digits after the floating point up to
            which all numeric values have to match.
        atol: Absolute tolerance of the difference between x and y
            (overrides `decimals` if given).
        rtol: Relative tolerance of the difference between x and y
            (overrides `decimals` if given).
        false: Whether to check that x and y are NOT the same.
    """
    # A dict type.
    if isinstance(x, (dict, NestedDict)):
        assert isinstance(
            y, (dict, NestedDict)
        ), "ERROR: If x is dict, y needs to be a dict as well!"
        y_keys = set(x.keys())
        for key, value in x.items():
            assert key in y, f"ERROR: y does not have x's key='{key}'! y={y}"
            check(value, y[key], decimals=decimals, atol=atol, rtol=rtol, false=false)
            y_keys.remove(key)
        assert not y_keys, "ERROR: y contains keys ({}) that are not in x! y={}".format(
            list(y_keys), y
        )
    # A tuple type.
    elif isinstance(x, (tuple, list)):
        assert isinstance(
            y, (tuple, list)
        ), "ERROR: If x is tuple, y needs to be a tuple as well!"
        assert len(y) == len(
            x
        ), "ERROR: y does not have the same length as x ({} vs {})!".format(
            len(y), len(x)
        )
        for i, value in enumerate(x):
            check(value, y[i], decimals=decimals, atol=atol, rtol=rtol, false=false)
    # Boolean comparison.
    elif isinstance(x, (np.bool_, bool)):
        if false is True:
            assert bool(x) is not bool(y), f"ERROR: x ({x}) is y ({y})!"
        else:
            assert bool(x) is bool(y), f"ERROR: x ({x}) is not y ({y})!"
    # Nones or primitives.
    elif x is None or y is None or isinstance(x, (str, int)):
        if false is True:
            assert x != y, f"ERROR: x ({x}) is the same as y ({y})!"
        else:
            assert x == y, f"ERROR: x ({x}) is not the same as y ({y})!"
    # String/byte comparisons.
    elif (
        hasattr(x, "dtype") and (x.dtype == object or str(x.dtype).startswith("<U"))
    ) or isinstance(x, bytes):
        try:
            np.testing.assert_array_equal(x, y)
            if false is True:
                assert False, f"ERROR: x ({x}) is the same as y ({y})!"
        except AssertionError as e:
            if false is False:
                raise e
    # Everything else (assume numeric or tf/torch.Tensor).
    else:
        if tf1 is not None:
            # y should never be a Tensor (y=expected value).
            if isinstance(y, (tf1.Tensor, tf1.Variable)):
                # In eager mode, numpyize tensors.
                if tf.executing_eagerly():
                    y = y.numpy()
                else:
                    raise ValueError(
                        "`y` (expected value) must not be a Tensor. "
                        "Use numpy.ndarray instead"
                    )
            if isinstance(x, (tf1.Tensor, tf1.Variable)):
                # In eager mode, numpyize tensors.
                if tf1.executing_eagerly():
                    x = x.numpy()
                # Otherwise, use a new tf-session.
                else:
                    with tf1.Session() as sess:
                        x = sess.run(x)
                        return check(
                            x, y, decimals=decimals, atol=atol, rtol=rtol, false=false
                        )
        if torch is not None:
            if isinstance(x, torch.Tensor):
                x = x.detach().cpu().numpy()
            if isinstance(y, torch.Tensor):
                y = y.detach().cpu().numpy()

        # Using decimals.
        if atol is None and rtol is None:
            # Assert equality of both values.
            try:
                np.testing.assert_almost_equal(x, y, decimal=decimals)
            # Both values are not equal.
            except AssertionError as e:
                # Raise error in normal case.
                if false is False:
                    raise e
            # Both values are equal.
            else:
                # If false is set -> raise error (not expected to be equal).
                if false is True:
                    assert False, f"ERROR: x ({x}) is the same as y ({y})!"

        # Using atol/rtol.
        else:
            # Provide defaults for either one of atol/rtol.
            if atol is None:
                atol = 0
            if rtol is None:
                rtol = 1e-7
            try:
                np.testing.assert_allclose(x, y, atol=atol, rtol=rtol)
            except AssertionError as e:
                if false is False:
                    raise e
            else:
                if false is True:
                    assert False, f"ERROR: x ({x}) is the same as y ({y})!"


def check_compute_single_action(
    algorithm, include_state=False, include_prev_action_reward=False
):
    """Tests different combinations of args for algorithm.compute_single_action.

    Args:
        algorithm: The Algorithm object to test.
        include_state: Whether to include the initial state of the Policy's
            Model in the `compute_single_action` call.
        include_prev_action_reward: Whether to include the prev-action and
            -reward in the `compute_single_action` call.

    Raises:
        ValueError: If anything unexpected happens.
    """
    # Have to import this here to avoid circular dependency.
    from ray.rllib.policy.sample_batch import DEFAULT_POLICY_ID, SampleBatch

    # Some Algorithms may not abide to the standard API.
    pid = DEFAULT_POLICY_ID
    try:
        # Multi-agent: Pick any learnable policy (or DEFAULT_POLICY if it's the only
        # one).
        pid = next(iter(algorithm.workers.local_worker().get_policies_to_train()))
        pol = algorithm.get_policy(pid)
    except AttributeError:
        pol = algorithm.policy
    # Get the policy's model.
    model = pol.model

    action_space = pol.action_space

    def _test(
        what, method_to_test, obs_space, full_fetch, explore, timestep, unsquash, clip
    ):
        call_kwargs = {}
        if what is algorithm:
            call_kwargs["full_fetch"] = full_fetch
            call_kwargs["policy_id"] = pid

        obs = obs_space.sample()
        if isinstance(obs_space, Box):
            obs = np.clip(obs, -1.0, 1.0)
        state_in = None
        if include_state:
            state_in = model.get_initial_state()
            if not state_in:
                state_in = []
                i = 0
                while f"state_in_{i}" in model.view_requirements:
                    state_in.append(
                        model.view_requirements[f"state_in_{i}"].space.sample()
                    )
                    i += 1
        action_in = action_space.sample() if include_prev_action_reward else None
        reward_in = 1.0 if include_prev_action_reward else None

        if method_to_test == "input_dict":
            assert what is pol

            input_dict = {SampleBatch.OBS: obs}
            if include_prev_action_reward:
                input_dict[SampleBatch.PREV_ACTIONS] = action_in
                input_dict[SampleBatch.PREV_REWARDS] = reward_in
            if state_in:
                for i, s in enumerate(state_in):
                    input_dict[f"state_in_{i}"] = s
            input_dict_batched = SampleBatch(
                tree.map_structure(lambda s: np.expand_dims(s, 0), input_dict)
            )
            action = pol.compute_actions_from_input_dict(
                input_dict=input_dict_batched,
                explore=explore,
                timestep=timestep,
                **call_kwargs,
            )
            # Unbatch everything to be able to compare against single
            # action below.
            # ARS and ES return action batches as lists.
            if isinstance(action[0], list):
                action = (np.array(action[0]), action[1], action[2])
            action = tree.map_structure(lambda s: s[0], action)

            try:
                action2 = pol.compute_single_action(
                    input_dict=input_dict,
                    explore=explore,
                    timestep=timestep,
                    **call_kwargs,
                )
                # Make sure these are the same, unless we have exploration
                # switched on (or noisy layers).
                if not explore and not pol.config.get("noisy"):
                    check(action, action2)
            except TypeError:
                pass
        else:
            action = what.compute_single_action(
                obs,
                state_in,
                prev_action=action_in,
                prev_reward=reward_in,
                explore=explore,
                timestep=timestep,
                unsquash_action=unsquash,
                clip_action=clip,
                **call_kwargs,
            )

        state_out = None
        if state_in or full_fetch or what is pol:
            action, state_out, _ = action
        if state_out:
            for si, so in zip(state_in, state_out):
                check(list(si.shape), so.shape)

        if unsquash is None:
            unsquash = what.config["normalize_actions"]
        if clip is None:
            clip = what.config["clip_actions"]

        # Test whether unsquash/clipping works on the Algorithm's
        # compute_single_action method: Both flags should force the action
        # to be within the space's bounds.
        if method_to_test == "single" and what == algorithm:
            if not action_space.contains(action) and (
                clip or unsquash or not isinstance(action_space, Box)
            ):
                raise ValueError(
                    f"Returned action ({action}) of algorithm/policy {what} "
                    f"not in Env's action_space {action_space}"
                )
            # We are operating in normalized space: Expect only smaller action
            # values.
            if (
                isinstance(action_space, Box)
                and not unsquash
                and what.config.get("normalize_actions")
                and np.any(np.abs(action) > 15.0)
            ):
                raise ValueError(
                    f"Returned action ({action}) of algorithm/policy {what} "
                    "should be in normalized space, but seems too large/small "
                    "for that!"
                )

    # Loop through: Policy vs Algorithm; Different API methods to calculate
    # actions; unsquash option; clip option; full fetch or not.
    for what in [pol, algorithm]:
        if what is algorithm:
            # Get the obs-space from Workers.env (not Policy) due to possible
            # pre-processor up front.
            worker_set = getattr(algorithm, "workers", None)
            assert worker_set
            if not worker_set.local_worker():
                obs_space = algorithm.get_policy(pid).observation_space
            else:
                obs_space = worker_set.local_worker().for_policy(
                    lambda p: p.observation_space, policy_id=pid
                )
            obs_space = getattr(obs_space, "original_space", obs_space)
        else:
            obs_space = pol.observation_space

        for method_to_test in ["single"] + (["input_dict"] if what is pol else []):
            for explore in [True, False]:
                for full_fetch in [False, True] if what is algorithm else [False]:
                    timestep = random.randint(0, 100000)
                    for unsquash in [True, False, None]:
                        for clip in [False] if unsquash else [True, False, None]:
                            print("-" * 80)
                            print(f"what={what}")
                            print(f"method_to_test={method_to_test}")
                            print(f"explore={explore}")
                            print(f"full_fetch={full_fetch}")
                            print(f"unsquash={unsquash}")
                            print(f"clip={clip}")
                            _test(
                                what,
                                method_to_test,
                                obs_space,
                                full_fetch,
                                explore,
                                timestep,
                                unsquash,
                                clip,
                            )


def check_inference_w_connectors(policy, env_name, max_steps: int = 100):
    """Checks whether the given policy can infer actions from an env with connectors.

    Args:
        policy: The policy to check.
        env_name: Name of the environment to check
        max_steps: The maximum number of steps to run the environment for.

    Raises:
        ValueError: If the policy cannot infer actions from the environment.
    """
    # Avoids circular import
    from ray.rllib.utils.policy import local_policy_inference

    # TODO(sven): Remove this if-block once gymnasium fully supports Atari envs.
    if env_name.startswith("ALE/"):
        env = gym.make("GymV26Environment-v0", env_id=env_name)
    else:
        env = gym.make(env_name)

    # Potentially wrap the env like we do in RolloutWorker
    if is_atari(env):
        env = wrap_deepmind(
            env,
            dim=policy.config["model"]["dim"],
            framestack=policy.config["model"].get("framestack"),
        )

    obs, info = env.reset()
    reward, terminated, truncated = 0.0, False, False
    ts = 0
    while not terminated and not truncated and ts < max_steps:
        action_out = local_policy_inference(
            policy,
            env_id=0,
            agent_id=0,
            obs=obs,
            reward=reward,
            terminated=terminated,
            truncated=truncated,
            info=info,
        )
        obs, reward, terminated, truncated, info = env.step(action_out[0][0])

        ts += 1


def check_learning_achieved(
    tune_results: "tune.ResultGrid",
    min_value,
    evaluation=False,
    metric: str = "episode_reward_mean",
):
    """Throws an error if `min_reward` is not reached within tune_results.

    Checks the last iteration found in tune_results for its
    "episode_reward_mean" value and compares it to `min_reward`.

    Args:
        tune_results: The tune.Tuner().fit() returned results object.
        min_reward: The min reward that must be reached.

    Raises:
        ValueError: If `min_reward` not reached.
    """
    # Get maximum reward of all trials
    # (check if at least one trial achieved some learning)
    recorded_values = [
        (row[metric] if not evaluation else row[f"evaluation/{metric}"])
        for _, row in tune_results.get_dataframe().iterrows()
    ]
    best_value = max(recorded_values)
    if best_value < min_value:
        raise ValueError(f"`{metric}` of {min_value} not reached!")
    print(f"`{metric}` of {min_value} reached! ok")


def check_off_policyness(
    results: ResultDict,
    upper_limit: float,
    lower_limit: float = 0.0,
) -> Optional[float]:
    """Verifies that the off-policy'ness of some update is within some range.

    Off-policy'ness is defined as the average (across n workers) diff
    between the number of gradient updates performed on the policy used
    for sampling vs the number of gradient updates that have been performed
    on the trained policy (usually the one on the local worker).

    Uses the published DIFF_NUM_GRAD_UPDATES_VS_SAMPLER_POLICY metric inside
    a training results dict and compares to the given bounds.

    Note: Only works with single-agent results thus far.

    Args:
        results: The training results dict.
        upper_limit: The upper limit to for the off_policy_ness value.
        lower_limit: The lower limit to for the off_policy_ness value.

    Returns:
        The off-policy'ness value (described above).

    Raises:
        AssertionError: If the value is out of bounds.
    """

    # Have to import this here to avoid circular dependency.
    from ray.rllib.policy.sample_batch import DEFAULT_POLICY_ID
    from ray.rllib.utils.metrics.learner_info import LEARNER_INFO

    # Assert that the off-policy'ness is within the given bounds.
    learner_info = results["info"][LEARNER_INFO]
    if DEFAULT_POLICY_ID not in learner_info:
        return None
    off_policy_ness = learner_info[DEFAULT_POLICY_ID][
        DIFF_NUM_GRAD_UPDATES_VS_SAMPLER_POLICY
    ]
    # Roughly: Reaches up to 0.4 for 2 rollout workers and up to 0.2 for
    # 1 rollout worker.
    if not (lower_limit <= off_policy_ness <= upper_limit):
        raise AssertionError(
            f"`off_policy_ness` ({off_policy_ness}) is outside the given bounds "
            f"({lower_limit} - {upper_limit})!"
        )

    return off_policy_ness


def check_train_results(train_results: PartialAlgorithmConfigDict) -> ResultDict:
    """Checks proper structure of a Algorithm.train() returned dict.

    Args:
        train_results: The train results dict to check.

    Raises:
        AssertionError: If `train_results` doesn't have the proper structure or
            data in it.
    """
    # Import these here to avoid circular dependencies.
    from ray.rllib.policy.sample_batch import DEFAULT_POLICY_ID
    from ray.rllib.utils.metrics.learner_info import LEARNER_INFO, LEARNER_STATS_KEY

    # Assert that some keys are where we would expect them.
    for key in [
        "agent_timesteps_total",
        "config",
        "custom_metrics",
        "episode_len_mean",
        "episode_reward_max",
        "episode_reward_mean",
        "episode_reward_min",
        "hist_stats",
        "info",
        "iterations_since_restore",
        "num_healthy_workers",
        "perf",
        "policy_reward_max",
        "policy_reward_mean",
        "policy_reward_min",
        "sampler_perf",
        "time_since_restore",
        "time_this_iter_s",
        "timesteps_total",
        "timers",
        "time_total_s",
        "training_iteration",
    ]:
        assert (
            key in train_results
        ), f"'{key}' not found in `train_results` ({train_results})!"

    # Make sure, `config` is an actual dict, not an AlgorithmConfig object.
    assert isinstance(
        train_results["config"], dict
    ), "`config` in results not a python dict!"

    from ray.rllib.algorithms.algorithm_config import AlgorithmConfig

    is_multi_agent = (
        AlgorithmConfig()
        .update_from_dict(train_results["config"]["multiagent"])
        .is_multi_agent()
    )

    # Check in particular the "info" dict.
    info = train_results["info"]
    assert LEARNER_INFO in info, f"'learner' not in train_results['infos'] ({info})!"
    assert (
        "num_steps_trained" in info or NUM_ENV_STEPS_TRAINED in info
    ), f"'num_(env_)?steps_trained' not in train_results['infos'] ({info})!"

    learner_info = info[LEARNER_INFO]

    # Make sure we have a default_policy key if we are not in a
    # multi-agent setup.
    if not is_multi_agent:
        # APEX algos sometimes have an empty learner info dict (no metrics
        # collected yet).
        assert len(learner_info) == 0 or DEFAULT_POLICY_ID in learner_info, (
            f"'{DEFAULT_POLICY_ID}' not found in "
            f"train_results['infos']['learner'] ({learner_info})!"
        )

    for pid, policy_stats in learner_info.items():
        if pid == "batch_count":
            continue

        # the pid can be __all__ in multi-agent case when the new learner stack is
        # enabled.
        if pid == "__all__":
            continue

        # Make sure each policy has the LEARNER_STATS_KEY under it.
        assert LEARNER_STATS_KEY in policy_stats
        learner_stats = policy_stats[LEARNER_STATS_KEY]
        for key, value in learner_stats.items():
            # Min- and max-stats should be single values.
            if key.startswith("min_") or key.startswith("max_"):
                assert np.isscalar(value), f"'key' value not a scalar ({value})!"

    return train_results


def run_learning_tests_from_yaml(
    yaml_files: List[str],
    *,
    framework: Optional[str] = None,
    max_num_repeats: int = 2,
    use_pass_criteria_as_stop: bool = True,
    smoke_test: bool = False,
) -> Dict[str, Any]:
    """Runs the given experiments in yaml_files and returns results dict.

    Args:
        framework: The framework to use for running this test. If None,
            run the test on all frameworks.
        yaml_files: List of yaml file names.
        max_num_repeats: How many times should we repeat a failed
            experiment?
        use_pass_criteria_as_stop: Configure the Trial so that it stops
            as soon as pass criterias are met.
        smoke_test: Whether this is just a smoke-test. If True,
            set time_total_s to 5min and don't early out due to rewards
            or timesteps reached.

    Returns:
        A results dict mapping strings (e.g. "time_taken", "stats", "passed") to
            the respective stats/values.
    """
    print("Will run the following yaml files:")
    for yaml_file in yaml_files:
        print("->", yaml_file)

    # All trials we'll ever run in this test script.
    all_trials = []
    # The experiments (by name) we'll run up to `max_num_repeats` times.
    experiments = {}
    # The results per experiment.
    checks = {}
    # Metrics per experiment.
    stats = {}

    start_time = time.monotonic()

    def should_check_eval(experiment):
        # If we have evaluation workers, use their rewards.
        # This is useful for offline learning tests, where
        # we evaluate against an actual environment.
        return experiment["config"].get("evaluation_interval", None) is not None

    # Loop through all collected files and gather experiments.
    # Set correct framework(s).
    for yaml_file in yaml_files:
        tf_experiments = yaml.safe_load(open(yaml_file).read())

        # Add torch version of all experiments to the list.
        for k, e in tf_experiments.items():
            # If framework given as arg, use that framework.
            if framework is not None:
                frameworks = [framework]
            # If framework given in config, only test for that framework.
            # Some algos do not have both versions available.
            elif "frameworks" in e:
                frameworks = e["frameworks"]
            else:
                # By default we don't run tf2, because tf2's multi-gpu support
                # isn't complete yet.
                frameworks = ["tf", "torch"]
            # Pop frameworks key to not confuse Tune.
            e.pop("frameworks", None)

            e["stop"] = e["stop"] if "stop" in e else {}
            e["pass_criteria"] = e["pass_criteria"] if "pass_criteria" in e else {}

            check_eval = should_check_eval(e)
            episode_reward_key = (
                "episode_reward_mean"
                if not check_eval
                else "evaluation/episode_reward_mean"
            )

            # For smoke-tests, we just run for n min.
            if smoke_test:
                # 0sec for each(!) experiment/trial.
                # This is such that if there are many experiments/trials
                # in a test (e.g. rllib_learning_test), each one can at least
                # create its Algorithm and run a first iteration.
                e["stop"]["time_total_s"] = 0
            else:
                if use_pass_criteria_as_stop:
                    # We also stop early, once we reach the desired reward.
                    min_reward = e.get("pass_criteria", {}).get(episode_reward_key)
                    if min_reward is not None:
                        e["stop"][episode_reward_key] = min_reward

            # Generate `checks` dict for all experiments
            # (tf, tf2 and/or torch).
            for framework in frameworks:
                k_ = k + "-" + framework
                ec = copy.deepcopy(e)
                ec["config"]["framework"] = framework
                if framework == "tf2":
                    ec["config"]["eager_tracing"] = True

                checks[k_] = {
                    "min_reward": ec["pass_criteria"].get(episode_reward_key, 0.0),
                    "min_throughput": ec["pass_criteria"].get("timesteps_total", 0.0)
                    / (ec["stop"].get("time_total_s", 1.0) or 1.0),
                    "time_total_s": ec["stop"].get("time_total_s"),
                    "failures": 0,
                    "passed": False,
                }
                # This key would break tune.
                ec.pop("pass_criteria", None)

                # One experiment to run.
                experiments[k_] = ec

    # Keep track of those experiments we still have to run.
    # If an experiment passes, we'll remove it from this dict.
    experiments_to_run = experiments.copy()

    try:
        ray.init(address="auto")
    except ConnectionError:
        ray.init()

    for i in range(max_num_repeats):
        # We are done.
        if len(experiments_to_run) == 0:
            print("All experiments finished.")
            break

        print(f"Starting learning test iteration {i}...")

        # Print out the actual config.
        print("== Test config ==")
        print(yaml.dump(experiments_to_run))

        # Run remaining experiments.
        trials = run_experiments(
            experiments_to_run,
            resume=False,
            verbose=2,
            progress_reporter=CLIReporter(
                metric_columns={
                    "training_iteration": "iter",
                    "time_total_s": "time_total_s",
                    NUM_ENV_STEPS_SAMPLED: "ts (sampled)",
                    NUM_ENV_STEPS_TRAINED: "ts (trained)",
                    "episodes_this_iter": "train_episodes",
                    "episode_reward_mean": "reward_mean",
                    "evaluation/episode_reward_mean": "eval_reward_mean",
                },
                parameter_columns=["framework"],
                sort_by_metric=True,
                max_report_frequency=30,
            ),
        )

        all_trials.extend(trials)

        # Check each experiment for whether it passed.
        # Criteria is to a) reach reward AND b) to have reached the throughput
        # defined by `NUM_ENV_STEPS_(SAMPLED|TRAINED)` / `time_total_s`.
        for experiment in experiments_to_run.copy():
            print(f"Analyzing experiment {experiment} ...")
            # Collect all trials within this experiment (some experiments may
            # have num_samples or grid_searches defined).
            trials_for_experiment = []
            for t in trials:
                trial_exp = re.sub(".+/([^/]+)$", "\\1", t.local_dir)
                if trial_exp == experiment:
                    trials_for_experiment.append(t)
            print(f" ... Trials: {trials_for_experiment}.")

            check_eval = should_check_eval(experiments[experiment])

            # Error: Increase failure count and repeat.
            if any(t.status == "ERROR" for t in trials_for_experiment):
                print(" ... ERROR.")
                checks[experiment]["failures"] += 1
            # Smoke-tests always succeed.
            elif smoke_test:
                print(" ... SMOKE TEST (mark ok).")
                checks[experiment]["passed"] = True
                del experiments_to_run[experiment]
            # Experiment finished: Check reward achieved and timesteps done
            # (throughput).
            else:
                # Use best_result's reward to check min_reward.
                if check_eval:
                    episode_reward_mean = np.mean(
                        [
                            t.metric_analysis["evaluation/episode_reward_mean"]["max"]
                            for t in trials_for_experiment
                        ]
                    )
                else:
                    episode_reward_mean = np.mean(
                        [
                            t.metric_analysis["episode_reward_mean"]["max"]
                            for t in trials_for_experiment
                        ]
                    )
                desired_reward = checks[experiment]["min_reward"]

                # Use last_result["timesteps_total"] to check throughput.
                timesteps_total = np.mean(
                    [t.last_result["timesteps_total"] for t in trials_for_experiment]
                )
                total_time_s = np.mean(
                    [t.last_result["time_total_s"] for t in trials_for_experiment]
                )

                # TODO(jungong) : track training- and env throughput separately.
                throughput = timesteps_total / (total_time_s or 1.0)
                # Throughput verification is not working. Many algorithm, e.g. TD3,
                # achieves the learning goal, but fails the throughput check
                # miserably.
                # TODO(jungong): Figure out why.
                #
                # desired_throughput = checks[experiment]["min_throughput"]
                desired_throughput = None

                # Record performance.
                stats[experiment] = {
                    "episode_reward_mean": float(episode_reward_mean),
                    "throughput": (
                        float(throughput) if throughput is not None else 0.0
                    ),
                }

                print(
                    f" ... Desired reward={desired_reward}; "
                    f"desired throughput={desired_throughput}"
                )

                # We failed to reach desired reward or the desired throughput.
                if (desired_reward and episode_reward_mean < desired_reward) or (
                    desired_throughput and throughput < desired_throughput
                ):
                    print(
                        " ... Not successful: Actual "
                        f"reward={episode_reward_mean}; "
                        f"actual throughput={throughput}"
                    )
                    checks[experiment]["failures"] += 1
                # We succeeded!
                else:
                    print(
                        " ... Successful: (mark ok). Actual "
                        f"reward={episode_reward_mean}; "
                        f"actual throughput={throughput}"
                    )
                    checks[experiment]["passed"] = True
                    del experiments_to_run[experiment]

    ray.shutdown()

    time_taken = time.monotonic() - start_time

    # Create results dict and write it to disk.
    result = {
        "time_taken": float(time_taken),
        "trial_states": dict(Counter([trial.status for trial in all_trials])),
        "last_update": float(time.time()),
        "stats": stats,
        "passed": [k for k, exp in checks.items() if exp["passed"]],
        "not_passed": [k for k, exp in checks.items() if not exp["passed"]],
        "failures": {
            k: exp["failures"] for k, exp in checks.items() if exp["failures"] > 0
        },
    }

    return result


def check_same_batch(batch1, batch2) -> None:
    """Check if both batches are (almost) identical.

    For MultiAgentBatches, the step count and individual policy's
    SampleBatches are checked for identity. For SampleBatches, identity is
    checked as the almost numerical key-value-pair identity between batches
    with ray.rllib.utils.test_utils.check(). unroll_id is compared only if
    both batches have an unroll_id.

    Args:
        batch1: Batch to compare against batch2
        batch2: Batch to compare against batch1
    """
    # Avoids circular import
    from ray.rllib.policy.sample_batch import MultiAgentBatch, SampleBatch

    assert type(batch1) == type(
        batch2
    ), "Input batches are of different types {} and {}".format(
        str(type(batch1)), str(type(batch2))
    )

    def check_sample_batches(_batch1, _batch2, _policy_id=None):
        unroll_id_1 = _batch1.get("unroll_id", None)
        unroll_id_2 = _batch2.get("unroll_id", None)
        # unroll IDs only have to fit if both batches have them
        if unroll_id_1 is not None and unroll_id_2 is not None:
            assert unroll_id_1 == unroll_id_2

        batch1_keys = set()
        for k, v in _batch1.items():
            # unroll_id is compared above already
            if k == "unroll_id":
                continue
            check(v, _batch2[k])
            batch1_keys.add(k)

        batch2_keys = set(_batch2.keys())
        # unroll_id is compared above already
        batch2_keys.discard("unroll_id")
        _difference = batch1_keys.symmetric_difference(batch2_keys)

        # Cases where one batch has info and the other has not
        if _policy_id:
            assert not _difference, (
                "SampleBatches for policy with ID {} "
                "don't share information on the "
                "following information: \n{}"
                "".format(_policy_id, _difference)
            )
        else:
            assert not _difference, (
                "SampleBatches don't share information "
                "on the following information: \n{}"
                "".format(_difference)
            )

    if type(batch1) == SampleBatch:
        check_sample_batches(batch1, batch2)
    elif type(batch1) == MultiAgentBatch:
        assert batch1.count == batch2.count
        batch1_ids = set()
        for policy_id, policy_batch in batch1.policy_batches.items():
            check_sample_batches(
                policy_batch, batch2.policy_batches[policy_id], policy_id
            )
            batch1_ids.add(policy_id)

        # Case where one ma batch has info on a policy the other has not
        batch2_ids = set(batch2.policy_batches.keys())
        difference = batch1_ids.symmetric_difference(batch2_ids)
        assert (
            not difference
        ), f"MultiAgentBatches don't share the following information: \n{difference}."
    else:
        raise ValueError("Unsupported batch type " + str(type(batch1)))


def check_reproducibilty(
    algo_class: Type["Algorithm"],
    algo_config: "AlgorithmConfig",
    *,
    fw_kwargs: Dict[str, Any],
    training_iteration: int = 1,
) -> None:
    # TODO @kourosh: we can get rid of examples/deterministic_training.py once
    # this is added to all algorithms
    """Check if the algorithm is reproducible across different testing conditions:

        frameworks: all input frameworks
        num_gpus: int(os.environ.get("RLLIB_NUM_GPUS", "0"))
        num_workers: 0 (only local workers) or
                     4 ((1) local workers + (4) remote workers)
        num_envs_per_worker: 2

    Args:
        algo_class: Algorithm class to test.
        algo_config: Base config to use for the algorithm.
        fw_kwargs: Framework iterator keyword arguments.
        training_iteration: Number of training iterations to run.

    Returns:
        None

    Raises:
        It raises an AssertionError if the algorithm is not reproducible.
    """
    from ray.rllib.policy.sample_batch import DEFAULT_POLICY_ID
    from ray.rllib.utils.metrics.learner_info import LEARNER_INFO

    stop_dict = {
        "training_iteration": training_iteration,
    }
    # use 0 and 2 workers (for more that 4 workers we have to make sure the instance
    # type in ci build has enough resources)
    for num_workers in [0, 2]:
        algo_config = (
            algo_config.debugging(seed=42)
            .resources(
                # old API
                num_gpus=int(os.environ.get("RLLIB_NUM_GPUS", "0")),
                # new API
                num_gpus_per_learner_worker=int(os.environ.get("RLLIB_NUM_GPUS", "0")),
            )
            .rollouts(num_rollout_workers=num_workers, num_envs_per_worker=2)
        )

        for fw in framework_iterator(algo_config, **fw_kwargs):
            print(
                f"Testing reproducibility of {algo_class.__name__}"
                f" with {num_workers} workers on fw = {fw}"
            )
            print("/// config")
            pprint.pprint(algo_config.to_dict())
            # test tune.Tuner().fit() reproducibility
            results1 = tune.Tuner(
                algo_class,
                param_space=algo_config.to_dict(),
                run_config=air.RunConfig(stop=stop_dict, verbose=1),
            ).fit()
            results1 = results1.get_best_result().metrics

            results2 = tune.Tuner(
                algo_class,
                param_space=algo_config.to_dict(),
                run_config=air.RunConfig(stop=stop_dict, verbose=1),
            ).fit()
            results2 = results2.get_best_result().metrics

            # Test rollout behavior.
            check(results1["hist_stats"], results2["hist_stats"])
            # As well as training behavior (minibatch sequence during SGD
            # iterations).
            check(
                results1["info"][LEARNER_INFO][DEFAULT_POLICY_ID]["learner_stats"],
                results2["info"][LEARNER_INFO][DEFAULT_POLICY_ID]["learner_stats"],
            )


def get_cartpole_dataset_reader(batch_size: int = 1) -> "DatasetReader":
    """Returns a DatasetReader for the cartpole dataset.
    Args:
        batch_size: The batch size to use for the reader.
    Returns:
        A rllib DatasetReader for the cartpole dataset.
    """
    from ray.rllib.algorithms import AlgorithmConfig
    from ray.rllib.offline import IOContext
    from ray.rllib.offline.dataset_reader import (
        DatasetReader,
        get_dataset_and_shards,
    )

    path = "tests/data/cartpole/large.json"
    input_config = {"format": "json", "paths": path}
    dataset, _ = get_dataset_and_shards(
        AlgorithmConfig().offline_data(input_="dataset", input_config=input_config)
    )
    ioctx = IOContext(
        config=(
            AlgorithmConfig()
            .training(train_batch_size=batch_size)
            .offline_data(actions_in_input_normalized=True)
        ),
        worker_index=0,
    )
    reader = DatasetReader(dataset, ioctx)
    return reader


class ModelChecker:
    """Helper class to compare architecturally identical Models across frameworks.

    Holds a ModelConfig, such that individual models can be added simply via their
    framework string (by building them with config.build(framework=...).
    A call to `check()` forces all added models to be compared in terms of their
    number of trainable and non-trainable parameters, as well as, their
    computation results given a common weights structure and values and identical
    inputs to the models.
    """

    def __init__(self, config):
        self.config = config

        # To compare number of params between frameworks.
        self.param_counts = {}
        # To compare computed outputs from fixed-weights-nets between frameworks.
        self.output_values = {}

        # We will pass an observation filled with this one random value through
        # all DL networks (after they have been set to fixed-weights) to compare
        # the computed outputs.
        self.random_fill_input_value = np.random.uniform(-0.1, 0.1)

        # Dict of models to check against each other.
        self.models = {}

    def add(self, framework: str = "torch") -> Any:
        """Builds a new Model for the given framework."""
        model = self.models[framework] = self.config.build(framework=framework)

        # Pass a B=1 observation through the model.
        from ray.rllib.core.models.specs.specs_dict import SpecDict
<<<<<<< HEAD
=======

>>>>>>> 1b5b2f8c
        if isinstance(model.input_specs, SpecDict):
            inputs = {}
            for key, spec in model.input_specs.items():
                key = key[0]
                if spec is not None:
                    inputs[key] = spec.fill(self.random_fill_input_value)
                else:
                    inputs[key] = None
        else:
            inputs = model.input_specs.fill(self.random_fill_input_value)

        outputs = model(inputs)

        # Bring model into a reproducible, comparable state (so we can compare
        # computations across frameworks). Use only a value-sequence of len=1 here
        # as it could possibly be that the layers are stored in different order
        # across the different frameworks.
        model._set_to_dummy_weights(value_sequence=(self.random_fill_input_value,))

        # Perform another forward pass.
        comparable_outputs = model(inputs)

        # Store the number of parameters for this framework's net.
        self.param_counts[framework] = model.get_num_parameters()
        # Store the fixed-weights-net outputs for this framework's net.
        if framework == "torch":
            self.output_values[framework] = tree.map_structure(
                lambda s: s.detach().numpy() if s is not None else None,
                comparable_outputs,
            )
        else:
            self.output_values[framework] = tree.map_structure(
                lambda s: s.numpy() if s is not None else None, comparable_outputs
            )
        return outputs

    def check(self, rtol=None):
        """Compares all added Models with each other and possibly raises errors."""

        main_key = next(iter(self.models.keys()))
        # Compare number of trainable and non-trainable params between all
        # frameworks.
        for c in self.param_counts.values():
            check(c, self.param_counts[main_key])

        # Compare dummy outputs by exact values given that all nets received the
        # same input and all nets have the same (dummy) weight values.
        for v in self.output_values.values():
            check(v, self.output_values[main_key], rtol=rtol or 0.002)<|MERGE_RESOLUTION|>--- conflicted
+++ resolved
@@ -1206,10 +1206,7 @@
 
         # Pass a B=1 observation through the model.
         from ray.rllib.core.models.specs.specs_dict import SpecDict
-<<<<<<< HEAD
-=======
-
->>>>>>> 1b5b2f8c
+
         if isinstance(model.input_specs, SpecDict):
             inputs = {}
             for key, spec in model.input_specs.items():
