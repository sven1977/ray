--- conflicted
+++ resolved
@@ -1436,17 +1436,10 @@
         for i in range(stop.get(TRAINING_ITERATION, args.stop_iters)):
             results = algo.train()
             if ENV_RUNNER_RESULTS in results:
-<<<<<<< HEAD
                 episode_return = results[ENV_RUNNER_RESULTS].get(
                     EPISODE_RETURN_MEAN, np.nan
                 )
                 print(f"iter={i} R={episode_return}", end="")
-=======
-                mean_return = results[ENV_RUNNER_RESULTS].get(
-                    EPISODE_RETURN_MEAN, np.nan
-                )
-                print(f"iter={i} R={mean_return}", end="")
->>>>>>> c1e7c45f
             if EVALUATION_RESULTS in results:
                 Reval = results[EVALUATION_RESULTS][ENV_RUNNER_RESULTS][
                     EPISODE_RETURN_MEAN
