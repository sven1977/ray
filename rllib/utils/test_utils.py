--- conflicted
+++ resolved
@@ -1220,8 +1220,11 @@
         algo = config.build()
         for iter in range(args.stop_iters):
             results = algo.train()
-<<<<<<< HEAD
-            print(f"R={results['episode_reward_mean']}")
+            print(f"R={results['sampler_results']['episode_reward_mean']}", end="")
+            if "evaluation" in results:
+                Reval = results["evaluation"]["sampler_results"]["episode_reward_mean"]
+                print(f" R(eval)={Reval}", end="")
+            print()
             # Save a checkpoint?
             if (args.checkpoint_at_end and iter == args.stop_iters - 1) or (
                 args.checkpoint_freq > 0 and iter % args.checkpoint_freq == 0
@@ -1230,13 +1233,6 @@
                 chkpt = algo.save()
                 print(f"... checkpoint saved in {chkpt.checkpoint.path}")
 
-=======
-            print(f"R={results['sampler_results']['episode_reward_mean']}", end="")
-            if "evaluation" in results:
-                Reval = results["evaluation"]["sampler_results"]["episode_reward_mean"]
-                print(f" R(eval)={Reval}", end="")
-            print()
->>>>>>> 82e6c40c
             for key, value in stop.items():
                 val = results
                 for k in key.split("/"):
