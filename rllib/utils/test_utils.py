--- conflicted
+++ resolved
@@ -44,15 +44,9 @@
     ENV_RUNNER_RESULTS,
     EPISODE_RETURN_MEAN,
     EVALUATION_RESULTS,
-<<<<<<< HEAD
     NUM_ENV_STEPS_SAMPLED_LIFETIME,
     NUM_ENV_STEPS_TRAINED,
     NUM_ENV_STEPS_TRAINED_LIFETIME,
-=======
-    NUM_ENV_STEPS_TRAINED,
-    NUM_ENV_STEPS_TRAINED_LIFETIME,
-    NUM_ENV_STEPS_SAMPLED_LIFETIME,
->>>>>>> 4adb78b2
     NUM_EPISODES_LIFETIME,
 )
 from ray.rllib.utils.nested_dict import NestedDict
@@ -1170,26 +1164,15 @@
             progress_reporter=CLIReporter(
                 metric_columns={
                     TRAINING_ITERATION: "iter",
-<<<<<<< HEAD
                     TIME_TOTAL_S: "total time (s)",
-                    NUM_ENV_STEPS_SAMPLED_LIFETIME: "env steps sampled",
-                    NUM_ENV_STEPS_TRAINED_LIFETIME: "env steps trained",
+                    NUM_ENV_STEPS_SAMPLED_LIFETIME: "env ts (sampled)",
+                    NUM_ENV_STEPS_TRAINED_LIFETIME: "env ts (trained)",
                     NUM_EPISODES_LIFETIME: "episodes",
-                    f"{ENV_RUNNER_RESULTS}/episode_return_mean": "R",
-                    (
-                        f"{EVALUATION_RESULTS}/{ENV_RUNNER_RESULTS}/episode_return_mean"
-                    ): "R (eval)",
-=======
-                    "time_total_s": "time_total_s",
-                    NUM_ENV_STEPS_SAMPLED_LIFETIME: "ts (sampled)",
-                    NUM_ENV_STEPS_TRAINED_LIFETIME: "ts (trained)",
-                    NUM_EPISODES_LIFETIME: "train_episodes",
-                    f"{ENV_RUNNER_RESULTS}/{EPISODE_RETURN_MEAN}": "reward_mean",
+                    f"{ENV_RUNNER_RESULTS}/{EPISODE_RETURN_MEAN}": "R",
                     (
                         f"{EVALUATION_RESULTS}/{ENV_RUNNER_RESULTS}/"
                         f"{EPISODE_RETURN_MEAN}"
-                    ): "eval_reward_mean",
->>>>>>> 4adb78b2
+                    ): "R (eval)",
                 },
                 parameter_columns=["framework"],
                 sort_by_metric=True,
@@ -1482,7 +1465,6 @@
     # Run the experiment using Ray Tune.
 
     # Log results using WandB.
-    # tune_callbacks = tune_callbacks or []
     if hasattr(args, "wandb_key") and args.wandb_key is not None:
         project = args.wandb_project or (
             args.algo.lower() + "-" + re.sub("\\W+", "-", str(config.env).lower())
@@ -1506,15 +1488,9 @@
             metric_columns={
                 **{
                     TRAINING_ITERATION: "iter",
-<<<<<<< HEAD
                     TIME_TOTAL_S: "total time (s)",
-                    NUM_ENV_STEPS_SAMPLED_LIFETIME: "env steps sampled",
-                    f"{ENV_RUNNER_RESULTS}/episode_return_mean": "R (combined)",
-=======
-                    "time_total_s": "total time (s)",
-                    NUM_ENV_STEPS_SAMPLED_LIFETIME: "ts",
-                    f"{ENV_RUNNER_RESULTS}/{EPISODE_RETURN_MEAN}": "combined return",
->>>>>>> 4adb78b2
+                    NUM_ENV_STEPS_SAMPLED_LIFETIME: "env ts (sampled)",
+                    f"{ENV_RUNNER_RESULTS}/{EPISODE_RETURN_MEAN}": "R (combined)",
                 },
                 **{
                     (
