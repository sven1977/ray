--- conflicted
+++ resolved
@@ -36,11 +36,7 @@
     return tf.maximum(-1.0, 1 - (diff_var / y_var))
 
 
-<<<<<<< HEAD
-def get_placeholder(*, space=None, value=None, time_axis=False):
-=======
-def get_placeholder(*, space=None, value=None, name=None):
->>>>>>> 4744ed01
+def get_placeholder(*, space=None, value=None, name=None, time_axis=False):
     from ray.rllib.models.catalog import ModelCatalog
 
     if space is not None:
