import gymnasium as gym
from gymnasium.spaces import Tuple, Dict
import numpy as np
from ray.rllib.utils.annotations import DeveloperAPI
import tree  # pip install dm_tree
from typing import Any, List, Optional, Union


@DeveloperAPI
def get_original_space(space: gym.Space) -> gym.Space:
    """Returns the original space of a space, if any.

    This function recursively traverses the given space and returns the original space
    at the very end of the chain.

    Args:
        space: The space to get the original space for.

    Returns:
        The original space or the given space itself if no original space is found.
    """
    if hasattr(space, "original_space"):
        return get_original_space(space.original_space)
    else:
        return space


@DeveloperAPI
def flatten_space(space: gym.Space) -> List[gym.Space]:
    """Flattens a gym.Space into its primitive components.

    Primitive components are any non Tuple/Dict spaces.

    Args:
        space: The gym.Space to flatten. This may be any
            supported type (including nested Tuples and Dicts).

    Returns:
        List[gym.Space]: The flattened list of primitive Spaces. This list
            does not contain Tuples or Dicts anymore.
    """

    def _helper_flatten(space_, return_list):
        from ray.rllib.utils.spaces.flexdict import FlexDict

        if isinstance(space_, Tuple):
            for s in space_:
                _helper_flatten(s, return_list)
        elif isinstance(space_, (Dict, FlexDict)):
            for k in sorted(space_.spaces):
                _helper_flatten(space_[k], return_list)
        else:
            return_list.append(space_)

    ret = []
    _helper_flatten(space, ret)
    return ret


@DeveloperAPI
def get_base_struct_from_space(space):
    """Returns a Tuple/Dict Space as native (equally structured) py tuple/dict.

    Args:
        space: The Space to get the python struct for.

    Returns:
        Union[dict,tuple,gym.Space]: The struct equivalent to the given Space.
            Note that the returned struct still contains all original
            "primitive" Spaces (e.g. Box, Discrete).

    .. testcode::
        :skipif: True

        get_base_struct_from_space(Dict({
            "a": Box(),
            "b": Tuple([Discrete(2), Discrete(3)])
        }))

    .. testoutput::

        dict(a=Box(), b=tuple(Discrete(2), Discrete(3)))
    """

    def _helper_struct(space_):
        if isinstance(space_, Tuple):
            return tuple(_helper_struct(s) for s in space_)
        elif isinstance(space_, Dict):
            return {k: _helper_struct(space_[k]) for k in space_.spaces}
        else:
            return space_

    return _helper_struct(space)


@DeveloperAPI
def get_dummy_batch_for_space(
    space: gym.Space,
    batch_size: int = 32,
    fill_value: Union[float, int, str] = 0.0,
    time_size: Optional[int] = None,
    time_major: bool = False,
) -> np.ndarray:
    """Returns batched dummy data (using `batch_size`) for the given `space`.

    Note: The returned batch will not pass a `space.contains(batch)` test
    as an additional batch dimension has to be added as dim=0.

    Args:
        space: The space to get a dummy batch for.
        batch_size: The required batch size (B). Note that this can also
            be 0 (only if `time_size` is None!), which will result in a
            non-batched sample for the given space (no batch dim).
        fill_value: The value to fill the batch with
            or "random" for random values.
        time_size: If not None, add an optional time axis
            of `time_size` size to the returned batch.
        time_major: If True AND `time_size` is not None, return batch
            as shape [T x B x ...], otherwise as [B x T x ...]. If `time_size`
            if None, ignore this setting and return [B x ...].

    Returns:
        The dummy batch of size `bqtch_size` matching the given space.
    """
    # Complex spaces. Perform recursive calls of this function.
    if isinstance(space, (gym.spaces.Dict, gym.spaces.Tuple)):
        return tree.map_structure(
            lambda s: get_dummy_batch_for_space(s, batch_size, fill_value),
            get_base_struct_from_space(space),
        )
    # Primivite spaces: Box, Discrete, MultiDiscrete.
    # Random values: Use gym's sample() method.
    elif fill_value == "random":
        if time_size is not None:
            assert batch_size > 0 and time_size > 0
            if time_major:
                return np.array(
                    [
                        [space.sample() for _ in range(batch_size)]
                        for t in range(time_size)
                    ],
                    dtype=space.dtype,
                )
            else:
                return np.array(
                    [
                        [space.sample() for t in range(time_size)]
                        for _ in range(batch_size)
                    ],
                    dtype=space.dtype,
                )
        else:
            return np.array(
                [space.sample() for _ in range(batch_size)]
                if batch_size > 0
                else space.sample(),
                dtype=space.dtype,
            )
    # Fill value given: Use np.full.
    else:
        if time_size is not None:
            assert batch_size > 0 and time_size > 0
            if time_major:
                shape = [time_size, batch_size]
            else:
                shape = [batch_size, time_size]
        else:
            shape = [batch_size] if batch_size > 0 else []
        return np.full(
            shape + list(space.shape), fill_value=fill_value, dtype=space.dtype
        )


@DeveloperAPI
def flatten_to_single_ndarray(input_):
    """Returns a single np.ndarray given a list/tuple of np.ndarrays.

    Args:
        input_ (Union[List[np.ndarray], np.ndarray]): The list of ndarrays or
            a single ndarray.

    Returns:
        np.ndarray: The result after concatenating all single arrays in input_.

    .. testcode::
        :skipif: True

        flatten_to_single_ndarray([
            np.array([[1.0, 2.0], [3.0, 4.0], [5.0, 6.0]]),
            np.array([7, 8, 9]),
        ])

    .. testoutput::

        np.array([
            1.0, 2.0, 3.0, 4.0, 5.0, 6.0, 7.0, 8.0, 9.0
        ])
    """
    # Concatenate complex inputs.
    if isinstance(input_, (list, tuple, dict)):
        expanded = []
        for in_ in tree.flatten(input_):
            expanded.append(np.reshape(in_, [-1]))
        input_ = np.concatenate(expanded, axis=0).flatten()
    return input_


@DeveloperAPI
<<<<<<< HEAD
def batch(list_of_structs, individual_items_already_have_batch_1: bool = False):
    """Converts input from a list of (nested) structs to (nested) struct of batches.

    Input: Batch (list) of structs (each of these structs representing a
        single item).
        [
            {"a": 1, "b": (4, 7.0)},  <- item 1
            {"a": 2, "b": (5, 8.0)},  <- item 2
            {"a": 3, "b": (6, 9.0)},  <- item 3
=======
def batch(
    list_of_structs: List[Any],
    individual_items_already_have_batch_1: bool = False,
):
    """Converts input from a list of (nested) structs to a (nested) struct of batches.

    Input: List of structs (each of these structs representing a single batch item).
        [
            {"a": 1, "b": (4, 7.0)},  <- batch item 1
            {"a": 2, "b": (5, 8.0)},  <- batch item 2
            {"a": 3, "b": (6, 9.0)},  <- batch item 3
>>>>>>> ca29fecc
        ]

    Output: Struct of different batches (each batch has size=3 b/c there were 3 items
        in the original list):
        {
            "a": np.array([1, 2, 3]),
            "b": (np.array([4, 5, 6]), np.array([7.0, 8.0, 9.0]))
        }

    Args:
<<<<<<< HEAD
        list_of_structs: The list of rows. Each item
            in this list represents a single (maybe complex) struct.
        individual_items_already_have_batch_1: True, if the individual items in
            `list_of_structs` already have a batch dim (of 1). In this case, we will
            concatenate (instead of stack) at the end. 

    Returns:
        The struct of component batches. Each leaf item
        in this struct represents the batch for a single component
        (in case struct is tuple/dict). Alternatively, a simple batch of
        primitives (non tuple/dict) might be returned.
    """
    flat = item = None

=======
        list_of_structs: The list of (possibly nested) structs. Each item
            in this list represents a single batch item.
        individual_items_already_have_batch_1: True, if the individual items in
            `list_of_structs` already have a batch dim (of 1). In this case, we will
            concatenate (instead of stack) at the end. In the example above, this would
            look like this: Input: [{"a": [1], "b": ([4], [7.0])}, ...] -> Output: same
            as in above example.

    Returns:
        The struct of component batches. Each leaf item in this struct represents the
        batch for a single component (in case struct is tuple/dict). If the input is a
        simple list of primitive items, e.g. a list of floats, a np.array of floats
        will be returned.
    """
    flat = item = None

    if not list_of_structs:
        raise ValueError("Input `list_of_structs` does not contain any items.")

>>>>>>> ca29fecc
    for item in list_of_structs:
        flattened_item = tree.flatten(item)
        # Create the main list, in which each slot represents one leaf in the (nested)
        # struct. Each slot holds a list of batch values.
        if flat is None:
            flat = [[] for _ in range(len(flattened_item))]
        for i, value in enumerate(flattened_item):
            flat[i].append(value)

    # Unflatten everything into the
    out = tree.unflatten_as(item, flat)
    np_func = np.stack if not individual_items_already_have_batch_1 else np.concatenate
    out = tree.map_structure_up_to(item, lambda s: np_func(s, axis=0), out)
    return out


@DeveloperAPI
def unbatch(batches_struct):
    """Converts input from (nested) struct of batches to batch of structs.

    Input: Struct of different batches (each batch has size=3):
        {
            "a": np.array([1, 2, 3]),
            "b": (np.array([4, 5, 6]), np.array([7.0, 8.0, 9.0]))
        }
    Output: Batch (list) of structs (each of these structs representing a
        single action):
        [
            {"a": 1, "b": (4, 7.0)},  <- action 1
            {"a": 2, "b": (5, 8.0)},  <- action 2
            {"a": 3, "b": (6, 9.0)},  <- action 3
        ]

    Args:
        batches_struct: The struct of component batches. Each leaf item
            in this struct represents the batch for a single component
            (in case struct is tuple/dict).
            Alternatively, `batches_struct` may also simply be a batch of
            primitives (non tuple/dict).

    Returns:
        The list of individual structs. Each item in the returned list represents a
        single (maybe complex) batch item.
    """
    flat_batches = tree.flatten(batches_struct)

    out = []
    for batch_pos in range(len(flat_batches[0])):
        out.append(
            tree.unflatten_as(
                batches_struct,
                [flat_batches[i][batch_pos] for i in range(len(flat_batches))],
            )
        )
    return out


@DeveloperAPI
def clip_action(action, action_space):
    """Clips all components in `action` according to the given Space.

    Only applies to Box components within the action space.

    Args:
        action: The action to be clipped. This could be any complex
            action, e.g. a dict or tuple.
        action_space: The action space struct,
            e.g. `{"a": Distrete(2)}` for a space: Dict({"a": Discrete(2)}).

    Returns:
        Any: The input action, but clipped by value according to the space's
            bounds.
    """

    def map_(a, s):
        if isinstance(s, gym.spaces.Box):
            a = np.clip(a, s.low, s.high)
        return a

    return tree.map_structure(map_, action, action_space)


@DeveloperAPI
def unsquash_action(action, action_space_struct):
    """Unsquashes all components in `action` according to the given Space.

    Inverse of `normalize_action()`. Useful for mapping policy action
    outputs (normalized between -1.0 and 1.0) to an env's action space.
    Unsquashing results in cont. action component values between the
    given Space's bounds (`low` and `high`). This only applies to Box
    components within the action space, whose dtype is float32 or float64.

    Args:
        action: The action to be unsquashed. This could be any complex
            action, e.g. a dict or tuple.
        action_space_struct: The action space struct,
            e.g. `{"a": Box()}` for a space: Dict({"a": Box()}).

    Returns:
        Any: The input action, but unsquashed, according to the space's
            bounds. An unsquashed action is ready to be sent to the
            environment (`BaseEnv.send_actions([unsquashed actions])`).
    """

    def map_(a, s):
        if (
            isinstance(s, gym.spaces.Box)
            and np.all(s.bounded_below)
            and np.all(s.bounded_above)
        ):
            if s.dtype == np.float32 or s.dtype == np.float64:
                # Assuming values are roughly between -1.0 and 1.0 ->
                # unsquash them to the given bounds.
                a = s.low + (a + 1.0) * (s.high - s.low) / 2.0
                # Clip to given bounds, just in case the squashed values were
                # outside [-1.0, 1.0].
                a = np.clip(a, s.low, s.high)
            elif np.issubdtype(s.dtype, np.integer):
                # For Categorical and MultiCategorical actions, shift the selection
                # into the proper range.
                a = s.low + a
        return a

    return tree.map_structure(map_, action, action_space_struct)


@DeveloperAPI
def normalize_action(action, action_space_struct):
    """Normalizes all (Box) components in `action` to be in [-1.0, 1.0].

    Inverse of `unsquash_action()`. Useful for mapping an env's action
    (arbitrary bounded values) to a [-1.0, 1.0] interval.
    This only applies to Box components within the action space, whose
    dtype is float32 or float64.

    Args:
        action: The action to be normalized. This could be any complex
            action, e.g. a dict or tuple.
        action_space_struct: The action space struct,
            e.g. `{"a": Box()}` for a space: Dict({"a": Box()}).

    Returns:
        Any: The input action, but normalized, according to the space's
            bounds.
    """

    def map_(a, s):
        if isinstance(s, gym.spaces.Box) and (
            s.dtype == np.float32 or s.dtype == np.float64
        ):
            # Normalize values to be exactly between -1.0 and 1.0.
            a = ((a - s.low) * 2.0) / (s.high - s.low) - 1.0
        return a

    return tree.map_structure(map_, action, action_space_struct)


@DeveloperAPI
def convert_element_to_space_type(element: Any, sampled_element: Any) -> Any:
    """Convert all the components of the element to match the space dtypes.

    Args:
        element: The element to be converted.
        sampled_element: An element sampled from a space to be matched
            to.

    Returns:
        The input element, but with all its components converted to match
        the space dtypes.
    """

    def map_(elem, s):
        if isinstance(s, np.ndarray):
            if not isinstance(elem, np.ndarray):
                assert isinstance(
                    elem, (float, int)
                ), f"ERROR: `elem` ({elem}) must be np.array, float or int!"
                if s.shape == ():
                    elem = np.array(elem, dtype=s.dtype)
                else:
                    raise ValueError(
                        "Element should be of type np.ndarray but is instead of \
                            type {}".format(
                            type(elem)
                        )
                    )
            elif s.dtype != elem.dtype:
                elem = elem.astype(s.dtype)

        # Gymnasium now uses np.int_64 as the dtype of a Discrete action space
        elif isinstance(s, int) or isinstance(s, np.int_):
            if isinstance(elem, float) and elem.is_integer():
                elem = int(elem)
            # Note: This does not check if the float element is actually an integer
            if isinstance(elem, np.float_):
                elem = np.int64(elem)

        return elem

    return tree.map_structure(map_, element, sampled_element, check_types=False)<|MERGE_RESOLUTION|>--- conflicted
+++ resolved
@@ -206,17 +206,6 @@
 
 
 @DeveloperAPI
-<<<<<<< HEAD
-def batch(list_of_structs, individual_items_already_have_batch_1: bool = False):
-    """Converts input from a list of (nested) structs to (nested) struct of batches.
-
-    Input: Batch (list) of structs (each of these structs representing a
-        single item).
-        [
-            {"a": 1, "b": (4, 7.0)},  <- item 1
-            {"a": 2, "b": (5, 8.0)},  <- item 2
-            {"a": 3, "b": (6, 9.0)},  <- item 3
-=======
 def batch(
     list_of_structs: List[Any],
     individual_items_already_have_batch_1: bool = False,
@@ -228,7 +217,6 @@
             {"a": 1, "b": (4, 7.0)},  <- batch item 1
             {"a": 2, "b": (5, 8.0)},  <- batch item 2
             {"a": 3, "b": (6, 9.0)},  <- batch item 3
->>>>>>> ca29fecc
         ]
 
     Output: Struct of different batches (each batch has size=3 b/c there were 3 items
@@ -239,22 +227,6 @@
         }
 
     Args:
-<<<<<<< HEAD
-        list_of_structs: The list of rows. Each item
-            in this list represents a single (maybe complex) struct.
-        individual_items_already_have_batch_1: True, if the individual items in
-            `list_of_structs` already have a batch dim (of 1). In this case, we will
-            concatenate (instead of stack) at the end. 
-
-    Returns:
-        The struct of component batches. Each leaf item
-        in this struct represents the batch for a single component
-        (in case struct is tuple/dict). Alternatively, a simple batch of
-        primitives (non tuple/dict) might be returned.
-    """
-    flat = item = None
-
-=======
         list_of_structs: The list of (possibly nested) structs. Each item
             in this list represents a single batch item.
         individual_items_already_have_batch_1: True, if the individual items in
@@ -274,7 +246,6 @@
     if not list_of_structs:
         raise ValueError("Input `list_of_structs` does not contain any items.")
 
->>>>>>> ca29fecc
     for item in list_of_structs:
         flattened_item = tree.flatten(item)
         # Create the main list, in which each slot represents one leaf in the (nested)
