import copy
import gym
from typing import (
    Any,
    Callable,
    Dict,
    Optional,
    Type,
    TYPE_CHECKING,
    Union,
)

from ray.rllib.agents.callbacks import DefaultCallbacks
from ray.rllib.env.env_context import EnvContext
from ray.rllib.evaluation.collectors.sample_collector import SampleCollector
from ray.rllib.evaluation.collectors.simple_list_collector import SimpleListCollector
from ray.rllib.models import MODEL_DEFAULTS
from ray.rllib.utils import deep_update, merge_dicts
from ray.rllib.utils.deprecation import DEPRECATED_VALUE, deprecation_warning
from ray.rllib.utils.typing import (
    EnvConfigDict,
    EnvType,
    PartialTrainerConfigDict,
    ResultDict,
    TrainerConfigDict,
)
from ray.tune.logger import Logger

if TYPE_CHECKING:
    from ray.rllib.agents.trainer import Trainer


class TrainerConfig:
    """A RLlib TrainerConfig builds an RLlib trainer from a given configuration.

    Example:
        >>> from ray.rllib.agents.callbacks import MemoryTrackingCallbacks
        >>> # Construct a generic config object, specifying values within different
        >>> # sub-categories, e.g. "training".
        >>> config = TrainerConfig().training(gamma=0.9, lr=0.01)
        ...              .environment(env="CartPole-v1")
        ...              .resources(num_gpus=0)
        ...              .rollouts(num_rollout_workers=4)
        ...              .callbacks(MemoryTrackingCallbacks)
        >>> # A config object can be used to construct the respective Trainer.
        >>> rllib_trainer = config.build()

    Example:
        >>> from ray import tune
        >>> # In combination with a tune.grid_search:
        >>> config = TrainerConfig()
        >>> config.training(lr=tune.grid_search([0.01, 0.001]))
        >>> # Use `to_dict()` method to get the legacy plain python config dict
        >>> # for usage with `tune.run()`.
        >>> tune.run("[registered trainer class]", config=config.to_dict())
    """

    def __init__(self, trainer_class=None):
        # Define all settings and their default values.

        # Define the default RLlib Trainer class that this TrainerConfig will be
        # applied to.
        self.trainer_class = trainer_class

        # `self.python_environment()`
        self.extra_python_environs_for_driver = {}
        self.extra_python_environs_for_worker = {}

        # `self.resources()`
        self.num_gpus = 0
        self.num_cpus_per_worker = 1
        self.num_gpus_per_worker = 0
        self._fake_gpus = False
        self.num_cpus_for_local_worker = 1
        self.custom_resources_per_worker = {}
        self.placement_strategy = "PACK"

        # `self.framework()`
        self.framework_str = "tf"
        self.eager_tracing = False
        self.eager_max_retraces = 20
        self.tf_session_args = {
            # note: overridden by `local_tf_session_args`
            "intra_op_parallelism_threads": 2,
            "inter_op_parallelism_threads": 2,
            "gpu_options": {
                "allow_growth": True,
            },
            "log_device_placement": False,
            "device_count": {"CPU": 1},
            # Required by multi-GPU (num_gpus > 1).
            "allow_soft_placement": True,
        }
        self.local_tf_session_args = {
            # Allow a higher level of parallelism by default, but not unlimited
            # since that can cause crashes with many concurrent drivers.
            "intra_op_parallelism_threads": 8,
            "inter_op_parallelism_threads": 8,
        }

        # `self.environment()`
        self.env = None
        self.env_config = {}
        self.observation_space = None
        self.action_space = None
        self.env_task_fn = None
        self.render_env = False
        self.clip_rewards = None
        self.normalize_actions = True
        self.clip_actions = False
        self.disable_env_checking = False

        # `self.rollouts()`
        self.num_workers = 2
        self.num_envs_per_worker = 1
        self.sample_collector = SimpleListCollector
        self.create_env_on_local_worker = False
        self.sample_async = False
        self.rollout_fragment_length = 200
        self.batch_mode = "truncate_episodes"
        self.remote_worker_envs = False
        self.remote_env_batch_wait_ms = 0
        self.validate_workers_after_construction = True
        self.ignore_worker_failures = False
        self.recreate_failed_workers = False
        self.restart_failed_sub_environments = False
        self.num_consecutive_worker_failures_tolerance = 100
        self.horizon = None
        self.soft_horizon = False
        self.no_done_at_end = False
        self.preprocessor_pref = "deepmind"
        self.observation_filter = "NoFilter"
        self.synchronize_filters = True
        self.compress_observations = False

        # `self.training()`
        self.gamma = 0.99
        self.lr = 0.001
        self.train_batch_size = 32
        self.model = copy.deepcopy(MODEL_DEFAULTS)
        self.optimizer = {}

        # `self.callbacks()`
        self.callbacks_class = DefaultCallbacks

        # `self.explore()`
        self.explore = True
        self.exploration_config = {
            # The Exploration class to use. In the simplest case, this is the name
            # (str) of any class present in the `rllib.utils.exploration` package.
            # You can also provide the python class directly or the full location
            # of your class (e.g. "ray.rllib.utils.exploration.epsilon_greedy.
            # EpsilonGreedy").
            "type": "StochasticSampling",
            # Add constructor kwargs here (if any).
        }

        # `self.multi_agent()`
        self.policies = {}
        self.policy_map_capacity = 100
        self.policy_map_cache = None
        self.policy_mapping_fn = None
        self.policies_to_train = None
        self.observation_fn = None
        self.replay_mode = "independent"
        self.count_steps_by = "env_steps"

        # `self.offline_data()`
        self.input_ = "sampler"
        self.input_config = {}
        self.actions_in_input_normalized = False
        self.off_policy_estimation_methods = {}
        self.postprocess_inputs = False
        self.shuffle_buffer_size = 0
        self.output = None
        self.output_config = {}
        self.output_compress_columns = ["obs", "new_obs"]
        self.output_max_file_size = 64 * 1024 * 1024

        # `self.evaluation()`
        self.evaluation_interval = None
        self.evaluation_duration = 10
        self.evaluation_duration_unit = "episodes"
        self.evaluation_parallel_to_training = False
        self.evaluation_config = {}
        self.evaluation_num_workers = 0
        self.custom_evaluation_function = None
        self.always_attach_evaluation_results = False
        # TODO: Set this flag still in the config or - much better - in the
        #  RolloutWorker as a property.
        self.in_evaluation = False

        # `self.reporting()`
        self.keep_per_episode_custom_metrics = False
        self.metrics_episode_collection_timeout_s = 180
        self.metrics_num_episodes_for_smoothing = 100
        self.min_time_s_per_iteration = None
        self.min_train_timesteps_per_iteration = 0
        self.min_sample_timesteps_per_iteration = 0

        # `self.debugging()`
        self.logger_creator = None
        self.logger_config = None
        self.log_level = "WARN"
        self.log_sys_usage = True
        self.fake_sampler = False
        self.seed = None

        # `self.experimental()`
        self._tf_policy_handles_more_than_one_loss = False
        self._disable_preprocessor_api = False
        self._disable_action_flattening = False
        self._disable_execution_plan_api = True

        # TODO: Remove, once all deprecation_warning calls upon using these keys
        #  have been removed.
        # === Deprecated keys ===
        self.simple_optimizer = DEPRECATED_VALUE
        self.monitor = DEPRECATED_VALUE
        self.evaluation_num_episodes = DEPRECATED_VALUE
        self.metrics_smoothing_episodes = DEPRECATED_VALUE
        self.timesteps_per_iteration = DEPRECATED_VALUE
        self.min_iter_time_s = DEPRECATED_VALUE
        self.collect_metrics_timeout = DEPRECATED_VALUE
        # The following values have moved because of the new ReplayBuffer API
        self.buffer_size = DEPRECATED_VALUE
        self.prioritized_replay = DEPRECATED_VALUE
        self.learning_starts = DEPRECATED_VALUE
        self.replay_batch_size = DEPRECATED_VALUE
        # -1 = DEPRECATED_VALUE is a valid value for replay_sequence_length
        self.replay_sequence_length = None
        self.prioritized_replay_alpha = DEPRECATED_VALUE
        self.prioritized_replay_beta = DEPRECATED_VALUE
        self.prioritized_replay_eps = DEPRECATED_VALUE
<<<<<<< HEAD
        self.min_time_s_per_reporting = DEPRECATED_VALUE
        self.min_train_timesteps_per_reporting = DEPRECATED_VALUE
        self.min_sample_timesteps_per_reporting = DEPRECATED_VALUE

=======
        self.input_evaluation = DEPRECATED_VALUE
>>>>>>> a9d8da01

    def to_dict(self) -> TrainerConfigDict:
        """Converts all settings into a legacy config dict for backward compatibility.

        Returns:
            A complete TrainerConfigDict, usable in backward-compatible Tune/RLlib
            use cases, e.g. w/ `tune.run()`.
        """
        config = copy.deepcopy(vars(self))
        config.pop("trainer_class")

        # Worst naming convention ever: NEVER EVER use reserved key-words...
        if "lambda_" in config:
            assert hasattr(self, "lambda_")
            config["lambda"] = getattr(self, "lambda_")
            config.pop("lambda_")
        if "input_" in config:
            assert hasattr(self, "input_")
            config["input"] = getattr(self, "input_")
            config.pop("input_")

        # Setup legacy multiagent sub-dict:
        config["multiagent"] = {}
        for k in [
            "policies",
            "policy_map_capacity",
            "policy_map_cache",
            "policy_mapping_fn",
            "policies_to_train",
            "observation_fn",
            "replay_mode",
            "count_steps_by",
        ]:
            config["multiagent"][k] = config.pop(k)

        # Switch out deprecated vs new config keys.
        config["callbacks"] = config.pop("callbacks_class", DefaultCallbacks)
        config["create_env_on_driver"] = config.pop("create_env_on_local_worker", 1)
        config["custom_eval_function"] = config.pop("custom_evaluation_function", None)
        config["framework"] = config.pop("framework_str", None)
        config["num_cpus_for_driver"] = config.pop("num_cpus_for_local_worker", 1)

        return config

    def build(
        self,
        env: Optional[Union[str, EnvType]] = None,
        logger_creator: Optional[Callable[[], Logger]] = None,
    ) -> "Trainer":
        """Builds a Trainer from the TrainerConfig.

        Args:
            env: Name of the environment to use (e.g. a gym-registered str),
                a full class path (e.g.
                "ray.rllib.examples.env.random_env.RandomEnv"), or an Env
                class directly. Note that this arg can also be specified via
                the "env" key in `config`.
            logger_creator: Callable that creates a ray.tune.Logger
                object. If unspecified, a default logger is created.

        Returns:
            A ray.rllib.agents.trainer.Trainer object.
        """
        if env is not None:
            self.env = env
            if self.evaluation_config is not None:
                self.evaluation_config["env"] = env
        if logger_creator is not None:
            self.logger_creator = logger_creator

        return self.trainer_class(
            config=self.to_dict(),
            env=self.env,
            logger_creator=self.logger_creator,
        )

    def python_environment(
        self,
        *,
        extra_python_environs_for_driver: Optional[dict] = None,
        extra_python_environs_for_worker: Optional[dict] = None,
    ) -> "TrainerConfig":
        """Sets the config's python environment settings.

        Args:
            extra_python_environs_for_driver: Any extra python env vars to set in the
                trainer process, e.g., {"OMP_NUM_THREADS": "16"}.
            extra_python_environs_for_worker: The extra python environments need to set
                for worker processes.

        Returns:
            This updated TrainerConfig object.
        """
        if extra_python_environs_for_driver is not None:
            self.extra_python_environs_for_driver = extra_python_environs_for_driver
        if extra_python_environs_for_worker is not None:
            self.extra_python_environs_for_worker = extra_python_environs_for_worker
        return self

    def resources(
        self,
        *,
        num_gpus: Optional[Union[float, int]] = None,
        _fake_gpus: Optional[bool] = None,
        num_cpus_per_worker: Optional[int] = None,
        num_gpus_per_worker: Optional[Union[float, int]] = None,
        num_cpus_for_local_worker: Optional[int] = None,
        custom_resources_per_worker: Optional[dict] = None,
        placement_strategy: Optional[str] = None,
    ) -> "TrainerConfig":
        """Specifies resources allocated for a Trainer and its ray actors/workers.

        Args:
            num_gpus: Number of GPUs to allocate to the trainer process.
                Note that not all algorithms can take advantage of trainer GPUs.
                Support for multi-GPU is currently only available for
                tf-[PPO/IMPALA/DQN/PG]. This can be fractional (e.g., 0.3 GPUs).
            _fake_gpus: Set to True for debugging (multi-)?GPU funcitonality on a
                CPU machine. GPU towers will be simulated by graphs located on
                CPUs in this case. Use `num_gpus` to test for different numbers of
                fake GPUs.
            num_cpus_per_worker: Number of CPUs to allocate per worker.
            num_gpus_per_worker: Number of GPUs to allocate per worker. This can be
                fractional. This is usually needed only if your env itself requires a
                GPU (i.e., it is a GPU-intensive video game), or model inference is
                unusually expensive.
            custom_resources_per_worker: Any custom Ray resources to allocate per
                worker.
            num_cpus_for_local_worker: Number of CPUs to allocate for the trainer.
                Note: this only takes effect when running in Tune. Otherwise,
                the trainer runs in the main program (driver).
            custom_resources_per_worker: Any custom Ray resources to allocate per
                worker.
            placement_strategy: The strategy for the placement group factory returned by
                `Trainer.default_resource_request()`. A PlacementGroup defines, which
                devices (resources) should always be co-located on the same node.
                For example, a Trainer with 2 rollout workers, running with
                num_gpus=1 will request a placement group with the bundles:
                [{"gpu": 1, "cpu": 1}, {"cpu": 1}, {"cpu": 1}], where the first bundle
                is for the driver and the other 2 bundles are for the two workers.
                These bundles can now be "placed" on the same or different
                nodes depending on the value of `placement_strategy`:
                "PACK": Packs bundles into as few nodes as possible.
                "SPREAD": Places bundles across distinct nodes as even as possible.
                "STRICT_PACK": Packs bundles into one node. The group is not allowed
                    to span multiple nodes.
                "STRICT_SPREAD": Packs bundles across distinct nodes.

        Returns:
            This updated TrainerConfig object.
        """
        if num_gpus is not None:
            self.num_gpus = num_gpus
        if _fake_gpus is not None:
            self._fake_gpus = _fake_gpus
        if num_cpus_per_worker is not None:
            self.num_cpus_per_worker = num_cpus_per_worker
        if num_gpus_per_worker is not None:
            self.num_gpus_per_worker = num_gpus_per_worker
        if num_cpus_for_local_worker is not None:
            self.num_cpus_for_local_worker = num_cpus_for_local_worker
        if custom_resources_per_worker is not None:
            self.custom_resources_per_worker = custom_resources_per_worker
        if placement_strategy is not None:
            self.placement_strategy = placement_strategy

        return self

    def framework(
        self,
        framework: Optional[str] = None,
        *,
        eager_tracing: Optional[bool] = None,
        eager_max_retraces: Optional[int] = None,
        tf_session_args: Optional[Dict[str, Any]] = None,
        local_tf_session_args: Optional[Dict[str, Any]] = None,
    ) -> "TrainerConfig":
        """Sets the config's DL framework settings.

        Args:
            framework: tf: TensorFlow (static-graph); tf2: TensorFlow 2.x
                (eager or traced, if eager_tracing=True); torch: PyTorch
            eager_tracing: Enable tracing in eager mode. This greatly improves
                performance (speedup ~2x), but makes it slightly harder to debug
                since Python code won't be evaluated after the initial eager pass.
                Only possible if framework=tf2.
            eager_max_retraces: Maximum number of tf.function re-traces before a
                runtime error is raised. This is to prevent unnoticed retraces of
                methods inside the `..._eager_traced` Policy, which could slow down
                execution by a factor of 4, without the user noticing what the root
                cause for this slowdown could be.
                Only necessary for framework=[tf2|tfe].
                Set to None to ignore the re-trace count and never throw an error.
            tf_session_args: Configures TF for single-process operation by default.
            local_tf_session_args: Override the following tf session args on the local
                worker

        Returns:
            This updated TrainerConfig object.
        """
        if framework is not None:
            self.framework_str = framework
        if eager_tracing is not None:
            self.eager_tracing = eager_tracing
        if eager_max_retraces is not None:
            self.eager_max_retraces = eager_max_retraces
        if tf_session_args is not None:
            self.tf_session_args = tf_session_args
        if local_tf_session_args is not None:
            self.local_tf_session_args = local_tf_session_args

        return self

    def environment(
        self,
        *,
        env: Optional[Union[str, EnvType]] = None,
        env_config: Optional[EnvConfigDict] = None,
        observation_space: Optional[gym.spaces.Space] = None,
        action_space: Optional[gym.spaces.Space] = None,
        env_task_fn: Optional[Callable[[ResultDict, EnvType, EnvContext], Any]] = None,
        render_env: Optional[bool] = None,
        clip_rewards: Optional[Union[bool, float]] = None,
        normalize_actions: Optional[bool] = None,
        clip_actions: Optional[bool] = None,
        disable_env_checking: Optional[bool] = None,
    ) -> "TrainerConfig":
        """Sets the config's RL-environment settings.

        Args:
            env: The environment specifier. This can either be a tune-registered env,
                via `tune.register_env([name], lambda env_ctx: [env object])`,
                or a string specifier of an RLlib supported type. In the latter case,
                RLlib will try to interpret the specifier as either an openAI gym env,
                a PyBullet env, a ViZDoomGym env, or a fully qualified classpath to an
                Env class, e.g. "ray.rllib.examples.env.random_env.RandomEnv".
            env_config: Arguments dict passed to the env creator as an EnvContext
                object (which is a dict plus the properties: num_workers, worker_index,
                vector_index, and remote).
            observation_space: The observation space for the Policies of this Trainer.
            action_space: The action space for the Policies of this Trainer.
            env_task_fn: A callable taking the last train results, the base env and the
                env context as args and returning a new task to set the env to.
                The env must be a `TaskSettableEnv` sub-class for this to work.
                See `examples/curriculum_learning.py` for an example.
            render_env: If True, try to render the environment on the local worker or on
                worker 1 (if num_workers > 0). For vectorized envs, this usually means
                that only the first sub-environment will be rendered.
                In order for this to work, your env will have to implement the
                `render()` method which either:
                a) handles window generation and rendering itself (returning True) or
                b) returns a numpy uint8 image of shape [height x width x 3 (RGB)].
            clip_rewards: Whether to clip rewards during Policy's postprocessing.
                None (default): Clip for Atari only (r=sign(r)).
                True: r=sign(r): Fixed rewards -1.0, 1.0, or 0.0.
                False: Never clip.
                [float value]: Clip at -value and + value.
                Tuple[value1, value2]: Clip at value1 and value2.
            normalize_actions: If True, RLlib will learn entirely inside a normalized
                action space (0.0 centered with small stddev; only affecting Box
                components). We will unsquash actions (and clip, just in case) to the
                bounds of the env's action space before sending actions back to the env.
            clip_actions: If True, RLlib will clip actions according to the env's bounds
                before sending them back to the env.
                TODO: (sven) This option should be deprecated and always be False.
            disable_env_checking: If True, disable the environment pre-checking module.

        Returns:
            This updated TrainerConfig object.
        """
        if env is not None:
            self.env = env
        if env_config is not None:
            self.env_config = env_config
        if observation_space is not None:
            self.observation_space = observation_space
        if action_space is not None:
            self.action_space = action_space
        if env_task_fn is not None:
            self.env_task_fn = env_task_fn
        if render_env is not None:
            self.render_env = render_env
        if clip_rewards is not None:
            self.clip_rewards = clip_rewards
        if normalize_actions is not None:
            self.normalize_actions = normalize_actions
        if clip_actions is not None:
            self.clip_actions = clip_actions
        if disable_env_checking is not None:
            self.disable_env_checking = disable_env_checking

        return self

    def rollouts(
        self,
        *,
        num_rollout_workers: Optional[int] = None,
        num_envs_per_worker: Optional[int] = None,
        create_env_on_local_worker: Optional[bool] = None,
        sample_collector: Optional[Type[SampleCollector]] = None,
        sample_async: Optional[bool] = None,
        rollout_fragment_length: Optional[int] = None,
        batch_mode: Optional[str] = None,
        remote_worker_envs: Optional[bool] = None,
        remote_env_batch_wait_ms: Optional[float] = None,
        validate_workers_after_construction: Optional[bool] = None,
        ignore_worker_failures: Optional[bool] = None,
        recreate_failed_workers: Optional[bool] = None,
        restart_failed_sub_environments: Optional[bool] = None,
        num_consecutive_worker_failures_tolerance: Optional[int] = None,
        horizon: Optional[int] = None,
        soft_horizon: Optional[bool] = None,
        no_done_at_end: Optional[bool] = None,
        preprocessor_pref: Optional[str] = None,
        observation_filter: Optional[str] = None,
        synchronize_filter: Optional[bool] = None,
        compress_observations: Optional[bool] = None,
    ) -> "TrainerConfig":
        """Sets the rollout worker configuration.

        Args:
            num_rollout_workers: Number of rollout worker actors to create for
                parallel sampling. Setting this to 0 will force rollouts to be done in
                the local worker (driver process or the Trainer actor when using Tune).
            num_envs_per_worker: Number of environments to evaluate vector-wise per
                worker. This enables model inference batching, which can improve
                performance for inference bottlenecked workloads.
            sample_collector: The SampleCollector class to be used to collect and
                retrieve environment-, model-, and sampler data. Override the
                SampleCollector base class to implement your own
                collection/buffering/retrieval logic.
            create_env_on_local_worker: When `num_workers` > 0, the driver
                (local_worker; worker-idx=0) does not need an environment. This is
                because it doesn't have to sample (done by remote_workers;
                worker_indices > 0) nor evaluate (done by evaluation workers;
                see below).
            sample_async: Use a background thread for sampling (slightly off-policy,
                usually not advisable to turn on unless your env specifically requires
                it).
            rollout_fragment_length: Divide episodes into fragments of this many steps
                each during rollouts. Sample batches of this size are collected from
                rollout workers and combined into a larger batch of `train_batch_size`
                for learning.
                For example, given rollout_fragment_length=100 and
                train_batch_size=1000:
                1. RLlib collects 10 fragments of 100 steps each from rollout workers.
                2. These fragments are concatenated and we perform an epoch of SGD.
                When using multiple envs per worker, the fragment size is multiplied by
                `num_envs_per_worker`. This is since we are collecting steps from
                multiple envs in parallel. For example, if num_envs_per_worker=5, then
                rollout workers will return experiences in chunks of 5*100 = 500 steps.
                The dataflow here can vary per algorithm. For example, PPO further
                divides the train batch into minibatches for multi-epoch SGD.
            batch_mode: How to build per-Sampler (RolloutWorker) batches, which are then
                usually concat'd to form the train batch. Note that "steps" below can
                mean different things (either env- or agent-steps) and depends on the
                `count_steps_by` (multiagent) setting below.
                "truncate_episodes": Each produced batch (when calling
                RolloutWorker.sample()) will contain exactly `rollout_fragment_length`
                steps. This mode guarantees evenly sized batches, but increases
                variance as the future return must now be estimated at truncation
                boundaries.
                "complete_episodes": Each unroll happens exactly over one episode, from
                beginning to end. Data collection will not stop unless the episode
                terminates or a configured horizon (hard or soft) is hit.
            remote_worker_envs: If using num_envs_per_worker > 1, whether to create
                those new envs in remote processes instead of in the same worker.
                This adds overheads, but can make sense if your envs can take much
                time to step / reset (e.g., for StarCraft). Use this cautiously;
                overheads are significant.
            remote_env_batch_wait_ms: Timeout that remote workers are waiting when
                polling environments. 0 (continue when at least one env is ready) is
                a reasonable default, but optimal value could be obtained by measuring
                your environment step / reset and model inference perf.
            validate_workers_after_construction: Whether to validate that each created
                remote worker is healthy after its construction process.
            ignore_worker_failures: Whether to attempt to continue training if a worker
                crashes. The number of currently healthy workers is reported as the
                "num_healthy_workers" metric.
            recreate_failed_workers: Whether - upon a worker failure - RLlib will try to
                recreate the lost worker as an identical copy of the failed one. The new
                worker will only differ from the failed one in its
                `self.recreated_worker=True` property value. It will have the same
                `worker_index` as the original one. If True, the
                `ignore_worker_failures` setting will be ignored.
            restart_failed_sub_environments: If True and any sub-environment (within
                a vectorized env) throws any error during env stepping, the
                Sampler will try to restart the faulty sub-environment. This is done
                without disturbing the other (still intact) sub-environment and without
                the RolloutWorker crashing.
            num_consecutive_worker_failures_tolerance: The number of consecutive times
                a rollout worker (or evaluation worker) failure is tolerated before
                finally crashing the Trainer. Only useful if either
                `ignore_worker_failures` or `recreate_failed_workers` is True.
                Note that for `restart_failed_sub_environments` and sub-environment
                failures, the worker itself is NOT affected and won't throw any errors
                as the flawed sub-environment is silently restarted under the hood.
            horizon: Number of steps after which the episode is forced to terminate.
                Defaults to `env.spec.max_episode_steps` (if present) for Gym envs.
            soft_horizon: Calculate rewards but don't reset the environment when the
                horizon is hit. This allows value estimation and RNN state to span
                across logical episodes denoted by horizon. This only has an effect
                if horizon != inf.
            no_done_at_end: Don't set 'done' at the end of the episode.
                In combination with `soft_horizon`, this works as follows:
                - no_done_at_end=False soft_horizon=False:
                Reset env and add `done=True` at end of each episode.
                - no_done_at_end=True soft_horizon=False:
                Reset env, but do NOT add `done=True` at end of the episode.
                - no_done_at_end=False soft_horizon=True:
                Do NOT reset env at horizon, but add `done=True` at the horizon
                (pretending the episode has terminated).
                - no_done_at_end=True soft_horizon=True:
                Do NOT reset env at horizon and do NOT add `done=True` at the horizon.
            preprocessor_pref: Whether to use "rllib" or "deepmind" preprocessors by
                default. Set to None for using no preprocessor. In this case, the
                model will have to handle possibly complex observations from the
                environment.
            observation_filter: Element-wise observation filter, either "NoFilter"
                or "MeanStdFilter".
            synchronize_filter: Whether to synchronize the statistics of remote filters.
            compress_observations: Whether to LZ4 compress individual observations
                in the SampleBatches collected during rollouts.

        Returns:
            This updated TrainerConfig object.
        """
        if num_rollout_workers is not None:
            self.num_workers = num_rollout_workers
        if num_envs_per_worker is not None:
            self.num_envs_per_worker = num_envs_per_worker
        if sample_collector is not None:
            self.sample_collector = sample_collector
        if create_env_on_local_worker is not None:
            self.create_env_on_local_worker = create_env_on_local_worker
        if sample_async is not None:
            self.sample_async = sample_async
        if rollout_fragment_length is not None:
            self.rollout_fragment_length = rollout_fragment_length
        if batch_mode is not None:
            self.batch_mode = batch_mode
        if remote_worker_envs is not None:
            self.remote_worker_envs = remote_worker_envs
        if remote_env_batch_wait_ms is not None:
            self.remote_env_batch_wait_ms = remote_env_batch_wait_ms
        if validate_workers_after_construction is not None:
            self.validate_workers_after_construction = (
                validate_workers_after_construction
            )
        if ignore_worker_failures is not None:
            self.ignore_worker_failures = ignore_worker_failures
        if recreate_failed_workers is not None:
            self.recreate_failed_workers = recreate_failed_workers
        if restart_failed_sub_environments is not None:
            self.restart_failed_sub_environments = restart_failed_sub_environments
        if num_consecutive_worker_failures_tolerance is not None:
            self.num_consecutive_worker_failures_tolerance = (
                num_consecutive_worker_failures_tolerance
            )
        if horizon is not None:
            self.horizon = horizon
        if soft_horizon is not None:
            self.soft_horizon = soft_horizon
        if no_done_at_end is not None:
            self.no_done_at_end = no_done_at_end
        if preprocessor_pref is not None:
            self.preprocessor_pref = preprocessor_pref
        if observation_filter is not None:
            self.observation_filter = observation_filter
        if synchronize_filter is not None:
            self.synchronize_filters = synchronize_filter
        if compress_observations is not None:
            self.compress_observations = compress_observations

        return self

    def training(
        self,
        gamma: Optional[float] = None,
        lr: Optional[float] = None,
        train_batch_size: Optional[int] = None,
        model: Optional[dict] = None,
        optimizer: Optional[dict] = None,
    ) -> "TrainerConfig":
        """Sets the training related configuration.

        Args:
            gamma: Float specifying the discount factor of the Markov Decision process.
            lr: The default learning rate.
            train_batch_size: Training batch size, if applicable.
            model: Arguments passed into the policy model. See models/catalog.py for a
                full list of the available model options.
            optimizer: Arguments to pass to the policy optimizer.

        Returns:
            This updated TrainerConfig object.
        """
        if gamma is not None:
            self.gamma = gamma
        if lr is not None:
            self.lr = lr
        if train_batch_size is not None:
            self.train_batch_size = train_batch_size
        if model is not None:
            self.model = model
        if optimizer is not None:
            self.optimizer = merge_dicts(self.optimizer, optimizer)

        return self

    def callbacks(self, callbacks_class) -> "TrainerConfig":
        """Sets the callbacks configuration.

        Args:
            callbacks_class: Callbacks class, whose methods will be run during
                various phases of training and environment sample collection.
                See the `DefaultCallbacks` class and
                `examples/custom_metrics_and_callbacks.py` for more usage information.

        Returns:
            This updated TrainerConfig object.
        """
        self.callbacks_class = callbacks_class

        return self

    def exploration(
        self,
        *,
        explore: Optional[bool] = None,
        exploration_config: Optional[dict] = None,
    ) -> "TrainerConfig":
        """Sets the config's exploration settings.

        Args:
            explore: Default exploration behavior, iff `explore`=None is passed into
                compute_action(s). Set to False for no exploration behavior (e.g.,
                for evaluation).
            exploration_config: A dict specifying the Exploration object's config.

        Returns:
            This updated TrainerConfig object.
        """
        if explore is not None:
            self.explore = explore
        if exploration_config is not None:
            # Override entire `exploration_config` if `type` key changes.
            # Update, if `type` key remains the same or is not specified.
            new_exploration_config = deep_update(
                {"exploration_config": self.exploration_config},
                {"exploration_config": exploration_config},
                False,
                ["exploration_config"],
                ["exploration_config"],
            )
            self.exploration_config = new_exploration_config["exploration_config"]

        return self

    def evaluation(
        self,
        *,
        evaluation_interval: Optional[int] = None,
        evaluation_duration: Optional[int] = None,
        evaluation_duration_unit: Optional[str] = None,
        evaluation_parallel_to_training: Optional[bool] = None,
        evaluation_config: Optional[
            Union["TrainerConfig", PartialTrainerConfigDict]
        ] = None,
        evaluation_num_workers: Optional[int] = None,
        custom_evaluation_function: Optional[Callable] = None,
        always_attach_evaluation_results: Optional[bool] = None,
    ) -> "TrainerConfig":
        """Sets the config's evaluation settings.

        Args:
            evaluation_interval: Evaluate with every `evaluation_interval` training
                iterations. The evaluation stats will be reported under the "evaluation"
                metric key. Note that for Ape-X metrics are already only reported for
                the lowest epsilon workers (least random workers).
                Set to None (or 0) for no evaluation.
            evaluation_duration: Duration for which to run evaluation each
                `evaluation_interval`. The unit for the duration can be set via
                `evaluation_duration_unit` to either "episodes" (default) or
                "timesteps". If using multiple evaluation workers
                (evaluation_num_workers > 1), the load to run will be split amongst
                these.
                If the value is "auto":
                - For `evaluation_parallel_to_training=True`: Will run as many
                episodes/timesteps that fit into the (parallel) training step.
                - For `evaluation_parallel_to_training=False`: Error.
            evaluation_duration_unit: The unit, with which to count the evaluation
                duration. Either "episodes" (default) or "timesteps".
            evaluation_parallel_to_training: Whether to run evaluation in parallel to
                a Trainer.train() call using threading. Default=False.
                E.g. evaluation_interval=2 -> For every other training iteration,
                the Trainer.train() and Trainer.evaluate() calls run in parallel.
                Note: This is experimental. Possible pitfalls could be race conditions
                for weight synching at the beginning of the evaluation loop.
            evaluation_config: Typical usage is to pass extra args to evaluation env
                creator and to disable exploration by computing deterministic actions.
                IMPORTANT NOTE: Policy gradient algorithms are able to find the optimal
                policy, even if this is a stochastic one. Setting "explore=False" here
                will result in the evaluation workers not using this optimal policy!
            evaluation_num_workers: Number of parallel workers to use for evaluation.
                Note that this is set to zero by default, which means evaluation will
                be run in the trainer process (only if evaluation_interval is not None).
                If you increase this, it will increase the Ray resource usage of the
                trainer since evaluation workers are created separately from rollout
                workers (used to sample data for training).
            custom_evaluation_function: Customize the evaluation method. This must be a
                function of signature (trainer: Trainer, eval_workers: WorkerSet) ->
                metrics: dict. See the Trainer.evaluate() method to see the default
                implementation. The Trainer guarantees all eval workers have the latest
                policy state before this function is called.
            always_attach_evaluation_results: Make sure the latest available evaluation
                results are always attached to a step result dict. This may be useful
                if Tune or some other meta controller needs access to evaluation metrics
                all the time.

        Returns:
            This updated TrainerConfig object.
        """
        if evaluation_interval is not None:
            self.evaluation_interval = evaluation_interval
        if evaluation_duration is not None:
            self.evaluation_duration = evaluation_duration
        if evaluation_duration_unit is not None:
            self.evaluation_duration_unit = evaluation_duration_unit
        if evaluation_parallel_to_training is not None:
            self.evaluation_parallel_to_training = evaluation_parallel_to_training
        if evaluation_config is not None:
            # Convert another TrainerConfig into dict.
            if isinstance(evaluation_config, TrainerConfig):
                self.evaluation_config = evaluation_config.to_dict()
            else:
                self.evaluation_config = evaluation_config
        if evaluation_num_workers is not None:
            self.evaluation_num_workers = evaluation_num_workers
        if custom_evaluation_function is not None:
            self.custom_evaluation_function = custom_evaluation_function
        if always_attach_evaluation_results:
            self.always_attach_evaluation_results = always_attach_evaluation_results

        return self

    def offline_data(
        self,
        *,
        input_=None,
        input_config=None,
        actions_in_input_normalized=None,
        input_evaluation=None,
        off_policy_estimation_methods=None,
        postprocess_inputs=None,
        shuffle_buffer_size=None,
        output=None,
        output_config=None,
        output_compress_columns=None,
        output_max_file_size=None,
    ) -> "TrainerConfig":
        """Sets the config's offline data settings.

        TODO(jungong, sven): we can potentially unify all input types
          under input and input_config keys. E.g.
          input: sample
          input_config {
            env: Cartpole-v0
          }
          or:
          input: json_reader
          input_config {
            path: /tmp/
          }
          or:
          input: dataset
          input_config {
            format: parquet
            path: /tmp/
          }

        Args:
            input_: Specify how to generate experiences:
             - "sampler": Generate experiences via online (env) simulation (default).
             - A local directory or file glob expression (e.g., "/tmp/*.json").
             - A list of individual file paths/URIs (e.g., ["/tmp/1.json",
               "s3://bucket/2.json"]).
             - A dict with string keys and sampling probabilities as values (e.g.,
               {"sampler": 0.4, "/tmp/*.json": 0.4, "s3://bucket/expert.json": 0.2}).
             - A callable that takes an `IOContext` object as only arg and returns a
               ray.rllib.offline.InputReader.
             - A string key that indexes a callable with tune.registry.register_input
            input_config: Arguments accessible from the IOContext for configuring custom
                input.
            actions_in_input_normalized: True, if the actions in a given offline "input"
                are already normalized (between -1.0 and 1.0). This is usually the case
                when the offline file has been generated by another RLlib algorithm
                (e.g. PPO or SAC), while "normalize_actions" was set to True.
            input_evaluation: DEPRECATED: Use `off_policy_estimation_methods` instead!
            off_policy_estimation_methods: Specify how to evaluate the current policy,
                along with any optional config parameters.
                This only has an effect when reading offline experiences
                ("input" is not "sampler").
                Available keys:
                - {ope_method_name: {"type": ope_type, ...}} where `ope_method_name`
                is a user-defined string to save the OPE results under, and
                `ope_type` can be:
                    - "simulation": Run the environment in the background, but use
                    this data for evaluation only and not for learning.
                    - Any subclass of OffPolicyEstimator, e.g.
                    ray.rllib.offline.estimators.is::ImportanceSampling
                    or your own custom subclass.
                You can also add additional config arguments to be passed to the
                OffPolicyEstimator in the dict, e.g.
                {"qreg_dr": {"type": DoublyRobust, "q_model_type": "qreg", "k": 5}}
            postprocess_inputs: Whether to run postprocess_trajectory() on the
                trajectory fragments from offline inputs. Note that postprocessing will
                be done using the *current* policy, not the *behavior* policy, which
                is typically undesirable for on-policy algorithms.
            shuffle_buffer_size: If positive, input batches will be shuffled via a
                sliding window buffer of this number of batches. Use this if the input
                data is not in random enough order. Input is delayed until the shuffle
                buffer is filled.
            output: Specify where experiences should be saved:
                 - None: don't save any experiences
                 - "logdir" to save to the agent log dir
                 - a path/URI to save to a custom output directory (e.g., "s3://bckt/")
                 - a function that returns a rllib.offline.OutputWriter
            output_config: Arguments accessible from the IOContext for configuring
                custom output.
            output_compress_columns: What sample batch columns to LZ4 compress in the
                output data.
            output_max_file_size: Max output file size before rolling over to a
                new file.

        Returns:
            This updated TrainerConfig object.
        """
        if input_ is not None:
            self.input_ = input_
        if input_config is not None:
            self.input_config = input_config
        if actions_in_input_normalized is not None:
            self.actions_in_input_normalized = actions_in_input_normalized
        if input_evaluation is not None:
            deprecation_warning(
                old="offline_data(input_evaluation={})".format(input_evaluation),
                new="offline_data(off_policy_estimation_methods={})".format(
                    input_evaluation
                ),
                error=True,
            )
        if isinstance(off_policy_estimation_methods, list) or isinstance(
            off_policy_estimation_methods, tuple
        ):
            ope_dict = {
                str(ope): {"type": ope} for ope in off_policy_estimation_methods
            }
            deprecation_warning(
                old="offline_data(off_policy_estimation_methods={}".format(
                    off_policy_estimation_methods
                ),
                new="offline_data(off_policy_estimation_methods={}".format(
                    ope_dict,
                ),
                error=False,
            )
            off_policy_estimation_methods = ope_dict
        if off_policy_estimation_methods is not None:
            self.off_policy_estimation_methods = off_policy_estimation_methods

        if postprocess_inputs is not None:
            self.postprocess_inputs = postprocess_inputs
        if shuffle_buffer_size is not None:
            self.shuffle_buffer_size = shuffle_buffer_size
        if output is not None:
            self.output = output
        if output_config is not None:
            self.output_config = output_config
        if output_compress_columns is not None:
            self.output_compress_columns = output_compress_columns
        if output_max_file_size is not None:
            self.output_max_file_size = output_max_file_size

        return self

    def multi_agent(
        self,
        *,
        policies=None,
        policy_map_capacity=None,
        policy_map_cache=None,
        policy_mapping_fn=None,
        policies_to_train=None,
        observation_fn=None,
        replay_mode=None,
        count_steps_by=None,
    ) -> "TrainerConfig":
        """Sets the config's multi-agent settings.

        Args:
            policies: Map of type MultiAgentPolicyConfigDict from policy ids to tuples
                of (policy_cls, obs_space, act_space, config). This defines the
                observation and action spaces of the policies and any extra config.
            policy_map_capacity: Keep this many policies in the "policy_map" (before
                writing least-recently used ones to disk/S3).
            policy_map_cache: Where to store overflowing (least-recently used) policies?
                Could be a directory (str) or an S3 location. None for using the
                default output dir.
            policy_mapping_fn: Function mapping agent ids to policy ids.
            policies_to_train: Determines those policies that should be updated.
                Options are:
                - None, for all policies.
                - An iterable of PolicyIDs that should be updated.
                - A callable, taking a PolicyID and a SampleBatch or MultiAgentBatch
                and returning a bool (indicating whether the given policy is trainable
                or not, given the particular batch). This allows you to have a policy
                trained only on certain data (e.g. when playing against a certain
                opponent).
            observation_fn: Optional function that can be used to enhance the local
                agent observations to include more state. See
                rllib/evaluation/observation_function.py for more info.
            replay_mode: When replay_mode=lockstep, RLlib will replay all the agent
                transitions at a particular timestep together in a batch. This allows
                the policy to implement differentiable shared computations between
                agents it controls at that timestep. When replay_mode=independent,
                transitions are replayed independently per policy.
            count_steps_by: Which metric to use as the "batch size" when building a
                MultiAgentBatch. The two supported values are:
                "env_steps": Count each time the env is "stepped" (no matter how many
                multi-agent actions are passed/how many multi-agent observations
                have been returned in the previous step).
                "agent_steps": Count each individual agent step as one step.

        Returns:
            This updated TrainerConfig object.
        """
        if policies is not None:
            self.policies = policies
        if policy_map_capacity is not None:
            self.policy_map_capacity = policy_map_capacity
        if policy_map_cache is not None:
            self.policy_map_cache = policy_map_cache
        if policy_mapping_fn is not None:
            self.policy_mapping_fn = policy_mapping_fn
        if policies_to_train is not None:
            self.policies_to_train = policies_to_train
        if observation_fn is not None:
            self.observation_fn = observation_fn
        if replay_mode is not None:
            self.replay_mode = replay_mode
        if count_steps_by is not None:
            self.count_steps_by = count_steps_by

        return self

    def reporting(
        self,
        *,
        keep_per_episode_custom_metrics: Optional[bool] = None,
        metrics_episode_collection_timeout_s: Optional[int] = None,
        metrics_num_episodes_for_smoothing: Optional[int] = None,
        min_time_s_per_iteration: Optional[int] = None,
        min_train_timesteps_per_iteration: Optional[int] = None,
        min_sample_timesteps_per_iteration: Optional[int] = None,
    ) -> "TrainerConfig":
        """Sets the config's reporting settings.

        Args:
            keep_per_episode_custom_metrics: Store raw custom metrics without
                calculating max, min, mean
            metrics_episode_collection_timeout_s: Wait for metric batches for at most
                this many seconds. Those that have not returned in time will be
                collected in the next train iteration.
            metrics_num_episodes_for_smoothing: Smooth metrics over this many episodes.
            min_time_s_per_iteration: Minimum time to accumulate within a single
                `train()` call. This value does not affect learning,
                only the number of times `Trainer.training_loop()` is called by
                `Trainer.train()`. If - after one such step attempt, the time taken
                has not reached `min_time_s_per_iteration`, will perform n more
                `training_loop()` calls until the minimum time has been
                consumed. Set to 0 or None for no minimum time.
            min_train_timesteps_per_iteration: Minimum training timesteps to accumulate
                within a single `train()` call. This value does not affect learning,
                only the number of times `Trainer.training_loop()` is called by
                `Trainer.train()`. If - after one such step attempt, the training
                timestep count has not been reached, will perform n more
<<<<<<< HEAD
                `training_loop()` calls until the minimum timesteps have been
                executed. Set to 0 or None for no minimum timesteps.
            min_sample_timesteps_per_iteration: Minimum env sampling timesteps to
=======
                `step_attempt()` calls until the minimum timesteps have been executed.
                Set to 0 for no minimum timesteps.
            min_sample_timesteps_per_reporting: Minimum env sampling timesteps to
>>>>>>> a9d8da01
                accumulate within a single `train()` call. This value does not affect
                learning, only the number of times `Trainer.training_loop()` is
                called by `Trainer.train()`. If - after one such step attempt, the env
                sampling timestep count has not been reached, will perform n more
                `training_loop()` calls until the minimum timesteps have been
                executed. Set to 0 or None for no minimum timesteps.

        Returns:
            This updated TrainerConfig object.
        """
        if keep_per_episode_custom_metrics is not None:
            self.keep_per_episode_custom_metrics = keep_per_episode_custom_metrics
        if metrics_episode_collection_timeout_s is not None:
            self.metrics_episode_collection_timeout_s = (
                metrics_episode_collection_timeout_s
            )
        if metrics_num_episodes_for_smoothing is not None:
            self.metrics_num_episodes_for_smoothing = metrics_num_episodes_for_smoothing
        if min_time_s_per_iteration is not None:
            self.min_time_s_per_iteration = min_time_s_per_iteration
        if min_train_timesteps_per_iteration is not None:
            self.min_train_timesteps_per_iteration = min_train_timesteps_per_iteration
        if min_sample_timesteps_per_iteration is not None:
            self.min_sample_timesteps_per_iteration = min_sample_timesteps_per_iteration

        return self

    def debugging(
        self,
        *,
        logger_creator: Optional[Callable[[], Logger]] = None,
        logger_config: Optional[dict] = None,
        log_level: Optional[str] = None,
        log_sys_usage: Optional[bool] = None,
        fake_sampler: Optional[bool] = None,
        seed: Optional[int] = None,
    ) -> "TrainerConfig":
        """Sets the config's debugging settings.

        Args:
            logger_creator: Callable that creates a ray.tune.Logger
                object. If unspecified, a default logger is created.
            logger_config: Define logger-specific configuration to be used inside Logger
                Default value None allows overwriting with nested dicts.
            log_level: Set the ray.rllib.* log level for the agent process and its
                workers. Should be one of DEBUG, INFO, WARN, or ERROR. The DEBUG level
                will also periodically print out summaries of relevant internal dataflow
                (this is also printed out once at startup at the INFO level). When using
                the `rllib train` command, you can also use the `-v` and `-vv` flags as
                shorthand for INFO and DEBUG.
            log_sys_usage: Log system resource metrics to results. This requires
                `psutil` to be installed for sys stats, and `gputil` for GPU metrics.
            fake_sampler: Use fake (infinite speed) sampler. For testing only.
            seed: This argument, in conjunction with worker_index, sets the random
                seed of each worker, so that identically configured trials will have
                identical results. This makes experiments reproducible.

        Returns:
            This updated TrainerConfig object.
        """
        if logger_creator is not None:
            self.logger_creator = logger_creator
        if logger_config is not None:
            self.logger_config = logger_config
        if log_level is not None:
            self.log_level = log_level
        if log_sys_usage is not None:
            self.log_sys_usage = log_sys_usage
        if fake_sampler is not None:
            self.fake_sampler = fake_sampler
        if seed is not None:
            self.seed = seed

        return self

    def experimental(
        self,
        *,
        _tf_policy_handles_more_than_one_loss=None,
        _disable_preprocessor_api=None,
        _disable_action_flattening=None,
        _disable_execution_plan_api=None,
    ) -> "TrainerConfig":
        """Sets the config's experimental settings.

        Args:
            _tf_policy_handles_more_than_one_loss: Experimental flag.
                If True, TFPolicy will handle more than one loss/optimizer.
                Set this to True, if you would like to return more than
                one loss term from your `loss_fn` and an equal number of optimizers
                from your `optimizer_fn`. In the future, the default for this will be
                True.
            _disable_preprocessor_api: Experimental flag.
                If True, no (observation) preprocessor will be created and
                observations will arrive in model as they are returned by the env.
                In the future, the default for this will be True.
            _disable_action_flattening: Experimental flag.
                If True, RLlib will no longer flatten the policy-computed actions into
                a single tensor (for storage in SampleCollectors/output files/etc..),
                but leave (possibly nested) actions as-is. Disabling flattening affects:
                - SampleCollectors: Have to store possibly nested action structs.
                - Models that have the previous action(s) as part of their input.
                - Algorithms reading from offline files (incl. action information).
            _disable_execution_plan_api: Experimental flag.
                If True, the execution plan API will not be used. Instead,
                a Trainer's `training_iteration` method will be called as-is each
                training iteration.

        Returns:
            This updated TrainerConfig object.
        """
        if _tf_policy_handles_more_than_one_loss is not None:
            self._tf_policy_handles_more_than_one_loss = (
                _tf_policy_handles_more_than_one_loss
            )
        if _disable_preprocessor_api is not None:
            self._disable_preprocessor_api = _disable_preprocessor_api
        if _disable_action_flattening is not None:
            self._disable_action_flattening = _disable_action_flattening
        if _disable_execution_plan_api is not None:
            self._disable_execution_plan_api = _disable_execution_plan_api

        return self<|MERGE_RESOLUTION|>--- conflicted
+++ resolved
@@ -232,14 +232,10 @@
         self.prioritized_replay_alpha = DEPRECATED_VALUE
         self.prioritized_replay_beta = DEPRECATED_VALUE
         self.prioritized_replay_eps = DEPRECATED_VALUE
-<<<<<<< HEAD
         self.min_time_s_per_reporting = DEPRECATED_VALUE
         self.min_train_timesteps_per_reporting = DEPRECATED_VALUE
         self.min_sample_timesteps_per_reporting = DEPRECATED_VALUE
-
-=======
         self.input_evaluation = DEPRECATED_VALUE
->>>>>>> a9d8da01
 
     def to_dict(self) -> TrainerConfigDict:
         """Converts all settings into a legacy config dict for backward compatibility.
@@ -1127,15 +1123,9 @@
                 only the number of times `Trainer.training_loop()` is called by
                 `Trainer.train()`. If - after one such step attempt, the training
                 timestep count has not been reached, will perform n more
-<<<<<<< HEAD
-                `training_loop()` calls until the minimum timesteps have been
+                `training_step()` calls until the minimum timesteps have been
                 executed. Set to 0 or None for no minimum timesteps.
             min_sample_timesteps_per_iteration: Minimum env sampling timesteps to
-=======
-                `step_attempt()` calls until the minimum timesteps have been executed.
-                Set to 0 for no minimum timesteps.
-            min_sample_timesteps_per_reporting: Minimum env sampling timesteps to
->>>>>>> a9d8da01
                 accumulate within a single `train()` call. This value does not affect
                 learning, only the number of times `Trainer.training_loop()` is
                 called by `Trainer.train()`. If - after one such step attempt, the env
