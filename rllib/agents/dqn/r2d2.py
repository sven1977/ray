import logging
from typing import Type

from ray.rllib.agents.dqn import DQNTrainer, DEFAULT_CONFIG as \
    DQN_DEFAULT_CONFIG
from ray.rllib.agents.dqn.r2d2_tf_policy import R2D2TFPolicy
from ray.rllib.agents.dqn.r2d2_torch_policy import R2D2TorchPolicy
from ray.rllib.agents.trainer import Trainer
from ray.rllib.policy.policy import Policy
from ray.rllib.utils.annotations import override
from ray.rllib.utils.typing import TrainerConfigDict

logger = logging.getLogger(__name__)

# yapf: disable
# __sphinx_doc_begin__
R2D2_DEFAULT_CONFIG = Trainer.merge_trainer_configs(
    DQN_DEFAULT_CONFIG,  # See keys in impala.py, which are also supported.
    {
        # Learning rate for adam optimizer.
        "lr": 1e-4,
        # Discount factor.
        "gamma": 0.997,
        # Train batch size (in number of single timesteps).
        "train_batch_size": 64 * 20,
        # Adam epsilon hyper parameter
        "adam_epsilon": 1e-3,
        # Run in parallel by default.
        "num_workers": 2,
        # Batch mode must be complete_episodes.
        "batch_mode": "complete_episodes",

        # If True, assume a zero-initialized state input (no matter where in
        # the episode the sequence is located).
        # If False, store the initial states along with each SampleBatch, use
        # it (as initial state when running through the network for training),
        # and update that initial state during training (from the internal
        # state outputs of the immediately preceding sequence).
        "zero_init_states": True,
        # If > 0, use the `burn_in` first steps of each replay-sampled sequence
        # (starting either from all 0.0-values if `zero_init_state=True` or
        # from the already stored values) to calculate an even more accurate
        # initial states for the actual sequence (starting after this burn-in
        # window). In the burn-in case, the actual length of the sequence
        # used for loss calculation is `n - burn_in` time steps
        # (n=LSTM’s/attention net’s max_seq_len).
        "burn_in": 0,

        # Whether to use the h-function from the paper [1] to scale target
        # values in the R2D2-loss function:
        # h(x) = sign(x)(􏰅|x| + 1 − 1) + εx
        "use_h_function": True,
        # The epsilon parameter from the R2D2 loss function (only used
        # if `use_h_function`=True.
        "h_function_epsilon": 1e-3,

        # === Hyperparameters from the paper [1] ===
        # Size of the replay buffer (in sequences, not timesteps).
        "buffer_size": 100000,
        # If True prioritized replay buffer will be used.
        "prioritized_replay": False,
        # Set automatically: The number of contiguous environment steps to
        # replay at once. Will be calculated via
        # model->max_seq_len + burn_in.
        # Do not set this to any valid value!
        "replay_sequence_length": -1,

        # Update the target network every `target_network_update_freq` steps.
        "target_network_update_freq": 2500,
    },
    _allow_unknown_configs=True,
)
# __sphinx_doc_end__
# yapf: enable


# Build an R2D2 trainer, which uses the framework specific Policy
# determined in `get_policy_class()` above.
class R2D2Trainer(DQNTrainer):
    """Recurrent Experience Replay in Distrib. Reinforcement Learning (R2D2).

    Trainer defining the distributed R2D2 algorithm.
    See `r2d2_[tf|torch]_policy.py` for the definition of the policies.

    [1] Recurrent Experience Replay in Distributed Reinforcement Learning -
        S Kapturowski, G Ostrovski, J Quan, R Munos, W Dabney - 2019, DeepMind


    Detailed documentation:
    https://docs.ray.io/en/master/rllib-algorithms.html#\
    recurrent-replay-distributed-dqn-r2d2
    """

<<<<<<< HEAD
=======
    @classmethod
>>>>>>> c482b267
    @override(DQNTrainer)
    def get_default_config(cls) -> TrainerConfigDict:
        return R2D2_DEFAULT_CONFIG

    @override(DQNTrainer)
    def get_default_policy_class(self,
                                 config: TrainerConfigDict) -> Type[Policy]:
        if config["framework"] == "torch":
            return R2D2TorchPolicy
        else:
            return R2D2TFPolicy

    @override(DQNTrainer)
    def validate_config(self, config: TrainerConfigDict) -> None:
        """Checks and updates the config based on settings.

        Rewrites rollout_fragment_length to take into account burn-in and
        max_seq_len truncation.
        """
        super().validate_config(config)

        if config["replay_sequence_length"] != -1:
            raise ValueError(
                "`replay_sequence_length` is calculated automatically to be "
                "model->max_seq_len + burn_in!")
        # Add the `burn_in` to the Model's max_seq_len.
        # Set the replay sequence length to the max_seq_len of the model.
        config["replay_sequence_length"] = \
            config["burn_in"] + config["model"]["max_seq_len"]

        if config.get("batch_mode") != "complete_episodes":
            raise ValueError("`batch_mode` must be 'complete_episodes'!")<|MERGE_RESOLUTION|>--- conflicted
+++ resolved
@@ -91,10 +91,7 @@
     recurrent-replay-distributed-dqn-r2d2
     """
 
-<<<<<<< HEAD
-=======
     @classmethod
->>>>>>> c482b267
     @override(DQNTrainer)
     def get_default_config(cls) -> TrainerConfigDict:
         return R2D2_DEFAULT_CONFIG
