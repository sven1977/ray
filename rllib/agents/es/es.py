--- conflicted
+++ resolved
@@ -229,20 +229,6 @@
 
     @override(Trainer)
     def setup(self, config):
-<<<<<<< HEAD
-        # Call super's validation method.
-        self.validate_config(config)
-
-        # Generate `self.env_creator` callable to create an env instance.
-        self._get_env_creator_from_env_id(self._env_id)
-        # Generate the local env.
-        env_context = EnvContext(config["env_config"] or {}, worker_index=0)
-        env = self.env_creator(env_context)
-
-        self.callbacks = config.get("callbacks")()
-
-        self._policy_class = get_policy_class(config)
-=======
         # Setup our config: Merge the user-supplied config (which could
         # be a partial config dict with the class' default).
         self.config = self.merge_trainer_configs(
@@ -261,7 +247,6 @@
         self.callbacks = self.config["callbacks"]()
 
         self._policy_class = get_policy_class(self.config)
->>>>>>> d5bfb7b7
         self.policy = self._policy_class(
             obs_space=env.observation_space,
             action_space=env.action_space,
@@ -277,13 +262,8 @@
         # Create the actors.
         logger.info("Creating actors.")
         self.workers = [
-<<<<<<< HEAD
-            Worker.remote(config, {}, self.env_creator, noise_id, idx + 1)
-            for idx in range(config["num_workers"])
-=======
             Worker.remote(self.config, {}, self.env_creator, noise_id, idx + 1)
             for idx in range(self.config["num_workers"])
->>>>>>> d5bfb7b7
         ]
 
         self.episodes_so_far = 0
