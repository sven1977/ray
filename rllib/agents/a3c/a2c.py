--- conflicted
+++ resolved
@@ -31,14 +31,10 @@
 )
 
 
-<<<<<<< HEAD
 def execution_plan(trainer: Trainer,
                    workers: WorkerSet,
-                   config: TrainerConfigDict) -> LocalIterator[dict]:
-=======
-def execution_plan(workers: WorkerSet, config: TrainerConfigDict,
+                   config: TrainerConfigDict,
                    **kwargs) -> LocalIterator[dict]:
->>>>>>> f60d3122
     """Execution plan of the A2C algorithm. Defines the distributed
     dataflow.
 
