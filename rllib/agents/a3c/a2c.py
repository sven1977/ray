--- conflicted
+++ resolved
@@ -31,16 +31,10 @@
 )
 
 
-<<<<<<< HEAD
 def execution_plan(trainer: Trainer,
                    workers: WorkerSet,
-                   config: TrainerConfigDict):
-    """Execution plan of the MARWIL/BC algorithm. Defines the distributed
-=======
-def execution_plan(workers: WorkerSet,
                    config: TrainerConfigDict) -> LocalIterator[dict]:
     """Execution plan of the A2C algorithm. Defines the distributed
->>>>>>> 64040a90
     dataflow.
 
     Args:
