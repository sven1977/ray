# Code in this file is copied and adapted from
# https://github.com/openai/evolution-strategies-starter and from
# https://github.com/modestyachts/ARS

from collections import namedtuple
import logging
import numpy as np
import random
import time
from typing import Optional

import ray
from ray.rllib.agents import Trainer, TrainerConfig
from ray.rllib.agents.ars.ars_tf_policy import ARSTFPolicy
from ray.rllib.agents.es import optimizers, utils
from ray.rllib.agents.es.es_tf_policy import rollout
from ray.rllib.env.env_context import EnvContext
from ray.rllib.policy.sample_batch import DEFAULT_POLICY_ID
from ray.rllib.utils import FilterManager
from ray.rllib.utils.annotations import override
<<<<<<< HEAD
from ray.rllib.utils.metrics import (
    NUM_AGENT_STEPS_SAMPLED,
    NUM_AGENT_STEPS_TRAINED,
    NUM_ENV_STEPS_SAMPLED,
    NUM_ENV_STEPS_TRAINED,
)
=======
from ray.rllib.utils.deprecation import Deprecated
>>>>>>> 7cca7782
from ray.rllib.utils.torch_utils import set_torch_seed
from ray.rllib.utils.typing import TrainerConfigDict

logger = logging.getLogger(__name__)

Result = namedtuple(
    "Result",
    [
        "noise_indices",
        "noisy_returns",
        "sign_noisy_returns",
        "noisy_lengths",
        "eval_returns",
        "eval_lengths",
    ],
)


class ARSConfig(TrainerConfig):
    """Defines an ARSTrainer configuration class from which an ARSTrainer can be built.

    Example:
        >>> from ray.rllib.agents.ars import ARSConfig
        >>> config = ARSConfig().training(sgd_stepsize=0.02, report_length=20)\
        ...     .resources(num_gpus=0)\
        ...     .rollouts(num_rollout_workers=4)
        >>> print(config.to_dict())
        >>> # Build a Trainer object from the config and run 1 training iteration.
        >>> trainer = config.build(env="CartPole-v1")
        >>> trainer.train()

    Example:
        >>> from ray.rllib.agents.ars import ARSConfig
        >>> from ray import tune
        >>> config = ARSConfig()
        >>> # Print out some default values.
        >>> print(config.action_noise_std)
        >>> # Update the config object.
        >>> config.training(rollouts_used=tune.grid_search([32, 64]), eval_prob=0.5)
        >>> # Set the config object's env.
        >>> config.environment(env="CartPole-v1")
        >>> # Use to_dict() to get the old-style python config dict
        >>> # when running with tune.
        >>> tune.run(
        ...     "ARS",
        ...     stop={"episode_reward_mean": 200},
        ...     config=config.to_dict(),
        ... )
    """

    def __init__(self):
        """Initializes a ARSConfig instance."""
        super().__init__(trainer_class=ARSTrainer)

        # fmt: off
        # __sphinx_doc_begin__

        # ARS specific settings:
        self.action_noise_std = 0.0
        self.noise_stdev = 0.02
        self.num_rollouts = 32
        self.rollouts_used = 32
        self.sgd_stepsize = 0.01
        self.noise_size = 250000000
        self.eval_prob = 0.03
        self.report_length = 10
        self.offset = 0

        # Override some of TrainerConfig's default values with ARS-specific values.
        self.num_workers = 2
        self.observation_filter = "MeanStdFilter"
        # ARS will use Trainer's evaluation WorkerSet (if evaluation_interval > 0).
        # Therefore, we must be careful not to use more than 1 env per eval worker
        # (would break ARSPolicy's compute_single_action method) and to not do
        # obs-filtering.
        self.evaluation_config["num_envs_per_worker"] = 1
        self.evaluation_config["observation_filter"] = "NoFilter"

        # __sphinx_doc_end__
        # fmt: on

    @override(TrainerConfig)
    def training(
        self,
        *,
        action_noise_std: Optional[float] = None,
        noise_stdev: Optional[float] = None,
        num_rollouts: Optional[int] = None,
        rollouts_used: Optional[int] = None,
        sgd_stepsize: Optional[float] = None,
        noise_size: Optional[int] = None,
        eval_prob: Optional[float] = None,
        report_length: Optional[int] = None,
        offset: Optional[int] = None,
        **kwargs,
    ) -> "ARSConfig":
        """Sets the training related configuration.

        Args:
            action_noise_std: Std. deviation to be used when adding (standard normal)
                noise to computed actions. Action noise is only added, if
                `compute_actions` is called with the `add_noise` arg set to True.
            noise_stdev: Std. deviation of parameter noise.
            num_rollouts: Number of perturbs to try.
            rollouts_used: Number of perturbs to keep in gradient estimate.
            sgd_stepsize: SGD step-size used for the Adam optimizer.
            noise_size: Number of rows in the noise table (shared across workers).
                Each row contains a gaussian noise value for each model parameter.
            eval_prob: Probability of evaluating the parameter rewards.
            report_length: How many of the last rewards we average over.
            offset: Value to subtract from the reward (e.g. survival bonus
                from humanoid) during rollouts.

        Returns:
            This updated TrainerConfig object.
        """
        # Pass kwargs onto super's `training()` method.
        super().training(**kwargs)

        if action_noise_std is not None:
            self.action_noise_std = action_noise_std
        if noise_stdev is not None:
            self.noise_stdev = noise_stdev
        if num_rollouts is not None:
            self.num_rollouts = num_rollouts
        if rollouts_used is not None:
            self.rollouts_used = rollouts_used
        if sgd_stepsize is not None:
            self.sgd_stepsize = sgd_stepsize
        if noise_size is not None:
            self.noise_size = noise_size
        if eval_prob is not None:
            self.eval_prob = eval_prob
        if report_length is not None:
            self.report_length = report_length
        if offset is not None:
            self.offset = offset

        return self


@ray.remote
def create_shared_noise(count):
    """Create a large array of noise to be shared by all workers."""
    seed = 123
    noise = np.random.RandomState(seed).randn(count).astype(np.float32)
    return noise


class SharedNoiseTable:
    def __init__(self, noise):
        self.noise = noise
        assert self.noise.dtype == np.float32

    def get(self, i, dim):
        return self.noise[i : i + dim]

    def sample_index(self, dim):
        return np.random.randint(0, len(self.noise) - dim + 1)

    def get_delta(self, dim):
        idx = self.sample_index(dim)
        return idx, self.get(idx, dim)


@ray.remote
class Worker:
    def __init__(self, config, env_creator, noise, worker_index, min_task_runtime=0.2):

        # Set Python random, numpy, env, and torch/tf seeds.
        seed = config.get("seed")
        if seed is not None:
            # Python random module.
            random.seed(seed)
            # Numpy.
            np.random.seed(seed)
            # Torch.
            if config.get("framework") == "torch":
                set_torch_seed(seed)

        self.min_task_runtime = min_task_runtime
        self.config = config
        self.config["single_threaded"] = True
        self.noise = SharedNoiseTable(noise)

        env_context = EnvContext(config["env_config"] or {}, worker_index)
        self.env = env_creator(env_context)
        # Seed the env, if gym.Env.
        if not hasattr(self.env, "seed"):
            logger.info("Env doesn't support env.seed(): {}".format(self.env))
        # Gym.env.
        else:
            self.env.seed(seed)

        from ray.rllib import models

        self.preprocessor = models.ModelCatalog.get_preprocessor(self.env)

        policy_cls = get_policy_class(config)
        self.policy = policy_cls(
            self.env.observation_space, self.env.action_space, config
        )

    @property
    def filters(self):
        return {DEFAULT_POLICY_ID: self.policy.observation_filter}

    def sync_filters(self, new_filters):
        for k in self.filters:
            self.filters[k].sync(new_filters[k])

    def get_filters(self, flush_after=False):
        return_filters = {}
        for k, f in self.filters.items():
            return_filters[k] = f.as_serializable()
            if flush_after:
                f.reset_buffer()
        return return_filters

    def rollout(self, timestep_limit, add_noise=False):
        rollout_rewards, rollout_fragment_length = rollout(
            self.policy,
            self.env,
            timestep_limit=timestep_limit,
            add_noise=add_noise,
            offset=self.config["offset"],
        )
        return rollout_rewards, rollout_fragment_length

    def do_rollouts(self, params, timestep_limit=None):
        # Set the network weights.
        self.policy.set_flat_weights(params)

        noise_indices, returns, sign_returns, lengths = [], [], [], []
        eval_returns, eval_lengths = [], []

        # Perform some rollouts with noise.
        while len(noise_indices) == 0:
            if np.random.uniform() < self.config["eval_prob"]:
                # Do an evaluation run with no perturbation.
                self.policy.set_flat_weights(params)
                rewards, length = self.rollout(timestep_limit, add_noise=False)
                eval_returns.append(rewards.sum())
                eval_lengths.append(length)
            else:
                # Do a regular run with parameter perturbations.
                noise_index = self.noise.sample_index(self.policy.num_params)

                perturbation = self.config["noise_stdev"] * self.noise.get(
                    noise_index, self.policy.num_params
                )

                # These two sampling steps could be done in parallel on
                # different actors letting us update twice as frequently.
                self.policy.set_flat_weights(params + perturbation)
                rewards_pos, lengths_pos = self.rollout(timestep_limit)

                self.policy.set_flat_weights(params - perturbation)
                rewards_neg, lengths_neg = self.rollout(timestep_limit)

                noise_indices.append(noise_index)
                returns.append([rewards_pos.sum(), rewards_neg.sum()])
                sign_returns.append(
                    [np.sign(rewards_pos).sum(), np.sign(rewards_neg).sum()]
                )
                lengths.append([lengths_pos, lengths_neg])

        return Result(
            noise_indices=noise_indices,
            noisy_returns=returns,
            sign_noisy_returns=sign_returns,
            noisy_lengths=lengths,
            eval_returns=eval_returns,
            eval_lengths=eval_lengths,
        )


def get_policy_class(config):
    if config["framework"] == "torch":
        from ray.rllib.agents.ars.ars_torch_policy import ARSTorchPolicy

        policy_cls = ARSTorchPolicy
    else:
        policy_cls = ARSTFPolicy
    return policy_cls


class ARSTrainer(Trainer):
    """Large-scale implementation of Augmented Random Search in Ray."""

    @classmethod
    @override(Trainer)
    def get_default_config(cls) -> TrainerConfigDict:
        return ARSConfig().to_dict()

    @override(Trainer)
    def validate_config(self, config: TrainerConfigDict) -> None:
        # Call super's validation method.
        super().validate_config(config)

        if config["num_gpus"] > 1:
            raise ValueError("`num_gpus` > 1 not yet supported for ARS!")
        if config["num_workers"] <= 0:
            raise ValueError("`num_workers` must be > 0 for ARS!")
        if config["evaluation_config"]["num_envs_per_worker"] != 1:
            raise ValueError(
                "`evaluation_config.num_envs_per_worker` must always be 1 for "
                "ARS! To parallelize evaluation, increase "
                "`evaluation_num_workers` to > 1."
            )
        if config["evaluation_config"]["observation_filter"] != "NoFilter":
            raise ValueError(
                "`evaluation_config.observation_filter` must always be "
                "`NoFilter` for ARS!"
            )

    @override(Trainer)
    def setup(self, config):
        # Setup our config: Merge the user-supplied config (which could
        # be a partial config dict with the class' default).
        if isinstance(config, dict):
            self.config = self.merge_trainer_configs(
                self.get_default_config(), config, self._allow_unknown_configs
            )
        else:
            self.config = config.to_dict()

        # Validate our config dict.
        self.validate_config(self.config)

        # Generate `self.env_creator` callable to create an env instance.
        self.env_creator = self._get_env_creator_from_env_id(self._env_id)
        # Generate the local env.
        env_context = EnvContext(self.config["env_config"] or {}, worker_index=0)
        env = self.env_creator(env_context)

        self.callbacks = self.config["callbacks"]()

        self._policy_class = get_policy_class(self.config)
        self.policy = self._policy_class(
            env.observation_space, env.action_space, self.config
        )
        self.optimizer = optimizers.SGD(self.policy, self.config["sgd_stepsize"])

        self.rollouts_used = self.config["rollouts_used"]
        self.num_rollouts = self.config["num_rollouts"]
        self.report_length = self.config["report_length"]

        # Create the shared noise table.
        logger.info("Creating shared noise table.")
        noise_id = create_shared_noise.remote(self.config["noise_size"])
        self.noise = SharedNoiseTable(ray.get(noise_id))

        # Create the actors.
        logger.info("Creating actors.")
        self.workers = [
            Worker.remote(self.config, self.env_creator, noise_id, idx + 1)
            for idx in range(self.config["num_workers"])
        ]

        self.episodes_so_far = 0
        self.reward_list = []
        self.tstart = time.time()

    @override(Trainer)
    def get_policy(self, policy=DEFAULT_POLICY_ID):
        if policy != DEFAULT_POLICY_ID:
            raise ValueError(
                "ARS has no policy '{}'! Use {} "
                "instead.".format(policy, DEFAULT_POLICY_ID)
            )
        return self.policy

    @override(Trainer)
    def step_attempt(self):
        config = self.config

        theta = self.policy.get_flat_weights()
        assert theta.dtype == np.float32
        assert len(theta.shape) == 1

        # Put the current policy weights in the object store.
        theta_id = ray.put(theta)
        # Use the actors to do rollouts, note that we pass in the ID of the
        # policy weights.
        results, num_episodes, num_timesteps = self._collect_results(
            theta_id, config["num_rollouts"]
        )
        # Update our sample steps counters.
        self._counters[NUM_AGENT_STEPS_SAMPLED] += num_timesteps
        self._counters[NUM_ENV_STEPS_SAMPLED] += num_timesteps

        all_noise_indices = []
        all_training_returns = []
        all_training_lengths = []
        all_eval_returns = []
        all_eval_lengths = []

        # Loop over the results.
        for result in results:
            all_eval_returns += result.eval_returns
            all_eval_lengths += result.eval_lengths

            all_noise_indices += result.noise_indices
            all_training_returns += result.noisy_returns
            all_training_lengths += result.noisy_lengths

        assert len(all_eval_returns) == len(all_eval_lengths)
        assert (
            len(all_noise_indices)
            == len(all_training_returns)
            == len(all_training_lengths)
        )

        self.episodes_so_far += num_episodes

        # Assemble the results.
        eval_returns = np.array(all_eval_returns)
        eval_lengths = np.array(all_eval_lengths)
        noise_indices = np.array(all_noise_indices)
        noisy_returns = np.array(all_training_returns)
        noisy_lengths = np.array(all_training_lengths)

        # keep only the best returns
        # select top performing directions if rollouts_used < num_rollouts
        max_rewards = np.max(noisy_returns, axis=1)
        if self.rollouts_used > self.num_rollouts:
            self.rollouts_used = self.num_rollouts

        percentile = 100 * (1 - (self.rollouts_used / self.num_rollouts))
        idx = np.arange(max_rewards.size)[
            max_rewards >= np.percentile(max_rewards, percentile)
        ]
        noise_idx = noise_indices[idx]
        noisy_returns = noisy_returns[idx, :]

        # Compute and take a step.
        g, count = utils.batched_weighted_sum(
            noisy_returns[:, 0] - noisy_returns[:, 1],
            (self.noise.get(index, self.policy.num_params) for index in noise_idx),
            batch_size=min(500, noisy_returns[:, 0].size),
        )
        g /= noise_idx.size
        # scale the returns by their standard deviation
        if not np.isclose(np.std(noisy_returns), 0.0):
            g /= np.std(noisy_returns)
        assert g.shape == (self.policy.num_params,) and g.dtype == np.float32
        # Compute the new weights theta.
        theta, update_ratio = self.optimizer.update(-g)

        # Update our train steps counters.
        self._counters[NUM_AGENT_STEPS_TRAINED] += num_timesteps
        self._counters[NUM_ENV_STEPS_TRAINED] += num_timesteps

        # Set the new weights in the local copy of the policy.
        self.policy.set_flat_weights(theta)
        # update the reward list
        if len(all_eval_returns) > 0:
            self.reward_list.append(eval_returns.mean())

        # Now sync the filters
        FilterManager.synchronize(
            {DEFAULT_POLICY_ID: self.policy.observation_filter}, self.workers
        )

        info = {
            "weights_norm": np.square(theta).sum(),
            "weights_std": np.std(theta),
            "grad_norm": np.square(g).sum(),
            "update_ratio": update_ratio,
            "episodes_this_iter": noisy_lengths.size,
            "episodes_so_far": self.episodes_so_far,
        }
        result = dict(
            episode_reward_mean=np.mean(self.reward_list[-self.report_length :]),
            episode_len_mean=eval_lengths.mean(),
            timesteps_this_iter=noisy_lengths.sum(),
            info=info,
        )

        return result

    @override(Trainer)
    def cleanup(self):
        # workaround for https://github.com/ray-project/ray/issues/1516
        for w in self.workers:
            w.__ray_terminate__.remote()

    @override(Trainer)
    def compute_single_action(self, observation, *args, **kwargs):
        action, _, _ = self.policy.compute_actions([observation], update=True)
        if kwargs.get("full_fetch"):
            return action[0], [], {}
        return action[0]

    @override(Trainer)
    def _sync_weights_to_workers(self, *, worker_set=None, workers=None):
        # Broadcast the new policy weights to all evaluation workers.
        assert worker_set is not None
        logger.info("Synchronizing weights to evaluation workers.")
        weights = ray.put(self.policy.get_flat_weights())
        worker_set.foreach_policy(lambda p, pid: p.set_flat_weights(ray.get(weights)))

    def _collect_results(self, theta_id, min_episodes):
        num_episodes, num_timesteps = 0, 0
        results = []
        while num_episodes < min_episodes:
            logger.debug(
                "Collected {} episodes {} timesteps so far this iter".format(
                    num_episodes, num_timesteps
                )
            )
            rollout_ids = [
                worker.do_rollouts.remote(theta_id) for worker in self.workers
            ]
            # Get the results of the rollouts.
            for result in ray.get(rollout_ids):
                results.append(result)
                # Update the number of episodes and the number of timesteps
                # keeping in mind that result.noisy_lengths is a list of lists,
                # where the inner lists have length 2.
                num_episodes += sum(len(pair) for pair in result.noisy_lengths)
                num_timesteps += sum(sum(pair) for pair in result.noisy_lengths)

        return results, num_episodes, num_timesteps

    def __getstate__(self):
        return {
            "weights": self.policy.get_flat_weights(),
            "filter": self.policy.observation_filter,
            "episodes_so_far": self.episodes_so_far,
        }

    def __setstate__(self, state):
        self.episodes_so_far = state["episodes_so_far"]
        self.policy.set_flat_weights(state["weights"])
        self.policy.observation_filter = state["filter"]
        FilterManager.synchronize(
            {DEFAULT_POLICY_ID: self.policy.observation_filter}, self.workers
        )


# Deprecated: Use ray.rllib.agents.ars.ARSConfig instead!
class _deprecated_default_config(dict):
    def __init__(self):
        super().__init__(ARSConfig().to_dict())

    @Deprecated(
        old="ray.rllib.agents.ars.ars.DEFAULT_CONFIG",
        new="ray.rllib.agents.ars.ars.ARSConfig(...)",
        error=False,
    )
    def __getitem__(self, item):
        return super().__getitem__(item)


DEFAULT_CONFIG = _deprecated_default_config()<|MERGE_RESOLUTION|>--- conflicted
+++ resolved
@@ -18,16 +18,13 @@
 from ray.rllib.policy.sample_batch import DEFAULT_POLICY_ID
 from ray.rllib.utils import FilterManager
 from ray.rllib.utils.annotations import override
-<<<<<<< HEAD
+from ray.rllib.utils.deprecation import Deprecated
 from ray.rllib.utils.metrics import (
     NUM_AGENT_STEPS_SAMPLED,
     NUM_AGENT_STEPS_TRAINED,
     NUM_ENV_STEPS_SAMPLED,
     NUM_ENV_STEPS_TRAINED,
 )
-=======
-from ray.rllib.utils.deprecation import Deprecated
->>>>>>> 7cca7782
 from ray.rllib.utils.torch_utils import set_torch_seed
 from ray.rllib.utils.typing import TrainerConfigDict
 
