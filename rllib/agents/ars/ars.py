# Code in this file is copied and adapted from
# https://github.com/openai/evolution-strategies-starter and from
# https://github.com/modestyachts/ARS

from collections import namedtuple
import logging
import numpy as np
import random
import time

import ray
from ray.rllib.agents import Trainer, with_common_config
from ray.rllib.agents.ars.ars_tf_policy import ARSTFPolicy
from ray.rllib.agents.es import optimizers, utils
from ray.rllib.agents.es.es_tf_policy import rollout
from ray.rllib.env.env_context import EnvContext
from ray.rllib.policy.sample_batch import DEFAULT_POLICY_ID
from ray.rllib.utils.annotations import override
from ray.rllib.utils.deprecation import Deprecated
from ray.rllib.utils.torch_utils import set_torch_seed
from ray.rllib.utils.typing import TrainerConfigDict
from ray.rllib.utils import FilterManager

logger = logging.getLogger(__name__)

Result = namedtuple("Result", [
    "noise_indices", "noisy_returns", "sign_noisy_returns", "noisy_lengths",
    "eval_returns", "eval_lengths"
])

# yapf: disable
# __sphinx_doc_begin__
DEFAULT_CONFIG = with_common_config({
    "action_noise_std": 0.0,
    "noise_stdev": 0.02,  # std deviation of parameter noise
    "num_rollouts": 32,  # number of perturbs to try
    "rollouts_used": 32,  # number of perturbs to keep in gradient estimate
    "num_workers": 2,
    "sgd_stepsize": 0.01,  # sgd step-size
    "observation_filter": "MeanStdFilter",
    "noise_size": 250000000,
    "eval_prob": 0.03,  # probability of evaluating the parameter rewards
    "report_length": 10,  # how many of the last rewards we average over
    "offset": 0,
    # ARS will use Trainer's evaluation WorkerSet (if evaluation_interval > 0).
    # Therefore, we must be careful not to use more than 1 env per eval worker
    # (would break ARSPolicy's compute_single_action method) and to not do
    # obs-filtering.
    "evaluation_config": {
        "num_envs_per_worker": 1,
        "observation_filter": "NoFilter"
    },
})
# __sphinx_doc_end__
# yapf: enable


@ray.remote
def create_shared_noise(count):
    """Create a large array of noise to be shared by all workers."""
    seed = 123
    noise = np.random.RandomState(seed).randn(count).astype(np.float32)
    return noise


class SharedNoiseTable:
    def __init__(self, noise):
        self.noise = noise
        assert self.noise.dtype == np.float32

    def get(self, i, dim):
        return self.noise[i:i + dim]

    def sample_index(self, dim):
        return np.random.randint(0, len(self.noise) - dim + 1)

    def get_delta(self, dim):
        idx = self.sample_index(dim)
        return idx, self.get(idx, dim)


@ray.remote
class Worker:
    def __init__(self,
                 config,
                 env_creator,
                 noise,
                 worker_index,
                 min_task_runtime=0.2):

        # Set Python random, numpy, env, and torch/tf seeds.
        seed = config.get("seed")
        if seed is not None:
            # Python random module.
            random.seed(seed)
            # Numpy.
            np.random.seed(seed)
            # Torch.
            if config.get("framework") == "torch":
                set_torch_seed(seed)

        self.min_task_runtime = min_task_runtime
        self.config = config
        self.config["single_threaded"] = True
        self.noise = SharedNoiseTable(noise)

        env_context = EnvContext(config["env_config"] or {}, worker_index)
        self.env = env_creator(env_context)
        # Seed the env, if gym.Env.
        if not hasattr(self.env, "seed"):
            logger.info("Env doesn't support env.seed(): {}".format(self.env))
        # Gym.env.
        else:
            self.env.seed(seed)

        from ray.rllib import models
        self.preprocessor = models.ModelCatalog.get_preprocessor(self.env)

        policy_cls = get_policy_class(config)
        self.policy = policy_cls(self.env.observation_space,
                                 self.env.action_space, config)

    @property
    def filters(self):
        return {DEFAULT_POLICY_ID: self.policy.observation_filter}

    def sync_filters(self, new_filters):
        for k in self.filters:
            self.filters[k].sync(new_filters[k])

    def get_filters(self, flush_after=False):
        return_filters = {}
        for k, f in self.filters.items():
            return_filters[k] = f.as_serializable()
            if flush_after:
                f.clear_buffer()
        return return_filters

    def rollout(self, timestep_limit, add_noise=False):
        rollout_rewards, rollout_fragment_length = rollout(
            self.policy,
            self.env,
            timestep_limit=timestep_limit,
            add_noise=add_noise,
            offset=self.config["offset"])
        return rollout_rewards, rollout_fragment_length

    def do_rollouts(self, params, timestep_limit=None):
        # Set the network weights.
        self.policy.set_flat_weights(params)

        noise_indices, returns, sign_returns, lengths = [], [], [], []
        eval_returns, eval_lengths = [], []

        # Perform some rollouts with noise.
        while (len(noise_indices) == 0):
            if np.random.uniform() < self.config["eval_prob"]:
                # Do an evaluation run with no perturbation.
                self.policy.set_flat_weights(params)
                rewards, length = self.rollout(timestep_limit, add_noise=False)
                eval_returns.append(rewards.sum())
                eval_lengths.append(length)
            else:
                # Do a regular run with parameter perturbations.
                noise_index = self.noise.sample_index(self.policy.num_params)

                perturbation = self.config["noise_stdev"] * self.noise.get(
                    noise_index, self.policy.num_params)

                # These two sampling steps could be done in parallel on
                # different actors letting us update twice as frequently.
                self.policy.set_flat_weights(params + perturbation)
                rewards_pos, lengths_pos = self.rollout(timestep_limit)

                self.policy.set_flat_weights(params - perturbation)
                rewards_neg, lengths_neg = self.rollout(timestep_limit)

                noise_indices.append(noise_index)
                returns.append([rewards_pos.sum(), rewards_neg.sum()])
                sign_returns.append(
                    [np.sign(rewards_pos).sum(),
                     np.sign(rewards_neg).sum()])
                lengths.append([lengths_pos, lengths_neg])

        return Result(
            noise_indices=noise_indices,
            noisy_returns=returns,
            sign_noisy_returns=sign_returns,
            noisy_lengths=lengths,
            eval_returns=eval_returns,
            eval_lengths=eval_lengths)


def get_policy_class(config):
    if config["framework"] == "torch":
        from ray.rllib.agents.ars.ars_torch_policy import ARSTorchPolicy
        policy_cls = ARSTorchPolicy
    else:
        policy_cls = ARSTFPolicy
    return policy_cls


class ARSTrainer(Trainer):
    """Large-scale implementation of Augmented Random Search in Ray."""

    @classmethod
    @override(Trainer)
    def get_default_config(cls) -> TrainerConfigDict:
        return DEFAULT_CONFIG

    @override(Trainer)
    def validate_config(self, config: TrainerConfigDict) -> None:
        # Call super's validation method.
        super().validate_config(config)

        if config["num_gpus"] > 1:
            raise ValueError("`num_gpus` > 1 not yet supported for ARS!")
        if config["num_workers"] <= 0:
            raise ValueError("`num_workers` must be > 0 for ARS!")
        if config["evaluation_config"]["num_envs_per_worker"] != 1:
            raise ValueError(
                "`evaluation_config.num_envs_per_worker` must always be 1 for "
                "ARS! To parallelize evaluation, increase "
                "`evaluation_num_workers` to > 1.")
        if config["evaluation_config"]["observation_filter"] != "NoFilter":
            raise ValueError(
                "`evaluation_config.observation_filter` must always be "
                "`NoFilter` for ARS!")

    @override(Trainer)
    def setup(self, config):
<<<<<<< HEAD
        # Validate our config dict.
        self.validate_config(config)

        # Generate `self.env_creator` callable to create an env instance.
        self._get_env_creator_from_env_id(self._env_id)
        # Generate the local env.
        env_context = EnvContext(config["env_config"] or {}, worker_index=0)
        env = self.env_creator(env_context)

        self.callbacks = config.get("callbacks")()
=======
        # Setup our config: Merge the user-supplied config (which could
        # be a partial config dict with the class' default).
        self.config = self.merge_trainer_configs(
            self.get_default_config(), config, self._allow_unknown_configs)
>>>>>>> d5bfb7b7

        # Validate our config dict.
        self.validate_config(self.config)

        # Generate `self.env_creator` callable to create an env instance.
        self.env_creator = self._get_env_creator_from_env_id(self._env_id)
        # Generate the local env.
        env_context = EnvContext(
            self.config["env_config"] or {}, worker_index=0)
        env = self.env_creator(env_context)

        self.callbacks = self.config["callbacks"]()

        self._policy_class = get_policy_class(self.config)
        self.policy = self._policy_class(env.observation_space,
                                         env.action_space, self.config)
        self.optimizer = optimizers.SGD(self.policy,
                                        self.config["sgd_stepsize"])

        self.rollouts_used = self.config["rollouts_used"]
        self.num_rollouts = self.config["num_rollouts"]
        self.report_length = self.config["report_length"]

        # Create the shared noise table.
        logger.info("Creating shared noise table.")
        noise_id = create_shared_noise.remote(self.config["noise_size"])
        self.noise = SharedNoiseTable(ray.get(noise_id))

        # Create the actors.
        logger.info("Creating actors.")
        self.workers = [
<<<<<<< HEAD
            Worker.remote(config, self.env_creator, noise_id, idx + 1)
            for idx in range(config["num_workers"])
=======
            Worker.remote(self.config, self.env_creator, noise_id, idx + 1)
            for idx in range(self.config["num_workers"])
>>>>>>> d5bfb7b7
        ]

        self.episodes_so_far = 0
        self.reward_list = []
        self.tstart = time.time()

    @override(Trainer)
    def get_policy(self, policy=DEFAULT_POLICY_ID):
        if policy != DEFAULT_POLICY_ID:
            raise ValueError("ARS has no policy '{}'! Use {} "
                             "instead.".format(policy, DEFAULT_POLICY_ID))
        return self.policy

    @override(Trainer)
    def step_attempt(self):
        config = self.config

        theta = self.policy.get_flat_weights()
        assert theta.dtype == np.float32
        assert len(theta.shape) == 1

        # Put the current policy weights in the object store.
        theta_id = ray.put(theta)
        # Use the actors to do rollouts, note that we pass in the ID of the
        # policy weights.
        results, num_episodes, num_timesteps = self._collect_results(
            theta_id, config["num_rollouts"])

        all_noise_indices = []
        all_training_returns = []
        all_training_lengths = []
        all_eval_returns = []
        all_eval_lengths = []

        # Loop over the results.
        for result in results:
            all_eval_returns += result.eval_returns
            all_eval_lengths += result.eval_lengths

            all_noise_indices += result.noise_indices
            all_training_returns += result.noisy_returns
            all_training_lengths += result.noisy_lengths

        assert len(all_eval_returns) == len(all_eval_lengths)
        assert (len(all_noise_indices) == len(all_training_returns) ==
                len(all_training_lengths))

        self.episodes_so_far += num_episodes

        # Assemble the results.
        eval_returns = np.array(all_eval_returns)
        eval_lengths = np.array(all_eval_lengths)
        noise_indices = np.array(all_noise_indices)
        noisy_returns = np.array(all_training_returns)
        noisy_lengths = np.array(all_training_lengths)

        # keep only the best returns
        # select top performing directions if rollouts_used < num_rollouts
        max_rewards = np.max(noisy_returns, axis=1)
        if self.rollouts_used > self.num_rollouts:
            self.rollouts_used = self.num_rollouts

        percentile = 100 * (1 - (self.rollouts_used / self.num_rollouts))
        idx = np.arange(max_rewards.size)[
            max_rewards >= np.percentile(max_rewards, percentile)]
        noise_idx = noise_indices[idx]
        noisy_returns = noisy_returns[idx, :]

        # Compute and take a step.
        g, count = utils.batched_weighted_sum(
            noisy_returns[:, 0] - noisy_returns[:, 1],
            (self.noise.get(index, self.policy.num_params)
             for index in noise_idx),
            batch_size=min(500, noisy_returns[:, 0].size))
        g /= noise_idx.size
        # scale the returns by their standard deviation
        if not np.isclose(np.std(noisy_returns), 0.0):
            g /= np.std(noisy_returns)
        assert (g.shape == (self.policy.num_params, )
                and g.dtype == np.float32)
        # Compute the new weights theta.
        theta, update_ratio = self.optimizer.update(-g)
        # Set the new weights in the local copy of the policy.
        self.policy.set_flat_weights(theta)
        # update the reward list
        if len(all_eval_returns) > 0:
            self.reward_list.append(eval_returns.mean())

        # Now sync the filters
        FilterManager.synchronize({
            DEFAULT_POLICY_ID: self.policy.observation_filter
        }, self.workers)

        info = {
            "weights_norm": np.square(theta).sum(),
            "weights_std": np.std(theta),
            "grad_norm": np.square(g).sum(),
            "update_ratio": update_ratio,
            "episodes_this_iter": noisy_lengths.size,
            "episodes_so_far": self.episodes_so_far,
        }
        result = dict(
            episode_reward_mean=np.mean(
                self.reward_list[-self.report_length:]),
            episode_len_mean=eval_lengths.mean(),
            timesteps_this_iter=noisy_lengths.sum(),
            info=info)

        return result

    @override(Trainer)
    def cleanup(self):
        # workaround for https://github.com/ray-project/ray/issues/1516
        for w in self.workers:
            w.__ray_terminate__.remote()

    @override(Trainer)
    def compute_single_action(self, observation, *args, **kwargs):
        action, _, _ = self.policy.compute_actions([observation], update=True)
        if kwargs.get("full_fetch"):
            return action[0], [], {}
        return action[0]

    @Deprecated(new="compute_single_action", error=True)
    def compute_action(self, observation, *args, **kwargs):
        return self.compute_single_action(observation, *args, **kwargs)

    @override(Trainer)
    def _sync_weights_to_workers(self, *, worker_set=None, workers=None):
        # Broadcast the new policy weights to all evaluation workers.
        assert worker_set is not None
        logger.info("Synchronizing weights to evaluation workers.")
        weights = ray.put(self.policy.get_flat_weights())
        worker_set.foreach_policy(
            lambda p, pid: p.set_flat_weights(ray.get(weights)))

    def _collect_results(self, theta_id, min_episodes):
        num_episodes, num_timesteps = 0, 0
        results = []
        while num_episodes < min_episodes:
            logger.debug(
                "Collected {} episodes {} timesteps so far this iter".format(
                    num_episodes, num_timesteps))
            rollout_ids = [
                worker.do_rollouts.remote(theta_id) for worker in self.workers
            ]
            # Get the results of the rollouts.
            for result in ray.get(rollout_ids):
                results.append(result)
                # Update the number of episodes and the number of timesteps
                # keeping in mind that result.noisy_lengths is a list of lists,
                # where the inner lists have length 2.
                num_episodes += sum(len(pair) for pair in result.noisy_lengths)
                num_timesteps += sum(
                    sum(pair) for pair in result.noisy_lengths)

        return results, num_episodes, num_timesteps

    def __getstate__(self):
        return {
            "weights": self.policy.get_flat_weights(),
            "filter": self.policy.observation_filter,
            "episodes_so_far": self.episodes_so_far,
        }

    def __setstate__(self, state):
        self.episodes_so_far = state["episodes_so_far"]
        self.policy.set_flat_weights(state["weights"])
        self.policy.observation_filter = state["filter"]
        FilterManager.synchronize({
            DEFAULT_POLICY_ID: self.policy.observation_filter
        }, self.workers)<|MERGE_RESOLUTION|>--- conflicted
+++ resolved
@@ -229,23 +229,10 @@
 
     @override(Trainer)
     def setup(self, config):
-<<<<<<< HEAD
-        # Validate our config dict.
-        self.validate_config(config)
-
-        # Generate `self.env_creator` callable to create an env instance.
-        self._get_env_creator_from_env_id(self._env_id)
-        # Generate the local env.
-        env_context = EnvContext(config["env_config"] or {}, worker_index=0)
-        env = self.env_creator(env_context)
-
-        self.callbacks = config.get("callbacks")()
-=======
         # Setup our config: Merge the user-supplied config (which could
         # be a partial config dict with the class' default).
         self.config = self.merge_trainer_configs(
             self.get_default_config(), config, self._allow_unknown_configs)
->>>>>>> d5bfb7b7
 
         # Validate our config dict.
         self.validate_config(self.config)
@@ -277,13 +264,8 @@
         # Create the actors.
         logger.info("Creating actors.")
         self.workers = [
-<<<<<<< HEAD
-            Worker.remote(config, self.env_creator, noise_id, idx + 1)
-            for idx in range(config["num_workers"])
-=======
             Worker.remote(self.config, self.env_creator, noise_id, idx + 1)
             for idx in range(self.config["num_workers"])
->>>>>>> d5bfb7b7
         ]
 
         self.episodes_so_far = 0
