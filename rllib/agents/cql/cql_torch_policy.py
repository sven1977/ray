"""
PyTorch policy class used for CQL.
"""
import numpy as np
import gym
import logging
from typing import Dict, List, Tuple, Type, Union

import ray
import ray.experimental.tf_utils
from ray.rllib.agents.sac.sac_tf_policy import postprocess_trajectory, validate_spaces
from ray.rllib.agents.sac.sac_torch_policy import (
    _get_dist_class,
    stats,
    build_sac_model_and_action_dist,
    optimizer_fn,
    ComputeTDErrorMixin,
    TargetNetworkMixin,
    setup_late_mixins,
    action_distribution_fn,
)
from ray.rllib.models.torch.torch_action_dist import TorchDistributionWrapper
from ray.rllib.policy.policy_template import build_policy_class
from ray.rllib.models.modelv2 import ModelV2
from ray.rllib.policy.policy import Policy
from ray.rllib.policy.sample_batch import SampleBatch
from ray.rllib.utils.framework import try_import_torch
from ray.rllib.utils.metrics.learner_info import LEARNER_STATS_KEY
from ray.rllib.utils.typing import LocalOptimizer, TensorType, TrainerConfigDict
from ray.rllib.utils.torch_utils import (
    apply_grad_clipping,
    convert_to_torch_tensor,
    concat_multi_gpu_td_errors,
)

torch, nn = try_import_torch()
F = nn.functional

logger = logging.getLogger(__name__)

MEAN_MIN = -9.0
MEAN_MAX = 9.0


# Returns policy tiled actions and log probabilities for CQL Loss
def policy_actions_repeat(model, action_dist, obs, num_repeat=1):
    obs_temp = (
        obs.unsqueeze(1)
        .repeat(1, num_repeat, 1)
        .view(obs.shape[0] * num_repeat, obs.shape[1])
    )
    logits = model.get_policy_output(obs_temp)
    policy_dist = action_dist(logits, model)
    actions, logp_ = policy_dist.sample_logp()
    logp = logp_.unsqueeze(-1)
    return actions, logp.view(obs.shape[0], num_repeat, 1)


def q_values_repeat(model, obs, actions, twin=False):
    action_shape = actions.shape[0]
    obs_shape = obs.shape[0]
<<<<<<< HEAD
    num_repeat = action_shape // obs_shape
    obs_temp = obs.unsqueeze(1).repeat(1, num_repeat, 1).view(
        obs.shape[0] * num_repeat, obs.shape[1])
=======
    num_repeat = int(action_shape / obs_shape)
    obs_temp = (
        obs.unsqueeze(1)
        .repeat(1, num_repeat, 1)
        .view(obs.shape[0] * num_repeat, obs.shape[1])
    )
>>>>>>> b2b44229
    if not twin:
        preds_ = model.get_q_values(obs_temp, actions)
    else:
        preds_ = model.get_twin_q_values(obs_temp, actions)
    preds = preds_.view(obs.shape[0], num_repeat, 1)
    return preds


def cql_loss(
    policy: Policy,
    model: ModelV2,
    dist_class: Type[TorchDistributionWrapper],
    train_batch: SampleBatch,
) -> Union[TensorType, List[TensorType]]:
    logger.info(f"Current iteration = {policy.cur_iter}")
    policy.cur_iter += 1

    # Look up the target model (tower) using the model tower.
    target_model = policy.target_models[model]

    # For best performance, turn deterministic off
    deterministic = policy.config["_deterministic_loss"]
    assert not deterministic
    twin_q = policy.config["twin_q"]
    discount = policy.config["gamma"]
    action_low = model.action_space.low[0]
    action_high = model.action_space.high[0]

    # CQL Parameters
    bc_iters = policy.config["bc_iters"]
    cql_temp = policy.config["temperature"]
    num_actions = policy.config["num_actions"]
    min_q_weight = policy.config["min_q_weight"]
    use_lagrange = policy.config["lagrangian"]
    target_action_gap = policy.config["lagrangian_thresh"]

    obs = train_batch[SampleBatch.CUR_OBS]
    actions = train_batch[SampleBatch.ACTIONS]
    rewards = train_batch[SampleBatch.REWARDS].float()
    next_obs = train_batch[SampleBatch.NEXT_OBS]
    terminals = train_batch[SampleBatch.DONES]

    model_out_t, _ = model(SampleBatch(obs=obs, _is_training=True), [], None)

    model_out_tp1, _ = model(SampleBatch(obs=next_obs, _is_training=True), [], None)

    target_model_out_tp1, _ = target_model(
        SampleBatch(obs=next_obs, _is_training=True), [], None
    )

    action_dist_class = _get_dist_class(policy, policy.config, policy.action_space)
    action_dist_t = action_dist_class(
        model.get_policy_output(model_out_t), policy.model
    )
    policy_t, log_pis_t = action_dist_t.sample_logp()
    log_pis_t = torch.unsqueeze(log_pis_t, -1)

    # Unlike original SAC, Alpha and Actor Loss are computed first.
    # Alpha Loss
    alpha_loss = -(model.log_alpha * (log_pis_t + model.target_entropy).detach()).mean()

    if obs.shape[0] == policy.config["train_batch_size"]:
        policy.alpha_optim.zero_grad()
        alpha_loss.backward()
        policy.alpha_optim.step()

    # Policy Loss (Either Behavior Clone Loss or SAC Loss)
    alpha = torch.exp(model.log_alpha)
    if policy.cur_iter >= bc_iters:
        min_q = model.get_q_values(model_out_t, policy_t)
        if twin_q:
            twin_q_ = model.get_twin_q_values(model_out_t, policy_t)
            min_q = torch.min(min_q, twin_q_)
        actor_loss = (alpha.detach() * log_pis_t - min_q).mean()
    else:
        bc_logp = action_dist_t.logp(actions)
        actor_loss = (alpha.detach() * log_pis_t - bc_logp).mean()
        # actor_loss = -bc_logp.mean()

    if obs.shape[0] == policy.config["train_batch_size"]:
        policy.actor_optim.zero_grad()
        actor_loss.backward(retain_graph=True)
        policy.actor_optim.step()

    # Critic Loss (Standard SAC Critic L2 Loss + CQL Entropy Loss)
    # SAC Loss:
    # Q-values for the batched actions.
    action_dist_tp1 = action_dist_class(
        model.get_policy_output(model_out_tp1), policy.model
    )
    policy_tp1, _ = action_dist_tp1.sample_logp()

    q_t = model.get_q_values(model_out_t, train_batch[SampleBatch.ACTIONS])
    q_t_selected = torch.squeeze(q_t, dim=-1)
    if twin_q:
        twin_q_t = model.get_twin_q_values(
            model_out_t, train_batch[SampleBatch.ACTIONS]
        )
        twin_q_t_selected = torch.squeeze(twin_q_t, dim=-1)

    # Target q network evaluation.
    q_tp1 = target_model.get_q_values(target_model_out_tp1, policy_tp1)
    if twin_q:
        twin_q_tp1 = target_model.get_twin_q_values(target_model_out_tp1, policy_tp1)
        # Take min over both twin-NNs.
        q_tp1 = torch.min(q_tp1, twin_q_tp1)

    q_tp1_best = torch.squeeze(input=q_tp1, dim=-1)
    q_tp1_best_masked = (1.0 - terminals.float()) * q_tp1_best

    # compute RHS of bellman equation
    q_t_target = (
        rewards + (discount ** policy.config["n_step"]) * q_tp1_best_masked
    ).detach()

    # Compute the TD-error (potentially clipped), for priority replay buffer
    base_td_error = torch.abs(q_t_selected - q_t_target)
    if twin_q:
        twin_td_error = torch.abs(twin_q_t_selected - q_t_target)
        td_error = 0.5 * (base_td_error + twin_td_error)
    else:
        td_error = base_td_error

    critic_loss_1 = nn.functional.mse_loss(q_t_selected, q_t_target)
    if twin_q:
        critic_loss_2 = nn.functional.mse_loss(twin_q_t_selected, q_t_target)

    # CQL Loss (We are using Entropy version of CQL (the best version))
    rand_actions = convert_to_torch_tensor(
        torch.FloatTensor(actions.shape[0] * num_actions, actions.shape[-1]).uniform_(
            action_low, action_high
        ),
        policy.device,
    )
    curr_actions, curr_logp = policy_actions_repeat(
        model, action_dist_class, model_out_t, num_actions
    )
    next_actions, next_logp = policy_actions_repeat(
        model, action_dist_class, model_out_tp1, num_actions
    )

    q1_rand = q_values_repeat(model, model_out_t, rand_actions)
    q1_curr_actions = q_values_repeat(model, model_out_t, curr_actions)
    q1_next_actions = q_values_repeat(model, model_out_t, next_actions)

    if twin_q:
        q2_rand = q_values_repeat(model, model_out_t, rand_actions, twin=True)
        q2_curr_actions = q_values_repeat(model, model_out_t, curr_actions, twin=True)
        q2_next_actions = q_values_repeat(model, model_out_t, next_actions, twin=True)

    random_density = np.log(0.5 ** curr_actions.shape[-1])
    cat_q1 = torch.cat(
        [
            q1_rand - random_density,
            q1_next_actions - next_logp.detach(),
            q1_curr_actions - curr_logp.detach(),
        ],
        1,
    )
    if twin_q:
        cat_q2 = torch.cat(
            [
                q2_rand - random_density,
                q2_next_actions - next_logp.detach(),
                q2_curr_actions - curr_logp.detach(),
            ],
            1,
        )

    min_qf1_loss_ = (
        torch.logsumexp(cat_q1 / cql_temp, dim=1).mean() * min_q_weight * cql_temp
    )
    min_qf1_loss = min_qf1_loss_ - (q_t.mean() * min_q_weight)
    if twin_q:
        min_qf2_loss_ = (
            torch.logsumexp(cat_q2 / cql_temp, dim=1).mean() * min_q_weight * cql_temp
        )
        min_qf2_loss = min_qf2_loss_ - (twin_q_t.mean() * min_q_weight)

    if use_lagrange:
        alpha_prime = torch.clamp(model.log_alpha_prime.exp(), min=0.0, max=1000000.0)[
            0
        ]
        min_qf1_loss = alpha_prime * (min_qf1_loss - target_action_gap)
        if twin_q:
            min_qf2_loss = alpha_prime * (min_qf2_loss - target_action_gap)
            alpha_prime_loss = 0.5 * (-min_qf1_loss - min_qf2_loss)
        else:
            alpha_prime_loss = -min_qf1_loss

    cql_loss = [min_qf1_loss]
    if twin_q:
        cql_loss.append(min_qf2_loss)

    critic_loss = [critic_loss_1 + min_qf1_loss]
    if twin_q:
        critic_loss.append(critic_loss_2 + min_qf2_loss)

    if obs.shape[0] == policy.config["train_batch_size"]:
        policy.critic_optims[0].zero_grad()
        critic_loss[0].backward(retain_graph=True)
        policy.critic_optims[0].step()

        if twin_q:
            policy.critic_optims[1].zero_grad()
            critic_loss[1].backward(retain_graph=False)
            policy.critic_optims[1].step()

    # Store values for stats function in model (tower), such that for
    # multi-GPU, we do not override them during the parallel loss phase.
    # SAC stats.
    model.tower_stats["q_t"] = q_t_selected
    model.tower_stats["policy_t"] = policy_t
    model.tower_stats["log_pis_t"] = log_pis_t
    model.tower_stats["actor_loss"] = actor_loss
    model.tower_stats["critic_loss"] = critic_loss
    model.tower_stats["alpha_loss"] = alpha_loss
    model.tower_stats["log_alpha_value"] = model.log_alpha
    model.tower_stats["alpha_value"] = alpha
    model.tower_stats["target_entropy"] = model.target_entropy
    # CQL stats.
    model.tower_stats["cql_loss"] = cql_loss

    # TD-error tensor in final stats
    # will be concatenated and retrieved for each individual batch item.
    model.tower_stats["td_error"] = td_error

    if use_lagrange:
        model.tower_stats["log_alpha_prime_value"] = model.log_alpha_prime[0]
        model.tower_stats["alpha_prime_value"] = alpha_prime
        model.tower_stats["alpha_prime_loss"] = alpha_prime_loss

        if obs.shape[0] == policy.config["train_batch_size"]:
            policy.alpha_prime_optim.zero_grad()
            alpha_prime_loss.backward()
            policy.alpha_prime_optim.step()

    # Return all loss terms corresponding to our optimizers.
    return tuple(
        [actor_loss]
        + critic_loss
        + [alpha_loss]
        + ([alpha_prime_loss] if use_lagrange else [])
    )


def cql_stats(policy: Policy, train_batch: SampleBatch) -> Dict[str, TensorType]:
    # Get SAC loss stats.
    stats_dict = stats(policy, train_batch)

    # Add CQL loss stats to the dict.
    stats_dict["cql_loss"] = torch.mean(
        torch.stack(*policy.get_tower_stats("cql_loss"))
    )

    if policy.config["lagrangian"]:
        stats_dict["log_alpha_prime_value"] = torch.mean(
            torch.stack(policy.get_tower_stats("log_alpha_prime_value"))
        )
        stats_dict["alpha_prime_value"] = torch.mean(
            torch.stack(policy.get_tower_stats("alpha_prime_value"))
        )
        stats_dict["alpha_prime_loss"] = torch.mean(
            torch.stack(policy.get_tower_stats("alpha_prime_loss"))
        )
    return stats_dict


def cql_optimizer_fn(
    policy: Policy, config: TrainerConfigDict
) -> Tuple[LocalOptimizer]:
    policy.cur_iter = 0
    opt_list = optimizer_fn(policy, config)
    if config["lagrangian"]:
        log_alpha_prime = nn.Parameter(torch.zeros(1, requires_grad=True).float())
        policy.model.register_parameter("log_alpha_prime", log_alpha_prime)
        policy.alpha_prime_optim = torch.optim.Adam(
            params=[policy.model.log_alpha_prime],
            lr=config["optimization"]["critic_learning_rate"],
            eps=1e-7,  # to match tf.keras.optimizers.Adam's epsilon default
        )
        return tuple(
            [policy.actor_optim]
            + policy.critic_optims
            + [policy.alpha_optim]
            + [policy.alpha_prime_optim]
        )
    return opt_list


def cql_setup_late_mixins(
    policy: Policy,
    obs_space: gym.spaces.Space,
    action_space: gym.spaces.Space,
    config: TrainerConfigDict,
) -> None:
    setup_late_mixins(policy, obs_space, action_space, config)
    if config["lagrangian"]:
        policy.model.log_alpha_prime = policy.model.log_alpha_prime.to(policy.device)


def compute_gradients_fn(policy, postprocessed_batch):
    batches = [policy._lazy_tensor_dict(postprocessed_batch)]
    model = policy.model
    policy._loss(policy, model, policy.dist_class, batches[0])
    stats = {LEARNER_STATS_KEY: policy._convert_to_numpy(cql_stats(policy, batches[0]))}
    return [None, stats]


def apply_gradients_fn(policy, gradients):
    return


# Build a child class of `TorchPolicy`, given the custom functions defined
# above.
CQLTorchPolicy = build_policy_class(
    name="CQLTorchPolicy",
    framework="torch",
    loss_fn=cql_loss,
    get_default_config=lambda: ray.rllib.agents.cql.cql.CQL_DEFAULT_CONFIG,
    stats_fn=cql_stats,
    postprocess_fn=postprocess_trajectory,
    extra_grad_process_fn=apply_grad_clipping,
    optimizer_fn=cql_optimizer_fn,
    validate_spaces=validate_spaces,
    before_loss_init=cql_setup_late_mixins,
    make_model_and_action_dist=build_sac_model_and_action_dist,
    extra_learn_fetches_fn=concat_multi_gpu_td_errors,
    mixins=[TargetNetworkMixin, ComputeTDErrorMixin],
    action_distribution_fn=action_distribution_fn,
    compute_gradients_fn=compute_gradients_fn,
    apply_gradients_fn=apply_gradients_fn,
)<|MERGE_RESOLUTION|>--- conflicted
+++ resolved
@@ -59,18 +59,12 @@
 def q_values_repeat(model, obs, actions, twin=False):
     action_shape = actions.shape[0]
     obs_shape = obs.shape[0]
-<<<<<<< HEAD
-    num_repeat = action_shape // obs_shape
-    obs_temp = obs.unsqueeze(1).repeat(1, num_repeat, 1).view(
-        obs.shape[0] * num_repeat, obs.shape[1])
-=======
     num_repeat = int(action_shape / obs_shape)
     obs_temp = (
         obs.unsqueeze(1)
         .repeat(1, num_repeat, 1)
         .view(obs.shape[0] * num_repeat, obs.shape[1])
     )
->>>>>>> b2b44229
     if not twin:
         preds_ = model.get_q_values(obs_temp, actions)
     else:
