--- conflicted
+++ resolved
@@ -162,13 +162,9 @@
         config.actor_hiddens = [10]
         config.critic_hiddens = [10]
         # Make sure, timing differences do not affect trainer.train().
-<<<<<<< HEAD
         config.min_time_s_per_reporting = 0
         config.timesteps_per_iteration = 100
-=======
-        config["min_time_s_per_reporting"] = 0
-        config["min_sample_timesteps_per_reporting"] = 100
->>>>>>> 6f192b6e
+
 
         map_ = {
             # Normal net.
