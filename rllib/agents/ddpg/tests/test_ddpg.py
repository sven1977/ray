import numpy as np
import re
import unittest
from tempfile import TemporaryDirectory

import ray
import ray.rllib.agents.ddpg as ddpg
from ray.rllib.agents.ddpg.ddpg_torch_policy import ddpg_actor_critic_loss as loss_torch
from ray.rllib.agents.sac.tests.test_sac import SimpleEnv
from ray.rllib.policy.sample_batch import SampleBatch
from ray.rllib.utils.framework import try_import_tf, try_import_torch
from ray.rllib.utils.numpy import fc, huber_loss, l2_loss, relu, sigmoid
from ray.rllib.utils.test_utils import (
    check,
    check_compute_single_action,
    check_train_results,
    framework_iterator,
)
from ray.rllib.utils.torch_utils import convert_to_torch_tensor
from ray.rllib.utils.replay_buffers.utils import patch_buffer_with_fake_sampling_method

tf1, tf, tfv = try_import_tf()
torch, _ = try_import_torch()


class TestDDPG(unittest.TestCase):
    @classmethod
    def setUpClass(cls) -> None:
        ray.init()

    @classmethod
    def tearDownClass(cls) -> None:
        ray.shutdown()

    def test_ddpg_compilation(self):
        """Test whether a DDPGTrainer can be built with both frameworks."""
        config = ddpg.DDPGConfig()
        config.seed = 42
        config.num_workers = 1
        config.num_envs_per_worker = 2
        config.learning_starts = 0
        explore = config.exploration_config.update({"random_timesteps": 100})
        config.exploration(exploration_config=explore)

        num_iterations = 1

        # Test against all frameworks.
        for _ in framework_iterator(config, with_eager_tracing=True):
            trainer = config.build(env="Pendulum-v1")
            for i in range(num_iterations):
                results = trainer.train()
                check_train_results(results)
                print(results)
            check_compute_single_action(trainer)
            # Ensure apply_gradient_fn is being called and updating global_step
            if config.framework == "tf":
                a = trainer.get_policy().global_step.eval(
                    trainer.get_policy().get_session()
                )
            else:
                a = trainer.get_policy().global_step
            check(a, 500)
            trainer.stop()

    def test_ddpg_checkpoint_save_and_restore(self):
        """Test whether a DDPGTrainer can save and load checkpoints."""
        config = ddpg.DDPGConfig()
        config.num_workers = 1
        config.num_envs_per_worker = 2
        config.learning_starts = 0
        config.exploration_config.update({"random_timesteps": 100})

        # Test against all frameworks.
        for _ in framework_iterator(config, with_eager_tracing=True):
            trainer = ddpg.DDPGTrainer(config=config, env="Pendulum-v1")
            trainer.train()
            with TemporaryDirectory() as temp_dir:
                checkpoint = trainer.save(temp_dir)
                trainer.restore(checkpoint)
            trainer.stop()

    def test_ddpg_exploration_and_with_random_prerun(self):
        """Tests DDPG's Exploration (w/ random actions for n timesteps)."""

        config = ddpg.DDPGConfig().rollouts(num_rollout_workers=0)
        obs = np.array([0.0, 0.1, -0.1])

        # Test against all frameworks.
        for _ in framework_iterator(config):
            config = ddpg.DDPGConfig().rollouts(num_rollout_workers=0)
            config.seed = 42
            # Default OUNoise setup.
            trainer = config.build(env="Pendulum-v1")
            # Setting explore=False should always return the same action.
            a_ = trainer.compute_single_action(obs, explore=False)
            check(trainer.get_policy().global_timestep, 1)
            for i in range(50):
                a = trainer.compute_single_action(obs, explore=False)
                check(trainer.get_policy().global_timestep, i + 2)
                check(a, a_)
            # explore=None (default: explore) should return different actions.
            actions = []
            for i in range(50):
                actions.append(trainer.compute_single_action(obs))
                check(trainer.get_policy().global_timestep, i + 52)
            check(np.std(actions), 0.0, false=True)
            trainer.stop()

            # Check randomness at beginning.
            config.exploration_config.update(
                {
                    # Act randomly at beginning ...
                    "random_timesteps": 50,
                    # Then act very closely to deterministic actions thereafter.
                    "ou_base_scale": 0.001,
                    "initial_scale": 0.001,
                    "final_scale": 0.001,
                }
            )

            trainer = ddpg.DDPGTrainer(config=config, env="Pendulum-v1")
            # ts=0 (get a deterministic action as per explore=False).
            deterministic_action = trainer.compute_single_action(obs, explore=False)
            check(trainer.get_policy().global_timestep, 1)
            # ts=1-49 (in random window).
            random_a = []
            for i in range(1, 50):
                random_a.append(trainer.compute_single_action(obs, explore=True))
                check(trainer.get_policy().global_timestep, i + 1)
                check(random_a[-1], deterministic_action, false=True)
            self.assertTrue(np.std(random_a) > 0.5)

            # ts > 50 (a=deterministic_action + scale * N[0,1])
            for i in range(50):
                a = trainer.compute_single_action(obs, explore=True)
                check(trainer.get_policy().global_timestep, i + 51)
                check(a, deterministic_action, rtol=0.1)

            # ts >> 50 (BUT: explore=False -> expect deterministic action).
            for i in range(50):
                a = trainer.compute_single_action(obs, explore=False)
                check(trainer.get_policy().global_timestep, i + 101)
                check(a, deterministic_action)
            trainer.stop()

    def test_ddpg_loss_function(self):
        """Tests DDPG loss function results across all frameworks."""
        config = ddpg.DDPGConfig()
        # Run locally.
        config.seed = 42
        config.num_workers = 0
        config.learning_starts = 0
        config.twin_q = True
        config.use_huber = True
        config.huber_threshold = 1.0
        config.gamma = 0.99
        # Make this small (seems to introduce errors).
<<<<<<< HEAD
        config.l2_reg = 1e-10
        config.prioritized_replay = False
=======
        config["l2_reg"] = 1e-10
        config["replay_buffer_config"] = {
            "_enable_replay_buffer_api": True,
            "type": "MultiAgentReplayBuffer",
            "capacity": 50000,
        }
>>>>>>> 86bc9ecc
        # Use very simple nets.
        config.actor_hiddens = [10]
        config.critic_hiddens = [10]
        # Make sure, timing differences do not affect trainer.train().
        config.min_time_s_per_reporting = 0
        config.timesteps_per_iteration = 100

        map_ = {
            # Normal net.
            "default_policy/actor_hidden_0/kernel": "policy_model.action_0."
            "_model.0.weight",
            "default_policy/actor_hidden_0/bias": "policy_model.action_0."
            "_model.0.bias",
            "default_policy/actor_out/kernel": "policy_model.action_out."
            "_model.0.weight",
            "default_policy/actor_out/bias": "policy_model.action_out._model.0.bias",
            "default_policy/sequential/q_hidden_0/kernel": "q_model.q_hidden_0"
            "._model.0.weight",
            "default_policy/sequential/q_hidden_0/bias": "q_model.q_hidden_0."
            "_model.0.bias",
            "default_policy/sequential/q_out/kernel": "q_model.q_out._model."
            "0.weight",
            "default_policy/sequential/q_out/bias": "q_model.q_out._model.0.bias",
            # -- twin.
            "default_policy/sequential_1/twin_q_hidden_0/kernel": "twin_"
            "q_model.twin_q_hidden_0._model.0.weight",
            "default_policy/sequential_1/twin_q_hidden_0/bias": "twin_"
            "q_model.twin_q_hidden_0._model.0.bias",
            "default_policy/sequential_1/twin_q_out/kernel": "twin_"
            "q_model.twin_q_out._model.0.weight",
            "default_policy/sequential_1/twin_q_out/bias": "twin_"
            "q_model.twin_q_out._model.0.bias",
            # Target net.
            "default_policy/actor_hidden_0_1/kernel": "policy_model.action_0."
            "_model.0.weight",
            "default_policy/actor_hidden_0_1/bias": "policy_model.action_0."
            "_model.0.bias",
            "default_policy/actor_out_1/kernel": "policy_model.action_out."
            "_model.0.weight",
            "default_policy/actor_out_1/bias": "policy_model.action_out._model"
            ".0.bias",
            "default_policy/sequential_2/q_hidden_0/kernel": "q_model."
            "q_hidden_0._model.0.weight",
            "default_policy/sequential_2/q_hidden_0/bias": "q_model."
            "q_hidden_0._model.0.bias",
            "default_policy/sequential_2/q_out/kernel": "q_model."
            "q_out._model.0.weight",
            "default_policy/sequential_2/q_out/bias": "q_model.q_out._model.0.bias",
            # -- twin.
            "default_policy/sequential_3/twin_q_hidden_0/kernel": "twin_"
            "q_model.twin_q_hidden_0._model.0.weight",
            "default_policy/sequential_3/twin_q_hidden_0/bias": "twin_"
            "q_model.twin_q_hidden_0._model.0.bias",
            "default_policy/sequential_3/twin_q_out/kernel": "twin_"
            "q_model.twin_q_out._model.0.weight",
            "default_policy/sequential_3/twin_q_out/bias": "twin_"
            "q_model.twin_q_out._model.0.bias",
        }

        env = SimpleEnv
        batch_size = 100
        obs_size = (batch_size, 1)
        actions = np.random.random(size=(batch_size, 1))

        # Batch of size=n.
        input_ = self._get_batch_helper(obs_size, actions, batch_size)

        # Simply compare loss values AND grads of all frameworks with each
        # other.
        prev_fw_loss = weights_dict = None
        expect_c, expect_a, expect_t = None, None, None
        # History of tf-updated NN-weights over n training steps.
        tf_updated_weights = []
        # History of input batches used.
        tf_inputs = []
        for fw, sess in framework_iterator(
            config, frameworks=("tf", "torch"), session=True
        ):
            # Generate Trainer and get its default Policy object.
            trainer = config.build(env=env)
            policy = trainer.get_policy()
            p_sess = None
            if sess:
                p_sess = policy.get_session()

            # Set all weights (of all nets) to fixed values.
            if weights_dict is None:
                assert fw == "tf"  # Start with the tf vars-dict.
                weights_dict = policy.get_weights()
            else:
                assert fw == "torch"  # Then transfer that to torch Model.
                model_dict = self._translate_weights_to_torch(weights_dict, map_)
                policy.model.load_state_dict(model_dict)
                policy.target_model.load_state_dict(model_dict)

            if fw == "torch":
                # Actually convert to torch tensors.
                input_ = policy._lazy_tensor_dict(input_)
                input_ = {k: input_[k] for k in input_.keys()}

            # Only run the expectation once, should be the same anyways
            # for all frameworks.
            if expect_c is None:
                expect_c, expect_a, expect_t = self._ddpg_loss_helper(
                    input_,
                    weights_dict,
                    sorted(weights_dict.keys()),
                    fw,
                    gamma=config.gamma,
                    huber_threshold=config.huber_threshold,
                    l2_reg=config.l2_reg,
                    sess=sess,
                )

            # Get actual outs and compare to expectation AND previous
            # framework. c=critic, a=actor, e=entropy, t=td-error.
            if fw == "tf":
                c, a, t, tf_c_grads, tf_a_grads = p_sess.run(
                    [
                        policy.critic_loss,
                        policy.actor_loss,
                        policy.td_error,
                        policy._critic_optimizer.compute_gradients(
                            policy.critic_loss, policy.model.q_variables()
                        ),
                        policy._actor_optimizer.compute_gradients(
                            policy.actor_loss, policy.model.policy_variables()
                        ),
                    ],
                    feed_dict=policy._get_loss_inputs_dict(input_, shuffle=False),
                )
                # Check pure loss values.
                check(c, expect_c)
                check(a, expect_a)
                check(t, expect_t)

                tf_c_grads = [g for g, v in tf_c_grads]
                tf_a_grads = [g for g, v in tf_a_grads]

            elif fw == "torch":
                loss_torch(policy, policy.model, None, input_)
                c, a, t = (
                    policy.get_tower_stats("critic_loss")[0],
                    policy.get_tower_stats("actor_loss")[0],
                    policy.get_tower_stats("td_error")[0],
                )
                # Check pure loss values.
                check(c, expect_c)
                check(a, expect_a)
                check(t, expect_t)

                # Test actor gradients.
                policy._actor_optimizer.zero_grad()
                assert all(v.grad is None for v in policy.model.q_variables())
                assert all(v.grad is None for v in policy.model.policy_variables())
                a.backward()
                # `actor_loss` depends on Q-net vars
                # (but not twin-Q-net vars!).
                assert not any(v.grad is None for v in policy.model.q_variables()[:4])
                assert all(v.grad is None for v in policy.model.q_variables()[4:])
                assert not all(
                    torch.mean(v.grad) == 0 for v in policy.model.policy_variables()
                )
                assert not all(
                    torch.min(v.grad) == 0 for v in policy.model.policy_variables()
                )
                # Compare with tf ones.
                torch_a_grads = [v.grad for v in policy.model.policy_variables()]
                for tf_g, torch_g in zip(tf_a_grads, torch_a_grads):
                    if tf_g.shape != torch_g.shape:
                        check(tf_g, np.transpose(torch_g.cpu()))
                    else:
                        check(tf_g, torch_g)

                # Test critic gradients.
                policy._critic_optimizer.zero_grad()
                assert all(
                    v.grad is None or torch.mean(v.grad) == 0.0
                    for v in policy.model.q_variables()
                )
                assert all(
                    v.grad is None or torch.min(v.grad) == 0.0
                    for v in policy.model.q_variables()
                )
                c.backward()
                assert not all(
                    torch.mean(v.grad) == 0 for v in policy.model.q_variables()
                )
                assert not all(
                    torch.min(v.grad) == 0 for v in policy.model.q_variables()
                )
                # Compare with tf ones.
                torch_c_grads = [v.grad for v in policy.model.q_variables()]
                for tf_g, torch_g in zip(tf_c_grads, torch_c_grads):
                    if tf_g.shape != torch_g.shape:
                        check(tf_g, np.transpose(torch_g.cpu()))
                    else:
                        check(tf_g, torch_g)
                # Compare (unchanged(!) actor grads) with tf ones.
                torch_a_grads = [v.grad for v in policy.model.policy_variables()]
                for tf_g, torch_g in zip(tf_a_grads, torch_a_grads):
                    if tf_g.shape != torch_g.shape:
                        check(tf_g, np.transpose(torch_g.cpu()))
                    else:
                        check(tf_g, torch_g)

            # Store this framework's losses in prev_fw_loss to compare with
            # next framework's outputs.
            if prev_fw_loss is not None:
                check(c, prev_fw_loss[0])
                check(a, prev_fw_loss[1])
                check(t, prev_fw_loss[2])

            prev_fw_loss = (c, a, t)

            # Update weights from our batch (n times).
            for update_iteration in range(6):
                print("train iteration {}".format(update_iteration))
                if fw == "tf":
                    in_ = self._get_batch_helper(obs_size, actions, batch_size)
                    tf_inputs.append(in_)
                    # Set a fake-batch to use
                    # (instead of sampling from replay buffer).
                    buf = trainer.local_replay_buffer
                    patch_buffer_with_fake_sampling_method(buf, in_)
                    trainer.train()
                    updated_weights = policy.get_weights()
                    # Net must have changed.
                    if tf_updated_weights:
                        check(
                            updated_weights["default_policy/actor_hidden_0/kernel"],
                            tf_updated_weights[-1][
                                "default_policy/actor_hidden_0/kernel"
                            ],
                            false=True,
                        )
                    tf_updated_weights.append(updated_weights)

                # Compare with updated tf-weights. Must all be the same.
                else:
                    tf_weights = tf_updated_weights[update_iteration]
                    in_ = tf_inputs[update_iteration]
                    # Set a fake-batch to use
                    # (instead of sampling from replay buffer).
                    buf = trainer.local_replay_buffer
                    patch_buffer_with_fake_sampling_method(buf, in_)
                    trainer.train()
                    # Compare updated model and target weights.
                    for tf_key in tf_weights.keys():
                        tf_var = tf_weights[tf_key]
                        # Model.
                        if re.search(
                            "actor_out_1|actor_hidden_0_1|sequential_[23]", tf_key
                        ):
                            torch_var = policy.target_model.state_dict()[map_[tf_key]]
                        # Target model.
                        else:
                            torch_var = policy.model.state_dict()[map_[tf_key]]
                        if tf_var.shape != torch_var.shape:
                            check(tf_var, np.transpose(torch_var.cpu()), atol=0.1)
                        else:
                            check(tf_var, torch_var, atol=0.1)

            trainer.stop()

    def _get_batch_helper(self, obs_size, actions, batch_size):
        return SampleBatch(
            {
                SampleBatch.CUR_OBS: np.random.random(size=obs_size),
                SampleBatch.ACTIONS: actions,
                SampleBatch.REWARDS: np.random.random(size=(batch_size,)),
                SampleBatch.DONES: np.random.choice([True, False], size=(batch_size,)),
                SampleBatch.NEXT_OBS: np.random.random(size=obs_size),
                "weights": np.ones(shape=(batch_size,)),
            }
        )

    def _ddpg_loss_helper(
        self, train_batch, weights, ks, fw, gamma, huber_threshold, l2_reg, sess
    ):
        """Emulates DDPG loss functions for tf and torch."""
        model_out_t = train_batch[SampleBatch.CUR_OBS]
        target_model_out_tp1 = train_batch[SampleBatch.NEXT_OBS]
        # get_policy_output
        policy_t = sigmoid(
            2.0
            * fc(
                relu(fc(model_out_t, weights[ks[1]], weights[ks[0]], framework=fw)),
                weights[ks[5]],
                weights[ks[4]],
                framework=fw,
            )
        )
        # Get policy output for t+1 (target model).
        policy_tp1 = sigmoid(
            2.0
            * fc(
                relu(
                    fc(
                        target_model_out_tp1,
                        weights[ks[3]],
                        weights[ks[2]],
                        framework=fw,
                    )
                ),
                weights[ks[7]],
                weights[ks[6]],
                framework=fw,
            )
        )
        # Assume no smooth target policy.
        policy_tp1_smoothed = policy_tp1

        # Q-values for the actually selected actions.
        # get_q_values
        q_t = fc(
            relu(
                fc(
                    np.concatenate([model_out_t, train_batch[SampleBatch.ACTIONS]], -1),
                    weights[ks[9]],
                    weights[ks[8]],
                    framework=fw,
                )
            ),
            weights[ks[11]],
            weights[ks[10]],
            framework=fw,
        )
        twin_q_t = fc(
            relu(
                fc(
                    np.concatenate([model_out_t, train_batch[SampleBatch.ACTIONS]], -1),
                    weights[ks[13]],
                    weights[ks[12]],
                    framework=fw,
                )
            ),
            weights[ks[15]],
            weights[ks[14]],
            framework=fw,
        )

        # Q-values for current policy in given current state.
        # get_q_values
        q_t_det_policy = fc(
            relu(
                fc(
                    np.concatenate([model_out_t, policy_t], -1),
                    weights[ks[9]],
                    weights[ks[8]],
                    framework=fw,
                )
            ),
            weights[ks[11]],
            weights[ks[10]],
            framework=fw,
        )

        # Target q network evaluation.
        # target_model.get_q_values
        q_tp1 = fc(
            relu(
                fc(
                    np.concatenate([target_model_out_tp1, policy_tp1_smoothed], -1),
                    weights[ks[17]],
                    weights[ks[16]],
                    framework=fw,
                )
            ),
            weights[ks[19]],
            weights[ks[18]],
            framework=fw,
        )
        twin_q_tp1 = fc(
            relu(
                fc(
                    np.concatenate([target_model_out_tp1, policy_tp1_smoothed], -1),
                    weights[ks[21]],
                    weights[ks[20]],
                    framework=fw,
                )
            ),
            weights[ks[23]],
            weights[ks[22]],
            framework=fw,
        )

        q_t_selected = np.squeeze(q_t, axis=-1)
        twin_q_t_selected = np.squeeze(twin_q_t, axis=-1)
        q_tp1 = np.minimum(q_tp1, twin_q_tp1)
        q_tp1_best = np.squeeze(q_tp1, axis=-1)

        dones = train_batch[SampleBatch.DONES]
        rewards = train_batch[SampleBatch.REWARDS]
        if fw == "torch":
            dones = dones.float().numpy()
            rewards = rewards.numpy()

        q_tp1_best_masked = (1.0 - dones) * q_tp1_best
        q_t_selected_target = rewards + gamma * q_tp1_best_masked

        td_error = q_t_selected - q_t_selected_target
        twin_td_error = twin_q_t_selected - q_t_selected_target
        errors = huber_loss(td_error, huber_threshold) + huber_loss(
            twin_td_error, huber_threshold
        )

        critic_loss = np.mean(errors)
        actor_loss = -np.mean(q_t_det_policy)
        # Add l2-regularization if required.
        for name, var in weights.items():
            if re.match("default_policy/actor_(hidden_0|out)/kernel", name):
                actor_loss += l2_reg * l2_loss(var)
            elif re.match("default_policy/sequential(_1)?/\\w+/kernel", name):
                critic_loss += l2_reg * l2_loss(var)

        return critic_loss, actor_loss, td_error

    def _translate_weights_to_torch(self, weights_dict, map_):
        model_dict = {
            map_[k]: convert_to_torch_tensor(
                np.transpose(v) if re.search("kernel", k) else v
            )
            for k, v in weights_dict.items()
            if re.search("default_policy/(actor_(hidden_0|out)|sequential(_1)?)/", k)
        }
        model_dict[
            "policy_model.action_out_squashed.low_action"
        ] = convert_to_torch_tensor(np.array([0.0]))
        model_dict[
            "policy_model.action_out_squashed.action_range"
        ] = convert_to_torch_tensor(np.array([1.0]))
        return model_dict


if __name__ == "__main__":
    import pytest
    import sys

    sys.exit(pytest.main(["-v", __file__]))<|MERGE_RESOLUTION|>--- conflicted
+++ resolved
@@ -155,17 +155,12 @@
         config.huber_threshold = 1.0
         config.gamma = 0.99
         # Make this small (seems to introduce errors).
-<<<<<<< HEAD
         config.l2_reg = 1e-10
-        config.prioritized_replay = False
-=======
-        config["l2_reg"] = 1e-10
-        config["replay_buffer_config"] = {
+        config.replay_buffer_config = {
             "_enable_replay_buffer_api": True,
             "type": "MultiAgentReplayBuffer",
             "capacity": 50000,
         }
->>>>>>> 86bc9ecc
         # Use very simple nets.
         config.actor_hiddens = [10]
         config.critic_hiddens = [10]
