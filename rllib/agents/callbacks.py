import os
import tracemalloc
from typing import Dict, Optional, TYPE_CHECKING

from ray.rllib.env import BaseEnv
from ray.rllib.policy import Policy
from ray.rllib.policy.sample_batch import SampleBatch
from ray.rllib.evaluation import MultiAgentEpisode
from ray.rllib.utils.annotations import PublicAPI
from ray.rllib.utils.deprecation import deprecation_warning
from ray.rllib.utils.typing import AgentID, PolicyID

# Import psutil after ray so the packaged version is used.
import psutil

if TYPE_CHECKING:
    from ray.rllib.evaluation import RolloutWorker


@PublicAPI
class DefaultCallbacks:
    """Abstract base class for RLlib callbacks (similar to Keras callbacks).

    These callbacks can be used for custom metrics and custom postprocessing.

    By default, all of these callbacks are no-ops. To configure custom training
    callbacks, subclass DefaultCallbacks and then set
    {"callbacks": YourCallbacksClass} in the trainer config.
    """

    def __init__(self, legacy_callbacks_dict: Dict[str, callable] = None):
        if legacy_callbacks_dict:
            deprecation_warning(
                "callbacks dict interface",
                "a class extending rllib.agents.callbacks.DefaultCallbacks")
        self.legacy_callbacks = legacy_callbacks_dict or {}

    def on_episode_start(self,
                         *,
                         worker: "RolloutWorker",
                         base_env: BaseEnv,
                         policies: Dict[PolicyID, Policy],
                         episode: MultiAgentEpisode,
                         env_index: Optional[int] = None,
                         **kwargs) -> None:
        """Callback run on the rollout worker before each episode starts.

        Args:
<<<<<<< HEAD
            worker: Reference to the current rollout worker.
            base_env (BaseEnv): BaseEnv running the episode. The underlying
                sub environment objects can be gotten by calling
                `base_env.get_sub_environments()`.
            policies: Mapping of policy id to policy objects. In single
=======
            worker (RolloutWorker): Reference to the current rollout worker.
            base_env (BaseEnv): BaseEnv running the episode. The underlying
                env object can be gotten by calling base_env.get_unwrapped().
            policies (dict): Mapping of policy id to policy objects. In single
>>>>>>> 11931893
                agent mode there will only be a single "default" policy.
            episode (MultiAgentEpisode): Episode object which contains episode
                state. You can use the `episode.user_data` dict to store
                temporary data, and `episode.custom_metrics` to store custom
                metrics for the episode.
            env_index (EnvID): Obsoleted: The ID of the environment, which the
                episode belongs to.
            kwargs: Forward compatibility placeholder.
        """

        if self.legacy_callbacks.get("on_episode_start"):
            self.legacy_callbacks["on_episode_start"]({
                "env": base_env,
                "policy": policies,
                "episode": episode,
            })

    def on_episode_step(self,
                        *,
                        worker: "RolloutWorker",
                        base_env: BaseEnv,
                        policies: Optional[Dict[PolicyID, Policy]] = None,
                        episode: MultiAgentEpisode,
                        env_index: Optional[int] = None,
                        **kwargs) -> None:
        """Runs on each episode step.

        Args:
            worker (RolloutWorker): Reference to the current rollout worker.
            base_env (BaseEnv): BaseEnv running the episode. The underlying
                sub environment objects can be gotten by calling
                `base_env.get_sub_environments()`.
            policies (Optional[Dict[PolicyID, Policy]]): Mapping of policy id
                to policy objects. In single agent mode there will only be a
                single "default_policy".
            episode (MultiAgentEpisode): Episode object which contains episode
                state. You can use the `episode.user_data` dict to store
                temporary data, and `episode.custom_metrics` to store custom
                metrics for the episode.
            env_index (EnvID): Obsoleted: The ID of the environment, which the
                episode belongs to.
            kwargs: Forward compatibility placeholder.
        """

        if self.legacy_callbacks.get("on_episode_step"):
            self.legacy_callbacks["on_episode_step"]({
                "env": base_env,
                "episode": episode
            })

    def on_episode_end(self,
                       *,
                       worker: "RolloutWorker",
                       base_env: BaseEnv,
                       policies: Dict[PolicyID, Policy],
                       episode: MultiAgentEpisode,
                       env_index: Optional[int] = None,
                       **kwargs) -> None:
        """Runs when an episode is done.

        Args:
            worker (RolloutWorker): Reference to the current rollout worker.
            base_env (BaseEnv): BaseEnv running the episode. The underlying
                sub environment objects can be retrieved by calling
                `base_env.get_sub_environments()`.
            policies (Dict[PolicyID, Policy]): Mapping of policy id to policy
                objects. In single agent mode there will only be a single
                "default_policy".
            episode (MultiAgentEpisode): Episode object which contains episode
                state. You can use the `episode.user_data` dict to store
                temporary data, and `episode.custom_metrics` to store custom
                metrics for the episode.
            env_index (EnvID): Obsoleted: The ID of the environment, which the
                episode belongs to.
            kwargs: Forward compatibility placeholder.
        """

        if self.legacy_callbacks.get("on_episode_end"):
            self.legacy_callbacks["on_episode_end"]({
                "env": base_env,
                "policy": policies,
                "episode": episode,
            })

    def on_postprocess_trajectory(
            self, *, worker: "RolloutWorker", episode: MultiAgentEpisode,
            agent_id: AgentID, policy_id: PolicyID,
            policies: Dict[PolicyID, Policy], postprocessed_batch: SampleBatch,
            original_batches: Dict[AgentID, SampleBatch], **kwargs) -> None:
        """Called immediately after a policy's postprocess_fn is called.

        You can use this callback to do additional postprocessing for a policy,
        including looking at the trajectory data of other agents in multi-agent
        settings.

        Args:
            worker (RolloutWorker): Reference to the current rollout worker.
            episode (MultiAgentEpisode): Episode object.
            agent_id (str): Id of the current agent.
            policy_id (str): Id of the current policy for the agent.
            policies (dict): Mapping of policy id to policy objects. In single
                agent mode there will only be a single "default_policy".
            postprocessed_batch (SampleBatch): The postprocessed sample batch
                for this agent. You can mutate this object to apply your own
                trajectory postprocessing.
            original_batches (dict): Mapping of agents to their unpostprocessed
                trajectory data. You should not mutate this object.
            kwargs: Forward compatibility placeholder.
        """

        if self.legacy_callbacks.get("on_postprocess_traj"):
            self.legacy_callbacks["on_postprocess_traj"]({
                "episode": episode,
                "agent_id": agent_id,
                "pre_batch": original_batches[agent_id],
                "post_batch": postprocessed_batch,
                "all_pre_batches": original_batches,
            })

    def on_sample_end(self, *, worker: "RolloutWorker", samples: SampleBatch,
                      **kwargs) -> None:
        """Called at the end of RolloutWorker.sample().

        Args:
            worker (RolloutWorker): Reference to the current rollout worker.
            samples (SampleBatch): Batch to be returned. You can mutate this
                object to modify the samples generated.
            kwargs: Forward compatibility placeholder.
        """

        if self.legacy_callbacks.get("on_sample_end"):
            self.legacy_callbacks["on_sample_end"]({
                "worker": worker,
                "samples": samples,
            })

    def on_learn_on_batch(self, *, policy: Policy, train_batch: SampleBatch,
                          result: dict, **kwargs) -> None:
        """Called at the beginning of Policy.learn_on_batch().

        Note: This is called before 0-padding via
        `pad_batch_to_sequences_of_same_size`.

        Args:
            policy (Policy): Reference to the current Policy object.
            train_batch (SampleBatch): SampleBatch to be trained on. You can
                mutate this object to modify the samples generated.
            result (dict): A results dict to add custom metrics to.
            kwargs: Forward compatibility placeholder.
        """

        pass

    def on_train_result(self, *, trainer, result: dict, **kwargs) -> None:
        """Called at the end of Trainable.train().

        Args:
            trainer (Trainer): Current trainer instance.
            result (dict): Dict of results returned from trainer.train() call.
                You can mutate this object to add additional metrics.
            kwargs: Forward compatibility placeholder.
        """

        if self.legacy_callbacks.get("on_train_result"):
            self.legacy_callbacks["on_train_result"]({
                "trainer": trainer,
                "result": result,
            })


class MemoryTrackingCallbacks(DefaultCallbacks):
    """MemoryTrackingCallbacks can be used to trace and track memory usage
    in rollout workers.

    The Memory Tracking Callbacks uses tracemalloc and psutil to track
    python allocations during rollouts,
    in training or evaluation.

    The tracking data is logged to the custom_metrics of an episode and
    can therefore be viewed in tensorboard
    (or in WandB etc..)

    Add MemoryTrackingCallbacks callback to the tune config
    e.g. { ...'callbacks': MemoryTrackingCallbacks ...}

    Note:
        This class is meant for debugging and should not be used
        in production code as tracemalloc incurs
        a significant slowdown in execution speed.
    """

    def __init__(self):
        super().__init__()

        # Will track the top 10 lines where memory is allocated
        tracemalloc.start(10)

    def on_episode_end(self,
                       *,
                       worker: "RolloutWorker",
                       base_env: BaseEnv,
                       policies: Dict[PolicyID, Policy],
                       episode: MultiAgentEpisode,
                       env_index: Optional[int] = None,
                       **kwargs) -> None:
        snapshot = tracemalloc.take_snapshot()
        top_stats = snapshot.statistics("lineno")

        for stat in top_stats[:10]:
            count = stat.count
            size = stat.size

            trace = str(stat.traceback)

            episode.custom_metrics[f"tracemalloc/{trace}/size"] = size
            episode.custom_metrics[f"tracemalloc/{trace}/count"] = count

        process = psutil.Process(os.getpid())
        worker_rss = process.memory_info().rss
        worker_data = process.memory_info().data
        worker_vms = process.memory_info().vms
        episode.custom_metrics["tracemalloc/worker/rss"] = worker_rss
        episode.custom_metrics["tracemalloc/worker/data"] = worker_data
        episode.custom_metrics["tracemalloc/worker/vms"] = worker_vms


class MultiCallbacks(DefaultCallbacks):
    """MultiCallbacks allows multiple callbacks to be registered at
    the same time in the config of the environment.

    Example:

        .. code-block:: python

            'callbacks': MultiCallbacks([
                MyCustomStatsCallbacks,
                MyCustomVideoCallbacks,
                MyCustomTraceCallbacks,
                ....
            ])
    """

    def __init__(self, callback_class_list):
        super().__init__()
        self._callback_class_list = callback_class_list

        self._callback_list = []

    def __call__(self, *args, **kwargs):
        self._callback_list = [
            callback_class() for callback_class in self._callback_class_list
        ]

        return self

    def on_episode_start(self,
                         *,
                         worker: "RolloutWorker",
                         base_env: BaseEnv,
                         policies: Dict[PolicyID, Policy],
                         episode: MultiAgentEpisode,
                         env_index: Optional[int] = None,
                         **kwargs) -> None:
        for callback in self._callback_list:
            callback.on_episode_start(
                worker=worker,
                base_env=base_env,
                policies=policies,
                episode=episode,
                env_index=env_index,
                **kwargs)

    def on_episode_step(self,
                        *,
                        worker: "RolloutWorker",
                        base_env: BaseEnv,
                        policies: Optional[Dict[PolicyID, Policy]] = None,
                        episode: MultiAgentEpisode,
                        env_index: Optional[int] = None,
                        **kwargs) -> None:
        for callback in self._callback_list:
            callback.on_episode_step(
                worker=worker,
                base_env=base_env,
                policies=policies,
                episode=episode,
                env_index=env_index,
                **kwargs)

    def on_episode_end(self,
                       *,
                       worker: "RolloutWorker",
                       base_env: BaseEnv,
                       policies: Dict[PolicyID, Policy],
                       episode: MultiAgentEpisode,
                       env_index: Optional[int] = None,
                       **kwargs) -> None:
        for callback in self._callback_list:
            callback.on_episode_end(
                worker=worker,
                base_env=base_env,
                policies=policies,
                episode=episode,
                env_index=env_index,
                **kwargs)

    def on_postprocess_trajectory(
            self, *, worker: "RolloutWorker", episode: MultiAgentEpisode,
            agent_id: AgentID, policy_id: PolicyID,
            policies: Dict[PolicyID, Policy], postprocessed_batch: SampleBatch,
            original_batches: Dict[AgentID, SampleBatch], **kwargs) -> None:
        for callback in self._callback_list:
            callback.on_postprocess_trajectory(
                worker=worker,
                episode=episode,
                agent_id=agent_id,
                policy_id=policy_id,
                policies=policies,
                postprocessed_batch=postprocessed_batch,
                original_batches=original_batches,
                **kwargs)

    def on_sample_end(self, *, worker: "RolloutWorker", samples: SampleBatch,
                      **kwargs) -> None:
        for callback in self._callback_list:
            callback.on_sample_end(worker=worker, samples=samples, **kwargs)

    def on_learn_on_batch(self, *, policy: Policy, train_batch: SampleBatch,
                          result: dict, **kwargs) -> None:
        for callback in self._callback_list:
            callback.on_learn_on_batch(
                policy=policy,
                train_batch=train_batch,
                result=result,
                **kwargs)

    def on_train_result(self, *, trainer, result: dict, **kwargs) -> None:
        for callback in self._callback_list:
            callback.on_train_result(trainer=trainer, result=result, **kwargs)<|MERGE_RESOLUTION|>--- conflicted
+++ resolved
@@ -46,18 +46,11 @@
         """Callback run on the rollout worker before each episode starts.
 
         Args:
-<<<<<<< HEAD
             worker: Reference to the current rollout worker.
-            base_env (BaseEnv): BaseEnv running the episode. The underlying
-                sub environment objects can be gotten by calling
+            base_env: BaseEnv running the episode. The underlying
+                sub environment objects can be received by calling
                 `base_env.get_sub_environments()`.
             policies: Mapping of policy id to policy objects. In single
-=======
-            worker (RolloutWorker): Reference to the current rollout worker.
-            base_env (BaseEnv): BaseEnv running the episode. The underlying
-                env object can be gotten by calling base_env.get_unwrapped().
-            policies (dict): Mapping of policy id to policy objects. In single
->>>>>>> 11931893
                 agent mode there will only be a single "default" policy.
             episode (MultiAgentEpisode): Episode object which contains episode
                 state. You can use the `episode.user_data` dict to store
