import os
import tracemalloc
from typing import Dict, Optional, TYPE_CHECKING

from ray.rllib.env import BaseEnv
from ray.rllib.policy import Policy
from ray.rllib.policy.sample_batch import SampleBatch
from ray.rllib.evaluation.episode import Episode
from ray.rllib.utils.annotations import PublicAPI
from ray.rllib.utils.deprecation import deprecation_warning
from ray.rllib.utils.typing import AgentID, PolicyID

# Import psutil after ray so the packaged version is used.
import psutil

if TYPE_CHECKING:
    from ray.rllib.agents.trainer import Trainer
    from ray.rllib.evaluation import RolloutWorker


@PublicAPI
class DefaultCallbacks:
    """Abstract base class for RLlib callbacks (similar to Keras callbacks).

    These callbacks can be used for custom metrics and custom postprocessing.

    By default, all of these callbacks are no-ops. To configure custom training
    callbacks, subclass DefaultCallbacks and then set
    {"callbacks": YourCallbacksClass} in the trainer config.
    """

    def __init__(self, legacy_callbacks_dict: Dict[str, callable] = None):
        if legacy_callbacks_dict:
            deprecation_warning(
                "callbacks dict interface",
                "a class extending rllib.agents.callbacks.DefaultCallbacks")
        self.legacy_callbacks = legacy_callbacks_dict or {}

    def on_episode_start(self,
                         *,
                         worker: "RolloutWorker",
                         base_env: BaseEnv,
                         policies: Dict[PolicyID, Policy],
                         episode: Episode,
                         env_index: Optional[int] = None,
                         **kwargs) -> None:
        """Callback run on the rollout worker before each episode starts.

        Args:
            worker: Reference to the current rollout worker.
            base_env: BaseEnv running the episode. The underlying
                env object can be gotten by calling base_env.get_unwrapped().
            policies: Mapping of policy id to policy objects. In single
                agent mode there will only be a single "default" policy.
<<<<<<< HEAD
            episode: Episode object which contains episode
=======
            episode (Episode): Episode object which contains episode
>>>>>>> a1370121
                state. You can use the `episode.user_data` dict to store
                temporary data, and `episode.custom_metrics` to store custom
                metrics for the episode.
            env_index: Obsoleted: The ID of the environment, which the
                episode belongs to.
            kwargs: Forward compatibility placeholder.
        """

        if self.legacy_callbacks.get("on_episode_start"):
            self.legacy_callbacks["on_episode_start"]({
                "env": base_env,
                "policy": policies,
                "episode": episode,
            })

    def on_episode_step(self,
                        *,
                        worker: "RolloutWorker",
                        base_env: BaseEnv,
                        policies: Optional[Dict[PolicyID, Policy]] = None,
                        episode: Episode,
                        env_index: Optional[int] = None,
                        **kwargs) -> None:
        """Runs on each episode step.

        Args:
            worker (RolloutWorker): Reference to the current rollout worker.
            base_env (BaseEnv): BaseEnv running the episode. The underlying
                env object can be gotten by calling base_env.get_unwrapped().
            policies (Optional[Dict[PolicyID, Policy]]): Mapping of policy id
                to policy objects. In single agent mode there will only be a
                single "default_policy".
            episode (Episode): Episode object which contains episode
                state. You can use the `episode.user_data` dict to store
                temporary data, and `episode.custom_metrics` to store custom
                metrics for the episode.
            env_index (EnvID): Obsoleted: The ID of the environment, which the
                episode belongs to.
            kwargs: Forward compatibility placeholder.
        """

        if self.legacy_callbacks.get("on_episode_step"):
            self.legacy_callbacks["on_episode_step"]({
                "env": base_env,
                "episode": episode
            })

    def on_episode_end(self,
                       *,
                       worker: "RolloutWorker",
                       base_env: BaseEnv,
                       policies: Dict[PolicyID, Policy],
                       episode: Episode,
                       env_index: Optional[int] = None,
                       **kwargs) -> None:
        """Runs when an episode is done.

        Args:
            worker (RolloutWorker): Reference to the current rollout worker.
            base_env (BaseEnv): BaseEnv running the episode. The underlying
                env object can be gotten by calling base_env.get_unwrapped().
            policies (Dict[PolicyID, Policy]): Mapping of policy id to policy
                objects. In single agent mode there will only be a single
                "default_policy".
            episode (Episode): Episode object which contains episode
                state. You can use the `episode.user_data` dict to store
                temporary data, and `episode.custom_metrics` to store custom
                metrics for the episode.
            env_index (EnvID): Obsoleted: The ID of the environment, which the
                episode belongs to.
            kwargs: Forward compatibility placeholder.
        """

        if self.legacy_callbacks.get("on_episode_end"):
            self.legacy_callbacks["on_episode_end"]({
                "env": base_env,
                "policy": policies,
                "episode": episode,
            })

    def on_postprocess_trajectory(
            self, *, worker: "RolloutWorker", episode: Episode,
            agent_id: AgentID, policy_id: PolicyID,
            policies: Dict[PolicyID, Policy], postprocessed_batch: SampleBatch,
            original_batches: Dict[AgentID, SampleBatch], **kwargs) -> None:
        """Called immediately after a policy's postprocess_fn is called.

        You can use this callback to do additional postprocessing for a policy,
        including looking at the trajectory data of other agents in multi-agent
        settings.

        Args:
            worker (RolloutWorker): Reference to the current rollout worker.
            episode (Episode): Episode object.
            agent_id (str): Id of the current agent.
            policy_id (str): Id of the current policy for the agent.
            policies (dict): Mapping of policy id to policy objects. In single
                agent mode there will only be a single "default_policy".
            postprocessed_batch (SampleBatch): The postprocessed sample batch
                for this agent. You can mutate this object to apply your own
                trajectory postprocessing.
            original_batches (dict): Mapping of agents to their unpostprocessed
                trajectory data. You should not mutate this object.
            kwargs: Forward compatibility placeholder.
        """

        if self.legacy_callbacks.get("on_postprocess_traj"):
            self.legacy_callbacks["on_postprocess_traj"]({
                "episode": episode,
                "agent_id": agent_id,
                "pre_batch": original_batches[agent_id],
                "post_batch": postprocessed_batch,
                "all_pre_batches": original_batches,
            })

    def on_sample_end(self, *, worker: "RolloutWorker", samples: SampleBatch,
                      **kwargs) -> None:
        """Called at the end of RolloutWorker.sample().

        Args:
            worker (RolloutWorker): Reference to the current rollout worker.
            samples (SampleBatch): Batch to be returned. You can mutate this
                object to modify the samples generated.
            kwargs: Forward compatibility placeholder.
        """

        if self.legacy_callbacks.get("on_sample_end"):
            self.legacy_callbacks["on_sample_end"]({
                "worker": worker,
                "samples": samples,
            })

    def on_learn_on_batch(self, *, policy: Policy, train_batch: SampleBatch,
                          result: dict, **kwargs) -> None:
        """Called at the beginning of Policy.learn_on_batch().

        Note: This is called before 0-padding via
        `pad_batch_to_sequences_of_same_size`.

        Args:
            policy (Policy): Reference to the current Policy object.
            train_batch (SampleBatch): SampleBatch to be trained on. You can
                mutate this object to modify the samples generated.
            result (dict): A results dict to add custom metrics to.
            kwargs: Forward compatibility placeholder.
        """

        pass

    def on_train_result(self, *, trainer: "Trainer", result: dict,
                        **kwargs) -> None:
        """Called at the end of Trainable.train().

        Args:
            trainer: Current trainer instance.
            result: Dict of results returned from trainer.train() call.
                You can mutate this object to add additional metrics.
            kwargs: Forward compatibility placeholder.
        """

        if self.legacy_callbacks.get("on_train_result"):
            self.legacy_callbacks["on_train_result"]({
                "trainer": trainer,
                "result": result,
            })


class MemoryTrackingCallbacks(DefaultCallbacks):
    """MemoryTrackingCallbacks can be used to trace and track memory usage
    in rollout workers.

    The Memory Tracking Callbacks uses tracemalloc and psutil to track
    python allocations during rollouts,
    in training or evaluation.

    The tracking data is logged to the custom_metrics of an episode and
    can therefore be viewed in tensorboard
    (or in WandB etc..)

    Add MemoryTrackingCallbacks callback to the tune config
    e.g. { ...'callbacks': MemoryTrackingCallbacks ...}

    Note:
        This class is meant for debugging and should not be used
        in production code as tracemalloc incurs
        a significant slowdown in execution speed.
    """

    def __init__(self):
        super().__init__()

        # Will track the top 10 lines where memory is allocated
        tracemalloc.start(10)

    def on_episode_end(self,
                       *,
                       worker: "RolloutWorker",
                       base_env: BaseEnv,
                       policies: Dict[PolicyID, Policy],
                       episode: Episode,
                       env_index: Optional[int] = None,
                       **kwargs) -> None:
        snapshot = tracemalloc.take_snapshot()
        top_stats = snapshot.statistics("lineno")

        for stat in top_stats[:10]:
            count = stat.count
            size = stat.size

            trace = str(stat.traceback)

            episode.custom_metrics[f"tracemalloc/{trace}/size"] = size
            episode.custom_metrics[f"tracemalloc/{trace}/count"] = count

        process = psutil.Process(os.getpid())
        worker_rss = process.memory_info().rss
        worker_data = process.memory_info().data
        worker_vms = process.memory_info().vms
        episode.custom_metrics["tracemalloc/worker/rss"] = worker_rss
        episode.custom_metrics["tracemalloc/worker/data"] = worker_data
        episode.custom_metrics["tracemalloc/worker/vms"] = worker_vms


class MultiCallbacks(DefaultCallbacks):
    """MultiCallbacks allows multiple callbacks to be registered at
    the same time in the config of the environment.

    Example:

        .. code-block:: python

            'callbacks': MultiCallbacks([
                MyCustomStatsCallbacks,
                MyCustomVideoCallbacks,
                MyCustomTraceCallbacks,
                ....
            ])
    """

    def __init__(self, callback_class_list):
        super().__init__()
        self._callback_class_list = callback_class_list

        self._callback_list = []

    def __call__(self, *args, **kwargs):
        self._callback_list = [
            callback_class() for callback_class in self._callback_class_list
        ]

        return self

    def on_episode_start(self,
                         *,
                         worker: "RolloutWorker",
                         base_env: BaseEnv,
                         policies: Dict[PolicyID, Policy],
                         episode: Episode,
                         env_index: Optional[int] = None,
                         **kwargs) -> None:
        for callback in self._callback_list:
            callback.on_episode_start(
                worker=worker,
                base_env=base_env,
                policies=policies,
                episode=episode,
                env_index=env_index,
                **kwargs)

    def on_episode_step(self,
                        *,
                        worker: "RolloutWorker",
                        base_env: BaseEnv,
                        policies: Optional[Dict[PolicyID, Policy]] = None,
                        episode: Episode,
                        env_index: Optional[int] = None,
                        **kwargs) -> None:
        for callback in self._callback_list:
            callback.on_episode_step(
                worker=worker,
                base_env=base_env,
                policies=policies,
                episode=episode,
                env_index=env_index,
                **kwargs)

    def on_episode_end(self,
                       *,
                       worker: "RolloutWorker",
                       base_env: BaseEnv,
                       policies: Dict[PolicyID, Policy],
                       episode: Episode,
                       env_index: Optional[int] = None,
                       **kwargs) -> None:
        for callback in self._callback_list:
            callback.on_episode_end(
                worker=worker,
                base_env=base_env,
                policies=policies,
                episode=episode,
                env_index=env_index,
                **kwargs)

    def on_postprocess_trajectory(
            self, *, worker: "RolloutWorker", episode: Episode,
            agent_id: AgentID, policy_id: PolicyID,
            policies: Dict[PolicyID, Policy], postprocessed_batch: SampleBatch,
            original_batches: Dict[AgentID, SampleBatch], **kwargs) -> None:
        for callback in self._callback_list:
            callback.on_postprocess_trajectory(
                worker=worker,
                episode=episode,
                agent_id=agent_id,
                policy_id=policy_id,
                policies=policies,
                postprocessed_batch=postprocessed_batch,
                original_batches=original_batches,
                **kwargs)

    def on_sample_end(self, *, worker: "RolloutWorker", samples: SampleBatch,
                      **kwargs) -> None:
        for callback in self._callback_list:
            callback.on_sample_end(worker=worker, samples=samples, **kwargs)

    def on_learn_on_batch(self, *, policy: Policy, train_batch: SampleBatch,
                          result: dict, **kwargs) -> None:
        for callback in self._callback_list:
            callback.on_learn_on_batch(
                policy=policy,
                train_batch=train_batch,
                result=result,
                **kwargs)

    def on_train_result(self, *, trainer, result: dict, **kwargs) -> None:
        for callback in self._callback_list:
            callback.on_train_result(trainer=trainer, result=result, **kwargs)<|MERGE_RESOLUTION|>--- conflicted
+++ resolved
@@ -52,11 +52,7 @@
                 env object can be gotten by calling base_env.get_unwrapped().
             policies: Mapping of policy id to policy objects. In single
                 agent mode there will only be a single "default" policy.
-<<<<<<< HEAD
             episode: Episode object which contains episode
-=======
-            episode (Episode): Episode object which contains episode
->>>>>>> a1370121
                 state. You can use the `episode.user_data` dict to store
                 temporary data, and `episode.custom_metrics` to store custom
                 metrics for the episode.
