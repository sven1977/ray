import numpy as np
import os
import tracemalloc
from typing import Dict, Optional, TYPE_CHECKING

from ray.rllib.env.base_env import BaseEnv
from ray.rllib.env.env_context import EnvContext
from ray.rllib.policy import Policy
from ray.rllib.policy.sample_batch import SampleBatch
from ray.rllib.evaluation.episode import Episode
from ray.rllib.evaluation.postprocessing import Postprocessing
from ray.rllib.utils.annotations import PublicAPI
from ray.rllib.utils.deprecation import deprecation_warning
from ray.rllib.utils.exploration.random_encoder import (
    MovingMeanStd,
    compute_states_entropy,
    update_beta,
)
from ray.rllib.utils.typing import AgentID, EnvType, PolicyID

# Import psutil after ray so the packaged version is used.
import psutil

if TYPE_CHECKING:
    from ray.rllib.agents.trainer import Trainer
    from ray.rllib.evaluation import RolloutWorker


@PublicAPI
class DefaultCallbacks:
    """Abstract base class for RLlib callbacks (similar to Keras callbacks).

    These callbacks can be used for custom metrics and custom postprocessing.

    By default, all of these callbacks are no-ops. To configure custom training
    callbacks, subclass DefaultCallbacks and then set
    {"callbacks": YourCallbacksClass} in the trainer config.
    """

    def __init__(self, legacy_callbacks_dict: Dict[str, callable] = None):
        if legacy_callbacks_dict:
            deprecation_warning(
                "callbacks dict interface",
                "a class extending rllib.agents.callbacks.DefaultCallbacks",
            )
        self.legacy_callbacks = legacy_callbacks_dict or {}

    def on_sub_environment_created(
        self,
        *,
        worker: "RolloutWorker",
        sub_environment: EnvType,
        env_context: EnvContext,
        **kwargs,
    ) -> None:
        """Callback run when a new sub-environment has been created.

        This method gets called after each sub-environment (usually a
        gym.Env) has been created, validated (RLlib built-in validation
        + possible custom validation function implemented by overriding
        `Trainer.validate_env()`), wrapped (e.g. video-wrapper), and seeded.

        Args:
            worker: Reference to the current rollout worker.
            sub_environment: The sub-environment instance that has been
                created. This is usually a gym.Env object.
            env_context: The `EnvContext` object that has been passed to
                the env's constructor.
            kwargs: Forward compatibility placeholder.
        """
        pass

    def on_trainer_init(
        self,
        *,
        trainer: "Trainer",
        **kwargs,
    ) -> None:
        """Callback run when a new trainer instance has finished setup.

        This method gets called at the end of Trainer.setup() after all
        the initialization is done, and before actually training starts.

        Args:
            trainer: Reference to the trainer instance.
            kwargs: Forward compatibility placeholder.
        """
        pass

    def on_episode_start(
        self,
        *,
        worker: "RolloutWorker",
        base_env: BaseEnv,
        policies: Dict[PolicyID, Policy],
        episode: Episode,
        **kwargs,
    ) -> None:
        """Callback run on the rollout worker before each episode starts.

        Args:
            worker: Reference to the current rollout worker.
            base_env: BaseEnv running the episode. The underlying
                sub environment objects can be retrieved by calling
                `base_env.get_sub_environments()`.
            policies: Mapping of policy id to policy objects. In single
                agent mode there will only be a single "default" policy.
            episode: Episode object which contains the episode's
                state. You can use the `episode.user_data` dict to store
                temporary data, and `episode.custom_metrics` to store custom
                metrics for the episode.
            kwargs: Forward compatibility placeholder.
        """

        if self.legacy_callbacks.get("on_episode_start"):
            self.legacy_callbacks["on_episode_start"](
                {
                    "env": base_env,
                    "policy": policies,
                    "episode": episode,
                }
            )

    def on_episode_step(
        self,
        *,
        worker: "RolloutWorker",
        base_env: BaseEnv,
        policies: Optional[Dict[PolicyID, Policy]] = None,
        episode: Episode,
        **kwargs,
    ) -> None:
        """Runs on each episode step.

        Args:
            worker: Reference to the current rollout worker.
            base_env: BaseEnv running the episode. The underlying
                sub environment objects can be retrieved by calling
                `base_env.get_sub_environments()`.
            policies: Mapping of policy id to policy objects.
                In single agent mode there will only be a single
                "default_policy".
            episode: Episode object which contains episode
                state. You can use the `episode.user_data` dict to store
                temporary data, and `episode.custom_metrics` to store custom
                metrics for the episode.
            kwargs: Forward compatibility placeholder.
        """

        if self.legacy_callbacks.get("on_episode_step"):
            self.legacy_callbacks["on_episode_step"](
                {"env": base_env, "episode": episode}
            )

    def on_episode_end(
        self,
        *,
        worker: "RolloutWorker",
        base_env: BaseEnv,
        policies: Dict[PolicyID, Policy],
        episode: Episode,
        **kwargs,
    ) -> None:
        """Runs when an episode is done.

        Args:
            worker: Reference to the current rollout worker.
            base_env: BaseEnv running the episode. The underlying
                sub environment objects can be retrieved by calling
                `base_env.get_sub_environments()`.
            policies: Mapping of policy id to policy
                objects. In single agent mode there will only be a single
                "default_policy".
            episode: Episode object which contains episode
                state. You can use the `episode.user_data` dict to store
                temporary data, and `episode.custom_metrics` to store custom
                metrics for the episode.
            kwargs: Forward compatibility placeholder.
        """

        if self.legacy_callbacks.get("on_episode_end"):
            self.legacy_callbacks["on_episode_end"](
                {
                    "env": base_env,
                    "policy": policies,
                    "episode": episode,
                }
            )

    def on_postprocess_trajectory(
        self,
        *,
        worker: "RolloutWorker",
        episode: Episode,
        agent_id: AgentID,
        policy_id: PolicyID,
        policies: Dict[PolicyID, Policy],
        postprocessed_batch: SampleBatch,
        original_batches: Dict[AgentID, SampleBatch],
        **kwargs,
    ) -> None:
        """Called immediately after a policy's postprocess_fn is called.

        You can use this callback to do additional postprocessing for a policy,
        including looking at the trajectory data of other agents in multi-agent
        settings.

        Args:
            worker: Reference to the current rollout worker.
            episode: Episode object.
            agent_id: Id of the current agent.
            policy_id: Id of the current policy for the agent.
            policies: Mapping of policy id to policy objects. In single
                agent mode there will only be a single "default_policy".
            postprocessed_batch: The postprocessed sample batch
                for this agent. You can mutate this object to apply your own
                trajectory postprocessing.
            original_batches: Mapping of agents to their unpostprocessed
                trajectory data. You should not mutate this object.
            kwargs: Forward compatibility placeholder.
        """

        if self.legacy_callbacks.get("on_postprocess_traj"):
            self.legacy_callbacks["on_postprocess_traj"](
                {
                    "episode": episode,
                    "agent_id": agent_id,
                    "pre_batch": original_batches[agent_id],
                    "post_batch": postprocessed_batch,
                    "all_pre_batches": original_batches,
                }
            )

    def on_sample_end(
        self, *, worker: "RolloutWorker", samples: SampleBatch, **kwargs
    ) -> None:
        """Called at the end of RolloutWorker.sample().

        Args:
            worker: Reference to the current rollout worker.
            samples: Batch to be returned. You can mutate this
                object to modify the samples generated.
            kwargs: Forward compatibility placeholder.
        """

        if self.legacy_callbacks.get("on_sample_end"):
            self.legacy_callbacks["on_sample_end"](
                {
                    "worker": worker,
                    "samples": samples,
                }
            )

    def on_learn_on_batch(
        self, *, policy: Policy, train_batch: SampleBatch, result: dict, **kwargs
    ) -> None:
        """Called at the beginning of Policy.learn_on_batch().

        Note: This is called before 0-padding via
        `pad_batch_to_sequences_of_same_size`.

        Also note, SampleBatch.INFOS column will not be available on
        train_batch within this callback if framework is tf1, due to
        the fact that tf1 static graph would mistake it as part of the
        input dict if present.
        It is available though, for tf2 and torch frameworks.

        Args:
            policy: Reference to the current Policy object.
            train_batch: SampleBatch to be trained on. You can
                mutate this object to modify the samples generated.
            result: A results dict to add custom metrics to.
            kwargs: Forward compatibility placeholder.
        """

        pass

    def on_train_result(self, *, trainer: "Trainer", result: dict, **kwargs) -> None:
        """Called at the end of Trainable.train().

        Args:
            trainer: Current trainer instance.
            result: Dict of results returned from trainer.train() call.
                You can mutate this object to add additional metrics.
            kwargs: Forward compatibility placeholder.
        """

        if self.legacy_callbacks.get("on_train_result"):
            self.legacy_callbacks["on_train_result"](
                {
                    "trainer": trainer,
                    "result": result,
                }
            )


def display_top(snapshot, key_type='lineno', limit=10):
    snapshot = snapshot.filter_traces((
        tracemalloc.Filter(False, "<frozen importlib._bootstrap>"),
        tracemalloc.Filter(False, "<unknown>"),
    ))
    top_stats = snapshot.statistics(key_type)

    print("Top %s lines" % limit)
    for index, stat in enumerate(top_stats[:limit], 1):
        frame = stat.traceback[0]
        print("#%s: %s:%s: %.1f KiB"
              % (index, frame.filename, frame.lineno, stat.size / 1024))
        line = linecache.getline(frame.filename, frame.lineno).strip()
        if line:
            print('    %s' % line)

    other = top_stats[limit:]
    if other:
        size = sum(stat.size for stat in other)
        print("%s other: %.1f KiB" % (len(other), size / 1024))
    total = sum(stat.size for stat in top_stats)
    print("Total allocated size: %.1f KiB" % (total / 1024))


class MemoryTrackingCallbacks(DefaultCallbacks):
    """MemoryTrackingCallbacks can be used to trace and track memory usage
    in rollout workers.

    The Memory Tracking Callbacks uses tracemalloc and psutil to track
    python allocations during rollouts,
    in training or evaluation.

    The tracking data is logged to the custom_metrics of an episode and
    can therefore be viewed in tensorboard
    (or in WandB etc..)

    Add MemoryTrackingCallbacks callback to the tune config
    e.g. { ...'callbacks': MemoryTrackingCallbacks ...}

    Note:
        This class is meant for debugging and should not be used
        in production code as tracemalloc incurs
        a significant slowdown in execution speed.
    """

    def __init__(self):
        super().__init__()

        # Will track the top 10 lines where memory is allocated.
        tracemalloc.start(10)

<<<<<<< HEAD
    def on_sample_end(self, *, worker, samples, **kwargs):
        snapshot = tracemalloc.take_snapshot()
        top_stats = snapshot.statistics("lineno")

        display_top(snapshot)

        for stat in top_stats[:10]:
            count = stat.count
            size = stat.size

            trace = str(stat.traceback)

            #episode.custom_metrics[f"tracemalloc/{trace}/size"] = size
            #episode.custom_metrics[f"tracemalloc/{trace}/count"] = count

    def on_episode_end(self,
                       *,
                       worker: "RolloutWorker",
                       base_env: BaseEnv,
                       policies: Dict[PolicyID, Policy],
                       episode: MultiAgentEpisode,
                       env_index: Optional[int] = None,
                       **kwargs) -> None:
        return
=======
    def on_episode_end(
        self,
        *,
        worker: "RolloutWorker",
        base_env: BaseEnv,
        policies: Dict[PolicyID, Policy],
        episode: Episode,
        env_index: Optional[int] = None,
        **kwargs,
    ) -> None:
>>>>>>> b2b44229
        snapshot = tracemalloc.take_snapshot()
        top_stats = snapshot.statistics("lineno")

        for stat in top_stats[:10]:
            count = stat.count
            size = stat.size

            trace = str(stat.traceback)

            episode.custom_metrics[f"tracemalloc/{trace}/size"] = size
            episode.custom_metrics[f"tracemalloc/{trace}/count"] = count

        process = psutil.Process(os.getpid())
        worker_rss = process.memory_info().rss
        #worker_data = process.memory_info().data
        worker_vms = process.memory_info().vms
        episode.custom_metrics["tracemalloc/worker/rss"] = worker_rss
        #episode.custom_metrics["tracemalloc/worker/data"] = worker_data
        episode.custom_metrics["tracemalloc/worker/vms"] = worker_vms


class MultiCallbacks(DefaultCallbacks):
    """MultiCallbacks allows multiple callbacks to be registered at
    the same time in the config of the environment.

    Example:

        .. code-block:: python

            'callbacks': MultiCallbacks([
                MyCustomStatsCallbacks,
                MyCustomVideoCallbacks,
                MyCustomTraceCallbacks,
                ....
            ])
    """

    def __init__(self, callback_class_list):
        super().__init__()
        self._callback_class_list = callback_class_list

        self._callback_list = []

    def __call__(self, *args, **kwargs):
        self._callback_list = [
            callback_class() for callback_class in self._callback_class_list
        ]

        return self

    def on_episode_start(
        self,
        *,
        worker: "RolloutWorker",
        base_env: BaseEnv,
        policies: Dict[PolicyID, Policy],
        episode: Episode,
        env_index: Optional[int] = None,
        **kwargs,
    ) -> None:
        for callback in self._callback_list:
            callback.on_episode_start(
                worker=worker,
                base_env=base_env,
                policies=policies,
                episode=episode,
                env_index=env_index,
                **kwargs,
            )

    def on_episode_step(
        self,
        *,
        worker: "RolloutWorker",
        base_env: BaseEnv,
        policies: Optional[Dict[PolicyID, Policy]] = None,
        episode: Episode,
        env_index: Optional[int] = None,
        **kwargs,
    ) -> None:
        for callback in self._callback_list:
            callback.on_episode_step(
                worker=worker,
                base_env=base_env,
                policies=policies,
                episode=episode,
                env_index=env_index,
                **kwargs,
            )

    def on_episode_end(
        self,
        *,
        worker: "RolloutWorker",
        base_env: BaseEnv,
        policies: Dict[PolicyID, Policy],
        episode: Episode,
        env_index: Optional[int] = None,
        **kwargs,
    ) -> None:
        for callback in self._callback_list:
            callback.on_episode_end(
                worker=worker,
                base_env=base_env,
                policies=policies,
                episode=episode,
                env_index=env_index,
                **kwargs,
            )

    def on_postprocess_trajectory(
        self,
        *,
        worker: "RolloutWorker",
        episode: Episode,
        agent_id: AgentID,
        policy_id: PolicyID,
        policies: Dict[PolicyID, Policy],
        postprocessed_batch: SampleBatch,
        original_batches: Dict[AgentID, SampleBatch],
        **kwargs,
    ) -> None:
        for callback in self._callback_list:
            callback.on_postprocess_trajectory(
                worker=worker,
                episode=episode,
                agent_id=agent_id,
                policy_id=policy_id,
                policies=policies,
                postprocessed_batch=postprocessed_batch,
                original_batches=original_batches,
                **kwargs,
            )

    def on_sample_end(
        self, *, worker: "RolloutWorker", samples: SampleBatch, **kwargs
    ) -> None:
        for callback in self._callback_list:
            callback.on_sample_end(worker=worker, samples=samples, **kwargs)

    def on_learn_on_batch(
        self, *, policy: Policy, train_batch: SampleBatch, result: dict, **kwargs
    ) -> None:
        for callback in self._callback_list:
            callback.on_learn_on_batch(
                policy=policy, train_batch=train_batch, result=result, **kwargs
            )

    def on_train_result(self, *, trainer, result: dict, **kwargs) -> None:
        for callback in self._callback_list:
            callback.on_train_result(trainer=trainer, result=result, **kwargs)


# This Callback is used by the RE3 exploration strategy.
# See rllib/examples/re3_exploration.py for details.
class RE3UpdateCallbacks(DefaultCallbacks):
    """Update input callbacks to mutate batch with states entropy rewards."""

    _step = 0

    def __init__(
        self,
        *args,
        embeds_dim: int = 128,
        k_nn: int = 50,
        beta: float = 0.1,
        rho: float = 0.0001,
        beta_schedule: str = "constant",
        **kwargs,
    ):
        self.embeds_dim = embeds_dim
        self.k_nn = k_nn
        self.beta = beta
        self.rho = rho
        self.beta_schedule = beta_schedule
        self._rms = MovingMeanStd()
        super().__init__(*args, **kwargs)

    def on_learn_on_batch(
        self,
        *,
        policy: Policy,
        train_batch: SampleBatch,
        result: dict,
        **kwargs,
    ):
        super().on_learn_on_batch(
            policy=policy, train_batch=train_batch, result=result, **kwargs
        )
        states_entropy = compute_states_entropy(
            train_batch[SampleBatch.OBS_EMBEDS], self.embeds_dim, self.k_nn
        )
        states_entropy = update_beta(
            self.beta_schedule, self.beta, self.rho, RE3UpdateCallbacks._step
        ) * np.reshape(
            self._rms(states_entropy),
            train_batch[SampleBatch.OBS_EMBEDS].shape[:-1],
        )
        train_batch[SampleBatch.REWARDS] = (
            train_batch[SampleBatch.REWARDS] + states_entropy
        )
        if Postprocessing.ADVANTAGES in train_batch:
            train_batch[Postprocessing.ADVANTAGES] = (
                train_batch[Postprocessing.ADVANTAGES] + states_entropy
            )
            train_batch[Postprocessing.VALUE_TARGETS] = (
                train_batch[Postprocessing.VALUE_TARGETS] + states_entropy
            )

    def on_train_result(self, *, trainer, result: dict, **kwargs) -> None:
        # TODO(gjoliver): Remove explicit _step tracking and pass
        # trainer._iteration as a parameter to on_learn_on_batch() call.
        RE3UpdateCallbacks._step = result["training_iteration"]
        super().on_train_result(trainer=trainer, result=result, **kwargs)<|MERGE_RESOLUTION|>--- conflicted
+++ resolved
@@ -345,7 +345,6 @@
         # Will track the top 10 lines where memory is allocated.
         tracemalloc.start(10)
 
-<<<<<<< HEAD
     def on_sample_end(self, *, worker, samples, **kwargs):
         snapshot = tracemalloc.take_snapshot()
         top_stats = snapshot.statistics("lineno")
@@ -361,16 +360,6 @@
             #episode.custom_metrics[f"tracemalloc/{trace}/size"] = size
             #episode.custom_metrics[f"tracemalloc/{trace}/count"] = count
 
-    def on_episode_end(self,
-                       *,
-                       worker: "RolloutWorker",
-                       base_env: BaseEnv,
-                       policies: Dict[PolicyID, Policy],
-                       episode: MultiAgentEpisode,
-                       env_index: Optional[int] = None,
-                       **kwargs) -> None:
-        return
-=======
     def on_episode_end(
         self,
         *,
@@ -381,7 +370,6 @@
         env_index: Optional[int] = None,
         **kwargs,
     ) -> None:
->>>>>>> b2b44229
         snapshot = tracemalloc.take_snapshot()
         top_stats = snapshot.statistics("lineno")
 
