--- conflicted
+++ resolved
@@ -35,36 +35,26 @@
                 "a class extending rllib.agents.callbacks.DefaultCallbacks")
         self.legacy_callbacks = legacy_callbacks_dict or {}
 
-<<<<<<< HEAD
-    def on_episode_start(self, *, worker: "RolloutWorker", base_env: BaseEnv,
-                         policies: Dict[PolicyID, Policy], episode: Episode,
-=======
     def on_episode_start(self,
                          *,
                          worker: "RolloutWorker",
                          base_env: BaseEnv,
                          policies: Dict[PolicyID, Policy],
-                         episode: MultiAgentEpisode,
-                         env_index: Optional[int] = None,
->>>>>>> 11931893
+                         episode: Episode,
                          **kwargs) -> None:
         """Callback run on the rollout worker before each episode starts.
 
         Args:
-            worker (RolloutWorker): Reference to the current rollout worker.
-            base_env (BaseEnv): BaseEnv running the episode. The underlying
+            worker: Reference to the current rollout worker.
+            base_env: BaseEnv running the episode. The underlying
                 env object can be gotten by calling base_env.get_unwrapped().
-            policies (dict): Mapping of policy id to policy objects. In single
+            policies: Mapping of policy id to policy objects. In single
                 agent mode there will only be a single "default" policy.
-<<<<<<< HEAD
             episode: Episode object which contains the episode's
-=======
-            episode (MultiAgentEpisode): Episode object which contains episode
->>>>>>> 11931893
                 state. You can use the `episode.user_data` dict to store
                 temporary data, and `episode.custom_metrics` to store custom
                 metrics for the episode.
-            env_index (EnvID): Obsoleted: The ID of the environment, which the
+            env_index: Obsoleted: The ID of the environment, which the
                 episode belongs to.
             kwargs: Forward compatibility placeholder.
         """
@@ -81,12 +71,7 @@
                         worker: "RolloutWorker",
                         base_env: BaseEnv,
                         policies: Optional[Dict[PolicyID, Policy]] = None,
-<<<<<<< HEAD
                         episode: Episode,
-=======
-                        episode: MultiAgentEpisode,
-                        env_index: Optional[int] = None,
->>>>>>> 11931893
                         **kwargs) -> None:
         """Runs on each episode step.
 
@@ -112,18 +97,8 @@
                 "episode": episode
             })
 
-<<<<<<< HEAD
     def on_episode_end(self, *, worker: "RolloutWorker", base_env: BaseEnv,
                        policies: Dict[PolicyID, Policy], episode: Episode,
-=======
-    def on_episode_end(self,
-                       *,
-                       worker: "RolloutWorker",
-                       base_env: BaseEnv,
-                       policies: Dict[PolicyID, Policy],
-                       episode: MultiAgentEpisode,
-                       env_index: Optional[int] = None,
->>>>>>> 11931893
                        **kwargs) -> None:
         """Runs when an episode is done.
 
