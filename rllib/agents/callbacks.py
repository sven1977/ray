--- conflicted
+++ resolved
@@ -11,18 +11,12 @@
 from ray.rllib.evaluation.postprocessing import Postprocessing
 from ray.rllib.utils.annotations import PublicAPI
 from ray.rllib.utils.deprecation import deprecation_warning
-<<<<<<< HEAD
-from ray.rllib.utils.exploration.random_encoder import MovingMeanStd, \
-    compute_states_entropy, update_beta
-from ray.rllib.utils.typing import AgentID, EnvType, PolicyID
-=======
 from ray.rllib.utils.exploration.random_encoder import (
     MovingMeanStd,
     compute_states_entropy,
     update_beta,
 )
-from ray.rllib.utils.typing import AgentID, PolicyID
->>>>>>> 3f03ef8b
+from ray.rllib.utils.typing import AgentID, EnvType, PolicyID
 
 # Import psutil after ray so the packaged version is used.
 import psutil
@@ -51,14 +45,13 @@
             )
         self.legacy_callbacks = legacy_callbacks_dict or {}
 
-<<<<<<< HEAD
     def on_sub_environment_created(
-            self,
-            *,
-            worker: "RolloutWorker",
-            sub_environment: EnvType,
-            env_context: EnvContext,
-            **kwargs,
+        self,
+        *,
+        worker: "RolloutWorker",
+        sub_environment: EnvType,
+        env_context: EnvContext,
+        **kwargs,
     ) -> None:
         """Callback run when a new sub-environment has been created.
 
@@ -77,10 +70,6 @@
         """
         pass
 
-    def on_episode_start(self, *, worker: "RolloutWorker", base_env: BaseEnv,
-                         policies: Dict[PolicyID, Policy], episode: Episode,
-                         **kwargs) -> None:
-=======
     def on_episode_start(
         self,
         *,
@@ -90,7 +79,6 @@
         episode: Episode,
         **kwargs,
     ) -> None:
->>>>>>> 3f03ef8b
         """Callback run on the rollout worker before each episode starts.
 
         Args:
