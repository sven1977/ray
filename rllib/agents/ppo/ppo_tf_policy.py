"""
TensorFlow policy class used for PPO.
"""

import gym
import logging
from typing import Dict, List, Optional, Type, Union

import ray
from ray.rllib.evaluation.episode import MultiAgentEpisode
from ray.rllib.evaluation.postprocessing import compute_advantages, \
    Postprocessing
from ray.rllib.models.modelv2 import ModelV2
from ray.rllib.models.tf.tf_action_dist import TFActionDistribution
from ray.rllib.policy.policy import Policy
from ray.rllib.policy.sample_batch import SampleBatch
from ray.rllib.policy.tf_policy import LearningRateSchedule, \
    EntropyCoeffSchedule
from ray.rllib.policy.tf_policy_template import build_tf_policy
from ray.rllib.utils.framework import try_import_tf, get_variable
from ray.rllib.utils.tf_ops import explained_variance, make_tf_callable
from ray.rllib.utils.typing import AgentID, LocalOptimizer, ModelGradients, \
    TensorType, TrainerConfigDict

tf1, tf, tfv = try_import_tf()

logger = logging.getLogger(__name__)


def ppo_surrogate_loss(
        policy: Policy, model: ModelV2, dist_class: Type[TFActionDistribution],
        train_batch: SampleBatch) -> Union[TensorType, List[TensorType]]:
    """Constructs the loss for Proximal Policy Objective.

    Args:
        policy (Policy): The Policy to calculate the loss for.
        model (ModelV2): The Model to calculate the loss for.
        dist_class (Type[ActionDistribution]: The action distr. class.
        train_batch (SampleBatch): The training data.

    Returns:
        Union[TensorType, List[TensorType]]: A single loss tensor or a list
            of loss tensors.
    """
    logits, state = model.from_batch(train_batch)
    curr_action_dist = dist_class(logits, model)

    # RNN case: Mask away 0-padded chunks at end of time axis.
    if state:
        max_seq_len = tf.reduce_max(train_batch["seq_lens"])
        mask = tf.sequence_mask(train_batch["seq_lens"], max_seq_len)
        mask = tf.reshape(mask, [-1])

        def reduce_mean_valid(t):
            return tf.reduce_mean(tf.boolean_mask(t, mask))

    # non-RNN case: No masking.
    else:
        mask = None
        reduce_mean_valid = tf.reduce_mean

    prev_action_dist = dist_class(train_batch[SampleBatch.ACTION_DIST_INPUTS],
                                  model)

    logp_ratio = tf.exp(
        curr_action_dist.logp(train_batch[SampleBatch.ACTIONS]) -
        train_batch[SampleBatch.ACTION_LOGP])
    action_kl = prev_action_dist.kl(curr_action_dist)
    mean_kl = reduce_mean_valid(action_kl)

    curr_entropy = curr_action_dist.entropy()
    mean_entropy = reduce_mean_valid(curr_entropy)

    surrogate_loss = tf.minimum(
        train_batch[Postprocessing.ADVANTAGES] * logp_ratio,
        train_batch[Postprocessing.ADVANTAGES] * tf.clip_by_value(
            logp_ratio, 1 - policy.config["clip_param"],
            1 + policy.config["clip_param"]))
    mean_policy_loss = reduce_mean_valid(-surrogate_loss)

    if policy.config["use_gae"]:
        prev_value_fn_out = train_batch[SampleBatch.VF_PREDS]
        value_fn_out = model.value_function()
        vf_loss1 = tf.math.square(value_fn_out -
                                  train_batch[Postprocessing.VALUE_TARGETS])
        vf_clipped = prev_value_fn_out + tf.clip_by_value(
            value_fn_out - prev_value_fn_out, -policy.config["vf_clip_param"],
            policy.config["vf_clip_param"])
        vf_loss2 = tf.math.square(vf_clipped -
                                  train_batch[Postprocessing.VALUE_TARGETS])
        vf_loss = tf.maximum(vf_loss1, vf_loss2)
        mean_vf_loss = reduce_mean_valid(vf_loss)
        total_loss = reduce_mean_valid(
            -surrogate_loss + policy.kl_coeff * action_kl +
            policy.config["vf_loss_coeff"] * vf_loss -
            policy.entropy_coeff * curr_entropy)
    else:
        mean_vf_loss = tf.constant(0.0)
        total_loss = reduce_mean_valid(-surrogate_loss +
                                       policy.kl_coeff * action_kl -
                                       policy.entropy_coeff * curr_entropy)

    # Store stats in policy for stats_fn.
    policy._total_loss = total_loss
    policy._mean_policy_loss = mean_policy_loss
    policy._mean_vf_loss = mean_vf_loss
    policy._mean_entropy = mean_entropy
    policy._mean_kl = mean_kl

    return total_loss


def kl_and_loss_stats(policy: Policy,
                      train_batch: SampleBatch) -> Dict[str, TensorType]:
    """Stats function for PPO. Returns a dict with important KL and loss stats.

    Args:
        policy (Policy): The Policy to generate stats for.
        train_batch (SampleBatch): The SampleBatch (already) used for training.

    Returns:
        Dict[str, TensorType]: The stats dict.
    """
    return {
        "cur_kl_coeff": tf.cast(policy.kl_coeff, tf.float64),
        "cur_lr": tf.cast(policy.cur_lr, tf.float64),
        "total_loss": policy._total_loss,
        "policy_loss": policy._mean_policy_loss,
        "vf_loss": policy._mean_vf_loss,
        "vf_explained_var": explained_variance(
            train_batch[Postprocessing.VALUE_TARGETS],
            policy.model.value_function()),
        "kl": policy._mean_kl,
        "entropy": policy._mean_entropy,
        "entropy_coeff": tf.cast(policy.entropy_coeff, tf.float64),
    }


def vf_preds_fetches(policy: Policy) -> Dict[str, TensorType]:
    """Defines extra fetches per action computation.

    Args:
        policy (Policy): The Policy to perform the extra action fetch on.

    Returns:
        Dict[str, TensorType]: Dict with extra tf fetches to perform per
            action computation.
    """
    # Return value function outputs. VF estimates will hence be added to the
    # SampleBatches produced by the sampler(s) to generate the train batches
    # going into the loss function.
    return {
        SampleBatch.VF_PREDS: policy.model.value_function(),
    }


def postprocess_ppo_gae(
        policy: Policy,
        sample_batch: SampleBatch,
        other_agent_batches: Optional[Dict[AgentID, SampleBatch]] = None,
        episode: Optional[MultiAgentEpisode] = None) -> SampleBatch:
    """Postprocesses a trajectory and returns the processed trajectory.

    The trajectory contains only data from one episode and from one agent.
    - If  `config.batch_mode=truncate_episodes` (default), sample_batch may
    contain a truncated (at-the-end) episode, in case the
    `config.rollout_fragment_length` was reached by the sampler.
    - If `config.batch_mode=complete_episodes`, sample_batch will contain
    exactly one episode (no matter how long).
    New columns can be added to sample_batch and existing ones may be altered.

    Args:
        policy (Policy): The Policy used to generate the trajectory
            (`sample_batch`)
        sample_batch (SampleBatch): The SampleBatch to postprocess.
        other_agent_batches (Optional[Dict[PolicyID, SampleBatch]]): Optional
            dict of AgentIDs mapping to other agents' trajectory data (from the
            same episode). NOTE: The other agents use the same policy.
        episode (Optional[MultiAgentEpisode]): Optional multi-agent episode
            object in which the agents operated.

    Returns:
        SampleBatch: The postprocessed, modified SampleBatch (or a new one).
    """

    # Trajectory is actually complete -> last r=0.0.
    if sample_batch[SampleBatch.DONES][-1]:
        last_r = 0.0
    # Trajectory has been truncated -> last r=VF estimate of last obs.
    else:
        next_state = []
        for i in range(policy.num_state_tensors()):
            next_state.append(sample_batch["state_out_{}".format(i)][-1])
        last_r = policy._value(sample_batch[SampleBatch.NEXT_OBS][-1],
                               sample_batch[SampleBatch.ACTIONS][-1],
                               sample_batch[SampleBatch.REWARDS][-1],
                               *next_state)

    # Adds the policy logits, VF preds, and advantages to the batch,
    # using GAE ("generalized advantage estimation") or not.
    batch = compute_advantages(
        sample_batch,
        last_r,
        policy.config["gamma"],
        policy.config["lambda"],
        use_gae=policy.config["use_gae"])
    return batch


def compute_and_clip_gradients(policy: Policy, optimizer: LocalOptimizer,
                               loss: TensorType) -> ModelGradients:
    """Gradients computing function (from loss tensor, using local optimizer).

    Args:
        policy (Policy): The Policy object that generated the loss tensor and
            that holds the given local optimizer.
        optimizer (LocalOptimizer): The tf (local) optimizer object to
            calculate the gradients with.
        loss (TensorType): The loss tensor for which gradients should be
            calculated.

    Returns:
        ModelGradients: List of the possibly clipped gradients- and variable
            tuples.
    """
    # Compute the gradients.
    variables = policy.model.trainable_variables()
    grads_and_vars = optimizer.compute_gradients(loss, variables)

    # Clip by global norm, if necessary.
    if policy.config["grad_clip"] is not None:
        grads = [g for (g, v) in grads_and_vars]
        policy.grads, _ = tf.clip_by_global_norm(grads,
                                                 policy.config["grad_clip"])
        clipped_grads_and_vars = list(zip(policy.grads, variables))
        return clipped_grads_and_vars
    else:
        return grads_and_vars


class KLCoeffMixin:
    """Assigns the `update_kl()` method to the PPOPolicy.

    This is used in PPO's execution plan (see ppo.py) for updating the KL
    coefficient after each learning step based on `config.kl_target` and
    the measured KL value (from the train_batch).
    """

    def __init__(self, config):
        # The current KL value (as python float).
        self.kl_coeff_val = config["kl_coeff"]
        # The current KL value (as tf Variable for in-graph operations).
        self.kl_coeff = get_variable(
<<<<<<< HEAD
            float(self.kl_coeff_val), tf_name="kl_coeff", trainable=False,
            framework=config["framework"]
        )
=======
            float(self.kl_coeff_val), tf_name="kl_coeff", trainable=False)
        # Constant target value.
        self.kl_target = config["kl_target"]
>>>>>>> 2a7f56e4

    def update_kl(self, sampled_kl):
        # Update the current KL value based on the recently measured value.
        if sampled_kl > 2.0 * self.kl_target:
            self.kl_coeff_val *= 1.5
        elif sampled_kl < 0.5 * self.kl_target:
            self.kl_coeff_val *= 0.5

        # Update the tf Variable (via session call).
        self.kl_coeff.load(self.kl_coeff_val, session=self.get_session())
        # Return the current KL value.
        return self.kl_coeff_val


class ValueNetworkMixin:
    """Assigns the `_value()` method to the PPOPolicy.

    This way, Policy can call `_value()` to get the current VF estimate on a
    single(!) observation (as done in `postprocess_trajectory_fn`).
    Note: When doing this, an actual forward pass is being performed.
    This is different from only calling `model.value_function()`, where
    the result of the most recent forward pass is being used to return an
    already calculated tensor.
    """

    def __init__(self, obs_space, action_space, config):
        # When doing GAE, we need the value function estimate on the
        # observation.
        if config["use_gae"]:

            @make_tf_callable(self.get_session())
            def value(ob, prev_action, prev_reward, *state):
                model_out, _ = self.model({
                    SampleBatch.CUR_OBS: tf.convert_to_tensor([ob]),
                    SampleBatch.PREV_ACTIONS: tf.convert_to_tensor(
                        [prev_action]),
                    SampleBatch.PREV_REWARDS: tf.convert_to_tensor(
                        [prev_reward]),
                    "is_training": tf.convert_to_tensor([False]),
                }, [tf.convert_to_tensor([s]) for s in state],
                                          tf.convert_to_tensor([1]))
                # [0] = remove the batch dim.
                return self.model.value_function()[0]

        # When not doing GAE, we do not require the value function's output.
        else:

            @make_tf_callable(self.get_session())
            def value(ob, prev_action, prev_reward, *state):
                return tf.constant(0.0)

        self._value = value


def setup_config(policy: Policy, obs_space: gym.spaces.Space,
                 action_space: gym.spaces.Space,
                 config: TrainerConfigDict) -> None:
    """Executed before Policy is "initialized" (at beginning of constructor).

    Args:
        policy (Policy): The Policy object.
        obs_space (gym.spaces.Space): The Policy's observation space.
        action_space (gym.spaces.Space): The Policy's action space.
        config (TrainerConfigDict): The Policy's config.
    """
    # Auto set the model option for VF layer sharing.
    config["model"]["vf_share_layers"] = config["vf_share_layers"]


def setup_mixins(policy: Policy, obs_space: gym.spaces.Space,
                 action_space: gym.spaces.Space,
                 config: TrainerConfigDict) -> None:
    """Call all mixin classes' constructors before PPOPolicy initialization.

    Args:
        policy (Policy): The Policy object.
        obs_space (gym.spaces.Space): The Policy's observation space.
        action_space (gym.spaces.Space): The Policy's action space.
        config (TrainerConfigDict): The Policy's config.
    """
    ValueNetworkMixin.__init__(policy, obs_space, action_space, config)
    KLCoeffMixin.__init__(policy, config)
    EntropyCoeffSchedule.__init__(policy, config["entropy_coeff"],
                                  config["entropy_coeff_schedule"])
    LearningRateSchedule.__init__(policy, config["lr"], config["lr_schedule"])


# Build a child class of `DynamicTFPolicy`, given the custom functions defined
# above.
PPOTFPolicy = build_tf_policy(
    name="PPOTFPolicy",
    loss_fn=ppo_surrogate_loss,
    get_default_config=lambda: ray.rllib.agents.ppo.ppo.DEFAULT_CONFIG,
    postprocess_fn=postprocess_ppo_gae,
    stats_fn=kl_and_loss_stats,
    gradients_fn=compute_and_clip_gradients,
    extra_action_fetches_fn=vf_preds_fetches,
    before_init=setup_config,
    before_loss_init=setup_mixins,
    mixins=[
        LearningRateSchedule, EntropyCoeffSchedule, KLCoeffMixin,
        ValueNetworkMixin
    ])<|MERGE_RESOLUTION|>--- conflicted
+++ resolved
@@ -251,15 +251,12 @@
         self.kl_coeff_val = config["kl_coeff"]
         # The current KL value (as tf Variable for in-graph operations).
         self.kl_coeff = get_variable(
-<<<<<<< HEAD
-            float(self.kl_coeff_val), tf_name="kl_coeff", trainable=False,
-            framework=config["framework"]
-        )
-=======
-            float(self.kl_coeff_val), tf_name="kl_coeff", trainable=False)
+            float(self.kl_coeff_val),
+            tf_name="kl_coeff",
+            trainable=False,
+            framework=config["framework"])
         # Constant target value.
         self.kl_target = config["kl_target"]
->>>>>>> 2a7f56e4
 
     def update_kl(self, sampled_kl):
         # Update the current KL value based on the recently measured value.
