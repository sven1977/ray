--- conflicted
+++ resolved
@@ -58,16 +58,7 @@
         EntropyCoeffSchedule.__init__(
             self, config.entropy_coeff, config.entropy_coeff_schedule
         )
-<<<<<<< HEAD
-        LearningRateSchedule.__init__(self, config.lr, config.lr_schedule)
-
-        # The current KL value (as python float).
-        self.kl_coeff = self.config.kl_coeff
-        # Constant target value.
-        self.kl_target = self.config.kl_target
-=======
         KLCoeffMixin.__init__(self, config)
->>>>>>> d95009a3
 
         # TODO: Don't require users to call this manually.
         self._initialize_loss_from_dummy_batch()
@@ -178,44 +169,6 @@
 
         return total_loss
 
-<<<<<<< HEAD
-    def _value(self, **input_dict):
-        # When doing GAE, we need the value function estimate on the
-        # observation.
-        if self.config.use_gae:
-            # Input dict is provided to us automatically via the Model's
-            # requirements. It's a single-timestep (last one in trajectory)
-            # input_dict.
-            input_dict = self._lazy_tensor_dict(input_dict)
-            model_out, _ = self.model(input_dict)
-            # [0] = remove the batch dim.
-            return self.model.value_function()[0].item()
-        # When not doing GAE, we do not require the value function's output.
-        else:
-            return 0.0
-
-    def update_kl(self, sampled_kl):
-        # Update the current KL value based on the recently measured value.
-        if sampled_kl > 2.0 * self.kl_target:
-            self.kl_coeff *= 1.5
-        elif sampled_kl < 0.5 * self.kl_target:
-            self.kl_coeff *= 0.5
-        # Return the current KL value.
-        return self.kl_coeff
-
-    # TODO: Make this an event-style subscription (e.g.:
-    #  "after_actions_computed").
-    @override(TorchPolicy)
-    def extra_action_out(self, input_dict, state_batches, model, action_dist):
-        # Return value function outputs. VF estimates will hence be added to
-        # the SampleBatches produced by the sampler(s) to generate the train
-        # batches going into the loss function.
-        return {
-            SampleBatch.VF_PREDS: model.value_function(),
-        }
-
-=======
->>>>>>> d95009a3
     # TODO: Make this an event-style subscription (e.g.:
     #  "after_gradients_computed").
     @override(TorchPolicyV2)
@@ -248,36 +201,6 @@
             }
         )
 
-<<<<<<< HEAD
-    # TODO: Make lr-schedule and entropy-schedule Plugin-style functionalities
-    #  that can be added (via the config) to any Trainer/Policy.
-    @override(TorchPolicy)
-    def on_global_var_update(self, global_vars):
-        super().on_global_var_update(global_vars)
-        if self._lr_schedule:
-            self.cur_lr = self._lr_schedule.value(global_vars["timestep"])
-            for opt in self._optimizers:
-                for p in opt.param_groups:
-                    p["lr"] = self.cur_lr
-        if self._entropy_coeff_schedule is not None:
-            self.entropy_coeff = self._entropy_coeff_schedule.value(
-                global_vars["timestep"]
-            )
-
-    @override(TorchPolicy)
-    def get_state(self) -> Union[Dict[str, TensorType], List[TensorType]]:
-        state = super().get_state()
-        # Add current kl-coeff value.
-        state["current_kl_coeff"] = self.kl_coeff
-        return state
-
-    @override(TorchPolicy)
-    def set_state(self, state: dict) -> None:
-        # Set current kl-coeff value first.
-        self.kl_coeff = state.pop("current_kl_coeff", self.config.kl_coeff)
-        # Call super's set_state with rest of the state dict.
-        super().set_state(state)
-=======
     @override(TorchPolicyV2)
     def postprocess_trajectory(
         self, sample_batch, other_agent_batches=None, episode=None
@@ -289,5 +212,4 @@
         with torch.no_grad():
             return compute_gae_for_sample_batch(
                 self, sample_batch, other_agent_batches, episode
-            )
->>>>>>> d95009a3
+            )