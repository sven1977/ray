--- conflicted
+++ resolved
@@ -399,12 +399,6 @@
     # Define logger-specific configuration to be used inside Logger
     # Default value None allows overwriting with nested dicts
     "logger_config": None,
-<<<<<<< HEAD
-
-    # === Replay Settings ===
-    # The number of contiguous environment steps to replay at once. This may
-    # be set to greater than 1 to support recurrent models.
-    "replay_sequence_length": 1,
 
     # Deprecated values.
     # Uses the sync samples optimizer instead of the multi-gpu one. This is
@@ -412,8 +406,6 @@
     # the default optimizer.
     # This will be set automatically from now on.
     "simple_optimizer": DEPRECATED_VALUE,
-=======
->>>>>>> f7f64e90
 }
 # __sphinx_doc_end__
 # yapf: enable
