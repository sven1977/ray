import concurrent
import copy
from datetime import datetime
import functools
import gym
import logging
import numpy as np
import os
import pickle
import tempfile
import time
from typing import Callable, Dict, List, Optional, Tuple, Type, Union

import ray
from ray.actor import ActorHandle
from ray.exceptions import RayError
from ray.rllib.agents.callbacks import DefaultCallbacks
from ray.rllib.env.env_context import EnvContext
from ray.rllib.env.multi_agent_env import MultiAgentEnv
from ray.rllib.env.utils import gym_env_creator
from ray.rllib.evaluation.collectors.simple_list_collector import \
    SimpleListCollector
from ray.rllib.evaluation.episode import Episode
from ray.rllib.evaluation.metrics import collect_metrics
from ray.rllib.evaluation.rollout_worker import RolloutWorker
from ray.rllib.evaluation.worker_set import WorkerSet
from ray.rllib.execution.metric_ops import StandardMetricsReporting
from ray.rllib.execution.buffers.multi_agent_replay_buffer import \
    MultiAgentReplayBuffer
from ray.rllib.execution.rollout_ops import ParallelRollouts, ConcatBatches
from ray.rllib.execution.train_ops import TrainOneStep, MultiGPUTrainOneStep
from ray.rllib.models import MODEL_DEFAULTS
from ray.rllib.policy.policy import Policy, PolicySpec
from ray.rllib.policy.sample_batch import DEFAULT_POLICY_ID, SampleBatch
from ray.rllib.utils import deep_update, FilterManager, merge_dicts
from ray.rllib.utils.annotations import DeveloperAPI, ExperimentalAPI, \
    override, PublicAPI
from ray.rllib.utils.debug import update_global_seed_if_necessary
from ray.rllib.utils.deprecation import Deprecated, deprecation_warning, \
    DEPRECATED_VALUE
from ray.rllib.utils.error import EnvError, ERR_MSG_INVALID_ENV_DESCRIPTOR
from ray.rllib.utils.framework import try_import_tf, try_import_torch
from ray.rllib.utils.from_config import from_config
from ray.rllib.utils.multi_agent import check_multi_agent
from ray.rllib.utils.spaces import space_utils
from ray.rllib.utils.typing import AgentID, EnvInfoDict, EnvType, EpisodeID, \
    PartialTrainerConfigDict, PolicyID, ResultDict, TensorStructType, \
    TensorType, TrainerConfigDict
from ray.tune.logger import Logger, UnifiedLogger
from ray.tune.registry import ENV_CREATOR, register_env, _global_registry
from ray.tune.resources import Resources
from ray.tune.result import DEFAULT_RESULTS_DIR
from ray.tune.trainable import Trainable
from ray.tune.trial import ExportFormat
from ray.tune.utils.placement_groups import PlacementGroupFactory
from ray.util import log_once

tf1, tf, tfv = try_import_tf()

logger = logging.getLogger(__name__)

# Max number of times to retry a worker failure. We shouldn't try too many
# times in a row since that would indicate a persistent cluster issue.
MAX_WORKER_FAILURE_RETRIES = 3

# yapf: disable
# __sphinx_doc_begin__
COMMON_CONFIG: TrainerConfigDict = {
    # === Settings for Rollout Worker processes ===
    # Number of rollout worker actors to create for parallel sampling. Setting
    # this to 0 will force rollouts to be done in the trainer actor.
    "num_workers": 2,
    # Number of environments to evaluate vector-wise per worker. This enables
    # model inference batching, which can improve performance for inference
    # bottlenecked workloads.
    "num_envs_per_worker": 1,
    # When `num_workers` > 0, the driver (local_worker; worker-idx=0) does not
    # need an environment. This is because it doesn't have to sample (done by
    # remote_workers; worker_indices > 0) nor evaluate (done by evaluation
    # workers; see below).
    "create_env_on_driver": False,
    # Divide episodes into fragments of this many steps each during rollouts.
    # Sample batches of this size are collected from rollout workers and
    # combined into a larger batch of `train_batch_size` for learning.
    #
    # For example, given rollout_fragment_length=100 and train_batch_size=1000:
    #   1. RLlib collects 10 fragments of 100 steps each from rollout workers.
    #   2. These fragments are concatenated and we perform an epoch of SGD.
    #
    # When using multiple envs per worker, the fragment size is multiplied by
    # `num_envs_per_worker`. This is since we are collecting steps from
    # multiple envs in parallel. For example, if num_envs_per_worker=5, then
    # rollout workers will return experiences in chunks of 5*100 = 500 steps.
    #
    # The dataflow here can vary per algorithm. For example, PPO further
    # divides the train batch into minibatches for multi-epoch SGD.
    "rollout_fragment_length": 200,
    # How to build per-Sampler (RolloutWorker) batches, which are then
    # usually concat'd to form the train batch. Note that "steps" below can
    # mean different things (either env- or agent-steps) and depends on the
    # `count_steps_by` (multiagent) setting below.
    # truncate_episodes: Each produced batch (when calling
    #   RolloutWorker.sample()) will contain exactly `rollout_fragment_length`
    #   steps. This mode guarantees evenly sized batches, but increases
    #   variance as the future return must now be estimated at truncation
    #   boundaries.
    # complete_episodes: Each unroll happens exactly over one episode, from
    #   beginning to end. Data collection will not stop unless the episode
    #   terminates or a configured horizon (hard or soft) is hit.
    "batch_mode": "truncate_episodes",

    # === Settings for the Trainer process ===
    # Discount factor of the MDP.
    "gamma": 0.99,
    # The default learning rate.
    "lr": 0.0001,
    # Training batch size, if applicable. Should be >= rollout_fragment_length.
    # Samples batches will be concatenated together to a batch of this size,
    # which is then passed to SGD.
    "train_batch_size": 200,
    # Arguments to pass to the policy model. See models/catalog.py for a full
    # list of the available model options.
    "model": MODEL_DEFAULTS,
    # Arguments to pass to the policy optimizer. These vary by optimizer.
    "optimizer": {},

    # === Environment Settings ===
    # Number of steps after which the episode is forced to terminate. Defaults
    # to `env.spec.max_episode_steps` (if present) for Gym envs.
    "horizon": None,
    # Calculate rewards but don't reset the environment when the horizon is
    # hit. This allows value estimation and RNN state to span across logical
    # episodes denoted by horizon. This only has an effect if horizon != inf.
    "soft_horizon": False,
    # Don't set 'done' at the end of the episode.
    # In combination with `soft_horizon`, this works as follows:
    # - no_done_at_end=False soft_horizon=False:
    #   Reset env and add `done=True` at end of each episode.
    # - no_done_at_end=True soft_horizon=False:
    #   Reset env, but do NOT add `done=True` at end of the episode.
    # - no_done_at_end=False soft_horizon=True:
    #   Do NOT reset env at horizon, but add `done=True` at the horizon
    #   (pretending the episode has terminated).
    # - no_done_at_end=True soft_horizon=True:
    #   Do NOT reset env at horizon and do NOT add `done=True` at the horizon.
    "no_done_at_end": False,
    # The environment specifier:
    # This can either be a tune-registered env, via
    # `tune.register_env([name], lambda env_ctx: [env object])`,
    # or a string specifier of an RLlib supported type. In the latter case,
    # RLlib will try to interpret the specifier as either an openAI gym env,
    # a PyBullet env, a ViZDoomGym env, or a fully qualified classpath to an
    # Env class, e.g. "ray.rllib.examples.env.random_env.RandomEnv".
    "env": None,
    # The observation- and action spaces for the Policies of this Trainer.
    # Use None for automatically inferring these from the given env.
    "observation_space": None,
    "action_space": None,
    # Arguments dict passed to the env creator as an EnvContext object (which
    # is a dict plus the properties: num_workers, worker_index, vector_index,
    # and remote).
    "env_config": {},
    # If using num_envs_per_worker > 1, whether to create those new envs in
    # remote processes instead of in the same worker. This adds overheads, but
    # can make sense if your envs can take much time to step / reset
    # (e.g., for StarCraft). Use this cautiously; overheads are significant.
    "remote_worker_envs": False,
    # Timeout that remote workers are waiting when polling environments.
    # 0 (continue when at least one env is ready) is a reasonable default,
    # but optimal value could be obtained by measuring your environment
    # step / reset and model inference perf.
    "remote_env_batch_wait_ms": 0,
    # A callable taking the last train results, the base env and the env
    # context as args and returning a new task to set the env to.
    # The env must be a `TaskSettableEnv` sub-class for this to work.
    # See `examples/curriculum_learning.py` for an example.
    "env_task_fn": None,
    # If True, try to render the environment on the local worker or on worker
    # 1 (if num_workers > 0). For vectorized envs, this usually means that only
    # the first sub-environment will be rendered.
    # In order for this to work, your env will have to implement the
    # `render()` method which either:
    # a) handles window generation and rendering itself (returning True) or
    # b) returns a numpy uint8 image of shape [height x width x 3 (RGB)].
    "render_env": False,
    # If True, stores videos in this relative directory inside the default
    # output dir (~/ray_results/...). Alternatively, you can specify an
    # absolute path (str), in which the env recordings should be
    # stored instead.
    # Set to False for not recording anything.
    # Note: This setting replaces the deprecated `monitor` key.
    "record_env": False,
    # Whether to clip rewards during Policy's postprocessing.
    # None (default): Clip for Atari only (r=sign(r)).
    # True: r=sign(r): Fixed rewards -1.0, 1.0, or 0.0.
    # False: Never clip.
    # [float value]: Clip at -value and + value.
    # Tuple[value1, value2]: Clip at value1 and value2.
    "clip_rewards": None,
    # If True, RLlib will learn entirely inside a normalized action space
    # (0.0 centered with small stddev; only affecting Box components).
    # We will unsquash actions (and clip, just in case) to the bounds of
    # the env's action space before sending actions back to the env.
    "normalize_actions": True,
    # If True, RLlib will clip actions according to the env's bounds
    # before sending them back to the env.
    # TODO: (sven) This option should be obsoleted and always be False.
    "clip_actions": False,
    # Whether to use "rllib" or "deepmind" preprocessors by default
    # Set to None for using no preprocessor. In this case, the model will have
    # to handle possibly complex observations from the environment.
    "preprocessor_pref": "deepmind",

    # === Debug Settings ===
    # Set the ray.rllib.* log level for the agent process and its workers.
    # Should be one of DEBUG, INFO, WARN, or ERROR. The DEBUG level will also
    # periodically print out summaries of relevant internal dataflow (this is
    # also printed out once at startup at the INFO level). When using the
    # `rllib train` command, you can also use the `-v` and `-vv` flags as
    # shorthand for INFO and DEBUG.
    "log_level": "WARN",
    # Callbacks that will be run during various phases of training. See the
    # `DefaultCallbacks` class and `examples/custom_metrics_and_callbacks.py`
    # for more usage information.
    "callbacks": DefaultCallbacks,
    # Whether to attempt to continue training if a worker crashes. The number
    # of currently healthy workers is reported as the "num_healthy_workers"
    # metric.
    "ignore_worker_failures": False,
    # Log system resource metrics to results. This requires `psutil` to be
    # installed for sys stats, and `gputil` for GPU metrics.
    "log_sys_usage": True,
    # Use fake (infinite speed) sampler. For testing only.
    "fake_sampler": False,

    # === Deep Learning Framework Settings ===
    # tf: TensorFlow (static-graph)
    # tf2: TensorFlow 2.x (eager or traced, if eager_tracing=True)
    # tfe: TensorFlow eager (or traced, if eager_tracing=True)
    # torch: PyTorch
    "framework": "tf",
    # Enable tracing in eager mode. This greatly improves performance
    # (speedup ~2x), but makes it slightly harder to debug since Python
    # code won't be evaluated after the initial eager pass.
    # Only possible if framework=[tf2|tfe].
    "eager_tracing": False,
    # Maximum number of tf.function re-traces before a runtime error is raised.
    # This is to prevent unnoticed retraces of methods inside the
    # `..._eager_traced` Policy, which could slow down execution by a
    # factor of 4, without the user noticing what the root cause for this
    # slowdown could be.
    # Only necessary for framework=[tf2|tfe].
    # Set to None to ignore the re-trace count and never throw an error.
    "eager_max_retraces": 20,

    # === Exploration Settings ===
    # Default exploration behavior, iff `explore`=None is passed into
    # compute_action(s).
    # Set to False for no exploration behavior (e.g., for evaluation).
    "explore": True,
    # Provide a dict specifying the Exploration object's config.
    "exploration_config": {
        # The Exploration class to use. In the simplest case, this is the name
        # (str) of any class present in the `rllib.utils.exploration` package.
        # You can also provide the python class directly or the full location
        # of your class (e.g. "ray.rllib.utils.exploration.epsilon_greedy.
        # EpsilonGreedy").
        "type": "StochasticSampling",
        # Add constructor kwargs here (if any).
    },
    # === Evaluation Settings ===
    # Evaluate with every `evaluation_interval` training iterations.
    # The evaluation stats will be reported under the "evaluation" metric key.
    # Note that evaluation is currently not parallelized, and that for Ape-X
    # metrics are already only reported for the lowest epsilon workers.
    "evaluation_interval": None,
    # Number of episodes to run in total per evaluation period.
    # If using multiple evaluation workers (evaluation_num_workers > 1),
    # episodes will be split amongst these.
    # If "auto":
    # - evaluation_parallel_to_training=True: Will run as many episodes as the
    #   training step takes.
    # - evaluation_parallel_to_training=False: Error.
    "evaluation_num_episodes": 10,
    # Whether to run evaluation in parallel to a Trainer.train() call
    # using threading. Default=False.
    # E.g. evaluation_interval=2 -> For every other training iteration,
    # the Trainer.train() and Trainer.evaluate() calls run in parallel.
    # Note: This is experimental. Possible pitfalls could be race conditions
    # for weight synching at the beginning of the evaluation loop.
    "evaluation_parallel_to_training": False,
    # Internal flag that is set to True for evaluation workers.
    "in_evaluation": False,
    # Typical usage is to pass extra args to evaluation env creator
    # and to disable exploration by computing deterministic actions.
    # IMPORTANT NOTE: Policy gradient algorithms are able to find the optimal
    # policy, even if this is a stochastic one. Setting "explore=False" here
    # will result in the evaluation workers not using this optimal policy!
    "evaluation_config": {
        # Example: overriding env_config, exploration, etc:
        # "env_config": {...},
        # "explore": False
    },
    # Number of parallel workers to use for evaluation. Note that this is set
    # to zero by default, which means evaluation will be run in the trainer
    # process (only if evaluation_interval is not None). If you increase this,
    # it will increase the Ray resource usage of the trainer since evaluation
    # workers are created separately from rollout workers (used to sample data
    # for training).
    "evaluation_num_workers": 0,
    # Customize the evaluation method. This must be a function of signature
    # (trainer: Trainer, eval_workers: WorkerSet) -> metrics: dict. See the
    # Trainer.evaluate() method to see the default implementation. The
    # trainer guarantees all eval workers have the latest policy state before
    # this function is called.
    "custom_eval_function": None,

    # === Advanced Rollout Settings ===
    # Use a background thread for sampling (slightly off-policy, usually not
    # advisable to turn on unless your env specifically requires it).
    "sample_async": False,

    # The SampleCollector class to be used to collect and retrieve
    # environment-, model-, and sampler data. Override the SampleCollector base
    # class to implement your own collection/buffering/retrieval logic.
    "sample_collector": SimpleListCollector,

    # Element-wise observation filter, either "NoFilter" or "MeanStdFilter".
    "observation_filter": "NoFilter",
    # Whether to synchronize the statistics of remote filters.
    "synchronize_filters": True,
    # Configures TF for single-process operation by default.
    "tf_session_args": {
        # note: overridden by `local_tf_session_args`
        "intra_op_parallelism_threads": 2,
        "inter_op_parallelism_threads": 2,
        "gpu_options": {
            "allow_growth": True,
        },
        "log_device_placement": False,
        "device_count": {
            "CPU": 1
        },
        # Required by multi-GPU (num_gpus > 1).
        "allow_soft_placement": True,
    },
    # Override the following tf session args on the local worker
    "local_tf_session_args": {
        # Allow a higher level of parallelism by default, but not unlimited
        # since that can cause crashes with many concurrent drivers.
        "intra_op_parallelism_threads": 8,
        "inter_op_parallelism_threads": 8,
    },
    # Whether to LZ4 compress individual observations.
    "compress_observations": False,
    # Wait for metric batches for at most this many seconds. Those that
    # have not returned in time will be collected in the next train iteration.
    "collect_metrics_timeout": 180,
    # Smooth metrics over this many episodes.
    "metrics_smoothing_episodes": 100,
    # Minimum time per train iteration (frequency of metrics reporting).
    "min_iter_time_s": 0,
    # Minimum env steps to optimize for per train call. This value does
    # not affect learning, only the length of train iterations.
    "timesteps_per_iteration": 0,
    # This argument, in conjunction with worker_index, sets the random seed of
    # each worker, so that identically configured trials will have identical
    # results. This makes experiments reproducible.
    "seed": None,
    # Any extra python env vars to set in the trainer process, e.g.,
    # {"OMP_NUM_THREADS": "16"}
    "extra_python_environs_for_driver": {},
    # The extra python environments need to set for worker processes.
    "extra_python_environs_for_worker": {},

    # === Resource Settings ===
    # Number of GPUs to allocate to the trainer process. Note that not all
    # algorithms can take advantage of trainer GPUs. Support for multi-GPU
    # is currently only available for tf-[PPO/IMPALA/DQN/PG].
    # This can be fractional (e.g., 0.3 GPUs).
    "num_gpus": 0,
    # Set to True for debugging (multi-)?GPU funcitonality on a CPU machine.
    # GPU towers will be simulated by graphs located on CPUs in this case.
    # Use `num_gpus` to test for different numbers of fake GPUs.
    "_fake_gpus": False,
    # Number of CPUs to allocate per worker.
    "num_cpus_per_worker": 1,
    # Number of GPUs to allocate per worker. This can be fractional. This is
    # usually needed only if your env itself requires a GPU (i.e., it is a
    # GPU-intensive video game), or model inference is unusually expensive.
    "num_gpus_per_worker": 0,
    # Any custom Ray resources to allocate per worker.
    "custom_resources_per_worker": {},
    # Number of CPUs to allocate for the trainer. Note: this only takes effect
    # when running in Tune. Otherwise, the trainer runs in the main program.
    "num_cpus_for_driver": 1,
    # The strategy for the placement group factory returned by
    # `Trainer.default_resource_request()`. A PlacementGroup defines, which
    # devices (resources) should always be co-located on the same node.
    # For example, a Trainer with 2 rollout workers, running with
    # num_gpus=1 will request a placement group with the bundles:
    # [{"gpu": 1, "cpu": 1}, {"cpu": 1}, {"cpu": 1}], where the first bundle is
    # for the driver and the other 2 bundles are for the two workers.
    # These bundles can now be "placed" on the same or different
    # nodes depending on the value of `placement_strategy`:
    # "PACK": Packs bundles into as few nodes as possible.
    # "SPREAD": Places bundles across distinct nodes as even as possible.
    # "STRICT_PACK": Packs bundles into one node. The group is not allowed
    #   to span multiple nodes.
    # "STRICT_SPREAD": Packs bundles across distinct nodes.
    "placement_strategy": "PACK",

    # === Offline Datasets ===
    # Specify how to generate experiences:
    #  - "sampler": Generate experiences via online (env) simulation (default).
    #  - A local directory or file glob expression (e.g., "/tmp/*.json").
    #  - A list of individual file paths/URIs (e.g., ["/tmp/1.json",
    #    "s3://bucket/2.json"]).
    #  - A dict with string keys and sampling probabilities as values (e.g.,
    #    {"sampler": 0.4, "/tmp/*.json": 0.4, "s3://bucket/expert.json": 0.2}).
    #  - A callable that returns a ray.rllib.offline.InputReader.
    #  - A string key that indexes a callable with tune.registry.register_input
    "input": "sampler",
    # Arguments accessible from the IOContext for configuring custom input
    "input_config": {},
    # True, if the actions in a given offline "input" are already normalized
    # (between -1.0 and 1.0). This is usually the case when the offline
    # file has been generated by another RLlib algorithm (e.g. PPO or SAC),
    # while "normalize_actions" was set to True.
    "actions_in_input_normalized": False,
    # Specify how to evaluate the current policy. This only has an effect when
    # reading offline experiences ("input" is not "sampler").
    # Available options:
    #  - "wis": the weighted step-wise importance sampling estimator.
    #  - "is": the step-wise importance sampling estimator.
    #  - "simulation": run the environment in the background, but use
    #    this data for evaluation only and not for learning.
    "input_evaluation": ["is", "wis"],
    # Whether to run postprocess_trajectory() on the trajectory fragments from
    # offline inputs. Note that postprocessing will be done using the *current*
    # policy, not the *behavior* policy, which is typically undesirable for
    # on-policy algorithms.
    "postprocess_inputs": False,
    # If positive, input batches will be shuffled via a sliding window buffer
    # of this number of batches. Use this if the input data is not in random
    # enough order. Input is delayed until the shuffle buffer is filled.
    "shuffle_buffer_size": 0,
    # Specify where experiences should be saved:
    #  - None: don't save any experiences
    #  - "logdir" to save to the agent log dir
    #  - a path/URI to save to a custom output directory (e.g., "s3://bucket/")
    #  - a function that returns a rllib.offline.OutputWriter
    "output": None,
    # What sample batch columns to LZ4 compress in the output data.
    "output_compress_columns": ["obs", "new_obs"],
    # Max output file size before rolling over to a new file.
    "output_max_file_size": 64 * 1024 * 1024,

    # === Settings for Multi-Agent Environments ===
    "multiagent": {
        # Map of type MultiAgentPolicyConfigDict from policy ids to tuples
        # of (policy_cls, obs_space, act_space, config). This defines the
        # observation and action spaces of the policies and any extra config.
        "policies": {},
        # Keep this many policies in the "policy_map" (before writing
        # least-recently used ones to disk/S3).
        "policy_map_capacity": 100,
        # Where to store overflowing (least-recently used) policies?
        # Could be a directory (str) or an S3 location. None for using
        # the default output dir.
        "policy_map_cache": None,
        # Function mapping agent ids to policy ids.
        "policy_mapping_fn": None,
        # Optional list of policies to train, or None for all policies.
        "policies_to_train": None,
        # Optional function that can be used to enhance the local agent
        # observations to include more state.
        # See rllib/evaluation/observation_function.py for more info.
        "observation_fn": None,
        # When replay_mode=lockstep, RLlib will replay all the agent
        # transitions at a particular timestep together in a batch. This allows
        # the policy to implement differentiable shared computations between
        # agents it controls at that timestep. When replay_mode=independent,
        # transitions are replayed independently per policy.
        "replay_mode": "independent",
        # Which metric to use as the "batch size" when building a
        # MultiAgentBatch. The two supported values are:
        # env_steps: Count each time the env is "stepped" (no matter how many
        #   multi-agent actions are passed/how many multi-agent observations
        #   have been returned in the previous step).
        # agent_steps: Count each individual agent step as one step.
        "count_steps_by": "env_steps",
    },

    # === Logger ===
    # Define logger-specific configuration to be used inside Logger
    # Default value None allows overwriting with nested dicts
    "logger_config": None,

    # === API deprecations/simplifications/changes ===
    # Experimental flag.
    # If True, TFPolicy will handle more than one loss/optimizer.
    # Set this to True, if you would like to return more than
    # one loss term from your `loss_fn` and an equal number of optimizers
    # from your `optimizer_fn`.
    # In the future, the default for this will be True.
    "_tf_policy_handles_more_than_one_loss": False,
    # Experimental flag.
    # If True, no (observation) preprocessor will be created and
    # observations will arrive in model as they are returned by the env.
    # In the future, the default for this will be True.
    "_disable_preprocessor_api": False,

    # === Deprecated keys ===
    # Uses the sync samples optimizer instead of the multi-gpu one. This is
    # usually slower, but you might want to try it if you run into issues with
    # the default optimizer.
    # This will be set automatically from now on.
    "simple_optimizer": DEPRECATED_VALUE,
    # Whether to write episode stats and videos to the agent log dir. This is
    # typically located in ~/ray_results.
    "monitor": DEPRECATED_VALUE,
}
# __sphinx_doc_end__
# yapf: enable


@DeveloperAPI
def with_common_config(
        extra_config: PartialTrainerConfigDict) -> TrainerConfigDict:
    """Returns the given config dict merged with common agent confs.

    Args:
        extra_config (PartialTrainerConfigDict): A user defined partial config
            which will get merged with COMMON_CONFIG and returned.

    Returns:
        TrainerConfigDict: The merged config dict resulting of COMMON_CONFIG
            plus `extra_config`.
    """
    return Trainer.merge_trainer_configs(
        COMMON_CONFIG, extra_config, _allow_unknown_configs=True)


@PublicAPI
class Trainer(Trainable):
    """An RLlib algorithm responsible for optimizing one or more Policies.

    Trainers contain a WorkerSet under `self.workers`. A WorkerSet is
    normally composed of a single local worker
    (self.workers.local_worker()), used to compute and apply learning updates,
    and optionally one or more remote workers (self.workers.remote_workers()),
    used to generate environment samples in parallel.

    Each worker (remotes or local) contains a PolicyMap, which itself
    may contain either one policy for single-agent training or one or more
    policies for multi-agent training. Policies are synchronized
    automatically from time to time using ray.remote calls. The exact
    synchronization logic depends on the specific algorithm (Trainer) used,
    but this usually happens from local worker to all remote workers and
    after each training update.

    You can write your own Trainer sub-classes by using the
    rllib.agents.trainer_template.py::build_trainer() utility function.
    This allows you to provide a custom `execution_plan`. You can find the
    different built-in algorithms' execution plans in their respective main
    py files, e.g. rllib.agents.dqn.dqn.py or rllib.agents.impala.impala.py.

    The most important API methods a Trainer exposes are `train()`,
    `evaluate()`, `save()` and `restore()`. Trainer objects retain internal
    model state between calls to train(), so you should create a new
    Trainer instance for each training session.
    """

    # Whether to allow unknown top-level config keys.
    _allow_unknown_configs = False

    # List of top-level keys with value=dict, for which new sub-keys are
    # allowed to be added to the value dict.
    _allow_unknown_subkeys = [
        "tf_session_args", "local_tf_session_args", "env_config", "model",
        "optimizer", "multiagent", "custom_resources_per_worker",
        "evaluation_config", "exploration_config",
        "extra_python_environs_for_driver", "extra_python_environs_for_worker",
        "input_config"
    ]

    # List of top level keys with value=dict, for which we always override the
    # entire value (dict), iff the "type" key in that value dict changes.
    _override_all_subkeys_if_type_changes = ["exploration_config"]

    # TODO: Deprecate. Instead, override `Trainer.get_default_config()`.
    _default_config = COMMON_CONFIG

    @PublicAPI
    def __init__(self,
                 config: Optional[PartialTrainerConfigDict] = None,
                 env: Optional[Union[str, EnvType]] = None,
                 logger_creator: Optional[Callable[[], Logger]] = None,
                 remote_checkpoint_dir: Optional[str] = None,
                 sync_function_tpl: Optional[str] = None):
        """Initializes a Trainer instance.

        Args:
            config: Algorithm-specific configuration dict.
            env: Name of the environment to use (e.g. a gym-registered str),
                a full class path (e.g.
                "ray.rllib.examples.env.random_env.RandomEnv"), or an Env
                class directly. Note that this arg can also be specified via
                the "env" key in `config`.
            logger_creator: Callable that creates a ray.tune.Logger
                object. If unspecified, a default logger is created.
        """

        # User provided (partial) config (this may be w/o the default
        # Trainer's `COMMON_CONFIG` (see above)). Will get merged with
        # COMMON_CONFIG in self.setup().
        config = config or {}

        # Trainers allow env ids to be passed directly to the constructor.
        self._env_id = self._register_if_needed(
            env or config.get("env"), config)
        # The env creator callable, taking an EnvContext (config dict)
        # as arg and returning an RLlib supported Env type (e.g. a gym.Env).
        self.env_creator: Callable[[EnvContext], EnvType] = None

        # Placeholder for a local replay buffer instance.
        self.local_replay_buffer = None

        # Create a default logger creator if no logger_creator is specified
        if logger_creator is None:
            # Default logdir prefix containing the agent's name and the
            # env id.
            timestr = datetime.today().strftime("%Y-%m-%d_%H-%M-%S")
            logdir_prefix = "{}_{}_{}".format(str(self), self._env_id, timestr)
            if not os.path.exists(DEFAULT_RESULTS_DIR):
                os.makedirs(DEFAULT_RESULTS_DIR)
            logdir = tempfile.mkdtemp(
                prefix=logdir_prefix, dir=DEFAULT_RESULTS_DIR)

            # Allow users to more precisely configure the created logger
            # via "logger_config.type".
            if config.get(
                    "logger_config") and "type" in config["logger_config"]:

                def default_logger_creator(config):
                    """Creates a custom logger with the default prefix."""
                    cfg = config["logger_config"].copy()
                    cls = cfg.pop("type")
                    # Provide default for logdir, in case the user does
                    # not specify this in the "logger_config" dict.
                    logdir_ = cfg.pop("logdir", logdir)
                    return from_config(cls=cls, _args=[cfg], logdir=logdir_)

            # If no `type` given, use tune's UnifiedLogger as last resort.
            else:

                def default_logger_creator(config):
                    """Creates a Unified logger with the default prefix."""
                    return UnifiedLogger(config, logdir, loggers=None)

            logger_creator = default_logger_creator

        super().__init__(config, logger_creator, remote_checkpoint_dir,
                         sync_function_tpl)

    @ExperimentalAPI
    @classmethod
    def get_default_config(cls) -> TrainerConfigDict:
        return cls._default_config or COMMON_CONFIG

    @override(Trainable)
    def setup(self, config: PartialTrainerConfigDict):

        # Setup our config: Merge the user-supplied config (which could
        # be a partial config dict with the class' default).
        self.config = self.merge_trainer_configs(
            self.get_default_config(), config, self._allow_unknown_configs)

        # Validate the framework settings in config.
        self.validate_framework(self.config)

        # Setup the "env creator" callable.
        env = self._env_id
        if env:
            self.config["env"] = env

            # An already registered env.
            if _global_registry.contains(ENV_CREATOR, env):
                self.env_creator = _global_registry.get(ENV_CREATOR, env)

            # A class path specifier.
            elif "." in env:

                def env_creator_from_classpath(env_context):
                    try:
                        env_obj = from_config(env, env_context)
                    except ValueError:
                        raise EnvError(
                            ERR_MSG_INVALID_ENV_DESCRIPTOR.format(env))
                    return env_obj

                self.env_creator = env_creator_from_classpath
            # Try gym/PyBullet/Vizdoom.
            else:
                self.env_creator = functools.partial(
                    gym_env_creator, env_descriptor=env)
        # No env -> Env creator always returns None.
        else:
            self.env_creator = lambda env_config: None

        # Set Trainer's seed after we have - if necessary - enabled
        # tf eager-execution.
        update_global_seed_if_necessary(
            config.get("framework"), config.get("seed"))

        self.validate_config(self.config)
        if not callable(self.config["callbacks"]):
            raise ValueError(
                "`callbacks` must be a callable method that "
                "returns a subclass of DefaultCallbacks, got {}".format(
                    self.config["callbacks"]))
        self.callbacks = self.config["callbacks"]()
        log_level = self.config.get("log_level")
        if log_level in ["WARN", "ERROR"]:
            logger.info("Current log_level is {}. For more information, "
                        "set 'log_level': 'INFO' / 'DEBUG' or use the -v and "
                        "-vv flags.".format(log_level))
        if self.config.get("log_level"):
            logging.getLogger("ray.rllib").setLevel(self.config["log_level"])

        # Create local replay buffer if necessary.
        self.local_replay_buffer = (
            self._create_local_replay_buffer_if_necessary(self.config))

        # Deprecated way of implementing Trainer sub-classes (or "templates"
        # via the soon-to-be deprecated `build_trainer` utility function).
        # Instead, sub-classes should override the Trainable's `setup()`
        # method and call super().setup() from within that override at some
        # point.
        self.workers = None
        self.train_exec_impl = None

        # Old design: Override `Trainer._init` (or use `build_trainer()`, which
        # will do this for you).
        try:
            self._init(self.config, self.env_creator)
        # New design: Override `Trainable.setup()` (as indented by Trainable)
        # and do or don't call super().setup() from within your override.
        # By default, `super().setup()` will create both worker sets:
        # "rollout workers" for collecting samples for training and - if
        # applicable - "evaluation workers" for evaluation runs in between or
        # parallel to training.
        # TODO: Deprecate `_init()` and remove this try/except block.
        except NotImplementedError:
            # Only if user did not override `_init()`:
            # - Create rollout workers here automatically.
            # - Run the execution plan to create the local iterator to `next()`
            #   in each training iteration.
            # This matches the behavior of using `build_trainer()`, which
            # should no longer be used.
            self.workers = self._make_workers(
                env_creator=self.env_creator,
                validate_env=self.validate_env,
                policy_class=self.get_default_policy_class(self.config),
                config=self.config,
                num_workers=self.config["num_workers"])
            self.train_exec_impl = self.execution_plan(
                self.workers, self.config, **self._kwargs_for_execution_plan())

        # Evaluation WorkerSet setup.
        self.evaluation_workers = None
        self.evaluation_metrics = {}
        # User would like to setup a separate evaluation worker set.
        if self.config.get("evaluation_num_workers", 0) > 0 or \
                self.config.get("evaluation_interval"):
            # Update env_config with evaluation settings:
            extra_config = copy.deepcopy(self.config["evaluation_config"])
            # Assert that user has not unset "in_evaluation".
            assert "in_evaluation" not in extra_config or \
                extra_config["in_evaluation"] is True
            evaluation_config = merge_dicts(self.config, extra_config)
            # Validate evaluation config.
            self.validate_config(evaluation_config)
            # Switch on complete_episode rollouts (evaluations are
            # always done on n complete episodes) and set the
            # `in_evaluation` flag. Also, make sure our rollout fragments
            # are short so we don't have more than one episode in one rollout.
            evaluation_config.update({
                "batch_mode": "complete_episodes",
                "rollout_fragment_length": 1,
                "in_evaluation": True,
            })
            logger.debug("using evaluation_config: {}".format(extra_config))
            # Create a separate evaluation worker set for evaluation.
            # If evaluation_num_workers=0, use the evaluation set's local
            # worker for evaluation, otherwise, use its remote workers
            # (parallelized evaluation).
            self.evaluation_workers = self._make_workers(
                env_creator=self.env_creator,
                validate_env=None,
                policy_class=self.get_default_policy_class(self.config),
                config=evaluation_config,
                num_workers=self.config["evaluation_num_workers"])

    # TODO: Deprecated: In your sub-classes of Trainer, override `setup()`
    #  directly and call super().setup() from within it if you would like the
    #  default setup behavior plus some own setup logic.
    #  If you don't need the env/workers/config/etc.. setup for you by super,
    #  simply do not call super().setup() from your overridden setup.
    def _init(self, config: TrainerConfigDict,
              env_creator: Callable[[EnvContext], EnvType]) -> None:
        raise NotImplementedError

    @ExperimentalAPI
    def get_default_policy_class(self, config: PartialTrainerConfigDict):
        """Returns a default Policy class to use, given a config.

        This class will be used inside RolloutWorkers' PolicyMaps in case
        the policy class is not provided by the user in any single- or
        multi-agent PolicySpec.

        This method is experimental and currently only used, iff the Trainer
        class was not created using the `build_trainer` utility and if
        the Trainer sub-class does not override `_init()` and create it's
        own WorkerSet in `_init()`.
        """
        return getattr(self, "_policy_class", None)

    @override(Trainable)
    def step(self) -> ResultDict:
        """Implements the main `Trainer.train()` logic.

        Takes n attempts to perform a single training step. Thereby
        catches RayErrors resulting from worker failures. After n attempts,
        fails gracefully.

        Override this method in your Trainer sub-classes if you would like to
        handle worker failures yourself. Otherwise, override
        `self.step_attempt()` to keep the n attempts (catch worker failures).

        Returns:
            The results dict with stats/infos on sampling, training,
            and - if required - evaluation.
        """
        result = None
        for _ in range(1 + MAX_WORKER_FAILURE_RETRIES):
            # Try to train one step.
            try:
                result = self.step_attempt()
            # @ray.remote RolloutWorker failure -> Try to recover,
            # if necessary.
            except RayError as e:
                if self.config["ignore_worker_failures"]:
                    logger.exception(
                        "Error in train call, attempting to recover")
                    self.try_recover_from_step_attempt()
                else:
                    logger.info(
                        "Worker crashed during call to train(). To attempt to "
                        "continue training without the failed worker, set "
                        "`'ignore_worker_failures': True`.")
                    raise e
            # Any other exception.
            except Exception as e:
                # Allow logs messages to propagate.
                time.sleep(0.5)
                raise e
            else:
                break

        # Still no result (even after n retries).
        if result is None:
            raise RuntimeError("Failed to recover from worker crash.")

        if hasattr(self, "workers") and isinstance(self.workers, WorkerSet):
            self._sync_filters_if_needed(self.workers)

        return result

    @ExperimentalAPI
    def step_attempt(self) -> ResultDict:
        """Attempts a single training step, including evaluation, if required.

        Override this method in your Trainer sub-classes if you would like to
        keep the n attempts (catch worker failures) or override `step()`
        directly if you would like to handle worker failures yourself.

        Returns:
            The results dict with stats/infos on sampling, training,
            and - if required - evaluation.
        """

        # self._iteration gets incremented after this function returns,
        # meaning that e. g. the first time this function is called,
        # self._iteration will be 0.
        evaluate_this_iter = \
            self.config["evaluation_interval"] and \
            (self._iteration + 1) % self.config["evaluation_interval"] == 0

        # No evaluation necessary, just run the next training iteration.
        if not evaluate_this_iter:
            step_results = next(self.train_exec_impl)
        # We have to evaluate in this training iteration.
        else:
            # No parallelism.
            if not self.config["evaluation_parallel_to_training"]:
                step_results = next(self.train_exec_impl)

            # Kick off evaluation-loop (and parallel train() call,
            # if requested).
            # Parallel eval + training.
            if self.config["evaluation_parallel_to_training"]:
                with concurrent.futures.ThreadPoolExecutor() as executor:
                    train_future = executor.submit(
                        lambda: next(self.train_exec_impl))
                    if self.config["evaluation_num_episodes"] == "auto":

                        # Run at least one `evaluate()` (num_episodes_done
                        # must be > 0), even if the training is very fast.
                        def episodes_left_fn(num_episodes_done):
                            if num_episodes_done > 0 and \
                                    train_future.done():
                                return 0
                            else:
                                return self.config["evaluation_num_workers"]

                        evaluation_metrics = self.evaluate(
                            episodes_left_fn=episodes_left_fn)
                    else:
                        evaluation_metrics = self.evaluate()
                    # Collect the training results from the future.
                    step_results = train_future.result()
            # Sequential: train (already done above), then eval.
            else:
                evaluation_metrics = self.evaluate()

            # Add evaluation results to train results.
            assert isinstance(evaluation_metrics, dict), \
                "Trainer.evaluate() needs to return a dict."
            step_results.update(evaluation_metrics)

        # Check `env_task_fn` for possible update of the env's task.
        if self.config["env_task_fn"] is not None:
            if not callable(self.config["env_task_fn"]):
                raise ValueError(
                    "`env_task_fn` must be None or a callable taking "
                    "[train_results, env, env_ctx] as args!")

            def fn(env, env_context, task_fn):
                new_task = task_fn(step_results, env, env_context)
                cur_task = env.get_task()
                if cur_task != new_task:
                    env.set_task(new_task)

            fn = functools.partial(fn, task_fn=self.config["env_task_fn"])
            self.workers.foreach_env_with_context(fn)

        return step_results

    @PublicAPI
    def evaluate(self, episodes_left_fn: Optional[Callable[[int], int]] = None
                 ) -> dict:
        """Evaluates current policy under `evaluation_config` settings.

        Note that this default implementation does not do anything beyond
        merging evaluation_config with the normal trainer config.

        Args:
            episodes_left_fn: An optional callable taking the already run
                num episodes as only arg and returning the number of
                episodes left to run. It's used to find out whether
                evaluation should continue.
        """
        # In case we are evaluating (in a thread) parallel to training,
        # we may have to re-enable eager mode here (gets disabled in the
        # thread).
        if self.config.get("framework") in ["tf2", "tfe"] and \
                not tf.executing_eagerly():
            tf1.enable_eager_execution()

        # Call the `_before_evaluate` hook.
        self._before_evaluate()

        # Sync weights to the evaluation WorkerSet.
        if self.evaluation_workers is not None:
            self._sync_weights_to_workers(worker_set=self.evaluation_workers)
            self._sync_filters_if_needed(self.evaluation_workers)

        if self.config["custom_eval_function"]:
            logger.info("Running custom eval function {}".format(
                self.config["custom_eval_function"]))
            metrics = self.config["custom_eval_function"](
                self, self.evaluation_workers)
            if not metrics or not isinstance(metrics, dict):
                raise ValueError("Custom eval function must return "
                                 "dict of metrics, got {}.".format(metrics))
        else:
            # How many episodes do we need to run?
            # In "auto" mode (only for parallel eval + training): Run one
            # episode per eval worker.
            num_episodes = self.config["evaluation_num_episodes"] if \
                self.config["evaluation_num_episodes"] != "auto" else \
                (self.config["evaluation_num_workers"] or 1)

            # Default done-function returns True, whenever num episodes
            # have been completed.
            if episodes_left_fn is None:

                def episodes_left_fn(num_episodes_done):
                    return num_episodes - num_episodes_done

            logger.info(
                f"Evaluating current policy for {num_episodes} episodes.")

            metrics = None
            # No evaluation worker set ->
            # Do evaluation using the local worker. Expect error due to the
            # local worker not having an env.
            if self.evaluation_workers is None:
                try:
                    for _ in range(num_episodes):
                        self.workers.local_worker().sample()
                    metrics = collect_metrics(self.workers.local_worker())
                except ValueError as e:
                    if "RolloutWorker has no `input_reader` object" in \
                            e.args[0]:
                        raise ValueError(
                            "Cannot evaluate w/o an evaluation worker set in "
                            "the Trainer or w/o an env on the local worker!\n"
                            "Try one of the following:\n1) Set "
                            "`evaluation_interval` >= 0 to force creating a "
                            "separate evaluation worker set.\n2) Set "
                            "`create_env_on_driver=True` to force the local "
                            "(non-eval) worker to have an environment to "
                            "evaluate on.")
                    else:
                        raise e

            # Evaluation worker set only has local worker.
            elif self.config["evaluation_num_workers"] == 0:
                for _ in range(num_episodes):
                    self.evaluation_workers.local_worker().sample()

            # Evaluation worker set has n remote workers.
            else:
                # How many episodes have we run (across all eval workers)?
                num_episodes_done = 0
                round_ = 0
                while True:
                    episodes_left_to_do = episodes_left_fn(num_episodes_done)
                    if episodes_left_to_do <= 0:
                        break

                    round_ += 1
                    batches = ray.get([
                        w.sample.remote() for i, w in enumerate(
                            self.evaluation_workers.remote_workers())
                        if i < episodes_left_to_do
                    ])
                    # Per our config for the evaluation workers
                    # (`rollout_fragment_length=1` and
                    # `batch_mode=complete_episode`), we know that we'll have
                    # exactly one episode per returned batch.
                    num_episodes_done += len(batches)
                    logger.info(
                        f"Ran round {round_} of parallel evaluation "
                        f"({num_episodes_done}/{num_episodes} episodes done)")
            if metrics is None:
                metrics = collect_metrics(
                    self.evaluation_workers.local_worker(),
                    self.evaluation_workers.remote_workers())
        return {"evaluation": metrics}

    @DeveloperAPI
    @staticmethod
    def execution_plan(workers, config, **kwargs):

        # Collects experiences in parallel from multiple RolloutWorker actors.
        rollouts = ParallelRollouts(workers, mode="bulk_sync")

        # Combine experiences batches until we hit `train_batch_size` in size.
        # Then, train the policy on those experiences and update the workers.
        train_op = rollouts.combine(
            ConcatBatches(
                min_batch_size=config["train_batch_size"],
                count_steps_by=config["multiagent"]["count_steps_by"],
            ))

        if config.get("simple_optimizer") is True:
            train_op = train_op.for_each(TrainOneStep(workers))
        else:
            train_op = train_op.for_each(
                MultiGPUTrainOneStep(
                    workers=workers,
                    sgd_minibatch_size=config.get("sgd_minibatch_size",
                                                  config["train_batch_size"]),
                    num_sgd_iter=config.get("num_sgd_iter", 1),
                    num_gpus=config["num_gpus"],
                    shuffle_sequences=config.get("shuffle_sequences", False),
                    _fake_gpus=config["_fake_gpus"],
                    framework=config["framework"]))

        # Add on the standard episode reward, etc. metrics reporting. This
        # returns a LocalIterator[metrics_dict] representing metrics for each
        # train step.
        return StandardMetricsReporting(train_op, workers, config)

    @PublicAPI
    def compute_single_action(
            self,
            observation: Optional[TensorStructType] = None,
            state: Optional[List[TensorStructType]] = None,
            *,
            prev_action: Optional[TensorStructType] = None,
            prev_reward: Optional[float] = None,
            info: Optional[EnvInfoDict] = None,
            input_dict: Optional[SampleBatch] = None,
            policy_id: PolicyID = DEFAULT_POLICY_ID,
            full_fetch: bool = False,
            explore: Optional[bool] = None,
            timestep: Optional[int] = None,
            episode: Optional[Episode] = None,
            unsquash_action: Optional[bool] = None,
            clip_action: Optional[bool] = None,

            # Deprecated args.
            unsquash_actions=DEPRECATED_VALUE,
            clip_actions=DEPRECATED_VALUE,

            # Kwargs placeholder for future compatibility.
            **kwargs,
    ) -> Union[TensorStructType, Tuple[TensorStructType, List[TensorType],
                                       Dict[str, TensorType]]]:
        """Computes an action for the specified policy on the local worker.

        Note that you can also access the policy object through
        self.get_policy(policy_id) and call compute_single_action() on it
        directly.

        Args:
            observation: Single (unbatched) observation from the
                environment.
            state: List of all RNN hidden (single, unbatched) state tensors.
            prev_action: Single (unbatched) previous action value.
            prev_reward: Single (unbatched) previous reward value.
            info: Env info dict, if any.
            input_dict: An optional SampleBatch that holds all the values
                for: obs, state, prev_action, and prev_reward, plus maybe
                custom defined views of the current env trajectory. Note
                that only one of `obs` or `input_dict` must be non-None.
            policy_id: Policy to query (only applies to multi-agent).
                Default: "default_policy".
            full_fetch: Whether to return extra action fetch results.
                This is always set to True if `state` is specified.
            explore: Whether to apply exploration to the action.
                Default: None -> use self.config["explore"].
            timestep: The current (sampling) time step.
            episode: This provides access to all of the internal episodes'
                state, which may be useful for model-based or multi-agent
                algorithms.
            unsquash_action: Should actions be unsquashed according to the
                env's/Policy's action space? If None, use the value of
                self.config["normalize_actions"].
            clip_action: Should actions be clipped according to the
                env's/Policy's action space? If None, use the value of
                self.config["clip_actions"].

        Keyword Args:
            kwargs: forward compatibility placeholder

        Returns:
            The computed action if full_fetch=False, or a tuple of a) the
            full output of policy.compute_actions() if full_fetch=True
            or we have an RNN-based Policy.

        Raises:
            KeyError: If the `policy_id` cannot be found in this Trainer's
                local worker.
        """
        if clip_actions != DEPRECATED_VALUE:
            deprecation_warning(
                old="Trainer.compute_single_action(`clip_actions`=...)",
                new="Trainer.compute_single_action(`clip_action`=...)",
                error=False)
            clip_action = clip_actions
        if unsquash_actions != DEPRECATED_VALUE:
            deprecation_warning(
                old="Trainer.compute_single_action(`unsquash_actions`=...)",
                new="Trainer.compute_single_action(`unsquash_action`=...)",
                error=False)
            unsquash_action = unsquash_actions

        # User provided an input-dict: Assert that `obs`, `prev_a|r`, `state`
        # are all None.
        err_msg = "Provide either `input_dict` OR [`observation`, ...] as " \
                  "args to Trainer.compute_single_action!"
        if input_dict is not None:
            assert observation is None and prev_action is None and \
                   prev_reward is None and state is None, err_msg
            observation = input_dict[SampleBatch.OBS]
        else:
            assert observation is not None, err_msg

        # Get the policy to compute the action for (in the multi-agent case,
        # Trainer may hold >1 policies).
        policy = self.get_policy(policy_id)
        if policy is None:
            raise KeyError(
                f"PolicyID '{policy_id}' not found in PolicyMap of the "
                f"Trainer's local worker!")
        local_worker = self.workers.local_worker()

        # Check the preprocessor and preprocess, if necessary.
        pp = local_worker.preprocessors[policy_id]
        if pp and type(pp).__name__ != "NoPreprocessor":
            observation = pp.transform(observation)
        observation = local_worker.filters[policy_id](
            observation, update=False)

        # Input-dict.
        if input_dict is not None:
            input_dict[SampleBatch.OBS] = observation
            action, state, extra = policy.compute_single_action(
                input_dict=input_dict,
                explore=explore,
                timestep=timestep,
                episode=episode,
            )
        # Individual args.
        else:
            action, state, extra = policy.compute_single_action(
                obs=observation,
                state=state,
                prev_action=prev_action,
                prev_reward=prev_reward,
                info=info,
                explore=explore,
                timestep=timestep,
                episode=episode,
            )

        # If we work in normalized action space (normalize_actions=True),
        # we re-translate here into the env's action space.
        if unsquash_action:
            action = space_utils.unsquash_action(action,
                                                 policy.action_space_struct)
        # Clip, according to env's action space.
        elif clip_action:
            action = space_utils.clip_action(action,
                                             policy.action_space_struct)

        # Return 3-Tuple: Action, states, and extra-action fetches.
        if state or full_fetch:
            return action, state, extra
        # Ensure backward compatibility.
        else:
            return action

    @PublicAPI
    def compute_actions(
            self,
            observations: TensorStructType,
            state: Optional[List[TensorStructType]] = None,
            *,
            prev_action: Optional[TensorStructType] = None,
            prev_reward: Optional[TensorStructType] = None,
            info: Optional[EnvInfoDict] = None,
            policy_id: PolicyID = DEFAULT_POLICY_ID,
            full_fetch: bool = False,
            explore: Optional[bool] = None,
            timestep: Optional[int] = None,
            episodes: Optional[List[Episode]] = None,
            unsquash_actions: Optional[bool] = None,
            clip_actions: Optional[bool] = None,
            # Deprecated.
            normalize_actions=None,
            **kwargs,
    ):
        """Computes an action for the specified policy on the local Worker.

        Note that you can also access the policy object through
        self.get_policy(policy_id) and call compute_actions() on it directly.

        Args:
            observation: Observation from the environment.
            state: RNN hidden state, if any. If state is not None,
                then all of compute_single_action(...) is returned
                (computed action, rnn state(s), logits dictionary).
                Otherwise compute_single_action(...)[0] is returned
                (computed action).
            prev_action: Previous action value, if any.
            prev_reward: Previous reward, if any.
            info: Env info dict, if any.
            policy_id: Policy to query (only applies to multi-agent).
            full_fetch: Whether to return extra action fetch results.
                This is always set to True if RNN state is specified.
            explore: Whether to pick an exploitation or exploration
                action (default: None -> use self.config["explore"]).
            timestep: The current (sampling) time step.
            episodes: This provides access to all of the internal episodes'
                state, which may be useful for model-based or multi-agent
                algorithms.
            unsquash_actions: Should actions be unsquashed according
                to the env's/Policy's action space? If None, use
                self.config["normalize_actions"].
            clip_actions: Should actions be clipped according to the
                env's/Policy's action space? If None, use
                self.config["clip_actions"].

        Keyword Args:
            kwargs: forward compatibility placeholder

        Returns:
            The computed action if full_fetch=False, or a tuple consisting of
            the full output of policy.compute_actions_from_input_dict() if
            full_fetch=True or we have an RNN-based Policy.
        """
        if normalize_actions is not None:
            deprecation_warning(
                old="Trainer.compute_actions(`normalize_actions`=...)",
                new="Trainer.compute_actions(`unsquash_actions`=...)",
                error=False)
            unsquash_actions = normalize_actions

        # Preprocess obs and states.
        state_defined = state is not None
        policy = self.get_policy(policy_id)
        filtered_obs, filtered_state = [], []
        for agent_id, ob in observations.items():
            worker = self.workers.local_worker()
            preprocessed = worker.preprocessors[policy_id].transform(ob)
            filtered = worker.filters[policy_id](preprocessed, update=False)
            filtered_obs.append(filtered)
            if state is None:
                continue
            elif agent_id in state:
                filtered_state.append(state[agent_id])
            else:
                filtered_state.append(policy.get_initial_state())

        # Batch obs and states
        obs_batch = np.stack(filtered_obs)
        if state is None:
            state = []
        else:
            state = list(zip(*filtered_state))
            state = [np.stack(s) for s in state]

        input_dict = {SampleBatch.OBS: obs_batch}
        if prev_action:
            input_dict[SampleBatch.PREV_ACTIONS] = prev_action
        if prev_reward:
            input_dict[SampleBatch.PREV_REWARDS] = prev_reward
        if info:
            input_dict[SampleBatch.INFOS] = info
        for i, s in enumerate(state):
            input_dict[f"state_in_{i}"] = s

        # Batch compute actions
        actions, states, infos = policy.compute_actions_from_input_dict(
            input_dict=input_dict,
            explore=explore,
            timestep=timestep,
            episodes=episodes,
        )

        # Unbatch actions for the environment into a multi-agent dict.
        single_actions = space_utils.unbatch(actions)
        actions = {}
        for key, a in zip(observations, single_actions):
            # If we work in normalized action space (normalize_actions=True),
            # we re-translate here into the env's action space.
            if unsquash_actions:
                a = space_utils.unsquash_action(a, policy.action_space_struct)
            # Clip, according to env's action space.
            elif clip_actions:
                a = space_utils.clip_action(a, policy.action_space_struct)
            actions[key] = a

        # Unbatch states into a multi-agent dict.
        unbatched_states = {}
        for idx, agent_id in enumerate(observations):
            unbatched_states[agent_id] = [s[idx] for s in states]

        # Return only actions or full tuple
        if state_defined or full_fetch:
            return actions, unbatched_states, infos
        else:
            return actions

    @PublicAPI
    def get_policy(self, policy_id: PolicyID = DEFAULT_POLICY_ID) -> Policy:
        """Return policy for the specified id, or None.

        Args:
            policy_id: ID of the policy to return.
        """
        return self.workers.local_worker().get_policy(policy_id)

    @PublicAPI
    def get_weights(self, policies: Optional[List[PolicyID]] = None) -> dict:
        """Return a dictionary of policy ids to weights.

        Args:
            policies: Optional list of policies to return weights for,
                or None for all policies.
        """
        return self.workers.local_worker().get_weights(policies)

    @PublicAPI
    def set_weights(self, weights: Dict[PolicyID, dict]):
        """Set policy weights by policy id.

        Args:
            weights: Map of policy ids to weights to set.
        """
        self.workers.local_worker().set_weights(weights)

    @PublicAPI
    def add_policy(
            self,
            policy_id: PolicyID,
            policy_cls: Type[Policy],
            *,
            observation_space: Optional[gym.spaces.Space] = None,
            action_space: Optional[gym.spaces.Space] = None,
            config: Optional[PartialTrainerConfigDict] = None,
            policy_mapping_fn: Optional[Callable[[AgentID, EpisodeID],
                                                 PolicyID]] = None,
            policies_to_train: Optional[List[PolicyID]] = None,
            evaluation_workers: bool = True,
    ) -> Policy:
        """Adds a new policy to this Trainer.

        Args:
            policy_id (PolicyID): ID of the policy to add.
            policy_cls (Type[Policy]): The Policy class to use for
                constructing the new Policy.
            observation_space (Optional[gym.spaces.Space]): The observation
                space of the policy to add.
            action_space (Optional[gym.spaces.Space]): The action space
                of the policy to add.
            config (Optional[PartialTrainerConfigDict]): The config overrides
                for the policy to add.
            policy_mapping_fn (Optional[Callable[[AgentID], PolicyID]]): An
                optional (updated) policy mapping function to use from here on.
                Note that already ongoing episodes will not change their
                mapping but will use the old mapping till the end of the
                episode.
            policies_to_train (Optional[List[PolicyID]]): An optional list of
                policy IDs to be trained. If None, will keep the existing list
                in place. Policies, whose IDs are not in the list will not be
                updated.
            evaluation_workers (bool): Whether to add the new policy also
                to the evaluation WorkerSet.

        Returns:
            The newly added policy (the copy that got added to the local
            worker).
        """

        def fn(worker: RolloutWorker):
            # `foreach_worker` function: Adds the policy the the worker (and
            # maybe changes its policy_mapping_fn - if provided here).
            worker.add_policy(
                policy_id=policy_id,
                policy_cls=policy_cls,
                observation_space=observation_space,
                action_space=action_space,
                config=config,
                policy_mapping_fn=policy_mapping_fn,
                policies_to_train=policies_to_train,
            )

        # Run foreach_worker fn on all workers (incl. evaluation workers).
        self.workers.foreach_worker(fn)
        if evaluation_workers and self.evaluation_workers is not None:
            self.evaluation_workers.foreach_worker(fn)

        # Return newly added policy (from the local rollout worker).
        return self.get_policy(policy_id)

    @PublicAPI
    def remove_policy(
            self,
            policy_id: PolicyID = DEFAULT_POLICY_ID,
            *,
            policy_mapping_fn: Optional[Callable[[AgentID], PolicyID]] = None,
            policies_to_train: Optional[List[PolicyID]] = None,
            evaluation_workers: bool = True,
    ) -> None:
        """Removes a new policy from this Trainer.

        Args:
            policy_id (Optional[PolicyID]): ID of the policy to be removed.
            policy_mapping_fn (Optional[Callable[[AgentID], PolicyID]]): An
                optional (updated) policy mapping function to use from here on.
                Note that already ongoing episodes will not change their
                mapping but will use the old mapping till the end of the
                episode.
            policies_to_train (Optional[List[PolicyID]]): An optional list of
                policy IDs to be trained. If None, will keep the existing list
                in place. Policies, whose IDs are not in the list will not be
                updated.
            evaluation_workers (bool): Whether to also remove the policy from
                the evaluation WorkerSet.
        """

        def fn(worker):
            worker.remove_policy(
                policy_id=policy_id,
                policy_mapping_fn=policy_mapping_fn,
                policies_to_train=policies_to_train,
            )

        self.workers.foreach_worker(fn)
        if evaluation_workers and self.evaluation_workers is not None:
            self.evaluation_workers.foreach_worker(fn)

    @DeveloperAPI
    def export_policy_model(self,
                            export_dir: str,
                            policy_id: PolicyID = DEFAULT_POLICY_ID,
                            onnx: Optional[int] = None) -> None:
        """Exports policy model with given policy_id to a local directory.

        Args:
            export_dir: Writable local directory.
            policy_id: Optional policy id to export.
            onnx: If given, will export model in ONNX format. The
                value of this parameter set the ONNX OpSet version to use.
                If None, the output format will be DL framework specific.

        Example:
            >>> trainer = MyTrainer()
            >>> for _ in range(10):
            >>>     trainer.train()
            >>> trainer.export_policy_model("/tmp/dir")
            >>> trainer.export_policy_model("/tmp/dir/onnx", onnx=1)
        """
        self.get_policy(policy_id).export_model(export_dir, onnx)

    @DeveloperAPI
    def export_policy_checkpoint(
            self,
            export_dir: str,
            filename_prefix: str = "model",
            policy_id: PolicyID = DEFAULT_POLICY_ID,
    ) -> None:
        """Exports policy model checkpoint to a local directory.

        Args:
            export_dir: Writable local directory.
            filename_prefix: file name prefix of checkpoint files.
            policy_id: Optional policy id to export.

        Example:
            >>> trainer = MyTrainer()
            >>> for _ in range(10):
            >>>     trainer.train()
            >>> trainer.export_policy_checkpoint("/tmp/export_dir")
        """
        self.get_policy(policy_id).export_checkpoint(export_dir,
                                                     filename_prefix)

    @DeveloperAPI
    def import_policy_model_from_h5(
            self,
            import_file: str,
            policy_id: PolicyID = DEFAULT_POLICY_ID,
    ) -> None:
        """Imports a policy's model with given policy_id from a local h5 file.

        Args:
            import_file: The h5 file to import from.
            policy_id: Optional policy id to import into.

        Example:
            >>> trainer = MyTrainer()
            >>> trainer.import_policy_model_from_h5("/tmp/weights.h5")
            >>> for _ in range(10):
            >>>     trainer.train()
        """
        self.get_policy(policy_id).import_model_from_h5(import_file)
        # Sync new weights to remote workers.
        self._sync_weights_to_workers(worker_set=self.workers)

    @DeveloperAPI
    def collect_metrics(self,
                        selected_workers: List[ActorHandle] = None) -> dict:
        """Collects metrics from the remote workers of this agent.

        This is the same data as returned by a call to train().
        """
        return self.optimizer.collect_metrics(
            self.config["collect_metrics_timeout"],
            min_history=self.config["metrics_smoothing_episodes"],
            selected_workers=selected_workers)

    @override(Trainable)
    def save_checkpoint(self, checkpoint_dir: str) -> str:
        checkpoint_path = os.path.join(checkpoint_dir,
                                       "checkpoint-{}".format(self.iteration))
        pickle.dump(self.__getstate__(), open(checkpoint_path, "wb"))

        return checkpoint_path

    @override(Trainable)
    def load_checkpoint(self, checkpoint_path: str) -> None:
        extra_data = pickle.load(open(checkpoint_path, "rb"))
        self.__setstate__(extra_data)

    @override(Trainable)
    def log_result(self, result: ResultDict) -> None:
        # Log after the callback is invoked, so that the user has a chance
        # to mutate the result.
        self.callbacks.on_train_result(trainer=self, result=result)
        # Then log according to Trainable's logging logic.
        Trainable.log_result(self, result)

    @override(Trainable)
    def cleanup(self) -> None:
        # Stop all workers.
        if hasattr(self, "workers"):
            self.workers.stop()
        # Stop all optimizers.
        if hasattr(self, "optimizer") and self.optimizer:
            self.optimizer.stop()

    @classmethod
    @override(Trainable)
    def default_resource_request(
            cls, config: PartialTrainerConfigDict) -> \
            Union[Resources, PlacementGroupFactory]:

        # Default logic for RLlib algorithms (Trainers):
        # Create one bundle per individual worker (local or remote).
        # Use `num_cpus_for_driver` and `num_gpus` for the local worker and
        # `num_cpus_per_worker` and `num_gpus_per_worker` for the remote
        # workers to determine their CPU/GPU resource needs.

        # Convenience config handles.
        cf = dict(cls.get_default_config(), **config)
        eval_cf = cf["evaluation_config"]

        # TODO(ekl): add custom resources here once tune supports them
        # Return PlacementGroupFactory containing all needed resources
        # (already properly defined as device bundles).
        return PlacementGroupFactory(
            bundles=[{
                # Local worker.
                "CPU": cf["num_cpus_for_driver"],
                "GPU": 0 if cf["_fake_gpus"] else cf["num_gpus"],
            }] + [
                {
                    # RolloutWorkers.
                    "CPU": cf["num_cpus_per_worker"],
                    "GPU": cf["num_gpus_per_worker"],
                } for _ in range(cf["num_workers"])
            ] + ([
                {
                    # Evaluation workers.
                    # Note: The local eval worker is located on the driver CPU.
                    "CPU": eval_cf.get("num_cpus_per_worker",
                                       cf["num_cpus_per_worker"]),
                    "GPU": eval_cf.get("num_gpus_per_worker",
                                       cf["num_gpus_per_worker"]),
                } for _ in range(cf["evaluation_num_workers"])
            ] if cf["evaluation_interval"] else []),
            strategy=config.get("placement_strategy", "PACK"))

    @DeveloperAPI
    def _before_evaluate(self):
        """Pre-evaluation callback."""
        pass

    @DeveloperAPI
    def _make_workers(
            self,
            *,
            env_creator: Callable[[EnvContext], EnvType],
            validate_env: Optional[Callable[[EnvType, EnvContext], None]],
            policy_class: Type[Policy],
            config: TrainerConfigDict,
            num_workers: int,
    ) -> WorkerSet:
        """Default factory method for a WorkerSet running under this Trainer.

        Override this method by passing a custom `make_workers` into
        `build_trainer`.

        Args:
            env_creator: A function that return and Env given an env
                config.
            validate_env: Optional callable to validate the generated
                environment. The env to be checked is the one returned from
                the env creator, which may be a (single, not-yet-vectorized)
                gym.Env or your custom RLlib env type (e.g. MultiAgentEnv,
                VectorEnv, BaseEnv, etc..).
            policy_class: The Policy class to use for creating the policies
                of the workers.
            config: The Trainer's config.
            num_workers: Number of remote rollout workers to create.
                0 for local only.

        Returns:
            The created WorkerSet.
        """
        return WorkerSet(
            env_creator=env_creator,
            validate_env=validate_env,
            policy_class=policy_class,
            trainer_config=config,
            num_workers=num_workers,
            logdir=self.logdir)

    def _sync_filters_if_needed(self, workers: WorkerSet):
        if self.config.get("observation_filter", "NoFilter") != "NoFilter":
            FilterManager.synchronize(
                workers.local_worker().filters,
                workers.remote_workers(),
                update_remote=self.config["synchronize_filters"])
            logger.debug("synchronized filters: {}".format(
                workers.local_worker().filters))

    @DeveloperAPI
    def _sync_weights_to_workers(
            self,
            *,
            worker_set: Optional[WorkerSet] = None,
            workers: Optional[List[RolloutWorker]] = None,
    ) -> None:
        """Sync "main" weights to given WorkerSet or list of workers."""
        assert worker_set is not None
        # Broadcast the new policy weights to all evaluation workers.
        logger.info("Synchronizing weights to workers.")
        weights = ray.put(self.workers.local_worker().save())
        worker_set.foreach_worker(lambda w: w.restore(ray.get(weights)))

<<<<<<< HEAD
    @property
    def _name(self) -> str:
        """Subclasses may override this to declare their name."""
        # By default, return the class' name.
        return type(self).__name__

    # TODO: Deprecate. Instead, override `Trainer.get_default_config()`.
    @property
    def _default_config(self) -> TrainerConfigDict:
        """Subclasses should override this to declare their default config."""
        return {}

=======
>>>>>>> c482b267
    @classmethod
    @override(Trainable)
    def resource_help(cls, config: TrainerConfigDict) -> str:
        return ("\n\nYou can adjust the resource requests of RLlib agents by "
                "setting `num_workers`, `num_gpus`, and other configs. See "
                "the DEFAULT_CONFIG defined by each agent for more info.\n\n"
                "The config of this agent is: {}".format(config))

    @classmethod
    def merge_trainer_configs(cls,
                              config1: TrainerConfigDict,
                              config2: PartialTrainerConfigDict,
                              _allow_unknown_configs: Optional[bool] = None
                              ) -> TrainerConfigDict:
        config1 = copy.deepcopy(config1)
        if "callbacks" in config2 and type(config2["callbacks"]) is dict:
            legacy_callbacks_dict = config2["callbacks"]

            def make_callbacks():
                # Deprecation warning will be logged by DefaultCallbacks.
                return DefaultCallbacks(
                    legacy_callbacks_dict=legacy_callbacks_dict)

            config2["callbacks"] = make_callbacks
        if _allow_unknown_configs is None:
            _allow_unknown_configs = cls._allow_unknown_configs
        return deep_update(config1, config2, _allow_unknown_configs,
                           cls._allow_unknown_subkeys,
                           cls._override_all_subkeys_if_type_changes)

    @staticmethod
    def validate_framework(config: PartialTrainerConfigDict) -> None:
        """Validates the config dictionary wrt the framework settings.

        Args:
            config: The config dictionary to be validated.

        """
        _tf1, _tf, _tfv = None, None, None
        _torch = None
        framework = config["framework"]
        tf_valid_frameworks = {"tf", "tf2", "tfe"}
        if framework not in tf_valid_frameworks and framework != "torch":
            return
        elif framework in tf_valid_frameworks:
            _tf1, _tf, _tfv = try_import_tf()
        else:
            _torch, _ = try_import_torch()

        def check_if_correct_nn_framework_installed():
            """Check if tf/torch experiment is running and tf/torch installed.
            """
            if framework in tf_valid_frameworks:
                if not (_tf1 or _tf):
                    raise ImportError((
                        "TensorFlow was specified as the 'framework' "
                        "inside of your config dictionary. However, there was "
                        "no installation found. You can install TensorFlow "
                        "via `pip install tensorflow`"))
            elif framework == "torch":
                if not _torch:
                    raise ImportError(
                        ("PyTorch was specified as the 'framework' inside "
                         "of your config dictionary. However, there was no "
                         "installation found. You can install PyTorch via "
                         "`pip install torch`"))

        def resolve_tf_settings():
            """Check and resolve tf settings."""

            if _tf1 and config["framework"] in ["tf2", "tfe"]:
                if config["framework"] == "tf2" and _tfv < 2:
                    raise ValueError(
                        "You configured `framework`=tf2, but your installed "
                        "pip tf-version is < 2.0! Make sure your TensorFlow "
                        "version is >= 2.x.")
                if not _tf1.executing_eagerly():
                    _tf1.enable_eager_execution()
                # Recommend setting tracing to True for speedups.
                logger.info(
                    f"Executing eagerly (framework='{config['framework']}'),"
                    f" with eager_tracing={config['eager_tracing']}. For "
                    "production workloads, make sure to set eager_tracing=True"
                    "  in order to match the speed of tf-static-graph "
                    "(framework='tf'). For debugging purposes, "
                    "`eager_tracing=False` is the best choice.")
            # Tf-static-graph (framework=tf): Recommend upgrading to tf2 and
            # enabling eager tracing for similar speed.
            elif _tf1 and config["framework"] == "tf":
                logger.info(
                    "Your framework setting is 'tf', meaning you are using "
                    "static-graph mode. Set framework='tf2' to enable eager "
                    "execution with tf2.x. You may also then want to set "
                    "eager_tracing=True in order to reach similar execution "
                    "speed as with static-graph mode.")

        check_if_correct_nn_framework_installed()
        resolve_tf_settings()

    @ExperimentalAPI
    def validate_config(self, config: PartialTrainerConfigDict) -> None:
        """Validates a given config dict for this Trainer.

        Users should override this method to implement custom validation
        behavior. It is recommended to call `super().validate_config()` in
        this override.

        Args:
            config: The given config dict to check.

        Raises:
            ValueError: If there is something wrong with the config.
        """
        model_config = config.get("model")
        if model_config is None:
            config["model"] = model_config = {}

        # Monitor should be replaced by `record_env`.
        if config.get("monitor", DEPRECATED_VALUE) != DEPRECATED_VALUE:
            deprecation_warning("monitor", "record_env", error=False)
            config["record_env"] = config.get("monitor", False)
        # Empty string would fail some if-blocks checking for this setting.
        # Set to True instead, meaning: use default output dir to store
        # the videos.
        if config.get("record_env") == "":
            config["record_env"] = True

        # DefaultCallbacks if callbacks - for whatever reason - set to
        # None.
        if config["callbacks"] is None:
            config["callbacks"] = DefaultCallbacks

        # Multi-GPU settings.
        simple_optim_setting = config.get("simple_optimizer", DEPRECATED_VALUE)
        if simple_optim_setting != DEPRECATED_VALUE:
            deprecation_warning(old="simple_optimizer", error=False)

        # Loop through all policy definitions in multi-agent policies.
        policies, is_multi_agent = check_multi_agent(config)

        for pid, policy_spec in policies.copy().items():
            # Policy IDs must be strings.
            if not isinstance(pid, str):
                raise ValueError("Policy keys must be strs, got {}".format(
                    type(pid)))

            # Convert to PolicySpec if plain list/tuple.
            if not isinstance(policy_spec, PolicySpec):
                # Values must be lists/tuples of len 4.
                if not isinstance(policy_spec, (list, tuple)) or \
                        len(policy_spec) != 4:
                    raise ValueError(
                        "Policy specs must be tuples/lists of "
                        "(cls or None, obs_space, action_space, config), "
                        f"got {policy_spec}")
                policies[pid] = PolicySpec(*policy_spec)

            # Config is None -> Set to {}.
            if policies[pid].config is None:
                policies[pid] = policies[pid]._replace(config={})
            # Config not a dict.
            elif not isinstance(policies[pid].config, dict):
                raise ValueError(
                    f"Multiagent policy config for {pid} must be a dict, "
                    f"but got {type(policies[pid].config)}!")

        framework = config.get("framework")
        # Multi-GPU setting: Must use MultiGPUTrainOneStep.
        if config.get("num_gpus", 0) > 1:
            if framework in ["tfe", "tf2"]:
                raise ValueError("`num_gpus` > 1 not supported yet for "
                                 "framework={}!".format(framework))
            elif simple_optim_setting is True:
                raise ValueError(
                    "Cannot use `simple_optimizer` if `num_gpus` > 1! "
                    "Consider not setting `simple_optimizer` in your config.")
            config["simple_optimizer"] = False
        # Auto-setting: Use simple-optimizer for tf-eager or multiagent,
        # otherwise: MultiGPUTrainOneStep (if supported by the algo's execution
        # plan).
        elif simple_optim_setting == DEPRECATED_VALUE:
            # tf-eager: Must use simple optimizer.
            if framework not in ["tf", "torch"]:
                config["simple_optimizer"] = True
            # Multi-agent case: Try using MultiGPU optimizer (only
            # if all policies used are DynamicTFPolicies or TorchPolicies).
            elif is_multi_agent:
                from ray.rllib.policy.dynamic_tf_policy import DynamicTFPolicy
                from ray.rllib.policy.torch_policy import TorchPolicy
                default_policy_cls = self.get_default_policy_class(config)
                if any((p[0] or default_policy_cls) is None
                       or not issubclass(p[0] or default_policy_cls,
                                         (DynamicTFPolicy, TorchPolicy))
                       for p in config["multiagent"]["policies"].values()):
                    config["simple_optimizer"] = True
                else:
                    config["simple_optimizer"] = False
            else:
                config["simple_optimizer"] = False

        # User manually set simple-optimizer to False -> Error if tf-eager.
        elif simple_optim_setting is False:
            if framework in ["tfe", "tf2"]:
                raise ValueError("`simple_optimizer=False` not supported for "
                                 "framework={}!".format(framework))

        # Offline RL settings.
        if isinstance(config["input_evaluation"], tuple):
            config["input_evaluation"] = list(config["input_evaluation"])
        elif not isinstance(config["input_evaluation"], list):
            raise ValueError(
                "`input_evaluation` must be a list of strings, got {}!".format(
                    config["input_evaluation"]))

        # Check model config.
        # If no preprocessing, propagate into model's config as well
        # (so model will know, whether inputs are preprocessed or not).
        if config["_disable_preprocessor_api"] is True:
            model_config["_disable_preprocessor_api"] = True

        # Prev_a/r settings.
        prev_a_r = model_config.get("lstm_use_prev_action_reward",
                                    DEPRECATED_VALUE)
        if prev_a_r != DEPRECATED_VALUE:
            deprecation_warning(
                "model.lstm_use_prev_action_reward",
                "model.lstm_use_prev_action and model.lstm_use_prev_reward",
                error=False)
            model_config["lstm_use_prev_action"] = prev_a_r
            model_config["lstm_use_prev_reward"] = prev_a_r

        # Check batching/sample collection settings.
        if config["batch_mode"] not in [
                "truncate_episodes", "complete_episodes"
        ]:
            raise ValueError("`batch_mode` must be one of [truncate_episodes|"
                             "complete_episodes]! Got {}".format(
                                 config["batch_mode"]))

        # Check multi-agent batch count mode.
        if config["multiagent"].get("count_steps_by", "env_steps") not in \
                ["env_steps", "agent_steps"]:
            raise ValueError(
                "`count_steps_by` must be one of [env_steps|agent_steps]! "
                "Got {}".format(config["multiagent"]["count_steps_by"]))

        # Evaluation settings.
        # If `evaluation_num_workers` > 0, warn if `evaluation_interval` is
        # None (also set `evaluation_interval` to 1).
        if config["evaluation_num_workers"] > 0 and \
                not config["evaluation_interval"]:
            logger.warning(
                f"You have specified {config['evaluation_num_workers']} "
                "evaluation workers, but your `evaluation_interval` is None! "
                "Therefore, evaluation will not occur automatically with each"
                " call to `Trainer.train()`. Instead, you will have to call "
                "`Trainer.evaluate()` manually in order to trigger an "
                "evaluation run.")
        # If `evaluation_num_workers=0` and
        # `evaluation_parallel_to_training=True`, warn that you need
        # at least one remote eval worker for parallel training and
        # evaluation, and set `evaluation_parallel_to_training` to False.
        elif config["evaluation_num_workers"] == 0 and \
                config.get("evaluation_parallel_to_training", False):
            logger.warning(
                "`evaluation_parallel_to_training` can only be done if "
                "`evaluation_num_workers` > 0! Setting "
                "`evaluation_parallel_to_training` to False.")
            config["evaluation_parallel_to_training"] = False

        # If `evaluation_num_episodes=auto`, error if
        # `evaluation_parallel_to_training=False`.
        if config["evaluation_num_episodes"] == "auto":
            if not config["evaluation_parallel_to_training"]:
                raise ValueError(
                    "`evaluation_num_episodes=auto` not supported for "
                    "`evaluation_parallel_to_training=False`!")
        # Make sure, it's an int otherwise.
        elif not isinstance(config["evaluation_num_episodes"], int):
            raise ValueError(
                "`evaluation_num_episodes` ({}) must be an int and "
                ">0!".format(config["evaluation_num_episodes"]))

    @ExperimentalAPI
    @staticmethod
    def validate_env(env: EnvType, env_context: EnvContext) -> None:
        """Env validator function for this Trainer class.

        Override this in child classes to define custom validation
        behavior.

        Args:
            env: The (sub-)environment to validate. This is normally a
                single sub-environment (e.g. a gym.Env) within a vectorized
                setup.
            env_context: The EnvContext to configure the environment.

        Raises:
            Exception in case something is wrong with the given environment.
        """
        pass

    def try_recover_from_step_attempt(self) -> None:
        """Try to identify and remove any unhealthy workers.

        This method is called after an unexpected remote error is encountered
        from a worker during the call to `self.step_attempt()` (within
        `self.step()`). It issues check requests to all current workers and
        removes any that respond with error. If no healthy workers remain,
        an error is raised. Otherwise, tries to re-build the execution plan
        with the remaining (healthy) workers.
        """

        workers = getattr(self, "workers", None)
        if not isinstance(workers, WorkerSet):
            return

        logger.info("Health checking all workers...")
        checks = []
        for ev in workers.remote_workers():
            _, obj_ref = ev.sample_with_count.remote()
            checks.append(obj_ref)

        healthy_workers = []
        for i, obj_ref in enumerate(checks):
            w = workers.remote_workers()[i]
            try:
                ray.get(obj_ref)
                healthy_workers.append(w)
                logger.info("Worker {} looks healthy".format(i + 1))
            except RayError:
                logger.exception("Removing unhealthy worker {}".format(i + 1))
                try:
                    w.__ray_terminate__.remote()
                except Exception:
                    logger.exception("Error terminating unhealthy worker")

        if len(healthy_workers) < 1:
            raise RuntimeError(
                "Not enough healthy workers remain to continue.")

        logger.warning("Recreating execution plan after failure.")
        workers.reset(healthy_workers)
        if self.train_exec_impl is not None:
            if callable(self.execution_plan):
                self.train_exec_impl = self.execution_plan(
                    workers, self.config, **self._kwargs_for_execution_plan())

    @override(Trainable)
    def _export_model(self, export_formats: List[str],
                      export_dir: str) -> Dict[str, str]:
        ExportFormat.validate(export_formats)
        exported = {}
        if ExportFormat.CHECKPOINT in export_formats:
            path = os.path.join(export_dir, ExportFormat.CHECKPOINT)
            self.export_policy_checkpoint(path)
            exported[ExportFormat.CHECKPOINT] = path
        if ExportFormat.MODEL in export_formats:
            path = os.path.join(export_dir, ExportFormat.MODEL)
            self.export_policy_model(path)
            exported[ExportFormat.MODEL] = path
        if ExportFormat.ONNX in export_formats:
            path = os.path.join(export_dir, ExportFormat.ONNX)
            self.export_policy_model(
                path, onnx=int(os.getenv("ONNX_OPSET", "11")))
            exported[ExportFormat.ONNX] = path
        return exported

    def import_model(self, import_file: str):
        """Imports a model from import_file.

        Note: Currently, only h5 files are supported.

        Args:
            import_file (str): The file to import the model from.

        Returns:
            A dict that maps ExportFormats to successfully exported models.
        """
        # Check for existence.
        if not os.path.exists(import_file):
            raise FileNotFoundError(
                "`import_file` '{}' does not exist! Can't import Model.".
                format(import_file))
        # Get the format of the given file.
        import_format = "h5"  # TODO(sven): Support checkpoint loading.

        ExportFormat.validate([import_format])
        if import_format != ExportFormat.H5:
            raise NotImplementedError
        else:
            return self.import_policy_model_from_h5(import_file)

    def __getstate__(self) -> dict:
        state = {}
        if hasattr(self, "workers"):
            state["worker"] = self.workers.local_worker().save()
        if hasattr(self, "optimizer") and hasattr(self.optimizer, "save"):
            state["optimizer"] = self.optimizer.save()
        # TODO: Experimental functionality: Store contents of replay buffer
        #  to checkpoint, only if user has configured this.
        if self.local_replay_buffer is not None and \
                self.config.get("store_buffer_in_checkpoints"):
            state["local_replay_buffer"] = \
                self.local_replay_buffer.get_state()

        if self.train_exec_impl is not None:
            state["train_exec_impl"] = (
                self.train_exec_impl.shared_metrics.get().save())

        return state

    def __setstate__(self, state: dict):
        if "worker" in state and hasattr(self, "workers"):
            self.workers.local_worker().restore(state["worker"])
            remote_state = ray.put(state["worker"])
            for r in self.workers.remote_workers():
                r.restore.remote(remote_state)
        # Restore optimizer data, if necessary.
        if "optimizer" in state and hasattr(self, "optimizer"):
            self.optimizer.restore(state["optimizer"])
        # If necessary, restore replay data as well.
        if self.local_replay_buffer is not None:
            # TODO: Experimental functionality: Restore contents of replay
            #  buffer from checkpoint, only if user has configured this.
            if self.config.get("store_buffer_in_checkpoints"):
                if "local_replay_buffer" in state:
                    self.local_replay_buffer.set_state(
                        state["local_replay_buffer"])
                else:
                    logger.warning(
                        "`store_buffer_in_checkpoints` is True, but no replay "
                        "data found in state!")
            elif "local_replay_buffer" in state and \
                    log_once("no_store_buffer_in_checkpoints_but_data_found"):
                logger.warning(
                    "`store_buffer_in_checkpoints` is False, but some replay "
                    "data found in state!")

        if self.train_exec_impl is not None:
            self.train_exec_impl.shared_metrics.get().restore(
                state["train_exec_impl"])

    @staticmethod
    def with_updates(**overrides) -> Type["Trainer"]:
        raise NotImplementedError(
            "`with_updates` may only be called on Trainer sub-classes "
            "that were generated via the `ray.rllib.agents.trainer_template."
            "build_trainer()` function!")

    @DeveloperAPI
    def _create_local_replay_buffer_if_necessary(
            self, config: PartialTrainerConfigDict
    ) -> Optional[MultiAgentReplayBuffer]:
        """Create a MultiAgentReplayBuffer instance if necessary.

        Args:
            config: Algorithm-specific configuration data.

        Returns:
            MultiAgentReplayBuffer instance based on trainer config.
            None, if local replay buffer is not needed.
        """
        # These are the agents that utilizes a local replay buffer.
        if ("replay_buffer_config" not in config
                or not config["replay_buffer_config"]):
            # Does not need a replay buffer.
            return None

        replay_buffer_config = config["replay_buffer_config"]
        if ("type" not in replay_buffer_config
                or replay_buffer_config["type"] != "MultiAgentReplayBuffer"):
            # DistributedReplayBuffer coming soon.
            return None

        capacity = config.get("buffer_size", DEPRECATED_VALUE)
        if capacity != DEPRECATED_VALUE:
            # Print a deprecation warning.
            deprecation_warning(
                old="config['buffer_size']",
                new="config['replay_buffer_config']['capacity']",
                error=False)
        else:
            # Get capacity out of replay_buffer_config.
            capacity = replay_buffer_config["capacity"]

        if config.get("prioritized_replay"):
            prio_args = {
                "prioritized_replay_alpha": config["prioritized_replay_alpha"],
                "prioritized_replay_beta": config["prioritized_replay_beta"],
                "prioritized_replay_eps": config["prioritized_replay_eps"],
            }
        else:
            prio_args = {}

        return MultiAgentReplayBuffer(
            num_shards=1,
            learning_starts=config["learning_starts"],
            capacity=capacity,
            replay_batch_size=config["train_batch_size"],
            replay_mode=config["multiagent"]["replay_mode"],
            replay_sequence_length=config.get("replay_sequence_length", 1),
            replay_burn_in=config.get("burn_in", 0),
            replay_zero_init_states=config.get("zero_init_states", True),
            **prio_args)

    @DeveloperAPI
    def _kwargs_for_execution_plan(self):
        kwargs = {}
        if self.local_replay_buffer:
            kwargs["local_replay_buffer"] = self.local_replay_buffer
        return kwargs

    def _register_if_needed(self, env_object: Union[str, EnvType, None],
                            config) -> Optional[str]:
        if isinstance(env_object, str):
            return env_object
        elif isinstance(env_object, type):
            name = env_object.__name__

            if config.get("remote_worker_envs"):

                @ray.remote(num_cpus=0)
                class _wrapper(env_object):
                    # Add convenience `_get_spaces` and `_is_multi_agent`
                    # methods.
                    def _get_spaces(self):
                        return self.observation_space, self.action_space

                    def _is_multi_agent(self):
                        return isinstance(self, MultiAgentEnv)

                register_env(name, lambda cfg: _wrapper.remote(cfg))
            else:
                register_env(name, lambda cfg: env_object(cfg))
            return name
        elif env_object is None:
            return None
        raise ValueError(
            "{} is an invalid env specification. ".format(env_object) +
            "You can specify a custom env as either a class "
            "(e.g., YourEnvCls) or a registered env id (e.g., \"your_env\").")

    def __repr__(self):
        return type(self).__name__

    @Deprecated(new="Trainer.evaluate()", error=False)
    def _evaluate(self) -> dict:
        return self.evaluate()

    @Deprecated(new="Trainer.compute_single_action()", error=False)
    def compute_action(self, *args, **kwargs):
        return self.compute_single_action(*args, **kwargs)

    @Deprecated(new="Trainer.try_recover_from_step_attempt()", error=False)
    def _try_recover(self):
        return self.try_recover_from_step_attempt()

    @staticmethod
    @Deprecated(new="Trainer.validate_config()", error=False)
    def _validate_config(config, trainer_or_none):
        assert trainer_or_none is not None
        return trainer_or_none.validate_config(config)<|MERGE_RESOLUTION|>--- conflicted
+++ resolved
@@ -1738,21 +1738,6 @@
         weights = ray.put(self.workers.local_worker().save())
         worker_set.foreach_worker(lambda w: w.restore(ray.get(weights)))
 
-<<<<<<< HEAD
-    @property
-    def _name(self) -> str:
-        """Subclasses may override this to declare their name."""
-        # By default, return the class' name.
-        return type(self).__name__
-
-    # TODO: Deprecate. Instead, override `Trainer.get_default_config()`.
-    @property
-    def _default_config(self) -> TrainerConfigDict:
-        """Subclasses should override this to declare their default config."""
-        return {}
-
-=======
->>>>>>> c482b267
     @classmethod
     @override(Trainable)
     def resource_help(cls, config: TrainerConfigDict) -> str:
