from datetime import datetime
import numpy as np
import copy
import logging
import math
import os
import pickle
import time
import tempfile
from typing import Callable, Dict, List, Optional, Type, Union

import ray
from ray.exceptions import RayError
from ray.rllib.agents.callbacks import DefaultCallbacks
from ray.rllib.env.normalize_actions import NormalizeActionWrapper
from ray.rllib.env.env_context import EnvContext
from ray.rllib.evaluation.rollout_worker import RolloutWorker
from ray.rllib.models import MODEL_DEFAULTS
from ray.rllib.policy import Policy
from ray.rllib.policy.sample_batch import DEFAULT_POLICY_ID
from ray.rllib.evaluation.metrics import collect_metrics
from ray.rllib.evaluation.worker_set import WorkerSet
from ray.rllib.utils import FilterManager, deep_update, merge_dicts
from ray.rllib.utils.spaces import space_utils
from ray.rllib.utils.framework import try_import_tf, TensorStructType
from ray.rllib.utils.annotations import override, PublicAPI, DeveloperAPI
from ray.rllib.utils.deprecation import deprecation_warning, DEPRECATED_VALUE
from ray.rllib.utils.from_config import from_config
from ray.rllib.utils.typing import TrainerConfigDict, \
    PartialTrainerConfigDict, EnvInfoDict, ResultDict, EnvType, PolicyID
from ray.tune.registry import ENV_CREATOR, register_env, _global_registry
from ray.tune.trainable import Trainable
from ray.tune.trial import ExportFormat
from ray.tune.resources import Resources
from ray.tune.logger import Logger, UnifiedLogger
from ray.tune.result import DEFAULT_RESULTS_DIR

tf1, tf, tfv = try_import_tf()

logger = logging.getLogger(__name__)

# Max number of times to retry a worker failure. We shouldn't try too many
# times in a row since that would indicate a persistent cluster issue.
MAX_WORKER_FAILURE_RETRIES = 3

# yapf: disable
# __sphinx_doc_begin__
COMMON_CONFIG: TrainerConfigDict = {
    # === Settings for Rollout Worker processes ===
    # Number of rollout worker actors to create for parallel sampling. Setting
    # this to 0 will force rollouts to be done in the trainer actor.
    "num_workers": 2,
    # Number of environments to evaluate vectorwise per worker. This enables
    # model inference batching, which can improve performance for inference
    # bottlenecked workloads.
    "num_envs_per_worker": 1,
    # When `num_workers` > 0, the driver (local_worker; worker-idx=0) does not
    # need an environment. This is because it doesn't have to sample (done by
    # remote_workers; worker_indices > 0) nor evaluate (done by evaluation
    # workers; see below).
    "create_env_on_driver": False,
    # Divide episodes into fragments of this many steps each during rollouts.
    # Sample batches of this size are collected from rollout workers and
    # combined into a larger batch of `train_batch_size` for learning.
    #
    # For example, given rollout_fragment_length=100 and train_batch_size=1000:
    #   1. RLlib collects 10 fragments of 100 steps each from rollout workers.
    #   2. These fragments are concatenated and we perform an epoch of SGD.
    #
    # When using multiple envs per worker, the fragment size is multiplied by
    # `num_envs_per_worker`. This is since we are collecting steps from
    # multiple envs in parallel. For example, if num_envs_per_worker=5, then
    # rollout workers will return experiences in chunks of 5*100 = 500 steps.
    #
    # The dataflow here can vary per algorithm. For example, PPO further
    # divides the train batch into minibatches for multi-epoch SGD.
    "rollout_fragment_length": 200,
    # Whether to rollout "complete_episodes" or "truncate_episodes" to
    # `rollout_fragment_length` length unrolls. Episode truncation guarantees
    # evenly sized batches, but increases variance as the reward-to-go will
    # need to be estimated at truncation boundaries.
    "batch_mode": "truncate_episodes",

    # === Settings for the Trainer process ===
    # Number of GPUs to allocate to the trainer process. Note that not all
    # algorithms can take advantage of trainer GPUs. This can be fractional
    # (e.g., 0.3 GPUs).
    "num_gpus": 0,
    # Training batch size, if applicable. Should be >= rollout_fragment_length.
    # Samples batches will be concatenated together to a batch of this size,
    # which is then passed to SGD.
    "train_batch_size": 200,
    # Arguments to pass to the policy model. See models/catalog.py for a full
    # list of the available model options.
    "model": MODEL_DEFAULTS,
    # Arguments to pass to the policy optimizer. These vary by optimizer.
    "optimizer": {},

    # === Environment Settings ===
    # Discount factor of the MDP.
    "gamma": 0.99,
    # Number of steps after which the episode is forced to terminate. Defaults
    # to `env.spec.max_episode_steps` (if present) for Gym envs.
    "horizon": None,
    # Calculate rewards but don't reset the environment when the horizon is
    # hit. This allows value estimation and RNN state to span across logical
    # episodes denoted by horizon. This only has an effect if horizon != inf.
    "soft_horizon": False,
    # Don't set 'done' at the end of the episode. Note that you still need to
    # set this if soft_horizon=True, unless your env is actually running
    # forever without returning done=True.
    "no_done_at_end": False,
    # Arguments to pass to the env creator.
    "env_config": {},
    # Environment name can also be passed via config.
    "env": None,
    # Unsquash actions to the upper and lower bounds of env's action space
    "normalize_actions": False,
    # Whether to clip rewards during Policy's postprocessing.
    # None (default): Clip for Atari only (r=sign(r)).
    # True: r=sign(r): Fixed rewards -1.0, 1.0, or 0.0.
    # False: Never clip.
    # [float value]: Clip at -value and + value.
    # Tuple[value1, value2]: Clip at value1 and value2.
    "clip_rewards": None,
    # Whether to clip actions to the action space's low/high range spec.
    "clip_actions": True,
    # Whether to use "rllib" or "deepmind" preprocessors by default
    "preprocessor_pref": "deepmind",
    # The default learning rate.
    "lr": 0.0001,

    # === Debug Settings ===
    # Whether to write episode stats and videos to the agent log dir. This is
    # typically located in ~/ray_results.
    "monitor": False,
    # Set the ray.rllib.* log level for the agent process and its workers.
    # Should be one of DEBUG, INFO, WARN, or ERROR. The DEBUG level will also
    # periodically print out summaries of relevant internal dataflow (this is
    # also printed out once at startup at the INFO level). When using the
    # `rllib train` command, you can also use the `-v` and `-vv` flags as
    # shorthand for INFO and DEBUG.
    "log_level": "WARN",
    # Callbacks that will be run during various phases of training. See the
    # `DefaultCallbacks` class and `examples/custom_metrics_and_callbacks.py`
    # for more usage information.
    "callbacks": DefaultCallbacks,
    # Whether to attempt to continue training if a worker crashes. The number
    # of currently healthy workers is reported as the "num_healthy_workers"
    # metric.
    "ignore_worker_failures": False,
    # Log system resource metrics to results. This requires `psutil` to be
    # installed for sys stats, and `gputil` for GPU metrics.
    "log_sys_usage": True,
    # Use fake (infinite speed) sampler. For testing only.
    "fake_sampler": False,

    # === Deep Learning Framework Settings ===
    # tf: TensorFlow
    # tfe: TensorFlow eager
    # torch: PyTorch
    "framework": "tf",
    # Enable tracing in eager mode. This greatly improves performance, but
    # makes it slightly harder to debug since Python code won't be evaluated
    # after the initial eager pass. Only possible if framework=tfe.
    "eager_tracing": False,

    # === Exploration Settings ===
    # Default exploration behavior, iff `explore`=None is passed into
    # compute_action(s).
    # Set to False for no exploration behavior (e.g., for evaluation).
    "explore": True,
    # Provide a dict specifying the Exploration object's config.
    "exploration_config": {
        # The Exploration class to use. In the simplest case, this is the name
        # (str) of any class present in the `rllib.utils.exploration` package.
        # You can also provide the python class directly or the full location
        # of your class (e.g. "ray.rllib.utils.exploration.epsilon_greedy.
        # EpsilonGreedy").
        "type": "StochasticSampling",
        # Add constructor kwargs here (if any).
    },
    # === Evaluation Settings ===
    # Evaluate with every `evaluation_interval` training iterations.
    # The evaluation stats will be reported under the "evaluation" metric key.
    # Note that evaluation is currently not parallelized, and that for Ape-X
    # metrics are already only reported for the lowest epsilon workers.
    "evaluation_interval": None,
    # Number of episodes to run per evaluation period. If using multiple
    # evaluation workers, we will run at least this many episodes total.
    "evaluation_num_episodes": 10,
    # Internal flag that is set to True for evaluation workers.
    "in_evaluation": False,
    # Typical usage is to pass extra args to evaluation env creator
    # and to disable exploration by computing deterministic actions.
    # IMPORTANT NOTE: Policy gradient algorithms are able to find the optimal
    # policy, even if this is a stochastic one. Setting "explore=False" here
    # will result in the evaluation workers not using this optimal policy!
    "evaluation_config": {
        # Example: overriding env_config, exploration, etc:
        # "env_config": {...},
        # "explore": False
    },
    # Number of parallel workers to use for evaluation. Note that this is set
    # to zero by default, which means evaluation will be run in the trainer
    # process. If you increase this, it will increase the Ray resource usage
    # of the trainer since evaluation workers are created separately from
    # rollout workers.
    "evaluation_num_workers": 0,
    # Customize the evaluation method. This must be a function of signature
    # (trainer: Trainer, eval_workers: WorkerSet) -> metrics: dict. See the
    # Trainer._evaluate() method to see the default implementation. The
    # trainer guarantees all eval workers have the latest policy state before
    # this function is called.
    "custom_eval_function": None,

    # === Advanced Rollout Settings ===
    # Use a background thread for sampling (slightly off-policy, usually not
    # advisable to turn on unless your env specifically requires it).
    "sample_async": False,

    # Experimental flag to speed up sampling and use "trajectory views" as
    # generic ModelV2 `input_dicts` that can be requested by the model to
    # contain different information on the ongoing episode.
<<<<<<< HEAD
    "_use_trajectory_view_api": False,
=======
    "_use_trajectory_view_api": True,
>>>>>>> 401d3426

    # Element-wise observation filter, either "NoFilter" or "MeanStdFilter".
    "observation_filter": "NoFilter",
    # Whether to synchronize the statistics of remote filters.
    "synchronize_filters": True,
    # Configures TF for single-process operation by default.
    "tf_session_args": {
        # note: overridden by `local_tf_session_args`
        "intra_op_parallelism_threads": 2,
        "inter_op_parallelism_threads": 2,
        "gpu_options": {
            "allow_growth": True,
        },
        "log_device_placement": False,
        "device_count": {
            "CPU": 1
        },
        "allow_soft_placement": True,  # required by PPO multi-gpu
    },
    # Override the following tf session args on the local worker
    "local_tf_session_args": {
        # Allow a higher level of parallelism by default, but not unlimited
        # since that can cause crashes with many concurrent drivers.
        "intra_op_parallelism_threads": 8,
        "inter_op_parallelism_threads": 8,
    },
    # Whether to LZ4 compress individual observations
    "compress_observations": False,
    # Wait for metric batches for at most this many seconds. Those that
    # have not returned in time will be collected in the next train iteration.
    "collect_metrics_timeout": 180,
    # Smooth metrics over this many episodes.
    "metrics_smoothing_episodes": 100,
    # If using num_envs_per_worker > 1, whether to create those new envs in
    # remote processes instead of in the same worker. This adds overheads, but
    # can make sense if your envs can take much time to step / reset
    # (e.g., for StarCraft). Use this cautiously; overheads are significant.
    "remote_worker_envs": False,
    # Timeout that remote workers are waiting when polling environments.
    # 0 (continue when at least one env is ready) is a reasonable default,
    # but optimal value could be obtained by measuring your environment
    # step / reset and model inference perf.
    "remote_env_batch_wait_ms": 0,
    # Minimum time per train iteration (frequency of metrics reporting).
    "min_iter_time_s": 0,
    # Minimum env steps to optimize for per train call. This value does
    # not affect learning, only the length of train iterations.
    "timesteps_per_iteration": 0,
    # This argument, in conjunction with worker_index, sets the random seed of
    # each worker, so that identically configured trials will have identical
    # results. This makes experiments reproducible.
    "seed": None,
    # Any extra python env vars to set in the trainer process, e.g.,
    # {"OMP_NUM_THREADS": "16"}
    "extra_python_environs_for_driver": {},
    # The extra python environments need to set for worker processes.
    "extra_python_environs_for_worker": {},

    # === Advanced Resource Settings ===
    # Number of CPUs to allocate per worker.
    "num_cpus_per_worker": 1,
    # Number of GPUs to allocate per worker. This can be fractional. This is
    # usually needed only if your env itself requires a GPU (i.e., it is a
    # GPU-intensive video game), or model inference is unusually expensive.
    "num_gpus_per_worker": 0,
    # Any custom Ray resources to allocate per worker.
    "custom_resources_per_worker": {},
    # Number of CPUs to allocate for the trainer. Note: this only takes effect
    # when running in Tune. Otherwise, the trainer runs in the main program.
    "num_cpus_for_driver": 1,
    # Deprecated.
    "memory": 0,
    "object_store_memory": 0,
    "memory_per_worker": 0,
    "object_store_memory_per_worker": 0,

    # === Offline Datasets ===
    # Specify how to generate experiences:
    #  - "sampler": Generate experiences via online (env) simulation (default).
    #  - A local directory or file glob expression (e.g., "/tmp/*.json").
    #  - A list of individual file paths/URIs (e.g., ["/tmp/1.json",
    #    "s3://bucket/2.json"]).
    #  - A dict with string keys and sampling probabilities as values (e.g.,
    #    {"sampler": 0.4, "/tmp/*.json": 0.4, "s3://bucket/expert.json": 0.2}).
    #  - A callable that returns a ray.rllib.offline.InputReader.
    "input": "sampler",
    # Specify how to evaluate the current policy. This only has an effect when
    # reading offline experiences ("input" is not "sampler").
    # Available options:
    #  - "wis": the weighted step-wise importance sampling estimator.
    #  - "is": the step-wise importance sampling estimator.
    #  - "simulation": run the environment in the background, but use
    #    this data for evaluation only and not for learning.
    "input_evaluation": ["is", "wis"],
    # Whether to run postprocess_trajectory() on the trajectory fragments from
    # offline inputs. Note that postprocessing will be done using the *current*
    # policy, not the *behavior* policy, which is typically undesirable for
    # on-policy algorithms.
    "postprocess_inputs": False,
    # If positive, input batches will be shuffled via a sliding window buffer
    # of this number of batches. Use this if the input data is not in random
    # enough order. Input is delayed until the shuffle buffer is filled.
    "shuffle_buffer_size": 0,
    # Specify where experiences should be saved:
    #  - None: don't save any experiences
    #  - "logdir" to save to the agent log dir
    #  - a path/URI to save to a custom output directory (e.g., "s3://bucket/")
    #  - a function that returns a rllib.offline.OutputWriter
    "output": None,
    # What sample batch columns to LZ4 compress in the output data.
    "output_compress_columns": ["obs", "new_obs"],
    # Max output file size before rolling over to a new file.
    "output_max_file_size": 64 * 1024 * 1024,

    # === Settings for Multi-Agent Environments ===
    "multiagent": {
        # Map of type MultiAgentPolicyConfigDict from policy ids to tuples
        # of (policy_cls, obs_space, act_space, config). This defines the
        # observation and action spaces of the policies and any extra config.
        "policies": {},
        # Function mapping agent ids to policy ids.
        "policy_mapping_fn": None,
        # Optional list of policies to train, or None for all policies.
        "policies_to_train": None,
        # Optional function that can be used to enhance the local agent
        # observations to include more state.
        # See rllib/evaluation/observation_function.py for more info.
        "observation_fn": None,
        # When replay_mode=lockstep, RLlib will replay all the agent
        # transitions at a particular timestep together in a batch. This allows
        # the policy to implement differentiable shared computations between
        # agents it controls at that timestep. When replay_mode=independent,
        # transitions are replayed independently per policy.
        "replay_mode": "independent",
    },

    # === Logger ===
    # Define logger-specific configuration to be used inside Logger
    # Default value None allows overwriting with nested dicts
    "logger_config": None,

    # === Replay Settings ===
    # The number of contiguous environment steps to replay at once. This may
    # be set to greater than 1 to support recurrent models.
    "replay_sequence_length": 1,
}
# __sphinx_doc_end__
# yapf: enable


@DeveloperAPI
def with_common_config(
        extra_config: PartialTrainerConfigDict) -> TrainerConfigDict:
    """Returns the given config dict merged with common agent confs.

    Args:
        extra_config (PartialTrainerConfigDict): A user defined partial config
            which will get merged with COMMON_CONFIG and returned.

    Returns:
        TrainerConfigDict: The merged config dict resulting of COMMON_CONFIG
            plus `extra_config`.
    """
    return Trainer.merge_trainer_configs(
        COMMON_CONFIG, extra_config, _allow_unknown_configs=True)


@PublicAPI
class Trainer(Trainable):
    """A trainer coordinates the optimization of one or more RL policies.

    All RLlib trainers extend this base class, e.g., the A3CTrainer implements
    the A3C algorithm for single and multi-agent training.

    Trainer objects retain internal model state between calls to train(), so
    you should create a new trainer instance for each training session.

    Attributes:
        env_creator (func): Function that creates a new training env.
        config (obj): Algorithm-specific configuration data.
        logdir (str): Directory in which training outputs should be placed.
    """
    # Whether to allow unknown top-level config keys.
    _allow_unknown_configs = False

    # List of top-level keys with value=dict, for which new sub-keys are
    # allowed to be added to the value dict.
    _allow_unknown_subkeys = [
        "tf_session_args", "local_tf_session_args", "env_config", "model",
        "optimizer", "multiagent", "custom_resources_per_worker",
        "evaluation_config", "exploration_config",
        "extra_python_environs_for_driver", "extra_python_environs_for_worker"
    ]

    # List of top level keys with value=dict, for which we always override the
    # entire value (dict), iff the "type" key in that value dict changes.
    _override_all_subkeys_if_type_changes = ["exploration_config"]

    @PublicAPI
    def __init__(self,
                 config: TrainerConfigDict = None,
                 env: str = None,
                 logger_creator: Callable[[], Logger] = None):
        """Initialize an RLLib trainer.

        Args:
            config (dict): Algorithm-specific configuration data.
            env (str): Name of the environment to use. Note that this can also
                be specified as the `env` key in config.
            logger_creator (func): Function that creates a ray.tune.Logger
                object. If unspecified, a default logger is created.
        """

        # User provided config (this is w/o the default Trainer's
        # `COMMON_CONFIG` (see above)). Will get merged with COMMON_CONFIG
        # in self.setup().
        config = config or {}

        # Trainers allow env ids to be passed directly to the constructor.
        self._env_id = self._register_if_needed(env or config.get("env"))

        # Create a default logger creator if no logger_creator is specified
        if logger_creator is None:
            timestr = datetime.today().strftime("%Y-%m-%d_%H-%M-%S")
            logdir_prefix = "{}_{}_{}".format(self._name, self._env_id,
                                              timestr)

            def default_logger_creator(config):
                """Creates a Unified logger with a default logdir prefix
                containing the agent name and the env id
                """
                if not os.path.exists(DEFAULT_RESULTS_DIR):
                    os.makedirs(DEFAULT_RESULTS_DIR)
                logdir = tempfile.mkdtemp(
                    prefix=logdir_prefix, dir=DEFAULT_RESULTS_DIR)
                return UnifiedLogger(config, logdir, loggers=None)

            logger_creator = default_logger_creator

        super().__init__(config, logger_creator)

    @classmethod
    @override(Trainable)
    def default_resource_request(
            cls, config: PartialTrainerConfigDict) -> Resources:
        cf = dict(cls._default_config, **config)
        Trainer._validate_config(cf)
        num_workers = cf["num_workers"] + cf["evaluation_num_workers"]
        # TODO(ekl): add custom resources here once tune supports them
        return Resources(
            cpu=cf["num_cpus_for_driver"],
            gpu=cf["num_gpus"],
            memory=cf["memory"],
            object_store_memory=cf["object_store_memory"],
            extra_cpu=cf["num_cpus_per_worker"] * num_workers,
            extra_gpu=cf["num_gpus_per_worker"] * num_workers,
            extra_memory=cf["memory_per_worker"] * num_workers,
            extra_object_store_memory=cf["object_store_memory_per_worker"] *
            num_workers)

    @override(Trainable)
    @PublicAPI
    def train(self) -> ResultDict:
        """Overrides super.train to synchronize global vars."""

        result = None
        for _ in range(1 + MAX_WORKER_FAILURE_RETRIES):
            try:
                result = Trainable.train(self)
            except RayError as e:
                if self.config["ignore_worker_failures"]:
                    logger.exception(
                        "Error in train call, attempting to recover")
                    self._try_recover()
                else:
                    logger.info(
                        "Worker crashed during call to train(). To attempt to "
                        "continue training without the failed worker, set "
                        "`'ignore_worker_failures': True`.")
                    raise e
            except Exception as e:
                time.sleep(0.5)  # allow logs messages to propagate
                raise e
            else:
                break
        if result is None:
            raise RuntimeError("Failed to recover from worker crash")

        if hasattr(self, "workers") and isinstance(self.workers, WorkerSet):
            self._sync_filters_if_needed(self.workers)

        if self.config["evaluation_interval"] == 1 or (
                self._iteration > 0 and self.config["evaluation_interval"]
                and self._iteration % self.config["evaluation_interval"] == 0):
            evaluation_metrics = self._evaluate()
            assert isinstance(evaluation_metrics, dict), \
                "_evaluate() needs to return a dict."
            result.update(evaluation_metrics)

        return result

    def _sync_filters_if_needed(self, workers: WorkerSet):
        if self.config.get("observation_filter", "NoFilter") != "NoFilter":
            FilterManager.synchronize(
                workers.local_worker().filters,
                workers.remote_workers(),
                update_remote=self.config["synchronize_filters"])
            logger.debug("synchronized filters: {}".format(
                workers.local_worker().filters))

    @override(Trainable)
    def log_result(self, result: ResultDict):
        self.callbacks.on_train_result(trainer=self, result=result)
        # log after the callback is invoked, so that the user has a chance
        # to mutate the result
        Trainable.log_result(self, result)

    @override(Trainable)
    def setup(self, config: PartialTrainerConfigDict):
        env = self._env_id
        if env:
            config["env"] = env
            # An already registered env.
            if _global_registry.contains(ENV_CREATOR, env):
                self.env_creator = _global_registry.get(ENV_CREATOR, env)
            # A class specifier.
            elif "." in env:
                self.env_creator = \
                    lambda env_context: from_config(env, env_context)
            # Try gym/PyBullet.
            else:

                def _creator(env_context):
                    import gym
                    # Allow for PyBullet envs to be used as well (via string).
                    # This allows for doing things like
                    # `env=CartPoleContinuousBulletEnv-v0`.
                    try:
                        import pybullet_envs
                        pybullet_envs.getList()
                    except (ModuleNotFoundError, ImportError):
                        pass
                    return gym.make(env, **env_context)

                self.env_creator = _creator
        else:
            self.env_creator = lambda env_config: None

        # Merge the supplied config with the class default, but store the
        # user-provided one.
        self.raw_user_config = config
        self.config = Trainer.merge_trainer_configs(self._default_config,
                                                    config)

        # Check and resolve DL framework settings.
        # Enable eager/tracing support.
        if tf1 and self.config["framework"] in ["tf2", "tfe"]:
            if self.config["framework"] == "tf2" and tfv < 2:
                raise ValueError("`framework`=tf2, but tf-version is < 2.0!")
            if not tf1.executing_eagerly():
                tf1.enable_eager_execution()
            logger.info("Executing eagerly, with eager_tracing={}".format(
                self.config["eager_tracing"]))
        if tf1 and not tf1.executing_eagerly() and \
                self.config["framework"] != "torch":
            logger.info("Tip: set framework=tfe or the --eager flag to enable "
                        "TensorFlow eager execution")

        if self.config["normalize_actions"]:
            inner = self.env_creator

            def normalize(env):
                import gym  # soft dependency
                if not isinstance(env, gym.Env):
                    raise ValueError(
                        "Cannot apply NormalizeActionActionWrapper to env of "
                        "type {}, which does not subclass gym.Env.", type(env))
                return NormalizeActionWrapper(env)

            self.env_creator = lambda env_config: normalize(inner(env_config))

        Trainer._validate_config(self.config)
        if not callable(self.config["callbacks"]):
            raise ValueError(
                "`callbacks` must be a callable method that "
                "returns a subclass of DefaultCallbacks, got {}".format(
                    self.config["callbacks"]))
        self.callbacks = self.config["callbacks"]()
        log_level = self.config.get("log_level")
        if log_level in ["WARN", "ERROR"]:
            logger.info("Current log_level is {}. For more information, "
                        "set 'log_level': 'INFO' / 'DEBUG' or use the -v and "
                        "-vv flags.".format(log_level))
        if self.config.get("log_level"):
            logging.getLogger("ray.rllib").setLevel(self.config["log_level"])

        def get_scope():
            if tf1 and not tf1.executing_eagerly():
                return tf1.Graph().as_default()
            else:
                return open(os.devnull)  # fake a no-op scope

        with get_scope():
            self._init(self.config, self.env_creator)

            # Evaluation setup.
            if self.config.get("evaluation_interval"):
                # Update env_config with evaluation settings:
                extra_config = copy.deepcopy(self.config["evaluation_config"])
                # Assert that user has not unset "in_evaluation".
                assert "in_evaluation" not in extra_config or \
                    extra_config["in_evaluation"] is True
                extra_config.update({
                    "batch_mode": "complete_episodes",
                    "rollout_fragment_length": 1,
                    "in_evaluation": True,
                })
                logger.debug(
                    "using evaluation_config: {}".format(extra_config))

                self.evaluation_workers = self._make_workers(
                    env_creator=self.env_creator,
                    validate_env=None,
                    policy_class=self._policy_class,
                    config=merge_dicts(self.config, extra_config),
                    num_workers=self.config["evaluation_num_workers"])
                self.evaluation_metrics = {}

    @override(Trainable)
    def cleanup(self):
        if hasattr(self, "workers"):
            self.workers.stop()
        if hasattr(self, "optimizer") and self.optimizer:
            self.optimizer.stop()

    @override(Trainable)
    def save_checkpoint(self, checkpoint_dir: str) -> str:
        checkpoint_path = os.path.join(checkpoint_dir,
                                       "checkpoint-{}".format(self.iteration))
        pickle.dump(self.__getstate__(), open(checkpoint_path, "wb"))

        return checkpoint_path

    @override(Trainable)
    def load_checkpoint(self, checkpoint_path: str):
        extra_data = pickle.load(open(checkpoint_path, "rb"))
        self.__setstate__(extra_data)

    @DeveloperAPI
    def _make_workers(
            self, *, env_creator: Callable[[EnvContext], EnvType],
            validate_env: Optional[Callable[[EnvType, EnvContext], None]],
            policy_class: Type[Policy], config: TrainerConfigDict,
            num_workers: int) -> WorkerSet:
        """Default factory method for a WorkerSet running under this Trainer.

        Override this method by passing a custom `make_workers` into
        `build_trainer`.

        Args:
            env_creator (callable): A function that return and Env given an env
                config.
            validate_env (Optional[Callable[[EnvType, EnvContext], None]]):
                Optional callable to validate the generated environment (only
                on worker=0).
            policy (Type[Policy]): The Policy class to use for creating the
                policies of the workers.
            config (TrainerConfigDict): The Trainer's config.
            num_workers (int): Number of remote rollout workers to create.
                0 for local only.

        Returns:
            WorkerSet: The created WorkerSet.
        """
        return WorkerSet(
            env_creator=env_creator,
            validate_env=validate_env,
            policy_class=policy_class,
            trainer_config=config,
            num_workers=num_workers,
            logdir=self.logdir)

    @DeveloperAPI
    def _init(self, config: TrainerConfigDict,
              env_creator: Callable[[EnvContext], EnvType]):
        """Subclasses should override this for custom initialization."""
        raise NotImplementedError

    @DeveloperAPI
    def _evaluate(self) -> dict:
        """Evaluates current policy under `evaluation_config` settings.

        Note that this default implementation does not do anything beyond
        merging evaluation_config with the normal trainer config.
        """
        # Call the `_before_evaluate` hook.
        self._before_evaluate()
        # Sync weights to the evaluation WorkerSet.
        self._sync_weights_to_workers(worker_set=self.evaluation_workers)
        self._sync_filters_if_needed(self.evaluation_workers)

        if self.config["custom_eval_function"]:
            logger.info("Running custom eval function {}".format(
                self.config["custom_eval_function"]))
            metrics = self.config["custom_eval_function"](
                self, self.evaluation_workers)
            if not metrics or not isinstance(metrics, dict):
                raise ValueError("Custom eval function must return "
                                 "dict of metrics, got {}.".format(metrics))
        else:
            logger.info("Evaluating current policy for {} episodes.".format(
                self.config["evaluation_num_episodes"]))
            if self.config["evaluation_num_workers"] == 0:
                for _ in range(self.config["evaluation_num_episodes"]):
                    self.evaluation_workers.local_worker().sample()
            else:
                num_rounds = int(
                    math.ceil(self.config["evaluation_num_episodes"] /
                              self.config["evaluation_num_workers"]))
                num_workers = len(self.evaluation_workers.remote_workers())
                num_episodes = num_rounds * num_workers
                for i in range(num_rounds):
                    logger.info("Running round {} of parallel evaluation "
                                "({}/{} episodes)".format(
                                    i, (i + 1) * num_workers, num_episodes))
                    ray.get([
                        w.sample.remote()
                        for w in self.evaluation_workers.remote_workers()
                    ])

            metrics = collect_metrics(self.evaluation_workers.local_worker(),
                                      self.evaluation_workers.remote_workers())
        return {"evaluation": metrics}

    @DeveloperAPI
    def _before_evaluate(self):
        """Pre-evaluation callback."""
        pass

    @DeveloperAPI
    def _sync_weights_to_workers(
            self,
            *,
            worker_set: Optional[WorkerSet] = None,
            workers: Optional[List[RolloutWorker]] = None,
    ) -> None:
        """Sync "main" weights to given WorkerSet or list of workers."""
        assert worker_set is not None
        # Broadcast the new policy weights to all evaluation workers.
        logger.info("Synchronizing weights to evaluation workers.")
        weights = ray.put(self.workers.local_worker().save())
        worker_set.foreach_worker(lambda w: w.restore(ray.get(weights)))

    @PublicAPI
    def compute_action(self,
                       observation: TensorStructType,
                       state: List[TensorStructType] = None,
                       prev_action: TensorStructType = None,
                       prev_reward: float = None,
                       info: EnvInfoDict = None,
                       policy_id: PolicyID = DEFAULT_POLICY_ID,
                       full_fetch: bool = False,
                       explore: bool = None) -> TensorStructType:
        """Computes an action for the specified policy on the local Worker.

        Note that you can also access the policy object through
        self.get_policy(policy_id) and call compute_actions() on it directly.

        Args:
            observation (TensorStructType): observation from the environment.
            state (List[TensorStructType]): RNN hidden state, if any. If state
                is not None, then all of compute_single_action(...) is returned
                (computed action, rnn state(s), logits dictionary).
                Otherwise compute_single_action(...)[0] is returned
                (computed action).
            prev_action (TensorStructType): Previous action value, if any.
            prev_reward (float): Previous reward, if any.
            info (EnvInfoDict): info object, if any
            policy_id (PolicyID): Policy to query (only applies to
                multi-agent).
            full_fetch (bool): Whether to return extra action fetch results.
                This is always set to True if RNN state is specified.
            explore (bool): Whether to pick an exploitation or exploration
                action (default: None -> use self.config["explore"]).

        Returns:
            any: The computed action if full_fetch=False, or
            tuple: The full output of policy.compute_actions() if
                full_fetch=True or we have an RNN-based Policy.
        """
        if state is None:
            state = []
        preprocessed = self.workers.local_worker().preprocessors[
            policy_id].transform(observation)
        filtered_obs = self.workers.local_worker().filters[policy_id](
            preprocessed, update=False)

        result = self.get_policy(policy_id).compute_single_action(
            filtered_obs,
            state,
            prev_action,
            prev_reward,
            info,
            clip_actions=self.config["clip_actions"],
            explore=explore)

        if state or full_fetch:
            return result
        else:
            return result[0]  # backwards compatibility

    def compute_actions(self,
                        observations,
                        state=None,
                        prev_action=None,
                        prev_reward=None,
                        info=None,
                        policy_id=DEFAULT_POLICY_ID,
                        full_fetch=False,
                        explore=None):
        """Computes an action for the specified policy on the local Worker.

        Note that you can also access the policy object through
        self.get_policy(policy_id) and call compute_actions() on it directly.

        Args:
            observation (obj): observation from the environment.
            state (dict): RNN hidden state, if any. If state is not None,
                then all of compute_single_action(...) is returned
                (computed action, rnn state(s), logits dictionary).
                Otherwise compute_single_action(...)[0] is returned
                (computed action).
            prev_action (obj): previous action value, if any
            prev_reward (int): previous reward, if any
            info (dict): info object, if any
            policy_id (str): Policy to query (only applies to multi-agent).
            full_fetch (bool): Whether to return extra action fetch results.
                This is always set to True if RNN state is specified.
            explore (bool): Whether to pick an exploitation or exploration
                action (default: None -> use self.config["explore"]).

        Returns:
            any: The computed action if full_fetch=False, or
            tuple: The full output of policy.compute_actions() if
                full_fetch=True or we have an RNN-based Policy.
        """
        # Preprocess obs and states
        stateDefined = state is not None
        policy = self.get_policy(policy_id)
        filtered_obs, filtered_state = [], []
        for agent_id, ob in observations.items():
            worker = self.workers.local_worker()
            preprocessed = worker.preprocessors[policy_id].transform(ob)
            filtered = worker.filters[policy_id](preprocessed, update=False)
            filtered_obs.append(filtered)
            if state is None:
                continue
            elif agent_id in state:
                filtered_state.append(state[agent_id])
            else:
                filtered_state.append(policy.get_initial_state())

        # Batch obs and states
        obs_batch = np.stack(filtered_obs)
        if state is None:
            state = []
        else:
            state = list(zip(*filtered_state))
            state = [np.stack(s) for s in state]

        # Batch compute actions
        actions, states, infos = policy.compute_actions(
            obs_batch,
            state,
            prev_action,
            prev_reward,
            info,
            clip_actions=self.config["clip_actions"],
            explore=explore)

        # Unbatch actions for the environment
        atns, actions = space_utils.unbatch(actions), {}
        for key, atn in zip(observations, atns):
            actions[key] = atn

        # Unbatch states into a dict
        unbatched_states = {}
        for idx, agent_id in enumerate(observations):
            unbatched_states[agent_id] = [s[idx] for s in states]

        # Return only actions or full tuple
        if stateDefined or full_fetch:
            return actions, unbatched_states, infos
        else:
            return actions

    @property
    def _name(self) -> str:
        """Subclasses should override this to declare their name."""
        raise NotImplementedError

    @property
    def _default_config(self) -> TrainerConfigDict:
        """Subclasses should override this to declare their default config."""
        raise NotImplementedError

    @PublicAPI
    def get_policy(self, policy_id: PolicyID = DEFAULT_POLICY_ID) -> Policy:
        """Return policy for the specified id, or None.

        Args:
            policy_id (str): id of policy to return.
        """
        return self.workers.local_worker().get_policy(policy_id)

    @PublicAPI
    def get_weights(self, policies: List[PolicyID] = None) -> dict:
        """Return a dictionary of policy ids to weights.

        Args:
            policies (list): Optional list of policies to return weights for,
                or None for all policies.
        """
        return self.workers.local_worker().get_weights(policies)

    @PublicAPI
    def set_weights(self, weights: Dict[PolicyID, dict]):
        """Set policy weights by policy id.

        Args:
            weights (dict): Map of policy ids to weights to set.
        """
        self.workers.local_worker().set_weights(weights)

    @DeveloperAPI
    def export_policy_model(self,
                            export_dir: str,
                            policy_id: PolicyID = DEFAULT_POLICY_ID):
        """Export policy model with given policy_id to local directory.

        Args:
            export_dir (string): Writable local directory.
            policy_id (string): Optional policy id to export.

        Example:
            >>> trainer = MyTrainer()
            >>> for _ in range(10):
            >>>     trainer.train()
            >>> trainer.export_policy_model("/tmp/export_dir")
        """
        self.workers.local_worker().export_policy_model(export_dir, policy_id)

    @DeveloperAPI
    def export_policy_checkpoint(self,
                                 export_dir: str,
                                 filename_prefix: str = "model",
                                 policy_id: PolicyID = DEFAULT_POLICY_ID):
        """Export tensorflow policy model checkpoint to local directory.

        Args:
            export_dir (string): Writable local directory.
            filename_prefix (string): file name prefix of checkpoint files.
            policy_id (string): Optional policy id to export.

        Example:
            >>> trainer = MyTrainer()
            >>> for _ in range(10):
            >>>     trainer.train()
            >>> trainer.export_policy_checkpoint("/tmp/export_dir")
        """
        self.workers.local_worker().export_policy_checkpoint(
            export_dir, filename_prefix, policy_id)

    @DeveloperAPI
    def import_policy_model_from_h5(self,
                                    import_file: str,
                                    policy_id: PolicyID = DEFAULT_POLICY_ID):
        """Imports a policy's model with given policy_id from a local h5 file.

        Args:
            import_file (str): The h5 file to import from.
            policy_id (string): Optional policy id to import into.

        Example:
            >>> trainer = MyTrainer()
            >>> trainer.import_policy_model_from_h5("/tmp/weights.h5")
            >>> for _ in range(10):
            >>>     trainer.train()
        """
        self.workers.local_worker().import_policy_model_from_h5(
            import_file, policy_id)

    @DeveloperAPI
    def collect_metrics(self,
                        selected_workers: List["ActorHandle"] = None) -> dict:
        """Collects metrics from the remote workers of this agent.

        This is the same data as returned by a call to train().
        """
        return self.optimizer.collect_metrics(
            self.config["collect_metrics_timeout"],
            min_history=self.config["metrics_smoothing_episodes"],
            selected_workers=selected_workers)

    @classmethod
    def resource_help(cls, config: TrainerConfigDict) -> str:
        return ("\n\nYou can adjust the resource requests of RLlib agents by "
                "setting `num_workers`, `num_gpus`, and other configs. See "
                "the DEFAULT_CONFIG defined by each agent for more info.\n\n"
                "The config of this agent is: {}".format(config))

    @classmethod
    def merge_trainer_configs(cls,
                              config1: TrainerConfigDict,
                              config2: PartialTrainerConfigDict,
                              _allow_unknown_configs: Optional[bool] = None
                              ) -> TrainerConfigDict:
        config1 = copy.deepcopy(config1)
        if "callbacks" in config2 and type(config2["callbacks"]) is dict:
            legacy_callbacks_dict = config2["callbacks"]

            def make_callbacks():
                # Deprecation warning will be logged by DefaultCallbacks.
                return DefaultCallbacks(
                    legacy_callbacks_dict=legacy_callbacks_dict)

            config2["callbacks"] = make_callbacks
        if _allow_unknown_configs is None:
            _allow_unknown_configs = cls._allow_unknown_configs
        return deep_update(config1, config2, _allow_unknown_configs,
                           cls._allow_unknown_subkeys,
                           cls._override_all_subkeys_if_type_changes)

    @staticmethod
    def _validate_config(config: PartialTrainerConfigDict):
        if not config.get("_use_trajectory_view_api") and \
                config.get("model", {}).get("_time_major"):
            raise ValueError("`model._time_major` only supported "
                             "iff `_use_trajectory_view_api` is True!")

        if isinstance(config["input_evaluation"], tuple):
            config["input_evaluation"] = list(config["input_evaluation"])
        elif not isinstance(config["input_evaluation"], list):
            raise ValueError(
                "`input_evaluation` must be a list of strings, got {}!".format(
                    config["input_evaluation"]))

        # Check model config.
        prev_a_r = config.get("model", {}).get("lstm_use_prev_action_reward",
                                               DEPRECATED_VALUE)
        if prev_a_r != DEPRECATED_VALUE:
            deprecation_warning(
                "model.lstm_use_prev_action_reward",
                "model.lstm_use_prev_action and model.lstm_use_prev_reward",
                error=False)
            config["model"]["lstm_use_prev_action"] = prev_a_r
            config["model"]["lstm_use_prev_reward"] = prev_a_r

    def _try_recover(self):
        """Try to identify and remove any unhealthy workers.

        This method is called after an unexpected remote error is encountered
        from a worker. It issues check requests to all current workers and
        removes any that respond with error. If no healthy workers remain,
        an error is raised.
        """

        assert hasattr(self, "execution_plan")
        workers = self.workers

        logger.info("Health checking all workers...")
        checks = []
        for ev in workers.remote_workers():
            _, obj_ref = ev.sample_with_count.remote()
            checks.append(obj_ref)

        healthy_workers = []
        for i, obj_ref in enumerate(checks):
            w = workers.remote_workers()[i]
            try:
                ray.get(obj_ref)
                healthy_workers.append(w)
                logger.info("Worker {} looks healthy".format(i + 1))
            except RayError:
                logger.exception("Removing unhealthy worker {}".format(i + 1))
                try:
                    w.__ray_terminate__.remote()
                except Exception:
                    logger.exception("Error terminating unhealthy worker")

        if len(healthy_workers) < 1:
            raise RuntimeError(
                "Not enough healthy workers remain to continue.")

        logger.warning("Recreating execution plan after failure")
        workers.reset(healthy_workers)
        self.train_exec_impl = self.execution_plan(workers, self.config)

    @override(Trainable)
    def _export_model(self, export_formats: List[str],
                      export_dir: str) -> Dict[str, str]:
        ExportFormat.validate(export_formats)
        exported = {}
        if ExportFormat.CHECKPOINT in export_formats:
            path = os.path.join(export_dir, ExportFormat.CHECKPOINT)
            self.export_policy_checkpoint(path)
            exported[ExportFormat.CHECKPOINT] = path
        if ExportFormat.MODEL in export_formats:
            path = os.path.join(export_dir, ExportFormat.MODEL)
            self.export_policy_model(path)
            exported[ExportFormat.MODEL] = path
        return exported

    def import_model(self, import_file: str):
        """Imports a model from import_file.

        Note: Currently, only h5 files are supported.

        Args:
            import_file (str): The file to import the model from.

        Returns:
            A dict that maps ExportFormats to successfully exported models.
        """
        # Check for existence.
        if not os.path.exists(import_file):
            raise FileNotFoundError(
                "`import_file` '{}' does not exist! Can't import Model.".
                format(import_file))
        # Get the format of the given file.
        import_format = "h5"  # TODO(sven): Support checkpoint loading.

        ExportFormat.validate([import_format])
        if import_format != ExportFormat.H5:
            raise NotImplementedError
        else:
            return self.import_policy_model_from_h5(import_file)

    def __getstate__(self) -> dict:
        state = {}
        if hasattr(self, "workers"):
            state["worker"] = self.workers.local_worker().save()
        if hasattr(self, "optimizer") and hasattr(self.optimizer, "save"):
            state["optimizer"] = self.optimizer.save()
        return state

    def __setstate__(self, state: dict):
        if "worker" in state:
            self.workers.local_worker().restore(state["worker"])
            remote_state = ray.put(state["worker"])
            for r in self.workers.remote_workers():
                r.restore.remote(remote_state)
        if "optimizer" in state:
            self.optimizer.restore(state["optimizer"])

    @staticmethod
    def with_updates(**overrides) -> Type["Trainer"]:
        raise NotImplementedError(
            "`with_updates` may only be called on Trainer sub-classes "
            "that were generated via the `ray.rllib.agents.trainer_template."
            "build_trainer()` function!")

    def _register_if_needed(self, env_object: Union[str, EnvType]):
        if isinstance(env_object, str):
            return env_object
        elif isinstance(env_object, type):
            name = env_object.__name__
            register_env(name, lambda config: env_object(config))
            return name
        raise ValueError(
            "{} is an invalid env specification. ".format(env_object) +
            "You can specify a custom env as either a class "
            "(e.g., YourEnvCls) or a registered env id (e.g., \"your_env\").")<|MERGE_RESOLUTION|>--- conflicted
+++ resolved
@@ -222,11 +222,7 @@
     # Experimental flag to speed up sampling and use "trajectory views" as
     # generic ModelV2 `input_dicts` that can be requested by the model to
     # contain different information on the ongoing episode.
-<<<<<<< HEAD
-    "_use_trajectory_view_api": False,
-=======
     "_use_trajectory_view_api": True,
->>>>>>> 401d3426
 
     # Element-wise observation filter, either "NoFilter" or "MeanStdFilter".
     "observation_filter": "NoFilter",
