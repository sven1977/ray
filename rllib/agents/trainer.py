from datetime import datetime
import numpy as np
import copy
import logging
import math
import os
import pickle
import time
import tempfile
from typing import Callable, Dict, List, Optional, Type, Union

import ray
from ray.exceptions import RayError
from ray.rllib.agents.callbacks import DefaultCallbacks
from ray.rllib.env.normalize_actions import NormalizeActionWrapper
from ray.rllib.env.env_context import EnvContext
from ray.rllib.evaluation.collectors.simple_list_collector import \
    SimpleListCollector
from ray.rllib.evaluation.rollout_worker import RolloutWorker
from ray.rllib.models import MODEL_DEFAULTS
from ray.rllib.policy import Policy
from ray.rllib.policy.sample_batch import DEFAULT_POLICY_ID
from ray.rllib.evaluation.metrics import collect_metrics
from ray.rllib.evaluation.worker_set import WorkerSet
from ray.rllib.utils import FilterManager, deep_update, merge_dicts
from ray.rllib.utils.spaces import space_utils
from ray.rllib.utils.framework import try_import_tf, TensorStructType
from ray.rllib.utils.annotations import override, PublicAPI, DeveloperAPI
from ray.rllib.utils.deprecation import deprecation_warning, DEPRECATED_VALUE
from ray.rllib.utils.from_config import from_config
from ray.rllib.utils.typing import TrainerConfigDict, \
    PartialTrainerConfigDict, EnvInfoDict, ResultDict, EnvType, PolicyID
from ray.tune.logger import Logger, UnifiedLogger
from ray.tune.registry import ENV_CREATOR, register_env, _global_registry
from ray.tune.resources import Resources
from ray.tune.result import DEFAULT_RESULTS_DIR
from ray.tune.trainable import Trainable
from ray.tune.trial import ExportFormat
from ray.tune.utils.placement_groups import PlacementGroupFactory

tf1, tf, tfv = try_import_tf()

logger = logging.getLogger(__name__)

# Max number of times to retry a worker failure. We shouldn't try too many
# times in a row since that would indicate a persistent cluster issue.
MAX_WORKER_FAILURE_RETRIES = 3

# yapf: disable
# __sphinx_doc_begin__
COMMON_CONFIG: TrainerConfigDict = {
    # === Settings for Rollout Worker processes ===
    # Number of rollout worker actors to create for parallel sampling. Setting
    # this to 0 will force rollouts to be done in the trainer actor.
    "num_workers": 2,
    # Number of environments to evaluate vector-wise per worker. This enables
    # model inference batching, which can improve performance for inference
    # bottlenecked workloads.
    "num_envs_per_worker": 1,
    # When `num_workers` > 0, the driver (local_worker; worker-idx=0) does not
    # need an environment. This is because it doesn't have to sample (done by
    # remote_workers; worker_indices > 0) nor evaluate (done by evaluation
    # workers; see below).
    "create_env_on_driver": False,
    # Divide episodes into fragments of this many steps each during rollouts.
    # Sample batches of this size are collected from rollout workers and
    # combined into a larger batch of `train_batch_size` for learning.
    #
    # For example, given rollout_fragment_length=100 and train_batch_size=1000:
    #   1. RLlib collects 10 fragments of 100 steps each from rollout workers.
    #   2. These fragments are concatenated and we perform an epoch of SGD.
    #
    # When using multiple envs per worker, the fragment size is multiplied by
    # `num_envs_per_worker`. This is since we are collecting steps from
    # multiple envs in parallel. For example, if num_envs_per_worker=5, then
    # rollout workers will return experiences in chunks of 5*100 = 500 steps.
    #
    # The dataflow here can vary per algorithm. For example, PPO further
    # divides the train batch into minibatches for multi-epoch SGD.
    "rollout_fragment_length": 200,
    # How to build per-Sampler (RolloutWorker) batches, which are then
    # usually concat'd to form the train batch. Note that "steps" below can
    # mean different things (either env- or agent-steps) and depends on the
    # `count_steps_by` (multiagent) setting below.
    # truncate_episodes: Each produced batch (when calling
    #   RolloutWorker.sample()) will contain exactly `rollout_fragment_length`
    #   steps. This mode guarantees evenly sized batches, but increases
    #   variance as the future return must now be estimated at truncation
    #   boundaries.
    # complete_episodes: Each unroll happens exactly over one episode, from
    #   beginning to end. Data collection will not stop unless the episode
    #   terminates or a configured horizon (hard or soft) is hit.
    "batch_mode": "truncate_episodes",

    # === Settings for the Trainer process ===
<<<<<<< HEAD
    # Number of GPUs to allocate to the trainer process. Note that not all
    # algorithms can take advantage of trainer GPUs. Support for multi-GPU
    # is currently only available for tf-[PPO/IMPALA/DQN/PG].
    # This can be fractional (e.g., 0.3 GPUs).
    "num_gpus": 0,
    # Set to True for debugging (multi-)?GPU funcitonality on a CPU machine.
    # GPU towers will be simulated by graphs located on CPUs in this case.
    # Use `num_gpus` to test for different numbers of fake GPUs.
    "_fake_gpus": False,

=======
>>>>>>> 79774748
    # Training batch size, if applicable. Should be >= rollout_fragment_length.
    # Samples batches will be concatenated together to a batch of this size,
    # which is then passed to SGD.
    "train_batch_size": 200,
    # Arguments to pass to the policy model. See models/catalog.py for a full
    # list of the available model options.
    "model": MODEL_DEFAULTS,
    # Arguments to pass to the policy optimizer. These vary by optimizer.
    "optimizer": {},

    # === Environment Settings ===
    # Discount factor of the MDP.
    "gamma": 0.99,
    # Number of steps after which the episode is forced to terminate. Defaults
    # to `env.spec.max_episode_steps` (if present) for Gym envs.
    "horizon": None,
    # Calculate rewards but don't reset the environment when the horizon is
    # hit. This allows value estimation and RNN state to span across logical
    # episodes denoted by horizon. This only has an effect if horizon != inf.
    "soft_horizon": False,
    # Don't set 'done' at the end of the episode. Note that you still need to
    # set this if soft_horizon=True, unless your env is actually running
    # forever without returning done=True.
    "no_done_at_end": False,
    # Environment name can also be passed via config.
    "env": None,
    # Arguments to pass to the env creator.
    "env_config": {},
    # If True, try to render the environment on the local worker or on worker
    # 1 (if num_workers > 0). For vectorized envs, this usually means that only
    # the first sub-environment will be rendered.
    "render_env": False,
    # If True, store evaluation videos in the output dir.
    # Alternatively, provide a path (str) to a directory here, where the env
    # recordings should be stored instead.
    "record_env": False,
    # Unsquash actions to the upper and lower bounds of env's action space
    "normalize_actions": False,
    # Whether to clip rewards during Policy's postprocessing.
    # None (default): Clip for Atari only (r=sign(r)).
    # True: r=sign(r): Fixed rewards -1.0, 1.0, or 0.0.
    # False: Never clip.
    # [float value]: Clip at -value and + value.
    # Tuple[value1, value2]: Clip at value1 and value2.
    "clip_rewards": None,
    # Whether to clip actions to the action space's low/high range spec.
    "clip_actions": True,
    # Whether to use "rllib" or "deepmind" preprocessors by default
    "preprocessor_pref": "deepmind",
    # The default learning rate.
    "lr": 0.0001,

    # === Debug Settings ===
    # Whether to write episode stats and videos to the agent log dir. This is
    # typically located in ~/ray_results.
    "monitor": False,
    # Set the ray.rllib.* log level for the agent process and its workers.
    # Should be one of DEBUG, INFO, WARN, or ERROR. The DEBUG level will also
    # periodically print out summaries of relevant internal dataflow (this is
    # also printed out once at startup at the INFO level). When using the
    # `rllib train` command, you can also use the `-v` and `-vv` flags as
    # shorthand for INFO and DEBUG.
    "log_level": "WARN",
    # Callbacks that will be run during various phases of training. See the
    # `DefaultCallbacks` class and `examples/custom_metrics_and_callbacks.py`
    # for more usage information.
    "callbacks": DefaultCallbacks,
    # Whether to attempt to continue training if a worker crashes. The number
    # of currently healthy workers is reported as the "num_healthy_workers"
    # metric.
    "ignore_worker_failures": False,
    # Log system resource metrics to results. This requires `psutil` to be
    # installed for sys stats, and `gputil` for GPU metrics.
    "log_sys_usage": True,
    # Use fake (infinite speed) sampler. For testing only.
    "fake_sampler": False,

    # === Deep Learning Framework Settings ===
    # tf: TensorFlow
    # tfe: TensorFlow eager
    # torch: PyTorch
    "framework": "tf",
    # Enable tracing in eager mode. This greatly improves performance, but
    # makes it slightly harder to debug since Python code won't be evaluated
    # after the initial eager pass. Only possible if framework=tfe.
    "eager_tracing": False,

    # === Exploration Settings ===
    # Default exploration behavior, iff `explore`=None is passed into
    # compute_action(s).
    # Set to False for no exploration behavior (e.g., for evaluation).
    "explore": True,
    # Provide a dict specifying the Exploration object's config.
    "exploration_config": {
        # The Exploration class to use. In the simplest case, this is the name
        # (str) of any class present in the `rllib.utils.exploration` package.
        # You can also provide the python class directly or the full location
        # of your class (e.g. "ray.rllib.utils.exploration.epsilon_greedy.
        # EpsilonGreedy").
        "type": "StochasticSampling",
        # Add constructor kwargs here (if any).
    },
    # === Evaluation Settings ===
    # Evaluate with every `evaluation_interval` training iterations.
    # The evaluation stats will be reported under the "evaluation" metric key.
    # Note that evaluation is currently not parallelized, and that for Ape-X
    # metrics are already only reported for the lowest epsilon workers.
    "evaluation_interval": None,
    # Number of episodes to run per evaluation period. If using multiple
    # evaluation workers, we will run at least this many episodes total.
    "evaluation_num_episodes": 10,
    # Internal flag that is set to True for evaluation workers.
    "in_evaluation": False,
    # Typical usage is to pass extra args to evaluation env creator
    # and to disable exploration by computing deterministic actions.
    # IMPORTANT NOTE: Policy gradient algorithms are able to find the optimal
    # policy, even if this is a stochastic one. Setting "explore=False" here
    # will result in the evaluation workers not using this optimal policy!
    "evaluation_config": {
        # Example: overriding env_config, exploration, etc:
        # "env_config": {...},
        # "explore": False
    },
    # Number of parallel workers to use for evaluation. Note that this is set
    # to zero by default, which means evaluation will be run in the trainer
    # process (only if evaluation_interval is not None). If you increase this,
    # it will increase the Ray resource usage of the trainer since evaluation
    # workers are created separately from rollout workers (used to sample data
    # for training).
    "evaluation_num_workers": 0,
    # Customize the evaluation method. This must be a function of signature
    # (trainer: Trainer, eval_workers: WorkerSet) -> metrics: dict. See the
    # Trainer._evaluate() method to see the default implementation. The
    # trainer guarantees all eval workers have the latest policy state before
    # this function is called.
    "custom_eval_function": None,

    # === Advanced Rollout Settings ===
    # Use a background thread for sampling (slightly off-policy, usually not
    # advisable to turn on unless your env specifically requires it).
    "sample_async": False,

    # Experimental flag to speed up sampling and use "trajectory views" as
    # generic ModelV2 `input_dicts` that can be requested by the model to
    # contain different information on the ongoing episode.
    "_use_trajectory_view_api": True,
    # The SampleCollector class to be used to collect and retrieve
    # environment-, model-, and sampler data. Override the SampleCollector base
    # class to implement your own collection/buffering/retrieval logic.
    "sample_collector": SimpleListCollector,

    # Element-wise observation filter, either "NoFilter" or "MeanStdFilter".
    "observation_filter": "NoFilter",
    # Whether to synchronize the statistics of remote filters.
    "synchronize_filters": True,
    # Configures TF for single-process operation by default.
    "tf_session_args": {
        # note: overridden by `local_tf_session_args`
        "intra_op_parallelism_threads": 2,
        "inter_op_parallelism_threads": 2,
        "gpu_options": {
            "allow_growth": True,
        },
        "log_device_placement": False,
        "device_count": {
            "CPU": 1
        },
        "allow_soft_placement": True,  # required by PPO multi-gpu
    },
    # Override the following tf session args on the local worker
    "local_tf_session_args": {
        # Allow a higher level of parallelism by default, but not unlimited
        # since that can cause crashes with many concurrent drivers.
        "intra_op_parallelism_threads": 8,
        "inter_op_parallelism_threads": 8,
    },
    # Whether to LZ4 compress individual observations
    "compress_observations": False,
    # Wait for metric batches for at most this many seconds. Those that
    # have not returned in time will be collected in the next train iteration.
    "collect_metrics_timeout": 180,
    # Smooth metrics over this many episodes.
    "metrics_smoothing_episodes": 100,
    # If using num_envs_per_worker > 1, whether to create those new envs in
    # remote processes instead of in the same worker. This adds overheads, but
    # can make sense if your envs can take much time to step / reset
    # (e.g., for StarCraft). Use this cautiously; overheads are significant.
    "remote_worker_envs": False,
    # Timeout that remote workers are waiting when polling environments.
    # 0 (continue when at least one env is ready) is a reasonable default,
    # but optimal value could be obtained by measuring your environment
    # step / reset and model inference perf.
    "remote_env_batch_wait_ms": 0,
    # Minimum time per train iteration (frequency of metrics reporting).
    "min_iter_time_s": 0,
    # Minimum env steps to optimize for per train call. This value does
    # not affect learning, only the length of train iterations.
    "timesteps_per_iteration": 0,
    # This argument, in conjunction with worker_index, sets the random seed of
    # each worker, so that identically configured trials will have identical
    # results. This makes experiments reproducible.
    "seed": None,
    # Any extra python env vars to set in the trainer process, e.g.,
    # {"OMP_NUM_THREADS": "16"}
    "extra_python_environs_for_driver": {},
    # The extra python environments need to set for worker processes.
    "extra_python_environs_for_worker": {},

    # === Resource Settings ===
    # Number of GPUs to allocate to the trainer process. Note that not all
    # algorithms can take advantage of trainer GPUs. This can be fractional
    # (e.g., 0.3 GPUs).
    "num_gpus": 0,
    # Number of CPUs to allocate per worker.
    "num_cpus_per_worker": 1,
    # Number of GPUs to allocate per worker. This can be fractional. This is
    # usually needed only if your env itself requires a GPU (i.e., it is a
    # GPU-intensive video game), or model inference is unusually expensive.
    "num_gpus_per_worker": 0,
    # Any custom Ray resources to allocate per worker.
    "custom_resources_per_worker": {},
    # Number of CPUs to allocate for the trainer. Note: this only takes effect
    # when running in Tune. Otherwise, the trainer runs in the main program.
    "num_cpus_for_driver": 1,
    # The strategy for the placement group factory returned by
    # `Trainer.default_resource_request()`. A PlacementGroup defines, which
    # devices (resources) should always be co-located on the same node.
    # For example, a Trainer with 2 rollout workers, running with
    # num_gpus=1 will request a placement group with the bundles:
    # [{"gpu": 1, "cpu": 1}, {"cpu": 1}, {"cpu": 1}], where the first bundle is
    # for the driver and the other 2 bundles are for the two workers.
    # These bundles can now be "placed" on the same or different
    # nodes depending on the value of `placement_strategy`:
    # "PACK": Packs bundles into as few nodes as possible.
    # "SPREAD": Places bundles across distinct nodes as even as possible.
    # "STRICT_PACK": Packs bundles into one node. The group is not allowed
    #   to span multiple nodes.
    # "STRICT_SPREAD": Packs bundles across distinct nodes.
    "placement_strategy": "PACK",

    # === Offline Datasets ===
    # Specify how to generate experiences:
    #  - "sampler": Generate experiences via online (env) simulation (default).
    #  - A local directory or file glob expression (e.g., "/tmp/*.json").
    #  - A list of individual file paths/URIs (e.g., ["/tmp/1.json",
    #    "s3://bucket/2.json"]).
    #  - A dict with string keys and sampling probabilities as values (e.g.,
    #    {"sampler": 0.4, "/tmp/*.json": 0.4, "s3://bucket/expert.json": 0.2}).
    #  - A callable that returns a ray.rllib.offline.InputReader.
    "input": "sampler",
    # Specify how to evaluate the current policy. This only has an effect when
    # reading offline experiences ("input" is not "sampler").
    # Available options:
    #  - "wis": the weighted step-wise importance sampling estimator.
    #  - "is": the step-wise importance sampling estimator.
    #  - "simulation": run the environment in the background, but use
    #    this data for evaluation only and not for learning.
    "input_evaluation": ["is", "wis"],
    # Whether to run postprocess_trajectory() on the trajectory fragments from
    # offline inputs. Note that postprocessing will be done using the *current*
    # policy, not the *behavior* policy, which is typically undesirable for
    # on-policy algorithms.
    "postprocess_inputs": False,
    # If positive, input batches will be shuffled via a sliding window buffer
    # of this number of batches. Use this if the input data is not in random
    # enough order. Input is delayed until the shuffle buffer is filled.
    "shuffle_buffer_size": 0,
    # Specify where experiences should be saved:
    #  - None: don't save any experiences
    #  - "logdir" to save to the agent log dir
    #  - a path/URI to save to a custom output directory (e.g., "s3://bucket/")
    #  - a function that returns a rllib.offline.OutputWriter
    "output": None,
    # What sample batch columns to LZ4 compress in the output data.
    "output_compress_columns": ["obs", "new_obs"],
    # Max output file size before rolling over to a new file.
    "output_max_file_size": 64 * 1024 * 1024,

    # === Settings for Multi-Agent Environments ===
    "multiagent": {
        # Map of type MultiAgentPolicyConfigDict from policy ids to tuples
        # of (policy_cls, obs_space, act_space, config). This defines the
        # observation and action spaces of the policies and any extra config.
        "policies": {},
        # Function mapping agent ids to policy ids.
        "policy_mapping_fn": None,
        # Optional list of policies to train, or None for all policies.
        "policies_to_train": None,
        # Optional function that can be used to enhance the local agent
        # observations to include more state.
        # See rllib/evaluation/observation_function.py for more info.
        "observation_fn": None,
        # When replay_mode=lockstep, RLlib will replay all the agent
        # transitions at a particular timestep together in a batch. This allows
        # the policy to implement differentiable shared computations between
        # agents it controls at that timestep. When replay_mode=independent,
        # transitions are replayed independently per policy.
        "replay_mode": "independent",
        # Which metric to use as the "batch size" when building a
        # MultiAgentBatch. The two supported values are:
        # env_steps: Count each time the env is "stepped" (no matter how many
        #   multi-agent actions are passed/how many multi-agent observations
        #   have been returned in the previous step).
        # agent_steps: Count each individual agent step as one step.
        "count_steps_by": "env_steps",
    },

    # === Logger ===
    # Define logger-specific configuration to be used inside Logger
    # Default value None allows overwriting with nested dicts
    "logger_config": None,

    # Deprecated values.
    # Uses the sync samples optimizer instead of the multi-gpu one. This is
    # usually slower, but you might want to try it if you run into issues with
    # the default optimizer.
    # This will be set automatically from now on.
    "simple_optimizer": DEPRECATED_VALUE,
}
# __sphinx_doc_end__
# yapf: enable


@DeveloperAPI
def with_common_config(
        extra_config: PartialTrainerConfigDict) -> TrainerConfigDict:
    """Returns the given config dict merged with common agent confs.

    Args:
        extra_config (PartialTrainerConfigDict): A user defined partial config
            which will get merged with COMMON_CONFIG and returned.

    Returns:
        TrainerConfigDict: The merged config dict resulting of COMMON_CONFIG
            plus `extra_config`.
    """
    return Trainer.merge_trainer_configs(
        COMMON_CONFIG, extra_config, _allow_unknown_configs=True)


@PublicAPI
class Trainer(Trainable):
    """A trainer coordinates the optimization of one or more RL policies.

    All RLlib trainers extend this base class, e.g., the A3CTrainer implements
    the A3C algorithm for single and multi-agent training.

    Trainer objects retain internal model state between calls to train(), so
    you should create a new trainer instance for each training session.

    Attributes:
        env_creator (func): Function that creates a new training env.
        config (obj): Algorithm-specific configuration data.
        logdir (str): Directory in which training outputs should be placed.
    """
    # Whether to allow unknown top-level config keys.
    _allow_unknown_configs = False

    # List of top-level keys with value=dict, for which new sub-keys are
    # allowed to be added to the value dict.
    _allow_unknown_subkeys = [
        "tf_session_args", "local_tf_session_args", "env_config", "model",
        "optimizer", "multiagent", "custom_resources_per_worker",
        "evaluation_config", "exploration_config",
        "extra_python_environs_for_driver", "extra_python_environs_for_worker"
    ]

    # List of top level keys with value=dict, for which we always override the
    # entire value (dict), iff the "type" key in that value dict changes.
    _override_all_subkeys_if_type_changes = ["exploration_config"]

    @PublicAPI
    def __init__(self,
                 config: TrainerConfigDict = None,
                 env: str = None,
                 logger_creator: Callable[[], Logger] = None):
        """Initialize an RLLib trainer.

        Args:
            config (dict): Algorithm-specific configuration data.
            env (str): Name of the environment to use. Note that this can also
                be specified as the `env` key in config.
            logger_creator (func): Function that creates a ray.tune.Logger
                object. If unspecified, a default logger is created.
        """

        # User provided config (this is w/o the default Trainer's
        # `COMMON_CONFIG` (see above)). Will get merged with COMMON_CONFIG
        # in self.setup().
        config = config or {}

        # Trainers allow env ids to be passed directly to the constructor.
        self._env_id = self._register_if_needed(env or config.get("env"))

        # Create a default logger creator if no logger_creator is specified
        if logger_creator is None:
            timestr = datetime.today().strftime("%Y-%m-%d_%H-%M-%S")
            logdir_prefix = "{}_{}_{}".format(self._name, self._env_id,
                                              timestr)

            def default_logger_creator(config):
                """Creates a Unified logger with a default logdir prefix
                containing the agent name and the env id
                """
                if not os.path.exists(DEFAULT_RESULTS_DIR):
                    os.makedirs(DEFAULT_RESULTS_DIR)
                logdir = tempfile.mkdtemp(
                    prefix=logdir_prefix, dir=DEFAULT_RESULTS_DIR)
                return UnifiedLogger(config, logdir, loggers=None)

            logger_creator = default_logger_creator

        super().__init__(config, logger_creator)

    @classmethod
    @override(Trainable)
    def default_resource_request(
            cls, config: PartialTrainerConfigDict) -> \
            Union[Resources, PlacementGroupFactory]:
        cf = dict(cls._default_config, **config)
        Trainer._validate_config(cf)

        eval_config = cf["evaluation_config"]

        # TODO(ekl): add custom resources here once tune supports them
        # Return PlacementGroupFactory containing all needed resources
        # (already properly defined as device bundles).
        return PlacementGroupFactory(
            bundles=[{
                # Driver.
                "CPU": cf["num_cpus_for_driver"],
                "GPU": cf["num_gpus"],
            }] + [
                {
                    # RolloutWorkers.
                    "CPU": cf["num_cpus_per_worker"],
                    "GPU": cf["num_gpus_per_worker"],
                } for _ in range(cf["num_workers"])
            ] + ([
                {
                    # Evaluation workers (+1 b/c of the additional local
                    # worker).
                    "CPU": eval_config.get("num_cpus_per_worker",
                                           cf["num_cpus_per_worker"]),
                    "GPU": eval_config.get("num_gpus_per_worker",
                                           cf["num_gpus_per_worker"]),
                } for _ in range(cf["evaluation_num_workers"] + 1)
            ] if cf["evaluation_interval"] else []),
            strategy=config.get("placement_strategy", "PACK"))

    @override(Trainable)
    @PublicAPI
    def train(self) -> ResultDict:
        """Overrides super.train to synchronize global vars."""

        result = None
        for _ in range(1 + MAX_WORKER_FAILURE_RETRIES):
            try:
                result = Trainable.train(self)
            except RayError as e:
                if self.config["ignore_worker_failures"]:
                    logger.exception(
                        "Error in train call, attempting to recover")
                    self._try_recover()
                else:
                    logger.info(
                        "Worker crashed during call to train(). To attempt to "
                        "continue training without the failed worker, set "
                        "`'ignore_worker_failures': True`.")
                    raise e
            except Exception as e:
                time.sleep(0.5)  # allow logs messages to propagate
                raise e
            else:
                break
        if result is None:
            raise RuntimeError("Failed to recover from worker crash")

        if hasattr(self, "workers") and isinstance(self.workers, WorkerSet):
            self._sync_filters_if_needed(self.workers)

        return result

    def _sync_filters_if_needed(self, workers: WorkerSet):
        if self.config.get("observation_filter", "NoFilter") != "NoFilter":
            FilterManager.synchronize(
                workers.local_worker().filters,
                workers.remote_workers(),
                update_remote=self.config["synchronize_filters"])
            logger.debug("synchronized filters: {}".format(
                workers.local_worker().filters))

    @override(Trainable)
    def log_result(self, result: ResultDict):
        self.callbacks.on_train_result(trainer=self, result=result)
        # log after the callback is invoked, so that the user has a chance
        # to mutate the result
        Trainable.log_result(self, result)

    @override(Trainable)
    def setup(self, config: PartialTrainerConfigDict):
        env = self._env_id
        if env:
            config["env"] = env
            # An already registered env.
            if _global_registry.contains(ENV_CREATOR, env):
                self.env_creator = _global_registry.get(ENV_CREATOR, env)
            # A class specifier.
            elif "." in env:
                self.env_creator = \
                    lambda env_context: from_config(env, env_context)
            # Try gym/PyBullet.
            else:

                def _creator(env_context):
                    import gym
                    # Allow for PyBullet envs to be used as well (via string).
                    # This allows for doing things like
                    # `env=CartPoleContinuousBulletEnv-v0`.
                    try:
                        import pybullet_envs
                        pybullet_envs.getList()
                    except (ModuleNotFoundError, ImportError):
                        pass
                    # Try creating a gym env. If this fails we can output a
                    # decent error message.
                    try:
                        return gym.make(env, **env_context)
                    except gym.error.Error:
                        raise ValueError(
                            "The env string you provided ({}) is a) not a "
                            "known gym/PyBullet environment specifier or b) "
                            "not registered! To register your custom envs, "
                            "do `from ray import tune; tune.register('[name]',"
                            " lambda cfg: [return actual "
                            "env from here using cfg])`. Then you can use "
                            "[name] as your config['env'].".format(env))

                self.env_creator = _creator
        else:
            self.env_creator = lambda env_config: None

        # Merge the supplied config with the class default, but store the
        # user-provided one.
        self.raw_user_config = config
        self.config = Trainer.merge_trainer_configs(self._default_config,
                                                    config)

        # Check and resolve DL framework settings.
        # Enable eager/tracing support.
        if tf1 and self.config["framework"] in ["tf2", "tfe"]:
            if self.config["framework"] == "tf2" and tfv < 2:
                raise ValueError("`framework`=tf2, but tf-version is < 2.0!")
            if not tf1.executing_eagerly():
                tf1.enable_eager_execution()
            logger.info("Executing eagerly, with eager_tracing={}".format(
                self.config["eager_tracing"]))
        if tf1 and not tf1.executing_eagerly() and \
                self.config["framework"] != "torch":
            logger.info("Tip: set framework=tfe or the --eager flag to enable "
                        "TensorFlow eager execution")

        if self.config["normalize_actions"]:
            inner = self.env_creator

            def normalize(env):
                import gym  # soft dependency
                if not isinstance(env, gym.Env):
                    raise ValueError(
                        "Cannot apply NormalizeActionActionWrapper to env of "
                        "type {}, which does not subclass gym.Env.", type(env))
                return NormalizeActionWrapper(env)

            self.env_creator = lambda env_config: normalize(inner(env_config))

        Trainer._validate_config(self.config)
        if not callable(self.config["callbacks"]):
            raise ValueError(
                "`callbacks` must be a callable method that "
                "returns a subclass of DefaultCallbacks, got {}".format(
                    self.config["callbacks"]))
        self.callbacks = self.config["callbacks"]()
        log_level = self.config.get("log_level")
        if log_level in ["WARN", "ERROR"]:
            logger.info("Current log_level is {}. For more information, "
                        "set 'log_level': 'INFO' / 'DEBUG' or use the -v and "
                        "-vv flags.".format(log_level))
        if self.config.get("log_level"):
            logging.getLogger("ray.rllib").setLevel(self.config["log_level"])

        def get_scope():
            if tf1 and not tf1.executing_eagerly():
                return tf1.Graph().as_default()
            else:
                return open(os.devnull)  # fake a no-op scope

        with get_scope():
            self._init(self.config, self.env_creator)

            # Evaluation setup.
            if self.config.get("evaluation_interval"):
                # Update env_config with evaluation settings:
                extra_config = copy.deepcopy(self.config["evaluation_config"])
                # Assert that user has not unset "in_evaluation".
                assert "in_evaluation" not in extra_config or \
                    extra_config["in_evaluation"] is True
                extra_config.update({
                    "batch_mode": "complete_episodes",
                    "in_evaluation": True,
                })
                logger.debug(
                    "using evaluation_config: {}".format(extra_config))

                self.evaluation_workers = self._make_workers(
                    env_creator=self.env_creator,
                    validate_env=None,
                    policy_class=self._policy_class,
                    config=merge_dicts(self.config, extra_config),
                    num_workers=self.config["evaluation_num_workers"])
                self.evaluation_metrics = {}

    @override(Trainable)
    def cleanup(self):
        if hasattr(self, "workers"):
            self.workers.stop()
        if hasattr(self, "optimizer") and self.optimizer:
            self.optimizer.stop()

    @override(Trainable)
    def save_checkpoint(self, checkpoint_dir: str) -> str:
        checkpoint_path = os.path.join(checkpoint_dir,
                                       "checkpoint-{}".format(self.iteration))
        pickle.dump(self.__getstate__(), open(checkpoint_path, "wb"))

        return checkpoint_path

    @override(Trainable)
    def load_checkpoint(self, checkpoint_path: str):
        extra_data = pickle.load(open(checkpoint_path, "rb"))
        self.__setstate__(extra_data)

    @DeveloperAPI
    def _make_workers(
            self, *, env_creator: Callable[[EnvContext], EnvType],
            validate_env: Optional[Callable[[EnvType, EnvContext], None]],
            policy_class: Type[Policy], config: TrainerConfigDict,
            num_workers: int) -> WorkerSet:
        """Default factory method for a WorkerSet running under this Trainer.

        Override this method by passing a custom `make_workers` into
        `build_trainer`.

        Args:
            env_creator (callable): A function that return and Env given an env
                config.
            validate_env (Optional[Callable[[EnvType, EnvContext], None]]):
                Optional callable to validate the generated environment (only
                on worker=0).
            policy (Type[Policy]): The Policy class to use for creating the
                policies of the workers.
            config (TrainerConfigDict): The Trainer's config.
            num_workers (int): Number of remote rollout workers to create.
                0 for local only.

        Returns:
            WorkerSet: The created WorkerSet.
        """
        return WorkerSet(
            env_creator=env_creator,
            validate_env=validate_env,
            policy_class=policy_class,
            trainer_config=config,
            num_workers=num_workers,
            logdir=self.logdir)

    @DeveloperAPI
    def _init(self, config: TrainerConfigDict,
              env_creator: Callable[[EnvContext], EnvType]):
        """Subclasses should override this for custom initialization."""
        raise NotImplementedError

    @DeveloperAPI
    def _evaluate(self) -> dict:
        """Evaluates current policy under `evaluation_config` settings.

        Note that this default implementation does not do anything beyond
        merging evaluation_config with the normal trainer config.
        """
        # Call the `_before_evaluate` hook.
        self._before_evaluate()
        # Sync weights to the evaluation WorkerSet.
        self._sync_weights_to_workers(worker_set=self.evaluation_workers)
        self._sync_filters_if_needed(self.evaluation_workers)

        if self.config["custom_eval_function"]:
            logger.info("Running custom eval function {}".format(
                self.config["custom_eval_function"]))
            metrics = self.config["custom_eval_function"](
                self, self.evaluation_workers)
            if not metrics or not isinstance(metrics, dict):
                raise ValueError("Custom eval function must return "
                                 "dict of metrics, got {}.".format(metrics))
        else:
            logger.info("Evaluating current policy for {} episodes.".format(
                self.config["evaluation_num_episodes"]))
            if self.config["evaluation_num_workers"] == 0:
                for _ in range(self.config["evaluation_num_episodes"]):
                    self.evaluation_workers.local_worker().sample()
            else:
                num_rounds = int(
                    math.ceil(self.config["evaluation_num_episodes"] /
                              self.config["evaluation_num_workers"]))
                num_workers = len(self.evaluation_workers.remote_workers())
                num_episodes = num_rounds * num_workers
                for i in range(num_rounds):
                    logger.info("Running round {} of parallel evaluation "
                                "({}/{} episodes)".format(
                                    i, (i + 1) * num_workers, num_episodes))
                    ray.get([
                        w.sample.remote()
                        for w in self.evaluation_workers.remote_workers()
                    ])

            metrics = collect_metrics(self.evaluation_workers.local_worker(),
                                      self.evaluation_workers.remote_workers())
        return {"evaluation": metrics}

    @DeveloperAPI
    def _before_evaluate(self):
        """Pre-evaluation callback."""
        pass

    @DeveloperAPI
    def _sync_weights_to_workers(
            self,
            *,
            worker_set: Optional[WorkerSet] = None,
            workers: Optional[List[RolloutWorker]] = None,
    ) -> None:
        """Sync "main" weights to given WorkerSet or list of workers."""
        assert worker_set is not None
        # Broadcast the new policy weights to all evaluation workers.
        logger.info("Synchronizing weights to evaluation workers.")
        weights = ray.put(self.workers.local_worker().save())
        worker_set.foreach_worker(lambda w: w.restore(ray.get(weights)))

    @PublicAPI
    def compute_action(self,
                       observation: TensorStructType,
                       state: List[TensorStructType] = None,
                       prev_action: TensorStructType = None,
                       prev_reward: float = None,
                       info: EnvInfoDict = None,
                       policy_id: PolicyID = DEFAULT_POLICY_ID,
                       full_fetch: bool = False,
                       explore: bool = None) -> TensorStructType:
        """Computes an action for the specified policy on the local Worker.

        Note that you can also access the policy object through
        self.get_policy(policy_id) and call compute_actions() on it directly.

        Args:
            observation (TensorStructType): observation from the environment.
            state (List[TensorStructType]): RNN hidden state, if any. If state
                is not None, then all of compute_single_action(...) is returned
                (computed action, rnn state(s), logits dictionary).
                Otherwise compute_single_action(...)[0] is returned
                (computed action).
            prev_action (TensorStructType): Previous action value, if any.
            prev_reward (float): Previous reward, if any.
            info (EnvInfoDict): info object, if any
            policy_id (PolicyID): Policy to query (only applies to
                multi-agent).
            full_fetch (bool): Whether to return extra action fetch results.
                This is always set to True if RNN state is specified.
            explore (bool): Whether to pick an exploitation or exploration
                action (default: None -> use self.config["explore"]).

        Returns:
            any: The computed action if full_fetch=False, or
            tuple: The full output of policy.compute_actions() if
                full_fetch=True or we have an RNN-based Policy.
        """
        if state is None:
            state = []
        # Check the preprocessor and preprocess, if necessary.
        pp = self.workers.local_worker().preprocessors[policy_id]
        if type(pp).__name__ != "NoPreprocessor":
            observation = pp.transform(observation)
        filtered_observation = self.workers.local_worker().filters[policy_id](
            observation, update=False)

        result = self.get_policy(policy_id).compute_single_action(
            filtered_observation,
            state,
            prev_action,
            prev_reward,
            info,
            clip_actions=self.config["clip_actions"],
            explore=explore)

        if state or full_fetch:
            return result
        else:
            return result[0]  # backwards compatibility

    def compute_actions(self,
                        observations,
                        state=None,
                        prev_action=None,
                        prev_reward=None,
                        info=None,
                        policy_id=DEFAULT_POLICY_ID,
                        full_fetch=False,
                        explore=None):
        """Computes an action for the specified policy on the local Worker.

        Note that you can also access the policy object through
        self.get_policy(policy_id) and call compute_actions() on it directly.

        Args:
            observation (obj): observation from the environment.
            state (dict): RNN hidden state, if any. If state is not None,
                then all of compute_single_action(...) is returned
                (computed action, rnn state(s), logits dictionary).
                Otherwise compute_single_action(...)[0] is returned
                (computed action).
            prev_action (obj): previous action value, if any
            prev_reward (int): previous reward, if any
            info (dict): info object, if any
            policy_id (str): Policy to query (only applies to multi-agent).
            full_fetch (bool): Whether to return extra action fetch results.
                This is always set to True if RNN state is specified.
            explore (bool): Whether to pick an exploitation or exploration
                action (default: None -> use self.config["explore"]).

        Returns:
            any: The computed action if full_fetch=False, or
            tuple: The full output of policy.compute_actions() if
                full_fetch=True or we have an RNN-based Policy.
        """
        # Preprocess obs and states
        stateDefined = state is not None
        policy = self.get_policy(policy_id)
        filtered_obs, filtered_state = [], []
        for agent_id, ob in observations.items():
            worker = self.workers.local_worker()
            preprocessed = worker.preprocessors[policy_id].transform(ob)
            filtered = worker.filters[policy_id](preprocessed, update=False)
            filtered_obs.append(filtered)
            if state is None:
                continue
            elif agent_id in state:
                filtered_state.append(state[agent_id])
            else:
                filtered_state.append(policy.get_initial_state())

        # Batch obs and states
        obs_batch = np.stack(filtered_obs)
        if state is None:
            state = []
        else:
            state = list(zip(*filtered_state))
            state = [np.stack(s) for s in state]

        # Batch compute actions
        actions, states, infos = policy.compute_actions(
            obs_batch,
            state,
            prev_action,
            prev_reward,
            info,
            clip_actions=self.config["clip_actions"],
            explore=explore)

        # Unbatch actions for the environment
        atns, actions = space_utils.unbatch(actions), {}
        for key, atn in zip(observations, atns):
            actions[key] = atn

        # Unbatch states into a dict
        unbatched_states = {}
        for idx, agent_id in enumerate(observations):
            unbatched_states[agent_id] = [s[idx] for s in states]

        # Return only actions or full tuple
        if stateDefined or full_fetch:
            return actions, unbatched_states, infos
        else:
            return actions

    @property
    def _name(self) -> str:
        """Subclasses should override this to declare their name."""
        raise NotImplementedError

    @property
    def _default_config(self) -> TrainerConfigDict:
        """Subclasses should override this to declare their default config."""
        raise NotImplementedError

    @PublicAPI
    def get_policy(self, policy_id: PolicyID = DEFAULT_POLICY_ID) -> Policy:
        """Return policy for the specified id, or None.

        Args:
            policy_id (str): id of policy to return.
        """
        return self.workers.local_worker().get_policy(policy_id)

    @PublicAPI
    def get_weights(self, policies: List[PolicyID] = None) -> dict:
        """Return a dictionary of policy ids to weights.

        Args:
            policies (list): Optional list of policies to return weights for,
                or None for all policies.
        """
        return self.workers.local_worker().get_weights(policies)

    @PublicAPI
    def set_weights(self, weights: Dict[PolicyID, dict]):
        """Set policy weights by policy id.

        Args:
            weights (dict): Map of policy ids to weights to set.
        """
        self.workers.local_worker().set_weights(weights)

    @DeveloperAPI
    def export_policy_model(self,
                            export_dir: str,
                            policy_id: PolicyID = DEFAULT_POLICY_ID):
        """Export policy model with given policy_id to local directory.

        Args:
            export_dir (string): Writable local directory.
            policy_id (string): Optional policy id to export.

        Example:
            >>> trainer = MyTrainer()
            >>> for _ in range(10):
            >>>     trainer.train()
            >>> trainer.export_policy_model("/tmp/export_dir")
        """
        self.workers.local_worker().export_policy_model(export_dir, policy_id)

    @DeveloperAPI
    def export_policy_checkpoint(self,
                                 export_dir: str,
                                 filename_prefix: str = "model",
                                 policy_id: PolicyID = DEFAULT_POLICY_ID):
        """Export tensorflow policy model checkpoint to local directory.

        Args:
            export_dir (string): Writable local directory.
            filename_prefix (string): file name prefix of checkpoint files.
            policy_id (string): Optional policy id to export.

        Example:
            >>> trainer = MyTrainer()
            >>> for _ in range(10):
            >>>     trainer.train()
            >>> trainer.export_policy_checkpoint("/tmp/export_dir")
        """
        self.workers.local_worker().export_policy_checkpoint(
            export_dir, filename_prefix, policy_id)

    @DeveloperAPI
    def import_policy_model_from_h5(self,
                                    import_file: str,
                                    policy_id: PolicyID = DEFAULT_POLICY_ID):
        """Imports a policy's model with given policy_id from a local h5 file.

        Args:
            import_file (str): The h5 file to import from.
            policy_id (string): Optional policy id to import into.

        Example:
            >>> trainer = MyTrainer()
            >>> trainer.import_policy_model_from_h5("/tmp/weights.h5")
            >>> for _ in range(10):
            >>>     trainer.train()
        """
        self.workers.local_worker().import_policy_model_from_h5(
            import_file, policy_id)

    @DeveloperAPI
    def collect_metrics(self,
                        selected_workers: List["ActorHandle"] = None) -> dict:
        """Collects metrics from the remote workers of this agent.

        This is the same data as returned by a call to train().
        """
        return self.optimizer.collect_metrics(
            self.config["collect_metrics_timeout"],
            min_history=self.config["metrics_smoothing_episodes"],
            selected_workers=selected_workers)

    @classmethod
    def resource_help(cls, config: TrainerConfigDict) -> str:
        return ("\n\nYou can adjust the resource requests of RLlib agents by "
                "setting `num_workers`, `num_gpus`, and other configs. See "
                "the DEFAULT_CONFIG defined by each agent for more info.\n\n"
                "The config of this agent is: {}".format(config))

    @classmethod
    def merge_trainer_configs(cls,
                              config1: TrainerConfigDict,
                              config2: PartialTrainerConfigDict,
                              _allow_unknown_configs: Optional[bool] = None
                              ) -> TrainerConfigDict:
        config1 = copy.deepcopy(config1)
        if "callbacks" in config2 and type(config2["callbacks"]) is dict:
            legacy_callbacks_dict = config2["callbacks"]

            def make_callbacks():
                # Deprecation warning will be logged by DefaultCallbacks.
                return DefaultCallbacks(
                    legacy_callbacks_dict=legacy_callbacks_dict)

            config2["callbacks"] = make_callbacks
        if _allow_unknown_configs is None:
            _allow_unknown_configs = cls._allow_unknown_configs
        return deep_update(config1, config2, _allow_unknown_configs,
                           cls._allow_unknown_subkeys,
                           cls._override_all_subkeys_if_type_changes)

    @staticmethod
    def _validate_config(config: PartialTrainerConfigDict):
        model_config = config.get("model")
        if model_config is None:
            config["model"] = model_config = {}

        # Multi-GPU settings.
        simple_optim_setting = config.get("simple_optimizer", DEPRECATED_VALUE)
        if simple_optim_setting != DEPRECATED_VALUE:
            deprecation_warning("simple_optimizer", error=False)

        if config.get("num_gpus", 0) > 1:
            if config.get("framework") in ["tfe", "tf2", "torch"]:
                raise ValueError("`num_gpus` > 1 not supported yet for "
                                 "framework={}!".format(
                                     config.get("framework")))
            elif simple_optim_setting is True:
                raise ValueError(
                    "Cannot use `simple_optimizer` if `num_gpus` > 1! "
                    "Consider `simple_optimizer=False`.")
            config["simple_optimizer"] = False
        elif simple_optim_setting == DEPRECATED_VALUE:
            config["simple_optimizer"] = True

        # Trajectory View API settings.
        if not config.get("_use_trajectory_view_api"):
            traj_view_framestacks = model_config.get("num_framestacks", "auto")
            if model_config.get("_time_major"):
                raise ValueError("`model._time_major` only supported "
                                 "iff `_use_trajectory_view_api` is True!")
            elif traj_view_framestacks not in ["auto", 0]:
                raise ValueError("`model.num_framestacks` only supported "
                                 "iff `_use_trajectory_view_api` is True!")
            model_config["num_framestacks"] = 0

        # Offline RL settings.
        if isinstance(config["input_evaluation"], tuple):
            config["input_evaluation"] = list(config["input_evaluation"])
        elif not isinstance(config["input_evaluation"], list):
            raise ValueError(
                "`input_evaluation` must be a list of strings, got {}!".format(
                    config["input_evaluation"]))

        # Check model config.
        prev_a_r = model_config.get("lstm_use_prev_action_reward",
                                    DEPRECATED_VALUE)
        if prev_a_r != DEPRECATED_VALUE:
            deprecation_warning(
                "model.lstm_use_prev_action_reward",
                "model.lstm_use_prev_action and model.lstm_use_prev_reward",
                error=False)
            model_config["lstm_use_prev_action"] = prev_a_r
            model_config["lstm_use_prev_reward"] = prev_a_r

        # Check batching/sample collection settings.
        if config["batch_mode"] not in [
                "truncate_episodes", "complete_episodes"
        ]:
            raise ValueError("`batch_mode` must be one of [truncate_episodes|"
                             "complete_episodes]! Got {}".format(
                                 config["batch_mode"]))

        # Check multi-agent batch count mode.
        if config["multiagent"].get("count_steps_by", "env_steps") not in \
                ["env_steps", "agent_steps"]:
            raise ValueError(
                "`count_steps_by` must be one of [env_steps|agent_steps]! "
                "Got {}".format(config["multiagent"]["count_steps_by"]))

        # If evaluation_num_workers > 0, warn if evaluation_interval is None
        # (also set it to 1).
        if config["evaluation_num_workers"] > 0 and \
                not config["evaluation_interval"]:
            logger.warning(
                "You have specified {} evaluation workers, but no evaluation "
                "interval! Will set the interval to 1 (each `train()` call). "
                "If this is too frequent, set `evaluation_interval` to some "
                "larger value.".format(config["evaluation_num_workers"]))
            config["evaluation_interval"] = 1

    def _try_recover(self):
        """Try to identify and remove any unhealthy workers.

        This method is called after an unexpected remote error is encountered
        from a worker. It issues check requests to all current workers and
        removes any that respond with error. If no healthy workers remain,
        an error is raised.
        """

        assert hasattr(self, "execution_plan")
        workers = self.workers

        logger.info("Health checking all workers...")
        checks = []
        for ev in workers.remote_workers():
            _, obj_ref = ev.sample_with_count.remote()
            checks.append(obj_ref)

        healthy_workers = []
        for i, obj_ref in enumerate(checks):
            w = workers.remote_workers()[i]
            try:
                ray.get(obj_ref)
                healthy_workers.append(w)
                logger.info("Worker {} looks healthy".format(i + 1))
            except RayError:
                logger.exception("Removing unhealthy worker {}".format(i + 1))
                try:
                    w.__ray_terminate__.remote()
                except Exception:
                    logger.exception("Error terminating unhealthy worker")

        if len(healthy_workers) < 1:
            raise RuntimeError(
                "Not enough healthy workers remain to continue.")

        logger.warning("Recreating execution plan after failure")
        workers.reset(healthy_workers)
        self.train_exec_impl = self.execution_plan(workers, self.config)

    @override(Trainable)
    def _export_model(self, export_formats: List[str],
                      export_dir: str) -> Dict[str, str]:
        ExportFormat.validate(export_formats)
        exported = {}
        if ExportFormat.CHECKPOINT in export_formats:
            path = os.path.join(export_dir, ExportFormat.CHECKPOINT)
            self.export_policy_checkpoint(path)
            exported[ExportFormat.CHECKPOINT] = path
        if ExportFormat.MODEL in export_formats:
            path = os.path.join(export_dir, ExportFormat.MODEL)
            self.export_policy_model(path)
            exported[ExportFormat.MODEL] = path
        return exported

    def import_model(self, import_file: str):
        """Imports a model from import_file.

        Note: Currently, only h5 files are supported.

        Args:
            import_file (str): The file to import the model from.

        Returns:
            A dict that maps ExportFormats to successfully exported models.
        """
        # Check for existence.
        if not os.path.exists(import_file):
            raise FileNotFoundError(
                "`import_file` '{}' does not exist! Can't import Model.".
                format(import_file))
        # Get the format of the given file.
        import_format = "h5"  # TODO(sven): Support checkpoint loading.

        ExportFormat.validate([import_format])
        if import_format != ExportFormat.H5:
            raise NotImplementedError
        else:
            return self.import_policy_model_from_h5(import_file)

    def __getstate__(self) -> dict:
        state = {}
        if hasattr(self, "workers"):
            state["worker"] = self.workers.local_worker().save()
        if hasattr(self, "optimizer") and hasattr(self.optimizer, "save"):
            state["optimizer"] = self.optimizer.save()
        return state

    def __setstate__(self, state: dict):
        if "worker" in state:
            self.workers.local_worker().restore(state["worker"])
            remote_state = ray.put(state["worker"])
            for r in self.workers.remote_workers():
                r.restore.remote(remote_state)
        if "optimizer" in state:
            self.optimizer.restore(state["optimizer"])

    @staticmethod
    def with_updates(**overrides) -> Type["Trainer"]:
        raise NotImplementedError(
            "`with_updates` may only be called on Trainer sub-classes "
            "that were generated via the `ray.rllib.agents.trainer_template."
            "build_trainer()` function!")

    def _register_if_needed(self, env_object: Union[str, EnvType]):
        if isinstance(env_object, str):
            return env_object
        elif isinstance(env_object, type):
            name = env_object.__name__
            register_env(name, lambda config: env_object(config))
            return name
        raise ValueError(
            "{} is an invalid env specification. ".format(env_object) +
            "You can specify a custom env as either a class "
            "(e.g., YourEnvCls) or a registered env id (e.g., \"your_env\").")<|MERGE_RESOLUTION|>--- conflicted
+++ resolved
@@ -93,19 +93,6 @@
     "batch_mode": "truncate_episodes",
 
     # === Settings for the Trainer process ===
-<<<<<<< HEAD
-    # Number of GPUs to allocate to the trainer process. Note that not all
-    # algorithms can take advantage of trainer GPUs. Support for multi-GPU
-    # is currently only available for tf-[PPO/IMPALA/DQN/PG].
-    # This can be fractional (e.g., 0.3 GPUs).
-    "num_gpus": 0,
-    # Set to True for debugging (multi-)?GPU funcitonality on a CPU machine.
-    # GPU towers will be simulated by graphs located on CPUs in this case.
-    # Use `num_gpus` to test for different numbers of fake GPUs.
-    "_fake_gpus": False,
-
-=======
->>>>>>> 79774748
     # Training batch size, if applicable. Should be >= rollout_fragment_length.
     # Samples batches will be concatenated together to a batch of this size,
     # which is then passed to SGD.
@@ -316,9 +303,14 @@
 
     # === Resource Settings ===
     # Number of GPUs to allocate to the trainer process. Note that not all
-    # algorithms can take advantage of trainer GPUs. This can be fractional
-    # (e.g., 0.3 GPUs).
+    # algorithms can take advantage of trainer GPUs. Support for multi-GPU
+    # is currently only available for tf-[PPO/IMPALA/DQN/PG].
+    # This can be fractional (e.g., 0.3 GPUs).
     "num_gpus": 0,
+    # Set to True for debugging (multi-)?GPU funcitonality on a CPU machine.
+    # GPU towers will be simulated by graphs located on CPUs in this case.
+    # Use `num_gpus` to test for different numbers of fake GPUs.
+    "_fake_gpus": False,
     # Number of CPUs to allocate per worker.
     "num_cpus_per_worker": 1,
     # Number of GPUs to allocate per worker. This can be fractional. This is
