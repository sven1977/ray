import copy
from datetime import datetime
import functools
import gym
import logging
import numpy as np
import os
import pickle
import tempfile
import time
from typing import Callable, Dict, List, Optional, Tuple, Type, Union

import ray
from ray.actor import ActorHandle
from ray.exceptions import RayError
from ray.rllib.agents.callbacks import DefaultCallbacks
from ray.rllib.env.env_context import EnvContext
from ray.rllib.env.multi_agent_env import MultiAgentEnv
from ray.rllib.env.utils import gym_env_creator
from ray.rllib.evaluation.collectors.simple_list_collector import \
    SimpleListCollector
from ray.rllib.evaluation.episode import Episode
from ray.rllib.evaluation.metrics import collect_metrics
from ray.rllib.evaluation.rollout_worker import RolloutWorker
from ray.rllib.evaluation.worker_set import WorkerSet
from ray.rllib.execution.replay_buffer import LocalReplayBuffer
from ray.rllib.models import MODEL_DEFAULTS
from ray.rllib.policy.policy import Policy, PolicySpec
from ray.rllib.policy.sample_batch import DEFAULT_POLICY_ID, SampleBatch
from ray.rllib.utils import deep_update, FilterManager, merge_dicts
from ray.rllib.utils.annotations import DeveloperAPI, override, \
    PublicAPI
from ray.rllib.utils.debug import update_global_seed_if_necessary
from ray.rllib.utils.deprecation import Deprecated, deprecation_warning, \
    DEPRECATED_VALUE
from ray.rllib.utils.error import EnvError, ERR_MSG_INVALID_ENV_DESCRIPTOR
from ray.rllib.utils.framework import try_import_tf
from ray.rllib.utils.from_config import from_config
from ray.rllib.utils.multi_agent import check_multi_agent
from ray.rllib.utils.spaces import space_utils
from ray.rllib.utils.typing import AgentID, EnvInfoDict, EnvType, EpisodeID, \
    PartialTrainerConfigDict, PolicyID, ResultDict, TensorStructType, \
    TensorType, TrainerConfigDict
from ray.tune.logger import Logger, UnifiedLogger
from ray.tune.registry import ENV_CREATOR, register_env, _global_registry
from ray.tune.resources import Resources
from ray.tune.result import DEFAULT_RESULTS_DIR
from ray.tune.trainable import Trainable
from ray.tune.trial import ExportFormat
from ray.tune.utils.placement_groups import PlacementGroupFactory
from ray.util import log_once

tf1, tf, tfv = try_import_tf()

logger = logging.getLogger(__name__)

# Max number of times to retry a worker failure. We shouldn't try too many
# times in a row since that would indicate a persistent cluster issue.
MAX_WORKER_FAILURE_RETRIES = 3

# yapf: disable
# __sphinx_doc_begin__
COMMON_CONFIG: TrainerConfigDict = {
    # === Settings for Rollout Worker processes ===
    # Number of rollout worker actors to create for parallel sampling. Setting
    # this to 0 will force rollouts to be done in the trainer actor.
    "num_workers": 2,
    # Number of environments to evaluate vector-wise per worker. This enables
    # model inference batching, which can improve performance for inference
    # bottlenecked workloads.
    "num_envs_per_worker": 1,
    # When `num_workers` > 0, the driver (local_worker; worker-idx=0) does not
    # need an environment. This is because it doesn't have to sample (done by
    # remote_workers; worker_indices > 0) nor evaluate (done by evaluation
    # workers; see below).
    "create_env_on_driver": False,
    # Divide episodes into fragments of this many steps each during rollouts.
    # Sample batches of this size are collected from rollout workers and
    # combined into a larger batch of `train_batch_size` for learning.
    #
    # For example, given rollout_fragment_length=100 and train_batch_size=1000:
    #   1. RLlib collects 10 fragments of 100 steps each from rollout workers.
    #   2. These fragments are concatenated and we perform an epoch of SGD.
    #
    # When using multiple envs per worker, the fragment size is multiplied by
    # `num_envs_per_worker`. This is since we are collecting steps from
    # multiple envs in parallel. For example, if num_envs_per_worker=5, then
    # rollout workers will return experiences in chunks of 5*100 = 500 steps.
    #
    # The dataflow here can vary per algorithm. For example, PPO further
    # divides the train batch into minibatches for multi-epoch SGD.
    "rollout_fragment_length": 200,
    # How to build per-Sampler (RolloutWorker) batches, which are then
    # usually concat'd to form the train batch. Note that "steps" below can
    # mean different things (either env- or agent-steps) and depends on the
    # `count_steps_by` (multiagent) setting below.
    # truncate_episodes: Each produced batch (when calling
    #   RolloutWorker.sample()) will contain exactly `rollout_fragment_length`
    #   steps. This mode guarantees evenly sized batches, but increases
    #   variance as the future return must now be estimated at truncation
    #   boundaries.
    # complete_episodes: Each unroll happens exactly over one episode, from
    #   beginning to end. Data collection will not stop unless the episode
    #   terminates or a configured horizon (hard or soft) is hit.
    "batch_mode": "truncate_episodes",

    # === Settings for the Trainer process ===
    # Discount factor of the MDP.
    "gamma": 0.99,
    # The default learning rate.
    "lr": 0.0001,
    # Training batch size, if applicable. Should be >= rollout_fragment_length.
    # Samples batches will be concatenated together to a batch of this size,
    # which is then passed to SGD.
    "train_batch_size": 200,
    # Arguments to pass to the policy model. See models/catalog.py for a full
    # list of the available model options.
    "model": MODEL_DEFAULTS,
    # Arguments to pass to the policy optimizer. These vary by optimizer.
    "optimizer": {},

    # === Environment Settings ===
    # Number of steps after which the episode is forced to terminate. Defaults
    # to `env.spec.max_episode_steps` (if present) for Gym envs.
    "horizon": None,
    # Calculate rewards but don't reset the environment when the horizon is
    # hit. This allows value estimation and RNN state to span across logical
    # episodes denoted by horizon. This only has an effect if horizon != inf.
    "soft_horizon": False,
    # Don't set 'done' at the end of the episode.
    # In combination with `soft_horizon`, this works as follows:
    # - no_done_at_end=False soft_horizon=False:
    #   Reset env and add `done=True` at end of each episode.
    # - no_done_at_end=True soft_horizon=False:
    #   Reset env, but do NOT add `done=True` at end of the episode.
    # - no_done_at_end=False soft_horizon=True:
    #   Do NOT reset env at horizon, but add `done=True` at the horizon
    #   (pretending the episode has terminated).
    # - no_done_at_end=True soft_horizon=True:
    #   Do NOT reset env at horizon and do NOT add `done=True` at the horizon.
    "no_done_at_end": False,
    # The environment specifier:
    # This can either be a tune-registered env, via
    # `tune.register_env([name], lambda env_ctx: [env object])`,
    # or a string specifier of an RLlib supported type. In the latter case,
    # RLlib will try to interpret the specifier as either an openAI gym env,
    # a PyBullet env, a ViZDoomGym env, or a fully qualified classpath to an
    # Env class, e.g. "ray.rllib.examples.env.random_env.RandomEnv".
    "env": None,
    # The observation- and action spaces for the Policies of this Trainer.
    # Use None for automatically inferring these from the given env.
    "observation_space": None,
    "action_space": None,
    # Arguments dict passed to the env creator as an EnvContext object (which
    # is a dict plus the properties: num_workers, worker_index, vector_index,
    # and remote).
    "env_config": {},
    # If using num_envs_per_worker > 1, whether to create those new envs in
    # remote processes instead of in the same worker. This adds overheads, but
    # can make sense if your envs can take much time to step / reset
    # (e.g., for StarCraft). Use this cautiously; overheads are significant.
    "remote_worker_envs": False,
    # Timeout that remote workers are waiting when polling environments.
    # 0 (continue when at least one env is ready) is a reasonable default,
    # but optimal value could be obtained by measuring your environment
    # step / reset and model inference perf.
    "remote_env_batch_wait_ms": 0,
    # A callable taking the last train results, the base env and the env
    # context as args and returning a new task to set the env to.
    # The env must be a `TaskSettableEnv` sub-class for this to work.
    # See `examples/curriculum_learning.py` for an example.
    "env_task_fn": None,
    # If True, try to render the environment on the local worker or on worker
    # 1 (if num_workers > 0). For vectorized envs, this usually means that only
    # the first sub-environment will be rendered.
    # In order for this to work, your env will have to implement the
    # `render()` method which either:
    # a) handles window generation and rendering itself (returning True) or
    # b) returns a numpy uint8 image of shape [height x width x 3 (RGB)].
    "render_env": False,
    # If True, stores videos in this relative directory inside the default
    # output dir (~/ray_results/...). Alternatively, you can specify an
    # absolute path (str), in which the env recordings should be
    # stored instead.
    # Set to False for not recording anything.
    # Note: This setting replaces the deprecated `monitor` key.
    "record_env": False,
    # Whether to clip rewards during Policy's postprocessing.
    # None (default): Clip for Atari only (r=sign(r)).
    # True: r=sign(r): Fixed rewards -1.0, 1.0, or 0.0.
    # False: Never clip.
    # [float value]: Clip at -value and + value.
    # Tuple[value1, value2]: Clip at value1 and value2.
    "clip_rewards": None,
    # If True, RLlib will learn entirely inside a normalized action space
    # (0.0 centered with small stddev; only affecting Box components).
    # We will unsquash actions (and clip, just in case) to the bounds of
    # the env's action space before sending actions back to the env.
    "normalize_actions": True,
    # If True, RLlib will clip actions according to the env's bounds
    # before sending them back to the env.
    # TODO: (sven) This option should be obsoleted and always be False.
    "clip_actions": False,
    # Whether to use "rllib" or "deepmind" preprocessors by default
    # Set to None for using no preprocessor. In this case, the model will have
    # to handle possibly complex observations from the environment.
    "preprocessor_pref": "deepmind",

    # === Debug Settings ===
    # Set the ray.rllib.* log level for the agent process and its workers.
    # Should be one of DEBUG, INFO, WARN, or ERROR. The DEBUG level will also
    # periodically print out summaries of relevant internal dataflow (this is
    # also printed out once at startup at the INFO level). When using the
    # `rllib train` command, you can also use the `-v` and `-vv` flags as
    # shorthand for INFO and DEBUG.
    "log_level": "WARN",
    # Callbacks that will be run during various phases of training. See the
    # `DefaultCallbacks` class and `examples/custom_metrics_and_callbacks.py`
    # for more usage information.
    "callbacks": DefaultCallbacks,
    # Whether to attempt to continue training if a worker crashes. The number
    # of currently healthy workers is reported as the "num_healthy_workers"
    # metric.
    "ignore_worker_failures": False,
    # Log system resource metrics to results. This requires `psutil` to be
    # installed for sys stats, and `gputil` for GPU metrics.
    "log_sys_usage": True,
    # Use fake (infinite speed) sampler. For testing only.
    "fake_sampler": False,

    # === Deep Learning Framework Settings ===
    # tf: TensorFlow (static-graph)
    # tf2: TensorFlow 2.x (eager)
    # tfe: TensorFlow eager
    # torch: PyTorch
    "framework": "tf",
    # Enable tracing in eager mode. This greatly improves performance, but
    # makes it slightly harder to debug since Python code won't be evaluated
    # after the initial eager pass. Only possible if framework=tfe.
    "eager_tracing": False,

    # === Exploration Settings ===
    # Default exploration behavior, iff `explore`=None is passed into
    # compute_action(s).
    # Set to False for no exploration behavior (e.g., for evaluation).
    "explore": True,
    # Provide a dict specifying the Exploration object's config.
    "exploration_config": {
        # The Exploration class to use. In the simplest case, this is the name
        # (str) of any class present in the `rllib.utils.exploration` package.
        # You can also provide the python class directly or the full location
        # of your class (e.g. "ray.rllib.utils.exploration.epsilon_greedy.
        # EpsilonGreedy").
        "type": "StochasticSampling",
        # Add constructor kwargs here (if any).
    },
    # === Evaluation Settings ===
    # Evaluate with every `evaluation_interval` training iterations.
    # The evaluation stats will be reported under the "evaluation" metric key.
    # Note that evaluation is currently not parallelized, and that for Ape-X
    # metrics are already only reported for the lowest epsilon workers.
    "evaluation_interval": None,
    # Number of episodes to run in total per evaluation period.
    # If using multiple evaluation workers (evaluation_num_workers > 1),
    # episodes will be split amongst these.
    # If "auto":
    # - evaluation_parallel_to_training=True: Will run as many episodes as the
    #   training step takes.
    # - evaluation_parallel_to_training=False: Error.
    "evaluation_num_episodes": 10,
    # Whether to run evaluation in parallel to a Trainer.train() call
    # using threading. Default=False.
    # E.g. evaluation_interval=2 -> For every other training iteration,
    # the Trainer.train() and Trainer.evaluate() calls run in parallel.
    # Note: This is experimental. Possible pitfalls could be race conditions
    # for weight synching at the beginning of the evaluation loop.
    "evaluation_parallel_to_training": False,
    # Internal flag that is set to True for evaluation workers.
    "in_evaluation": False,
    # Typical usage is to pass extra args to evaluation env creator
    # and to disable exploration by computing deterministic actions.
    # IMPORTANT NOTE: Policy gradient algorithms are able to find the optimal
    # policy, even if this is a stochastic one. Setting "explore=False" here
    # will result in the evaluation workers not using this optimal policy!
    "evaluation_config": {
        # Example: overriding env_config, exploration, etc:
        # "env_config": {...},
        # "explore": False
    },
    # Number of parallel workers to use for evaluation. Note that this is set
    # to zero by default, which means evaluation will be run in the trainer
    # process (only if evaluation_interval is not None). If you increase this,
    # it will increase the Ray resource usage of the trainer since evaluation
    # workers are created separately from rollout workers (used to sample data
    # for training).
    "evaluation_num_workers": 0,
    # Customize the evaluation method. This must be a function of signature
    # (trainer: Trainer, eval_workers: WorkerSet) -> metrics: dict. See the
    # Trainer.evaluate() method to see the default implementation. The
    # trainer guarantees all eval workers have the latest policy state before
    # this function is called.
    "custom_eval_function": None,

    # === Advanced Rollout Settings ===
    # Use a background thread for sampling (slightly off-policy, usually not
    # advisable to turn on unless your env specifically requires it).
    "sample_async": False,

    # The SampleCollector class to be used to collect and retrieve
    # environment-, model-, and sampler data. Override the SampleCollector base
    # class to implement your own collection/buffering/retrieval logic.
    "sample_collector": SimpleListCollector,

    # Element-wise observation filter, either "NoFilter" or "MeanStdFilter".
    "observation_filter": "NoFilter",
    # Whether to synchronize the statistics of remote filters.
    "synchronize_filters": True,
    # Configures TF for single-process operation by default.
    "tf_session_args": {
        # note: overridden by `local_tf_session_args`
        "intra_op_parallelism_threads": 2,
        "inter_op_parallelism_threads": 2,
        "gpu_options": {
            "allow_growth": True,
        },
        "log_device_placement": False,
        "device_count": {
            "CPU": 1
        },
        # Required by multi-GPU (num_gpus > 1).
        "allow_soft_placement": True,
    },
    # Override the following tf session args on the local worker
    "local_tf_session_args": {
        # Allow a higher level of parallelism by default, but not unlimited
        # since that can cause crashes with many concurrent drivers.
        "intra_op_parallelism_threads": 8,
        "inter_op_parallelism_threads": 8,
    },
    # Whether to LZ4 compress individual observations.
    "compress_observations": False,
    # Wait for metric batches for at most this many seconds. Those that
    # have not returned in time will be collected in the next train iteration.
    "collect_metrics_timeout": 180,
    # Smooth metrics over this many episodes.
    "metrics_smoothing_episodes": 100,
    # Minimum time per train iteration (frequency of metrics reporting).
    "min_iter_time_s": 0,
    # Minimum env steps to optimize for per train call. This value does
    # not affect learning, only the length of train iterations.
    "timesteps_per_iteration": 0,
    # This argument, in conjunction with worker_index, sets the random seed of
    # each worker, so that identically configured trials will have identical
    # results. This makes experiments reproducible.
    "seed": None,
    # Any extra python env vars to set in the trainer process, e.g.,
    # {"OMP_NUM_THREADS": "16"}
    "extra_python_environs_for_driver": {},
    # The extra python environments need to set for worker processes.
    "extra_python_environs_for_worker": {},

    # === Resource Settings ===
    # Number of GPUs to allocate to the trainer process. Note that not all
    # algorithms can take advantage of trainer GPUs. Support for multi-GPU
    # is currently only available for tf-[PPO/IMPALA/DQN/PG].
    # This can be fractional (e.g., 0.3 GPUs).
    "num_gpus": 0,
    # Set to True for debugging (multi-)?GPU funcitonality on a CPU machine.
    # GPU towers will be simulated by graphs located on CPUs in this case.
    # Use `num_gpus` to test for different numbers of fake GPUs.
    "_fake_gpus": False,
    # Number of CPUs to allocate per worker.
    "num_cpus_per_worker": 1,
    # Number of GPUs to allocate per worker. This can be fractional. This is
    # usually needed only if your env itself requires a GPU (i.e., it is a
    # GPU-intensive video game), or model inference is unusually expensive.
    "num_gpus_per_worker": 0,
    # Any custom Ray resources to allocate per worker.
    "custom_resources_per_worker": {},
    # Number of CPUs to allocate for the trainer. Note: this only takes effect
    # when running in Tune. Otherwise, the trainer runs in the main program.
    "num_cpus_for_driver": 1,
    # The strategy for the placement group factory returned by
    # `Trainer.default_resource_request()`. A PlacementGroup defines, which
    # devices (resources) should always be co-located on the same node.
    # For example, a Trainer with 2 rollout workers, running with
    # num_gpus=1 will request a placement group with the bundles:
    # [{"gpu": 1, "cpu": 1}, {"cpu": 1}, {"cpu": 1}], where the first bundle is
    # for the driver and the other 2 bundles are for the two workers.
    # These bundles can now be "placed" on the same or different
    # nodes depending on the value of `placement_strategy`:
    # "PACK": Packs bundles into as few nodes as possible.
    # "SPREAD": Places bundles across distinct nodes as even as possible.
    # "STRICT_PACK": Packs bundles into one node. The group is not allowed
    #   to span multiple nodes.
    # "STRICT_SPREAD": Packs bundles across distinct nodes.
    "placement_strategy": "PACK",

    # === Offline Datasets ===
    # Specify how to generate experiences:
    #  - "sampler": Generate experiences via online (env) simulation (default).
    #  - A local directory or file glob expression (e.g., "/tmp/*.json").
    #  - A list of individual file paths/URIs (e.g., ["/tmp/1.json",
    #    "s3://bucket/2.json"]).
    #  - A dict with string keys and sampling probabilities as values (e.g.,
    #    {"sampler": 0.4, "/tmp/*.json": 0.4, "s3://bucket/expert.json": 0.2}).
    #  - A callable that returns a ray.rllib.offline.InputReader.
    #  - A string key that indexes a callable with tune.registry.register_input
    "input": "sampler",
    # Arguments accessible from the IOContext for configuring custom input
    "input_config": {},
    # True, if the actions in a given offline "input" are already normalized
    # (between -1.0 and 1.0). This is usually the case when the offline
    # file has been generated by another RLlib algorithm (e.g. PPO or SAC),
    # while "normalize_actions" was set to True.
    "actions_in_input_normalized": False,
    # Specify how to evaluate the current policy. This only has an effect when
    # reading offline experiences ("input" is not "sampler").
    # Available options:
    #  - "wis": the weighted step-wise importance sampling estimator.
    #  - "is": the step-wise importance sampling estimator.
    #  - "simulation": run the environment in the background, but use
    #    this data for evaluation only and not for learning.
    "input_evaluation": ["is", "wis"],
    # Whether to run postprocess_trajectory() on the trajectory fragments from
    # offline inputs. Note that postprocessing will be done using the *current*
    # policy, not the *behavior* policy, which is typically undesirable for
    # on-policy algorithms.
    "postprocess_inputs": False,
    # If positive, input batches will be shuffled via a sliding window buffer
    # of this number of batches. Use this if the input data is not in random
    # enough order. Input is delayed until the shuffle buffer is filled.
    "shuffle_buffer_size": 0,
    # Specify where experiences should be saved:
    #  - None: don't save any experiences
    #  - "logdir" to save to the agent log dir
    #  - a path/URI to save to a custom output directory (e.g., "s3://bucket/")
    #  - a function that returns a rllib.offline.OutputWriter
    "output": None,
    # What sample batch columns to LZ4 compress in the output data.
    "output_compress_columns": ["obs", "new_obs"],
    # Max output file size before rolling over to a new file.
    "output_max_file_size": 64 * 1024 * 1024,

    # === Settings for Multi-Agent Environments ===
    "multiagent": {
        # Map of type MultiAgentPolicyConfigDict from policy ids to tuples
        # of (policy_cls, obs_space, act_space, config). This defines the
        # observation and action spaces of the policies and any extra config.
        "policies": {},
        # Keep this many policies in the "policy_map" (before writing
        # least-recently used ones to disk/S3).
        "policy_map_capacity": 100,
        # Where to store overflowing (least-recently used) policies?
        # Could be a directory (str) or an S3 location. None for using
        # the default output dir.
        "policy_map_cache": None,
        # Function mapping agent ids to policy ids.
        "policy_mapping_fn": None,
        # Optional list of policies to train, or None for all policies.
        "policies_to_train": None,
        # Optional function that can be used to enhance the local agent
        # observations to include more state.
        # See rllib/evaluation/observation_function.py for more info.
        "observation_fn": None,
        # When replay_mode=lockstep, RLlib will replay all the agent
        # transitions at a particular timestep together in a batch. This allows
        # the policy to implement differentiable shared computations between
        # agents it controls at that timestep. When replay_mode=independent,
        # transitions are replayed independently per policy.
        "replay_mode": "independent",
        # Which metric to use as the "batch size" when building a
        # MultiAgentBatch. The two supported values are:
        # env_steps: Count each time the env is "stepped" (no matter how many
        #   multi-agent actions are passed/how many multi-agent observations
        #   have been returned in the previous step).
        # agent_steps: Count each individual agent step as one step.
        "count_steps_by": "env_steps",
    },

    # === Logger ===
    # Define logger-specific configuration to be used inside Logger
    # Default value None allows overwriting with nested dicts
    "logger_config": None,

    # === API deprecations/simplifications/changes ===
    # Experimental flag.
    # If True, TFPolicy will handle more than one loss/optimizer.
    # Set this to True, if you would like to return more than
    # one loss term from your `loss_fn` and an equal number of optimizers
    # from your `optimizer_fn`.
    # In the future, the default for this will be True.
    "_tf_policy_handles_more_than_one_loss": False,
    # Experimental flag.
    # If True, no (observation) preprocessor will be created and
    # observations will arrive in model as they are returned by the env.
    # In the future, the default for this will be True.
    "_disable_preprocessor_api": False,
    # If True, the distributed execution API will not be used. Instead,
    # a Trainer's execution plan will be called as-is for each training
    # iteration.
    "_disable_distributed_execution_api": False,

    # === Deprecated keys ===
    # Uses the sync samples optimizer instead of the multi-gpu one. This is
    # usually slower, but you might want to try it if you run into issues with
    # the default optimizer.
    # This will be set automatically from now on.
    "simple_optimizer": DEPRECATED_VALUE,
    # Whether to write episode stats and videos to the agent log dir. This is
    # typically located in ~/ray_results.
    "monitor": DEPRECATED_VALUE,
}
# __sphinx_doc_end__
# yapf: enable


@DeveloperAPI
def with_common_config(
        extra_config: PartialTrainerConfigDict) -> TrainerConfigDict:
    """Returns the given config dict merged with common agent confs.

    Args:
        extra_config (PartialTrainerConfigDict): A user defined partial config
            which will get merged with COMMON_CONFIG and returned.

    Returns:
        TrainerConfigDict: The merged config dict resulting of COMMON_CONFIG
            plus `extra_config`.
    """
    return Trainer.merge_trainer_configs(
        COMMON_CONFIG, extra_config, _allow_unknown_configs=True)


@PublicAPI
class Trainer(Trainable):
    """An RLlib algorithm responsible for optimizing one or more Policies.

    Trainers contain a WorkerSet under `self.workers`. A WorkerSet is
    normally composed of a single local worker
    (self.workers.local_worker()), used to compute and apply learning updates,
    and optionally one or more remote workers (self.workers.remote_workers()),
    used to generate environment samples in parallel.

    Each worker (remotes or local) contains a PolicyMap, which itself
    may contain either one policy for single-agent training or one or more
    policies for multi-agent training. Policies are synchronized
    automatically from time to time using ray.remote calls. The exact
    synchronization logic depends on the specific algorithm (Trainer) used,
    but this usually happens from local worker to all remote workers and
    after each training update.

    You can write your own Trainer sub-classes by using the
    rllib.agents.trainer_template.py::build_trainer() utility function.
    This allows you to provide a custom `execution_plan`. You can find the
    different built-in algorithms' execution plans in their respective main
    py files, e.g. rllib.agents.dqn.dqn.py or rllib.agents.impala.impala.py.

    The most important API methods a Trainer exposes are `train()`,
    `evaluate()`, `save()` and `restore()`. Trainer objects retain internal
    model state between calls to train(), so you should create a new
    Trainer instance for each training session.
    """

    # Whether to allow unknown top-level config keys.
    _allow_unknown_configs = False

    # List of top-level keys with value=dict, for which new sub-keys are
    # allowed to be added to the value dict.
    _allow_unknown_subkeys = [
        "tf_session_args", "local_tf_session_args", "env_config", "model",
        "optimizer", "multiagent", "custom_resources_per_worker",
        "evaluation_config", "exploration_config",
        "extra_python_environs_for_driver", "extra_python_environs_for_worker",
        "input_config"
    ]

    # List of top level keys with value=dict, for which we always override the
    # entire value (dict), iff the "type" key in that value dict changes.
    _override_all_subkeys_if_type_changes = ["exploration_config"]

    @PublicAPI
    def __init__(self,
                 config: TrainerConfigDict = None,
                 env: Union[str, EnvType, None] = None,
                 logger_creator: Callable[[], Logger] = None):
        """Initializes a Trainer instance.

        Args:
            config: Algorithm-specific configuration dict.
            env: Name of the environment to use (e.g. a gym-registered str),
                a full class path (e.g.
                "ray.rllib.examples.env.random_env.RandomEnv"), or an Env
                class directly. Note that this arg can also be specified via
                the "env" key in `config`.
            logger_creator: Callable that creates a ray.tune.Logger
                object. If unspecified, a default logger is created.
        """

        # User provided config (this is w/o the default Trainer's
        # `COMMON_CONFIG` (see above)). Will get merged with COMMON_CONFIG
        # in self.setup().
        config = config or {}

        # Trainers allow env ids to be passed directly to the constructor.
        self._env_id = self._register_if_needed(
            env or config.get("env"), config)

        # Placeholder for a local replay buffer instance.
        self.local_replay_buffer = None

        # Create a default logger creator if no logger_creator is specified
        if logger_creator is None:
            # Default logdir prefix containing the agent's name and the
            # env id.
            timestr = datetime.today().strftime("%Y-%m-%d_%H-%M-%S")
            logdir_prefix = "{}_{}_{}".format(self._name, self._env_id,
                                              timestr)
            if not os.path.exists(DEFAULT_RESULTS_DIR):
                os.makedirs(DEFAULT_RESULTS_DIR)
            logdir = tempfile.mkdtemp(
                prefix=logdir_prefix, dir=DEFAULT_RESULTS_DIR)

            # Allow users to more precisely configure the created logger
            # via "logger_config.type".
            if config.get(
                    "logger_config") and "type" in config["logger_config"]:

                def default_logger_creator(config):
                    """Creates a custom logger with the default prefix."""
                    cfg = config["logger_config"].copy()
                    cls = cfg.pop("type")
                    # Provide default for logdir, in case the user does
                    # not specify this in the "logger_config" dict.
                    logdir_ = cfg.pop("logdir", logdir)
                    return from_config(cls=cls, _args=[cfg], logdir=logdir_)

            # If no `type` given, use tune's UnifiedLogger as last resort.
            else:

                def default_logger_creator(config):
                    """Creates a Unified logger with the default prefix."""
                    return UnifiedLogger(config, logdir, loggers=None)

            logger_creator = default_logger_creator

        super().__init__(config, logger_creator)

    @override(Trainable)
    def setup(self, config: PartialTrainerConfigDict):
        env = self._env_id
        if env:
            config["env"] = env
            # An already registered env.
            if _global_registry.contains(ENV_CREATOR, env):
                self.env_creator = _global_registry.get(ENV_CREATOR, env)
            # A class specifier.
            elif "." in env:

                def env_creator_from_classpath(env_context):
                    try:
                        env_obj = from_config(env, env_context)
                    except ValueError:
                        raise EnvError(
                            ERR_MSG_INVALID_ENV_DESCRIPTOR.format(env))
                    return env_obj

                self.env_creator = env_creator_from_classpath
            # Try gym/PyBullet/Vizdoom.
            else:
                self.env_creator = functools.partial(
                    gym_env_creator, env_descriptor=env)
        else:
            self.env_creator = lambda env_config: None

        # Merge the supplied config with the class default, but store the
        # user-provided one.
        self.raw_user_config = config
        self.config = self.merge_trainer_configs(self._default_config, config,
                                                 self._allow_unknown_configs)

        # Check and resolve DL framework settings.
        # Enable eager/tracing support.
        if tf1 and self.config["framework"] in ["tf2", "tfe"]:
            if self.config["framework"] == "tf2" and tfv < 2:
                raise ValueError("`framework`=tf2, but tf-version is < 2.0!")
            if not tf1.executing_eagerly():
                tf1.enable_eager_execution()
            logger.info("Executing eagerly, with eager_tracing={}".format(
                self.config["eager_tracing"]))
        if tf1 and not tf1.executing_eagerly() and \
                self.config["framework"] != "torch":
            logger.info("Tip: set framework=tfe or the --eager flag to enable "
                        "TensorFlow eager execution")

        # Set Trainer's seed after we have - if necessary - enabled
        # tf eager-execution.
        update_global_seed_if_necessary(
            config.get("framework"), config.get("seed"))

        self._validate_config(self.config, trainer_obj_or_none=self)
        if not callable(self.config["callbacks"]):
            raise ValueError(
                "`callbacks` must be a callable method that "
                "returns a subclass of DefaultCallbacks, got {}".format(
                    self.config["callbacks"]))
        self.callbacks = self.config["callbacks"]()
        log_level = self.config.get("log_level")
        if log_level in ["WARN", "ERROR"]:
            logger.info("Current log_level is {}. For more information, "
                        "set 'log_level': 'INFO' / 'DEBUG' or use the -v and "
                        "-vv flags.".format(log_level))
        if self.config.get("log_level"):
            logging.getLogger("ray.rllib").setLevel(self.config["log_level"])

        # Create local replay buffer if necessary.
        self.local_replay_buffer = (
            self._create_local_replay_buffer_if_necessary(self.config))

        # Make the call to self._init. Sub-classes should override this
        # method to implement custom initialization logic.
        self._init(self.config, self.env_creator)

        # Evaluation setup.
        self.evaluation_workers = None
        self.evaluation_metrics = {}
        # Do automatic evaluation from time to time.
        if self.config.get("evaluation_interval"):
            # Update env_config with evaluation settings:
            extra_config = copy.deepcopy(self.config["evaluation_config"])
            # Assert that user has not unset "in_evaluation".
            assert "in_evaluation" not in extra_config or \
                extra_config["in_evaluation"] is True
            evaluation_config = merge_dicts(self.config, extra_config)
            # Validate evaluation config.
            self._validate_config(evaluation_config, trainer_obj_or_none=self)
            # Switch on complete_episode rollouts (evaluations are
            # always done on n complete episodes) and set the
            # `in_evaluation` flag. Also, make sure our rollout fragments
            # are short so we don't have more than one episode in one rollout.
            evaluation_config.update({
                "batch_mode": "complete_episodes",
                "rollout_fragment_length": 1,
                "in_evaluation": True,
            })
            logger.debug("using evaluation_config: {}".format(extra_config))
            # Create a separate evaluation worker set for evaluation.
            # If evaluation_num_workers=0, use the evaluation set's local
            # worker for evaluation, otherwise, use its remote workers
            # (parallelized evaluation).
            self.evaluation_workers = self._make_workers(
                env_creator=self.env_creator,
                validate_env=None,
                policy_class=self._policy_class,
                config=evaluation_config,
                num_workers=self.config["evaluation_num_workers"])

    @DeveloperAPI
    def _init(self, config: TrainerConfigDict,
              env_creator: Callable[[EnvContext], EnvType]) -> None:
        """Subclasses should override this for custom initialization.

        In the case of Trainer, this is called from inside `self.setup()`.

        Args:
            config: Algorithm-specific configuration dict.
            env_creator: A callable taking an EnvContext as only arg and
                returning an environment (of any type: e.g. gym.Env, RLlib
                BaseEnv, MultiAgentEnv, etc..).
        """
        raise NotImplementedError

    @override(Trainable)
    @PublicAPI
    def train(self) -> ResultDict:
        """Overrides super.train to synchronize global vars."""

        result = None
        for _ in range(1 + MAX_WORKER_FAILURE_RETRIES):
            try:
                result = Trainable.train(self)
            except RayError as e:
                if self.config["ignore_worker_failures"]:
                    logger.exception(
                        "Error in train call, attempting to recover")
                    self._try_recover()
                else:
                    logger.info(
                        "Worker crashed during call to train(). To attempt to "
                        "continue training without the failed worker, set "
                        "`'ignore_worker_failures': True`.")
                    raise e
            except Exception as e:
                time.sleep(0.5)  # allow logs messages to propagate
                raise e
            else:
                break
        if result is None:
            raise RuntimeError("Failed to recover from worker crash")

        if hasattr(self, "workers") and isinstance(self.workers, WorkerSet):
            self._sync_filters_if_needed(self.workers)

        return result

    @PublicAPI
    def evaluate(self, episodes_left_fn: Optional[Callable[[int], int]] = None
                 ) -> dict:
        """Evaluates current policy under `evaluation_config` settings.

        Note that this default implementation does not do anything beyond
        merging evaluation_config with the normal trainer config.

        Args:
            episodes_left_fn: An optional callable taking the already run
                num episodes as only arg and returning the number of
                episodes left to run. It's used to find out whether
                evaluation should continue.
        """
        # In case we are evaluating (in a thread) parallel to training,
        # we may have to re-enable eager mode here (gets disabled in the
        # thread).
        if self.config.get("framework") in ["tf2", "tfe"] and \
                not tf.executing_eagerly():
            tf1.enable_eager_execution()

        # Call the `_before_evaluate` hook.
        self._before_evaluate()

        # Sync weights to the evaluation WorkerSet.
        if self.evaluation_workers is not None:
<<<<<<< HEAD
            # Sync weights to the evaluation WorkerSet.
            self.evaluation_workers.sync_weights(
                from_worker=self.workers.local_worker())
=======
            self._sync_weights_to_workers(worker_set=self.evaluation_workers)
>>>>>>> a0841106
            self._sync_filters_if_needed(self.evaluation_workers)

        if self.config["custom_eval_function"]:
            logger.info("Running custom eval function {}".format(
                self.config["custom_eval_function"]))
            metrics = self.config["custom_eval_function"](
                self, self.evaluation_workers)
            if not metrics or not isinstance(metrics, dict):
                raise ValueError("Custom eval function must return "
                                 "dict of metrics, got {}.".format(metrics))
        else:
            # How many episodes do we need to run?
            # In "auto" mode (only for parallel eval + training): Run one
            # episode per eval worker.
            num_episodes = self.config["evaluation_num_episodes"] if \
                self.config["evaluation_num_episodes"] != "auto" else \
                (self.config["evaluation_num_workers"] or 1)

            # Default done-function returns True, whenever num episodes
            # have been completed.
            if episodes_left_fn is None:

                def episodes_left_fn(num_episodes_done):
                    return num_episodes - num_episodes_done

            logger.info(
                f"Evaluating current policy for {num_episodes} episodes.")

            metrics = None
            # No evaluation worker set ->
            # Do evaluation using the local worker. Expect error due to the
            # local worker not having an env.
            if self.evaluation_workers is None:
                try:
                    for _ in range(num_episodes):
                        self.workers.local_worker().sample()
                    metrics = collect_metrics(self.workers.local_worker())
                except ValueError as e:
                    if "RolloutWorker has no `input_reader` object" in \
                            e.args[0]:
                        raise ValueError(
                            "Cannot evaluate w/o an evaluation worker set in "
                            "the Trainer or w/o an env on the local worker!\n"
                            "Try one of the following:\n1) Set "
                            "`evaluation_interval` >= 0 to force creating a "
                            "separate evaluation worker set.\n2) Set "
                            "`create_env_on_driver=True` to force the local "
                            "(non-eval) worker to have an environment to "
                            "evaluate on.")
                    else:
                        raise e

            # Evaluation worker set only has local worker.
            elif self.config["evaluation_num_workers"] == 0:
                for _ in range(num_episodes):
                    self.evaluation_workers.local_worker().sample()

            # Evaluation worker set has n remote workers.
            else:
                # How many episodes have we run (across all eval workers)?
                num_episodes_done = 0
                round_ = 0
                while True:
                    episodes_left_to_do = episodes_left_fn(num_episodes_done)
                    if episodes_left_to_do <= 0:
                        break

                    round_ += 1
                    batches = ray.get([
                        w.sample.remote() for i, w in enumerate(
                            self.evaluation_workers.remote_workers())
                        if i < episodes_left_to_do
                    ])
                    # Per our config for the evaluation workers
                    # (`rollout_fragment_length=1` and
                    # `batch_mode=complete_episode`), we know that we'll have
                    # exactly one episode per returned batch.
                    num_episodes_done += len(batches)
                    logger.info(
                        f"Ran round {round_} of parallel evaluation "
                        f"({num_episodes_done}/{num_episodes} episodes done)")
            if metrics is None:
                metrics = collect_metrics(
                    self.evaluation_workers.local_worker(),
                    self.evaluation_workers.remote_workers())
        return {"evaluation": metrics}

    @PublicAPI
    def compute_single_action(
            self,
            observation: Optional[TensorStructType] = None,
            state: Optional[List[TensorStructType]] = None,
            *,
            prev_action: Optional[TensorStructType] = None,
            prev_reward: Optional[float] = None,
            info: Optional[EnvInfoDict] = None,
            input_dict: Optional[SampleBatch] = None,
            policy_id: PolicyID = DEFAULT_POLICY_ID,
            full_fetch: bool = False,
            explore: Optional[bool] = None,
            timestep: Optional[int] = None,
            episode: Optional[Episode] = None,
            unsquash_action: Optional[bool] = None,
            clip_action: Optional[bool] = None,

            # Deprecated args.
            unsquash_actions=DEPRECATED_VALUE,
            clip_actions=DEPRECATED_VALUE,

            # Kwargs placeholder for future compatibility.
            **kwargs,
    ) -> Union[TensorStructType, Tuple[TensorStructType, List[TensorType],
                                       Dict[str, TensorType]]]:
        """Computes an action for the specified policy on the local worker.

        Note that you can also access the policy object through
        self.get_policy(policy_id) and call compute_single_action() on it
        directly.

        Args:
            observation: Single (unbatched) observation from the
                environment.
            state: List of all RNN hidden (single, unbatched) state tensors.
            prev_action: Single (unbatched) previous action value.
            prev_reward: Single (unbatched) previous reward value.
            info: Env info dict, if any.
            input_dict: An optional SampleBatch that holds all the values
                for: obs, state, prev_action, and prev_reward, plus maybe
                custom defined views of the current env trajectory. Note
                that only one of `obs` or `input_dict` must be non-None.
            policy_id: Policy to query (only applies to multi-agent).
                Default: "default_policy".
            full_fetch: Whether to return extra action fetch results.
                This is always set to True if `state` is specified.
            explore: Whether to apply exploration to the action.
                Default: None -> use self.config["explore"].
            timestep: The current (sampling) time step.
            episode: This provides access to all of the internal episodes'
                state, which may be useful for model-based or multi-agent
                algorithms.
            unsquash_action: Should actions be unsquashed according to the
                env's/Policy's action space? If None, use the value of
                self.config["normalize_actions"].
            clip_action: Should actions be clipped according to the
                env's/Policy's action space? If None, use the value of
                self.config["clip_actions"].

        Keyword Args:
            kwargs: forward compatibility placeholder

        Returns:
            The computed action if full_fetch=False, or a tuple of a) the
                full output of policy.compute_actions() if full_fetch=True
                or we have an RNN-based Policy.

        Raises:
            KeyError: If the `policy_id` cannot be found in this Trainer's
                local worker.
        """
        if clip_actions != DEPRECATED_VALUE:
            deprecation_warning(
                old="Trainer.compute_single_action(`clip_actions`=...)",
                new="Trainer.compute_single_action(`clip_action`=...)",
                error=False)
            clip_action = clip_actions
        if unsquash_actions != DEPRECATED_VALUE:
            deprecation_warning(
                old="Trainer.compute_single_action(`unsquash_actions`=...)",
                new="Trainer.compute_single_action(`unsquash_action`=...)",
                error=False)
            unsquash_action = unsquash_actions

        # User provided an input-dict: Assert that `obs`, `prev_a|r`, `state`
        # are all None.
        err_msg = "Provide either `input_dict` OR [`observation`, ...] as " \
                  "args to Trainer.compute_single_action!"
        if input_dict is not None:
            assert observation is None and prev_action is None and \
                   prev_reward is None and state is None, err_msg
            observation = input_dict[SampleBatch.OBS]
        else:
            assert observation is not None, err_msg

        # Get the policy to compute the action for (in the multi-agent case,
        # Trainer may hold >1 policies).
        policy = self.get_policy(policy_id)
        if policy is None:
            raise KeyError(
                f"PolicyID '{policy_id}' not found in PolicyMap of the "
                f"Trainer's local worker!")
        local_worker = self.workers.local_worker()

        # Check the preprocessor and preprocess, if necessary.
        pp = local_worker.preprocessors[policy_id]
        if pp and type(pp).__name__ != "NoPreprocessor":
            observation = pp.transform(observation)
        observation = local_worker.filters[policy_id](
            observation, update=False)

        # Input-dict.
        if input_dict is not None:
            input_dict[SampleBatch.OBS] = observation
            action, state, extra = policy.compute_single_action(
                input_dict=input_dict,
                explore=explore,
                timestep=timestep,
                episode=episode,
            )
        # Individual args.
        else:
            action, state, extra = policy.compute_single_action(
                obs=observation,
                state=state,
                prev_action=prev_action,
                prev_reward=prev_reward,
                info=info,
                explore=explore,
                timestep=timestep,
                episode=episode,
            )

        # If we work in normalized action space (normalize_actions=True),
        # we re-translate here into the env's action space.
        if unsquash_action:
            action = space_utils.unsquash_action(action,
                                                 policy.action_space_struct)
        # Clip, according to env's action space.
        elif clip_action:
            action = space_utils.clip_action(action,
                                             policy.action_space_struct)

        # Return 3-Tuple: Action, states, and extra-action fetches.
        if state or full_fetch:
            return action, state, extra
        # Ensure backward compatibility.
        else:
            return action

    @PublicAPI
    def compute_actions(
            self,
            observations: TensorStructType,
            state: Optional[List[TensorStructType]] = None,
            *,
            prev_action: Optional[TensorStructType] = None,
            prev_reward: Optional[TensorStructType] = None,
            info: Optional[EnvInfoDict] = None,
            policy_id: PolicyID = DEFAULT_POLICY_ID,
            full_fetch: bool = False,
            explore: Optional[bool] = None,
            timestep: Optional[int] = None,
            episodes: Optional[List[Episode]] = None,
            unsquash_actions: Optional[bool] = None,
            clip_actions: Optional[bool] = None,
            # Deprecated.
            normalize_actions=None,
            **kwargs,
    ):
        """Computes an action for the specified policy on the local Worker.

        Note that you can also access the policy object through
        self.get_policy(policy_id) and call compute_actions() on it directly.

        Args:
            observation: Observation from the environment.
            state: RNN hidden state, if any. If state is not None,
                then all of compute_single_action(...) is returned
                (computed action, rnn state(s), logits dictionary).
                Otherwise compute_single_action(...)[0] is returned
                (computed action).
            prev_action: Previous action value, if any.
            prev_reward: Previous reward, if any.
            info: Env info dict, if any.
            policy_id: Policy to query (only applies to multi-agent).
            full_fetch: Whether to return extra action fetch results.
                This is always set to True if RNN state is specified.
            explore: Whether to pick an exploitation or exploration
                action (default: None -> use self.config["explore"]).
            timestep: The current (sampling) time step.
            episodes: This provides access to all of the internal episodes'
                state, which may be useful for model-based or multi-agent
                algorithms.
            unsquash_actions: Should actions be unsquashed according
                to the env's/Policy's action space? If None, use
                self.config["normalize_actions"].
            clip_actions: Should actions be clipped according to the
                env's/Policy's action space? If None, use
                self.config["clip_actions"].

        Keyword Args:
            kwargs: forward compatibility placeholder

        Returns:
            any: The computed action if full_fetch=False, or
            tuple: The full output of policy.compute_actions() if
            full_fetch=True or we have an RNN-based Policy.
        """
        if normalize_actions is not None:
            deprecation_warning(
                old="Trainer.compute_actions(`normalize_actions`=...)",
                new="Trainer.compute_actions(`unsquash_actions`=...)",
                error=False)
            unsquash_actions = normalize_actions

        # Preprocess obs and states.
        state_defined = state is not None
        policy = self.get_policy(policy_id)
        filtered_obs, filtered_state = [], []
        for agent_id, ob in observations.items():
            worker = self.workers.local_worker()
            preprocessed = worker.preprocessors[policy_id].transform(ob)
            filtered = worker.filters[policy_id](preprocessed, update=False)
            filtered_obs.append(filtered)
            if state is None:
                continue
            elif agent_id in state:
                filtered_state.append(state[agent_id])
            else:
                filtered_state.append(policy.get_initial_state())

        # Batch obs and states
        obs_batch = np.stack(filtered_obs)
        if state is None:
            state = []
        else:
            state = list(zip(*filtered_state))
            state = [np.stack(s) for s in state]

        input_dict = {SampleBatch.OBS: obs_batch}
        if prev_action:
            input_dict[SampleBatch.PREV_ACTIONS] = prev_action
        if prev_reward:
            input_dict[SampleBatch.PREV_REWARDS] = prev_reward
        if info:
            input_dict[SampleBatch.INFOS] = info
        for i, s in enumerate(state):
            input_dict[f"state_in_{i}"] = s

        # Batch compute actions
        actions, states, infos = policy.compute_actions_from_input_dict(
            input_dict=input_dict,
            explore=explore,
            timestep=timestep,
            episodes=episodes,
        )

        # Unbatch actions for the environment into a multi-agent dict.
        single_actions = space_utils.unbatch(actions)
        actions = {}
        for key, a in zip(observations, single_actions):
            # If we work in normalized action space (normalize_actions=True),
            # we re-translate here into the env's action space.
            if unsquash_actions:
                a = space_utils.unsquash_action(a, policy.action_space_struct)
            # Clip, according to env's action space.
            elif clip_actions:
                a = space_utils.clip_action(a, policy.action_space_struct)
            actions[key] = a

        # Unbatch states into a multi-agent dict.
        unbatched_states = {}
        for idx, agent_id in enumerate(observations):
            unbatched_states[agent_id] = [s[idx] for s in states]

        # Return only actions or full tuple
        if state_defined or full_fetch:
            return actions, unbatched_states, infos
        else:
            return actions

    @PublicAPI
    def get_policy(self, policy_id: PolicyID = DEFAULT_POLICY_ID) -> Policy:
        """Return policy for the specified id, or None.

        Args:
            policy_id: ID of the policy to return.
        """
        return self.workers.local_worker().get_policy(policy_id)

    @PublicAPI
    def get_weights(self, policies: Optional[List[PolicyID]] = None) -> dict:
        """Return a dictionary of policy ids to weights.

        Args:
            policies: Optional list of policies to return weights for,
                or None for all policies.
        """
        return self.workers.local_worker().get_weights(policies)

    @PublicAPI
    def set_weights(self, weights: Dict[PolicyID, dict]):
        """Set policy weights by policy id.

        Args:
            weights: Map of policy ids to weights to set.
        """
        self.workers.local_worker().set_weights(weights)

    @PublicAPI
    def add_policy(
            self,
            policy_id: PolicyID,
            policy_cls: Type[Policy],
            *,
            observation_space: Optional[gym.spaces.Space] = None,
            action_space: Optional[gym.spaces.Space] = None,
            config: Optional[PartialTrainerConfigDict] = None,
            policy_mapping_fn: Optional[Callable[[AgentID, EpisodeID],
                                                 PolicyID]] = None,
            policies_to_train: Optional[List[PolicyID]] = None,
            evaluation_workers: bool = True,
    ) -> Policy:
        """Adds a new policy to this Trainer.

        Args:
            policy_id (PolicyID): ID of the policy to add.
            policy_cls (Type[Policy]): The Policy class to use for
                constructing the new Policy.
            observation_space (Optional[gym.spaces.Space]): The observation
                space of the policy to add.
            action_space (Optional[gym.spaces.Space]): The action space
                of the policy to add.
            config (Optional[PartialTrainerConfigDict]): The config overrides
                for the policy to add.
            policy_mapping_fn (Optional[Callable[[AgentID], PolicyID]]): An
                optional (updated) policy mapping function to use from here on.
                Note that already ongoing episodes will not change their
                mapping but will use the old mapping till the end of the
                episode.
            policies_to_train (Optional[List[PolicyID]]): An optional list of
                policy IDs to be trained. If None, will keep the existing list
                in place. Policies, whose IDs are not in the list will not be
                updated.
            evaluation_workers (bool): Whether to add the new policy also
                to the evaluation WorkerSet.

        Returns:
            Policy: The newly added policy (the copy that got added to the
                local worker).
        """

        def fn(worker: RolloutWorker):
            # `foreach_worker` function: Adds the policy the the worker (and
            # maybe changes its policy_mapping_fn - if provided here).
            worker.add_policy(
                policy_id=policy_id,
                policy_cls=policy_cls,
                observation_space=observation_space,
                action_space=action_space,
                config=config,
                policy_mapping_fn=policy_mapping_fn,
                policies_to_train=policies_to_train,
            )

        # Run foreach_worker fn on all workers (incl. evaluation workers).
        self.workers.foreach_worker(fn)
        if evaluation_workers and self.evaluation_workers is not None:
            self.evaluation_workers.foreach_worker(fn)

        # Return newly added policy (from the local rollout worker).
        return self.get_policy(policy_id)

    @PublicAPI
    def remove_policy(
            self,
            policy_id: PolicyID = DEFAULT_POLICY_ID,
            *,
            policy_mapping_fn: Optional[Callable[[AgentID], PolicyID]] = None,
            policies_to_train: Optional[List[PolicyID]] = None,
            evaluation_workers: bool = True,
    ) -> None:
        """Removes a new policy from this Trainer.

        Args:
            policy_id (Optional[PolicyID]): ID of the policy to be removed.
            policy_mapping_fn (Optional[Callable[[AgentID], PolicyID]]): An
                optional (updated) policy mapping function to use from here on.
                Note that already ongoing episodes will not change their
                mapping but will use the old mapping till the end of the
                episode.
            policies_to_train (Optional[List[PolicyID]]): An optional list of
                policy IDs to be trained. If None, will keep the existing list
                in place. Policies, whose IDs are not in the list will not be
                updated.
            evaluation_workers (bool): Whether to also remove the policy from
                the evaluation WorkerSet.
        """

        def fn(worker):
            worker.remove_policy(
                policy_id=policy_id,
                policy_mapping_fn=policy_mapping_fn,
                policies_to_train=policies_to_train,
            )

        self.workers.foreach_worker(fn)
        if evaluation_workers and self.evaluation_workers is not None:
            self.evaluation_workers.foreach_worker(fn)

    @DeveloperAPI
    def export_policy_model(self,
                            export_dir: str,
                            policy_id: PolicyID = DEFAULT_POLICY_ID,
                            onnx: Optional[int] = None) -> None:
        """Exports policy model with given policy_id to a local directory.

        Args:
            export_dir: Writable local directory.
            policy_id: Optional policy id to export.
            onnx: If given, will export model in ONNX format. The
                value of this parameter set the ONNX OpSet version to use.
                If None, the output format will be DL framework specific.

        Example:
            >>> trainer = MyTrainer()
            >>> for _ in range(10):
            >>>     trainer.train()
            >>> trainer.export_policy_model("/tmp/dir")
            >>> trainer.export_policy_model("/tmp/dir/onnx", onnx=1)
        """
        self.get_policy(policy_id).export_model(export_dir, onnx)

    @DeveloperAPI
    def export_policy_checkpoint(
            self,
            export_dir: str,
            filename_prefix: str = "model",
            policy_id: PolicyID = DEFAULT_POLICY_ID,
    ) -> None:
        """Exports policy model checkpoint to a local directory.

        Args:
            export_dir: Writable local directory.
            filename_prefix: file name prefix of checkpoint files.
            policy_id: Optional policy id to export.

        Example:
            >>> trainer = MyTrainer()
            >>> for _ in range(10):
            >>>     trainer.train()
            >>> trainer.export_policy_checkpoint("/tmp/export_dir")
        """
        self.get_policy(policy_id).export_checkpoint(export_dir,
                                                     filename_prefix)

    @DeveloperAPI
    def import_policy_model_from_h5(
            self,
            import_file: str,
            policy_id: PolicyID = DEFAULT_POLICY_ID,
    ) -> None:
        """Imports a policy's model with given policy_id from a local h5 file.

        Args:
            import_file: The h5 file to import from.
            policy_id: Optional policy id to import into.

        Example:
            >>> trainer = MyTrainer()
            >>> trainer.import_policy_model_from_h5("/tmp/weights.h5")
            >>> for _ in range(10):
            >>>     trainer.train()
        """
        self.get_policy(policy_id).import_model_from_h5(import_file)
        # Sync new weights to remote workers.
        self._sync_weights_to_workers(worker_set=self.workers)

    @DeveloperAPI
    def collect_metrics(self,
                        selected_workers: List[ActorHandle] = None) -> dict:
        """Collects metrics from the remote workers of this agent.

        This is the same data as returned by a call to train().
        """
        return self.optimizer.collect_metrics(
            self.config["collect_metrics_timeout"],
            min_history=self.config["metrics_smoothing_episodes"],
            selected_workers=selected_workers)

    @override(Trainable)
    def save_checkpoint(self, checkpoint_dir: str) -> str:
        checkpoint_path = os.path.join(checkpoint_dir,
                                       "checkpoint-{}".format(self.iteration))
        pickle.dump(self.__getstate__(), open(checkpoint_path, "wb"))

        return checkpoint_path

    @override(Trainable)
    def load_checkpoint(self, checkpoint_path: str) -> None:
        extra_data = pickle.load(open(checkpoint_path, "rb"))
        self.__setstate__(extra_data)

    @override(Trainable)
    def log_result(self, result: ResultDict) -> None:
        # Log after the callback is invoked, so that the user has a chance
        # to mutate the result.
        self.callbacks.on_train_result(trainer=self, result=result)
        # Then log according to Trainable's logging logic.
        Trainable.log_result(self, result)

    @override(Trainable)
    def cleanup(self) -> None:
        # Stop all workers.
        if hasattr(self, "workers"):
            self.workers.stop()
        # Stop all optimizers.
        if hasattr(self, "optimizer") and self.optimizer:
            self.optimizer.stop()

    @classmethod
    @override(Trainable)
    def default_resource_request(
            cls, config: PartialTrainerConfigDict) -> \
            Union[Resources, PlacementGroupFactory]:

        # Default logic for RLlib algorithms (Trainers):
        # Create one bundle per individual worker (local or remote).
        # Use `num_cpus_for_driver` and `num_gpus` for the local worker and
        # `num_cpus_per_worker` and `num_gpus_per_worker` for the remote
        # workers to determine their CPU/GPU resource needs.

        # Convenience config handles.
        cf = dict(cls._default_config, **config)
        eval_cf = cf["evaluation_config"]

        # TODO(ekl): add custom resources here once tune supports them
        # Return PlacementGroupFactory containing all needed resources
        # (already properly defined as device bundles).
        return PlacementGroupFactory(
            bundles=[{
                # Local worker.
                "CPU": cf["num_cpus_for_driver"],
                "GPU": 0 if cf["_fake_gpus"] else cf["num_gpus"],
            }] + [
                {
                    # RolloutWorkers.
                    "CPU": cf["num_cpus_per_worker"],
                    "GPU": cf["num_gpus_per_worker"],
                } for _ in range(cf["num_workers"])
            ] + ([
                {
                    # Evaluation workers.
                    # Note: The local eval worker is located on the driver CPU.
                    "CPU": eval_cf.get("num_cpus_per_worker",
                                       cf["num_cpus_per_worker"]),
                    "GPU": eval_cf.get("num_gpus_per_worker",
                                       cf["num_gpus_per_worker"]),
                } for _ in range(cf["evaluation_num_workers"])
            ] if cf["evaluation_interval"] else []),
            strategy=config.get("placement_strategy", "PACK"))

    @DeveloperAPI
    def _before_evaluate(self):
        """Pre-evaluation callback."""
        pass

    @DeveloperAPI
    def _make_workers(
            self,
            *,
            env_creator: Callable[[EnvContext], EnvType],
            validate_env: Optional[Callable[[EnvType, EnvContext], None]],
            policy_class: Type[Policy],
            config: TrainerConfigDict,
            num_workers: int,
    ) -> WorkerSet:
        """Default factory method for a WorkerSet running under this Trainer.

        Override this method by passing a custom `make_workers` into
        `build_trainer`.

        Args:
            env_creator: A function that return and Env given an env
                config.
            validate_env: Optional callable to validate the generated
                environment. The env to be checked is the one returned from
                the env creator, which may be a (single, not-yet-vectorized)
                gym.Env or your custom RLlib env type (e.g. MultiAgentEnv,
                VectorEnv, BaseEnv, etc..).
            policy_class: The Policy class to use for creating the policies
                of the workers.
            config: The Trainer's config.
            num_workers: Number of remote rollout workers to create.
                0 for local only.

        Returns:
            The created WorkerSet.
        """
        return WorkerSet(
            env_creator=env_creator,
            validate_env=validate_env,
            policy_class=policy_class,
            trainer_config=config,
            num_workers=num_workers,
            logdir=self.logdir)

    def _sync_filters_if_needed(self, workers: WorkerSet):
        if self.config.get("observation_filter", "NoFilter") != "NoFilter":
            FilterManager.synchronize(
                workers.local_worker().filters,
                workers.remote_workers(),
                update_remote=self.config["synchronize_filters"])
            logger.debug("synchronized filters: {}".format(
                workers.local_worker().filters))

    @DeveloperAPI
    def _sync_weights_to_workers(
            self,
            *,
            worker_set: Optional[WorkerSet] = None,
            workers: Optional[List[RolloutWorker]] = None,
    ) -> None:
        """Sync "main" weights to given WorkerSet or list of workers."""
        assert worker_set is not None
        # Broadcast the new policy weights to all evaluation workers.
        logger.info("Synchronizing weights to workers.")
        weights = ray.put(self.workers.local_worker().save())
        worker_set.foreach_worker(lambda w: w.restore(ray.get(weights)))

    @property
    def _name(self) -> str:
        """Subclasses should override this to declare their name."""
        raise NotImplementedError

    @property
    def _default_config(self) -> TrainerConfigDict:
        """Subclasses should override this to declare their default config."""
        raise NotImplementedError

    @classmethod
    @override(Trainable)
    def resource_help(cls, config: TrainerConfigDict) -> str:
        return ("\n\nYou can adjust the resource requests of RLlib agents by "
                "setting `num_workers`, `num_gpus`, and other configs. See "
                "the DEFAULT_CONFIG defined by each agent for more info.\n\n"
                "The config of this agent is: {}".format(config))

    @classmethod
    def merge_trainer_configs(cls,
                              config1: TrainerConfigDict,
                              config2: PartialTrainerConfigDict,
                              _allow_unknown_configs: Optional[bool] = None
                              ) -> TrainerConfigDict:
        config1 = copy.deepcopy(config1)
        if "callbacks" in config2 and type(config2["callbacks"]) is dict:
            legacy_callbacks_dict = config2["callbacks"]

            def make_callbacks():
                # Deprecation warning will be logged by DefaultCallbacks.
                return DefaultCallbacks(
                    legacy_callbacks_dict=legacy_callbacks_dict)

            config2["callbacks"] = make_callbacks
        if _allow_unknown_configs is None:
            _allow_unknown_configs = cls._allow_unknown_configs
        return deep_update(config1, config2, _allow_unknown_configs,
                           cls._allow_unknown_subkeys,
                           cls._override_all_subkeys_if_type_changes)

    @staticmethod
    def _validate_config(config: PartialTrainerConfigDict,
                         trainer_obj_or_none: Optional["Trainer"] = None):
        model_config = config.get("model")
        if model_config is None:
            config["model"] = model_config = {}

        # Monitor should be replaced by `record_env`.
        if config.get("monitor", DEPRECATED_VALUE) != DEPRECATED_VALUE:
            deprecation_warning("monitor", "record_env", error=False)
            config["record_env"] = config.get("monitor", False)
        # Empty string would fail some if-blocks checking for this setting.
        # Set to True instead, meaning: use default output dir to store
        # the videos.
        if config.get("record_env") == "":
            config["record_env"] = True

        # DefaultCallbacks if callbacks - for whatever reason - set to
        # None.
        if config["callbacks"] is None:
            config["callbacks"] = DefaultCallbacks

        # Multi-GPU settings.
        simple_optim_setting = config.get("simple_optimizer", DEPRECATED_VALUE)
        if simple_optim_setting != DEPRECATED_VALUE:
            deprecation_warning(old="simple_optimizer", error=False)

        # Loop through all policy definitions in multi-agent policies.
        policies, is_multi_agent = check_multi_agent(config)

        for pid, policy_spec in policies.copy().items():
            # Policy IDs must be strings.
            if not isinstance(pid, str):
                raise ValueError("Policy keys must be strs, got {}".format(
                    type(pid)))

            # Convert to PolicySpec if plain list/tuple.
            if not isinstance(policy_spec, PolicySpec):
                # Values must be lists/tuples of len 4.
                if not isinstance(policy_spec, (list, tuple)) or \
                        len(policy_spec) != 4:
                    raise ValueError(
                        "Policy specs must be tuples/lists of "
                        "(cls or None, obs_space, action_space, config), "
                        f"got {policy_spec}")
                policies[pid] = PolicySpec(*policy_spec)

            # Config is None -> Set to {}.
            if policies[pid].config is None:
                policies[pid] = policies[pid]._replace(config={})
            # Config not a dict.
            elif not isinstance(policies[pid].config, dict):
                raise ValueError(
                    f"Multiagent policy config for {pid} must be a dict, "
                    f"but got {type(policies[pid].config)}!")

        framework = config.get("framework")
        # Multi-GPU setting: Must use MultiGPUTrainOneStep.
        if config.get("num_gpus", 0) > 1:
            if framework in ["tfe", "tf2"]:
                raise ValueError("`num_gpus` > 1 not supported yet for "
                                 "framework={}!".format(framework))
            elif simple_optim_setting is True:
                raise ValueError(
                    "Cannot use `simple_optimizer` if `num_gpus` > 1! "
                    "Consider not setting `simple_optimizer` in your config.")
            config["simple_optimizer"] = False
        # Auto-setting: Use simple-optimizer for tf-eager or multiagent,
        # otherwise: MultiGPUTrainOneStep (if supported by the algo's execution
        # plan).
        elif simple_optim_setting == DEPRECATED_VALUE:
            # tf-eager: Must use simple optimizer.
            if framework not in ["tf", "torch"]:
                config["simple_optimizer"] = True
            # Multi-agent case: Try using MultiGPU optimizer (only
            # if all policies used are DynamicTFPolicies or TorchPolicies).
            elif is_multi_agent:
                from ray.rllib.policy.dynamic_tf_policy import DynamicTFPolicy
                from ray.rllib.policy.torch_policy import TorchPolicy
                default_policy_cls = None if trainer_obj_or_none is None else \
                    getattr(trainer_obj_or_none, "_policy_class", None)
                if any((p[0] or default_policy_cls) is None
                       or not issubclass(p[0] or default_policy_cls,
                                         (DynamicTFPolicy, TorchPolicy))
                       for p in config["multiagent"]["policies"].values()):
                    config["simple_optimizer"] = True
                else:
                    config["simple_optimizer"] = False
            else:
                config["simple_optimizer"] = False

        # User manually set simple-optimizer to False -> Error if tf-eager.
        elif simple_optim_setting is False:
            if framework in ["tfe", "tf2"]:
                raise ValueError("`simple_optimizer=False` not supported for "
                                 "framework={}!".format(framework))

        # Offline RL settings.
        if isinstance(config["input_evaluation"], tuple):
            config["input_evaluation"] = list(config["input_evaluation"])
        elif not isinstance(config["input_evaluation"], list):
            raise ValueError(
                "`input_evaluation` must be a list of strings, got {}!".format(
                    config["input_evaluation"]))

        # Check model config.
        # If no preprocessing, propagate into model's config as well
        # (so model will know, whether inputs are preprocessed or not).
        if config["_disable_preprocessor_api"] is True:
            model_config["_disable_preprocessor_api"] = True

        # Prev_a/r settings.
        prev_a_r = model_config.get("lstm_use_prev_action_reward",
                                    DEPRECATED_VALUE)
        if prev_a_r != DEPRECATED_VALUE:
            deprecation_warning(
                "model.lstm_use_prev_action_reward",
                "model.lstm_use_prev_action and model.lstm_use_prev_reward",
                error=False)
            model_config["lstm_use_prev_action"] = prev_a_r
            model_config["lstm_use_prev_reward"] = prev_a_r

        # Check batching/sample collection settings.
        if config["batch_mode"] not in [
                "truncate_episodes", "complete_episodes"
        ]:
            raise ValueError("`batch_mode` must be one of [truncate_episodes|"
                             "complete_episodes]! Got {}".format(
                                 config["batch_mode"]))

        # Check multi-agent batch count mode.
        if config["multiagent"].get("count_steps_by", "env_steps") not in \
                ["env_steps", "agent_steps"]:
            raise ValueError(
                "`count_steps_by` must be one of [env_steps|agent_steps]! "
                "Got {}".format(config["multiagent"]["count_steps_by"]))

        # Evaluation settings.
        # If `evaluation_num_workers` > 0, warn if `evaluation_interval` is
        # None (also set `evaluation_interval` to 1).
        if config["evaluation_num_workers"] > 0 and \
                not config["evaluation_interval"]:
            logger.warning(
                "You have specified {} evaluation workers, but no evaluation "
                "interval! Will set the interval to 1 (each `train()` call). "
                "If this is too frequent, set `evaluation_interval` to some "
                "larger value.".format(config["evaluation_num_workers"]))
            config["evaluation_interval"] = 1
        # If `evaluation_num_workers=0` and
        # `evaluation_parallel_to_training=True`, warn that you need
        # at least one remote eval worker for parallel training and
        # evaluation, and set `evaluation_parallel_to_training` to False.
        elif config["evaluation_num_workers"] == 0 and \
                config.get("evaluation_parallel_to_training", False):
            logger.warning(
                "`evaluation_parallel_to_training` can only be done if "
                "`evaluation_num_workers` > 0! Setting "
                "`evaluation_parallel_to_training` to False.")
            config["evaluation_parallel_to_training"] = False

        # If `evaluation_num_episodes=auto`, error if
        # `evaluation_parallel_to_training=False`.
        if config["evaluation_num_episodes"] == "auto":
            if not config["evaluation_parallel_to_training"]:
                raise ValueError(
                    "`evaluation_num_episodes=auto` not supported for "
                    "`evaluation_parallel_to_training=False`!")
        # Make sure, it's an int otherwise.
        elif not isinstance(config["evaluation_num_episodes"], int):
            raise ValueError(
                "`evaluation_num_episodes` ({}) must be an int and "
                ">0!".format(config["evaluation_num_episodes"]))

    def _try_recover(self):
        """Try to identify and remove any unhealthy workers.

        This method is called after an unexpected remote error is encountered
        from a worker. It issues check requests to all current workers and
        removes any that respond with error. If no healthy workers remain,
        an error is raised.
        """

        assert get(self, "execution_plan", None) is not None or \
               self.config.get("_disable_distributed_execution_api")
        workers = self.workers

        logger.info("Health checking all workers...")
        checks = []
        for ev in workers.remote_workers():
            _, obj_ref = ev.sample_with_count.remote()
            checks.append(obj_ref)

        healthy_workers = []
        for i, obj_ref in enumerate(checks):
            w = workers.remote_workers()[i]
            try:
                ray.get(obj_ref)
                healthy_workers.append(w)
                logger.info("Worker {} looks healthy".format(i + 1))
            except RayError:
                logger.exception("Removing unhealthy worker {}".format(i + 1))
                try:
                    w.__ray_terminate__.remote()
                except Exception:
                    logger.exception("Error terminating unhealthy worker")

        if len(healthy_workers) < 1:
            raise RuntimeError(
                "Not enough healthy workers remain to continue.")
        workers.reset(healthy_workers)
<<<<<<< HEAD

        self.train_exec_impl = None
        if not self.config.get("_disable_distributed_execution_api"):
            logger.warning("Recreating execution plan after failure")
            self.train_exec_impl = self.execution_plan(workers, self.config)
=======
        self.train_exec_impl = self.execution_plan(
            workers, self.config, **self._kwargs_for_execution_plan())
>>>>>>> a0841106

    @override(Trainable)
    def _export_model(self, export_formats: List[str],
                      export_dir: str) -> Dict[str, str]:
        ExportFormat.validate(export_formats)
        exported = {}
        if ExportFormat.CHECKPOINT in export_formats:
            path = os.path.join(export_dir, ExportFormat.CHECKPOINT)
            self.export_policy_checkpoint(path)
            exported[ExportFormat.CHECKPOINT] = path
        if ExportFormat.MODEL in export_formats:
            path = os.path.join(export_dir, ExportFormat.MODEL)
            self.export_policy_model(path)
            exported[ExportFormat.MODEL] = path
        if ExportFormat.ONNX in export_formats:
            path = os.path.join(export_dir, ExportFormat.ONNX)
            self.export_policy_model(
                path, onnx=int(os.getenv("ONNX_OPSET", "11")))
            exported[ExportFormat.ONNX] = path
        return exported

    def import_model(self, import_file: str):
        """Imports a model from import_file.

        Note: Currently, only h5 files are supported.

        Args:
            import_file (str): The file to import the model from.

        Returns:
            A dict that maps ExportFormats to successfully exported models.
        """
        # Check for existence.
        if not os.path.exists(import_file):
            raise FileNotFoundError(
                "`import_file` '{}' does not exist! Can't import Model.".
                format(import_file))
        # Get the format of the given file.
        import_format = "h5"  # TODO(sven): Support checkpoint loading.

        ExportFormat.validate([import_format])
        if import_format != ExportFormat.H5:
            raise NotImplementedError
        else:
            return self.import_policy_model_from_h5(import_file)

    def __getstate__(self) -> dict:
        state = {}
        if hasattr(self, "workers"):
            state["worker"] = self.workers.local_worker().save()
        if hasattr(self, "optimizer") and hasattr(self.optimizer, "save"):
            state["optimizer"] = self.optimizer.save()
        # TODO: Experimental functionality: Store contents of replay buffer
        #  to checkpoint, only if user has configured this.
        if self.local_replay_buffer is not None and \
                self.config.get("store_buffer_in_checkpoints"):
            state["local_replay_buffer"] = \
                self.local_replay_buffer.get_state()
        return state

    def __setstate__(self, state: dict):
        if "worker" in state and hasattr(self, "workers"):
            self.workers.local_worker().restore(state["worker"])
            remote_state = ray.put(state["worker"])
            for r in self.workers.remote_workers():
                r.restore.remote(remote_state)
        # Restore optimizer data, if necessary.
        if "optimizer" in state and hasattr(self, "optimizer"):
            self.optimizer.restore(state["optimizer"])
        # If necessary, restore replay data as well.
        if self.local_replay_buffer is not None:
            # TODO: Experimental functionality: Restore contents of replay
            #  buffer from checkpoint, only if user has configured this.
            if self.config.get("store_buffer_in_checkpoints"):
                if "local_replay_buffer" in state:
                    self.local_replay_buffer.set_state(
                        state["local_replay_buffer"])
                else:
                    logger.warning(
                        "`store_buffer_in_checkpoints` is True, but no replay "
                        "data found in state!")
            elif "local_replay_buffer" in state and \
                    log_once("no_store_buffer_in_checkpoints_but_data_found"):
                logger.warning(
                    "`store_buffer_in_checkpoints` is False, but some replay "
                    "data found in state!")

    @staticmethod
    def with_updates(**overrides) -> Type["Trainer"]:
        raise NotImplementedError(
            "`with_updates` may only be called on Trainer sub-classes "
            "that were generated via the `ray.rllib.agents.trainer_template."
            "build_trainer()` function!")

    @DeveloperAPI
    def _create_local_replay_buffer_if_necessary(
            self,
            config: PartialTrainerConfigDict) -> Optional[LocalReplayBuffer]:
        """Create a LocalReplayBuffer instance if necessary.

        Args:
            config: Algorithm-specific configuration data.

        Returns:
            LocalReplayBuffer instance based on trainer config.
            None, if local replay buffer is not needed.
        """
        # These are the agents that utilizes a local replay buffer.
        if ("replay_buffer_config" not in config
                or not config["replay_buffer_config"]):
            # Does not need a replay buffer.
            return None

        replay_buffer_config = config["replay_buffer_config"]
        if ("type" not in replay_buffer_config
                or replay_buffer_config["type"] != "LocalReplayBuffer"):
            # DistributedReplayBuffer coming soon.
            return None

        capacity = config.get("buffer_size", DEPRECATED_VALUE)
        if capacity != DEPRECATED_VALUE:
            # Print a deprecation warning.
            deprecation_warning(
                old="config['buffer_size']",
                new="config['replay_buffer_config']['capacity']",
                error=False)
        else:
            # Get capacity out of replay_buffer_config.
            capacity = replay_buffer_config["capacity"]

        if config.get("prioritized_replay"):
            prio_args = {
                "prioritized_replay_alpha": config["prioritized_replay_alpha"],
                "prioritized_replay_beta": config["prioritized_replay_beta"],
                "prioritized_replay_eps": config["prioritized_replay_eps"],
            }
        else:
            prio_args = {}

        return LocalReplayBuffer(
            num_shards=1,
            learning_starts=config["learning_starts"],
            capacity=capacity,
            replay_batch_size=config["train_batch_size"],
            replay_mode=config["multiagent"]["replay_mode"],
            replay_sequence_length=config.get("replay_sequence_length", 1),
            replay_burn_in=config.get("burn_in", 0),
            replay_zero_init_states=config.get("zero_init_states", True),
            **prio_args)

    @DeveloperAPI
    def _kwargs_for_execution_plan(self):
        kwargs = {}
        if self.local_replay_buffer:
            kwargs["local_replay_buffer"] = self.local_replay_buffer
        return kwargs

    def _register_if_needed(self, env_object: Union[str, EnvType, None],
                            config) -> Optional[str]:
        if isinstance(env_object, str):
            return env_object
        elif isinstance(env_object, type):
            name = env_object.__name__

            if config.get("remote_worker_envs"):

                @ray.remote(num_cpus=0)
                class _wrapper(env_object):
                    # Add convenience `_get_spaces` and `_is_multi_agent`
                    # methods.
                    def _get_spaces(self):
                        return self.observation_space, self.action_space

                    def _is_multi_agent(self):
                        return isinstance(self, MultiAgentEnv)

                register_env(name, lambda cfg: _wrapper.remote(cfg))
            else:
                register_env(name, lambda cfg: env_object(cfg))
            return name
        elif env_object is None:
            return None
        raise ValueError(
            "{} is an invalid env specification. ".format(env_object) +
            "You can specify a custom env as either a class "
            "(e.g., YourEnvCls) or a registered env id (e.g., \"your_env\").")

    @Deprecated(new="Trainer.evaluate", error=False)
    def _evaluate(self) -> dict:
        return self.evaluate()

    @Deprecated(new="compute_single_action", error=False)
    def compute_action(self, *args, **kwargs):
        return self.compute_single_action(*args, **kwargs)

    def __repr__(self):
        return self._name<|MERGE_RESOLUTION|>--- conflicted
+++ resolved
@@ -829,13 +829,8 @@
 
         # Sync weights to the evaluation WorkerSet.
         if self.evaluation_workers is not None:
-<<<<<<< HEAD
-            # Sync weights to the evaluation WorkerSet.
             self.evaluation_workers.sync_weights(
                 from_worker=self.workers.local_worker())
-=======
-            self._sync_weights_to_workers(worker_set=self.evaluation_workers)
->>>>>>> a0841106
             self._sync_filters_if_needed(self.evaluation_workers)
 
         if self.config["custom_eval_function"]:
@@ -1805,16 +1800,12 @@
             raise RuntimeError(
                 "Not enough healthy workers remain to continue.")
         workers.reset(healthy_workers)
-<<<<<<< HEAD
 
         self.train_exec_impl = None
         if not self.config.get("_disable_distributed_execution_api"):
             logger.warning("Recreating execution plan after failure")
-            self.train_exec_impl = self.execution_plan(workers, self.config)
-=======
-        self.train_exec_impl = self.execution_plan(
-            workers, self.config, **self._kwargs_for_execution_plan())
->>>>>>> a0841106
+            self.train_exec_impl = self.execution_plan(
+                workers, self.config, **self._kwargs_for_execution_plan())
 
     @override(Trainable)
     def _export_model(self, export_formats: List[str],
