--- conflicted
+++ resolved
@@ -888,6 +888,9 @@
             and - if required - evaluation.
         """
 
+        use_exec_api = not self.config.get(
+            "_disable_distributed_execution_api")
+
         # self._iteration gets incremented after this function returns,
         # meaning that e. g. the first time this function is called,
         # self._iteration will be 0.
@@ -897,12 +900,18 @@
 
         # No evaluation necessary, just run the next training iteration.
         if not evaluate_this_iter:
-            step_results = next(self.train_exec_impl)
+            if use_exec_api:
+                step_results = next(self.train_exec_impl)
+            else:
+                step_results = self.training_iteration_fn(self)
         # We have to evaluate in this training iteration.
         else:
             # No parallelism.
             if not self.config["evaluation_parallel_to_training"]:
-                step_results = next(self.train_exec_impl)
+                if use_exec_api:
+                    step_results = next(self.train_exec_impl)
+                else:
+                    step_results = self.training_iteration_fn(self)
 
             # Kick off evaluation-loop (and parallel train() call,
             # if requested).
@@ -910,7 +919,9 @@
             if self.config["evaluation_parallel_to_training"]:
                 with concurrent.futures.ThreadPoolExecutor() as executor:
                     train_future = executor.submit(
-                        lambda: next(self.train_exec_impl))
+                        lambda: (next(self.train_exec_impl) if
+                                 use_exec_api else
+                                 self.training_iteration_fn(self)))
                     if self.config["evaluation_num_episodes"] == "auto":
 
                         # Run at least one `evaluate()` (num_episodes_done
@@ -920,7 +931,8 @@
                                     train_future.done():
                                 return 0
                             else:
-                                return self.config["evaluation_num_workers"]
+                                return self.config[
+                                    "evaluation_num_workers"]
 
                         evaluation_metrics = self.evaluate(
                             episodes_left_fn=episodes_left_fn)
@@ -1069,6 +1081,73 @@
                     self.evaluation_workers.local_worker(),
                     self.evaluation_workers.remote_workers())
         return {"evaluation": metrics}
+
+    def training_iteration(self) -> ResultDict:
+        """Default single iteration logic of an algorithm.
+
+        - Collect on-policy samples (SampleBatches) in parallel using the
+          Trainer's RolloutWorkers (@ray.remote).
+        - Concatenate collected SampleBatches into one train batch.
+        - Note that we may have more than one policy in the multi-agent case:
+          Call the different policies' `learn_on_batch` (simple optimizer) OR
+          `load_batch_into_buffer` + `learn_on_loaded_batch` (multi-GPU optimizer)
+          methods to calculate loss and update the model(s).
+        - Return all collected metrics for the iteration.
+
+        Returns:
+            The results dict from executing the training iteration.
+        """
+        # Some shortcuts.
+        config = self.config
+        workers = self.workers
+
+        # Collects SampleBatches in parallel and synchronously
+        # from the Trainer's RolloutWorkers until we hit the
+        # configured `train_batch_size`.
+        sample_batches = []
+        num_samples = 0
+        while num_samples < config["train_batch_size"]:
+            new_sample_batches = synchronous_parallel_sample(workers)
+            sample_batches.extend(new_sample_batches)
+            num_samples += sum(len(s) for s in new_sample_batches)
+
+        # Combine all batches at once
+        train_batch = SampleBatch.concat_samples(sample_batches)
+
+        # Use simple optimizer (only for multi-agent or tf-eager; all other cases
+        # should use the multi-GPU optimizer, even if only using 1 GPU).
+        # TODO: (sven) rename MultiGPUOptimizer into something more meaningful.
+        if config.get("simple_optimizer") is True:
+            train_results = train_one_step(trainer, train_batch)
+        else:
+            train_results = load_train_batch_and_train_one_step(
+                trainer, train_batch)
+
+        report = False
+        time_now = time.time()
+        if time_now - config["min_iter_time_s"] > trainer._last_time_reported:
+            trainer._last_time_reported = time_now
+            report = True
+        elif trainer._timesteps_since_reported + len(train_batch) > config[
+            "timesteps_per_iteration"]:
+            trainer._last_timestep_reported = trainer._timesteps_since_reported + len(
+                train_batch)
+            trainer._timesteps_since_reported = 0
+            report = True
+        else:
+            trainer._timesteps_since_reported += len(train_batch)
+
+        if report:
+            # metrics = ray.get(workers.remote_workers()[0].get_metrics.remote())
+            return collect_metrics(
+                workers.remote_workers() or [workers.local_worker()],
+                min_history=config["metrics_smoothing_episodes"],
+                timeout_seconds=config["collect_metrics_timeout"],
+            )
+
+        return {
+            train_results,
+        }
 
     @DeveloperAPI
     @staticmethod
@@ -2056,15 +2135,9 @@
         with the remaining (healthy) workers.
         """
 
-<<<<<<< HEAD
-        assert get(self, "execution_plan", None) is not None or \
-               self.config.get("_disable_distributed_execution_api")
-        workers = self.workers
-=======
         workers = getattr(self, "workers", None)
         if not isinstance(workers, WorkerSet):
             return
->>>>>>> 24f27203
 
         logger.info("Health checking all workers...")
         checks = []
@@ -2089,23 +2162,14 @@
         if len(healthy_workers) < 1:
             raise RuntimeError(
                 "Not enough healthy workers remain to continue.")
-<<<<<<< HEAD
+
+        logger.warning("Recreating execution plan after failure.")
         workers.reset(healthy_workers)
-
-        self.train_exec_impl = None
-        if not self.config.get("_disable_distributed_execution_api"):
+        if not self.config.get("_disable_distributed_execution_api") and \
+                callable(self.execution_plan):
             logger.warning("Recreating execution plan after failure")
             self.train_exec_impl = self.execution_plan(
                 workers, self.config, **self._kwargs_for_execution_plan())
-=======
-
-        logger.warning("Recreating execution plan after failure.")
-        workers.reset(healthy_workers)
-        if self.train_exec_impl is not None:
-            if callable(self.execution_plan):
-                self.train_exec_impl = self.execution_plan(
-                    workers, self.config, **self._kwargs_for_execution_plan())
->>>>>>> 24f27203
 
     @override(Trainable)
     def _export_model(self, export_formats: List[str],
