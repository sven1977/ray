from collections import defaultdict
import concurrent
import copy
from datetime import datetime
import functools
import gym
import logging
import math
import numpy as np
import os
import pickle
import tempfile
import time
from typing import Callable, DefaultDict, Dict, List, Optional, Set, Tuple, \
    Type, Union

import ray
from ray.actor import ActorHandle
from ray.exceptions import RayError
from ray.rllib.agents.callbacks import DefaultCallbacks
from ray.rllib.env.env_context import EnvContext
from ray.rllib.env.multi_agent_env import MultiAgentEnv
from ray.rllib.env.utils import gym_env_creator
from ray.rllib.evaluation.collectors.simple_list_collector import \
    SimpleListCollector
from ray.rllib.evaluation.episode import Episode
from ray.rllib.evaluation.metrics import collect_episodes, collect_metrics, \
    summarize_episodes
from ray.rllib.evaluation.rollout_worker import RolloutWorker
from ray.rllib.evaluation.worker_set import WorkerSet
from ray.rllib.execution.metric_ops import StandardMetricsReporting
from ray.rllib.execution.buffers.multi_agent_replay_buffer import \
    MultiAgentReplayBuffer
from ray.rllib.execution.common import WORKER_UPDATE_TIMER
from ray.rllib.execution.rollout_ops import ConcatBatches, ParallelRollouts, \
    synchronous_parallel_sample
from ray.rllib.execution.train_ops import TrainOneStep, MultiGPUTrainOneStep, \
    train_one_step, multi_gpu_train_one_step
from ray.rllib.models import MODEL_DEFAULTS
from ray.rllib.policy.policy import Policy
from ray.rllib.policy.sample_batch import DEFAULT_POLICY_ID, SampleBatch
from ray.rllib.utils import deep_update, FilterManager, merge_dicts
from ray.rllib.utils.annotations import DeveloperAPI, ExperimentalAPI, \
    override, PublicAPI
from ray.rllib.utils.debug import update_global_seed_if_necessary
from ray.rllib.utils.deprecation import Deprecated, deprecation_warning, \
    DEPRECATED_VALUE
from ray.rllib.utils.error import EnvError, ERR_MSG_INVALID_ENV_DESCRIPTOR
from ray.rllib.utils.framework import try_import_tf, try_import_torch
from ray.rllib.utils.from_config import from_config
from ray.rllib.utils.metrics import NUM_ENV_STEPS_SAMPLED, \
    NUM_AGENT_STEPS_SAMPLED, NUM_ENV_STEPS_TRAINED, NUM_AGENT_STEPS_TRAINED
from ray.rllib.utils.metrics.learner_info import LEARNER_INFO
from ray.rllib.utils.pre_checks.multi_agent import check_multi_agent
from ray.rllib.utils.spaces import space_utils
from ray.rllib.utils.typing import AgentID, EnvInfoDict, EnvType, EpisodeID, \
    PartialTrainerConfigDict, PolicyID, ResultDict, TensorStructType, \
    TensorType, TrainerConfigDict
from ray.tune.logger import Logger, UnifiedLogger
from ray.tune.registry import ENV_CREATOR, register_env, _global_registry
from ray.tune.resources import Resources
from ray.tune.result import DEFAULT_RESULTS_DIR
from ray.tune.trainable import Trainable
from ray.tune.trial import ExportFormat
from ray.tune.utils.placement_groups import PlacementGroupFactory
from ray.util import log_once
from ray.util.timer import _Timer

tf1, tf, tfv = try_import_tf()

logger = logging.getLogger(__name__)

# Max number of times to retry a worker failure. We shouldn't try too many
# times in a row since that would indicate a persistent cluster issue.
MAX_WORKER_FAILURE_RETRIES = 3

# yapf: disable
# __sphinx_doc_begin__
COMMON_CONFIG: TrainerConfigDict = {
    # === Settings for Rollout Worker processes ===
    # Number of rollout worker actors to create for parallel sampling. Setting
    # this to 0 will force rollouts to be done in the trainer actor.
    "num_workers": 2,
    # Number of environments to evaluate vector-wise per worker. This enables
    # model inference batching, which can improve performance for inference
    # bottlenecked workloads.
    "num_envs_per_worker": 1,
    # When `num_workers` > 0, the driver (local_worker; worker-idx=0) does not
    # need an environment. This is because it doesn't have to sample (done by
    # remote_workers; worker_indices > 0) nor evaluate (done by evaluation
    # workers; see below).
    "create_env_on_driver": False,
    # Divide episodes into fragments of this many steps each during rollouts.
    # Sample batches of this size are collected from rollout workers and
    # combined into a larger batch of `train_batch_size` for learning.
    #
    # For example, given rollout_fragment_length=100 and train_batch_size=1000:
    #   1. RLlib collects 10 fragments of 100 steps each from rollout workers.
    #   2. These fragments are concatenated and we perform an epoch of SGD.
    #
    # When using multiple envs per worker, the fragment size is multiplied by
    # `num_envs_per_worker`. This is since we are collecting steps from
    # multiple envs in parallel. For example, if num_envs_per_worker=5, then
    # rollout workers will return experiences in chunks of 5*100 = 500 steps.
    #
    # The dataflow here can vary per algorithm. For example, PPO further
    # divides the train batch into minibatches for multi-epoch SGD.
    "rollout_fragment_length": 200,
    # How to build per-Sampler (RolloutWorker) batches, which are then
    # usually concat'd to form the train batch. Note that "steps" below can
    # mean different things (either env- or agent-steps) and depends on the
    # `count_steps_by` (multiagent) setting below.
    # truncate_episodes: Each produced batch (when calling
    #   RolloutWorker.sample()) will contain exactly `rollout_fragment_length`
    #   steps. This mode guarantees evenly sized batches, but increases
    #   variance as the future return must now be estimated at truncation
    #   boundaries.
    # complete_episodes: Each unroll happens exactly over one episode, from
    #   beginning to end. Data collection will not stop unless the episode
    #   terminates or a configured horizon (hard or soft) is hit.
    "batch_mode": "truncate_episodes",

    # === Settings for the Trainer process ===
    # Discount factor of the MDP.
    "gamma": 0.99,
    # The default learning rate.
    "lr": 0.0001,
    # Training batch size, if applicable. Should be >= rollout_fragment_length.
    # Samples batches will be concatenated together to a batch of this size,
    # which is then passed to SGD.
    "train_batch_size": 200,
    # Arguments to pass to the policy model. See models/catalog.py for a full
    # list of the available model options.
    "model": MODEL_DEFAULTS,
    # Arguments to pass to the policy optimizer. These vary by optimizer.
    "optimizer": {},

    # === Environment Settings ===
    # Number of steps after which the episode is forced to terminate. Defaults
    # to `env.spec.max_episode_steps` (if present) for Gym envs.
    "horizon": None,
    # Calculate rewards but don't reset the environment when the horizon is
    # hit. This allows value estimation and RNN state to span across logical
    # episodes denoted by horizon. This only has an effect if horizon != inf.
    "soft_horizon": False,
    # Don't set 'done' at the end of the episode.
    # In combination with `soft_horizon`, this works as follows:
    # - no_done_at_end=False soft_horizon=False:
    #   Reset env and add `done=True` at end of each episode.
    # - no_done_at_end=True soft_horizon=False:
    #   Reset env, but do NOT add `done=True` at end of the episode.
    # - no_done_at_end=False soft_horizon=True:
    #   Do NOT reset env at horizon, but add `done=True` at the horizon
    #   (pretending the episode has terminated).
    # - no_done_at_end=True soft_horizon=True:
    #   Do NOT reset env at horizon and do NOT add `done=True` at the horizon.
    "no_done_at_end": False,
    # The environment specifier:
    # This can either be a tune-registered env, via
    # `tune.register_env([name], lambda env_ctx: [env object])`,
    # or a string specifier of an RLlib supported type. In the latter case,
    # RLlib will try to interpret the specifier as either an openAI gym env,
    # a PyBullet env, a ViZDoomGym env, or a fully qualified classpath to an
    # Env class, e.g. "ray.rllib.examples.env.random_env.RandomEnv".
    "env": None,
    # The observation- and action spaces for the Policies of this Trainer.
    # Use None for automatically inferring these from the given env.
    "observation_space": None,
    "action_space": None,
    # Arguments dict passed to the env creator as an EnvContext object (which
    # is a dict plus the properties: num_workers, worker_index, vector_index,
    # and remote).
    "env_config": {},
    # If using num_envs_per_worker > 1, whether to create those new envs in
    # remote processes instead of in the same worker. This adds overheads, but
    # can make sense if your envs can take much time to step / reset
    # (e.g., for StarCraft). Use this cautiously; overheads are significant.
    "remote_worker_envs": False,
    # Timeout that remote workers are waiting when polling environments.
    # 0 (continue when at least one env is ready) is a reasonable default,
    # but optimal value could be obtained by measuring your environment
    # step / reset and model inference perf.
    "remote_env_batch_wait_ms": 0,
    # A callable taking the last train results, the base env and the env
    # context as args and returning a new task to set the env to.
    # The env must be a `TaskSettableEnv` sub-class for this to work.
    # See `examples/curriculum_learning.py` for an example.
    "env_task_fn": None,
    # If True, try to render the environment on the local worker or on worker
    # 1 (if num_workers > 0). For vectorized envs, this usually means that only
    # the first sub-environment will be rendered.
    # In order for this to work, your env will have to implement the
    # `render()` method which either:
    # a) handles window generation and rendering itself (returning True) or
    # b) returns a numpy uint8 image of shape [height x width x 3 (RGB)].
    "render_env": False,
    # If True, stores videos in this relative directory inside the default
    # output dir (~/ray_results/...). Alternatively, you can specify an
    # absolute path (str), in which the env recordings should be
    # stored instead.
    # Set to False for not recording anything.
    # Note: This setting replaces the deprecated `monitor` key.
    "record_env": False,
    # Whether to clip rewards during Policy's postprocessing.
    # None (default): Clip for Atari only (r=sign(r)).
    # True: r=sign(r): Fixed rewards -1.0, 1.0, or 0.0.
    # False: Never clip.
    # [float value]: Clip at -value and + value.
    # Tuple[value1, value2]: Clip at value1 and value2.
    "clip_rewards": None,
    # If True, RLlib will learn entirely inside a normalized action space
    # (0.0 centered with small stddev; only affecting Box components).
    # We will unsquash actions (and clip, just in case) to the bounds of
    # the env's action space before sending actions back to the env.
    "normalize_actions": True,
    # If True, RLlib will clip actions according to the env's bounds
    # before sending them back to the env.
    # TODO: (sven) This option should be obsoleted and always be False.
    "clip_actions": False,
    # Whether to use "rllib" or "deepmind" preprocessors by default
    # Set to None for using no preprocessor. In this case, the model will have
    # to handle possibly complex observations from the environment.
    "preprocessor_pref": "deepmind",

    # === Debug Settings ===
    # Set the ray.rllib.* log level for the agent process and its workers.
    # Should be one of DEBUG, INFO, WARN, or ERROR. The DEBUG level will also
    # periodically print out summaries of relevant internal dataflow (this is
    # also printed out once at startup at the INFO level). When using the
    # `rllib train` command, you can also use the `-v` and `-vv` flags as
    # shorthand for INFO and DEBUG.
    "log_level": "WARN",
    # Callbacks that will be run during various phases of training. See the
    # `DefaultCallbacks` class and `examples/custom_metrics_and_callbacks.py`
    # for more usage information.
    "callbacks": DefaultCallbacks,
    # Whether to attempt to continue training if a worker crashes. The number
    # of currently healthy workers is reported as the "num_healthy_workers"
    # metric.
    "ignore_worker_failures": False,
    # Log system resource metrics to results. This requires `psutil` to be
    # installed for sys stats, and `gputil` for GPU metrics.
    "log_sys_usage": True,
    # Use fake (infinite speed) sampler. For testing only.
    "fake_sampler": False,

    # === Deep Learning Framework Settings ===
    # tf: TensorFlow (static-graph)
    # tf2: TensorFlow 2.x (eager or traced, if eager_tracing=True)
    # tfe: TensorFlow eager (or traced, if eager_tracing=True)
    # torch: PyTorch
    "framework": "tf",
    # Enable tracing in eager mode. This greatly improves performance
    # (speedup ~2x), but makes it slightly harder to debug since Python
    # code won't be evaluated after the initial eager pass.
    # Only possible if framework=[tf2|tfe].
    "eager_tracing": False,
    # Maximum number of tf.function re-traces before a runtime error is raised.
    # This is to prevent unnoticed retraces of methods inside the
    # `..._eager_traced` Policy, which could slow down execution by a
    # factor of 4, without the user noticing what the root cause for this
    # slowdown could be.
    # Only necessary for framework=[tf2|tfe].
    # Set to None to ignore the re-trace count and never throw an error.
    "eager_max_retraces": 20,

    # === Exploration Settings ===
    # Default exploration behavior, iff `explore`=None is passed into
    # compute_action(s).
    # Set to False for no exploration behavior (e.g., for evaluation).
    "explore": True,
    # Provide a dict specifying the Exploration object's config.
    "exploration_config": {
        # The Exploration class to use. In the simplest case, this is the name
        # (str) of any class present in the `rllib.utils.exploration` package.
        # You can also provide the python class directly or the full location
        # of your class (e.g. "ray.rllib.utils.exploration.epsilon_greedy.
        # EpsilonGreedy").
        "type": "StochasticSampling",
        # Add constructor kwargs here (if any).
    },
    # === Evaluation Settings ===
    # Evaluate with every `evaluation_interval` training iterations.
    # The evaluation stats will be reported under the "evaluation" metric key.
    # Note that for Ape-X metrics are already only reported for the lowest
    # epsilon workers (least random workers).
    # Set to None (or 0) for no evaluation.
    "evaluation_interval": None,
    # Duration for which to run evaluation each `evaluation_interval`.
    # The unit for the duration can be set via `evaluation_duration_unit` to
    # either "episodes" (default) or "timesteps".
    # If using multiple evaluation workers (evaluation_num_workers > 1),
    # the load to run will be split amongst these.
    # If the value is "auto":
    # - For `evaluation_parallel_to_training=True`: Will run as many
    #   episodes/timesteps that fit into the (parallel) training step.
    # - For `evaluation_parallel_to_training=False`: Error.
    "evaluation_duration": 10,
    # The unit, with which to count the evaluation duration. Either "episodes"
    # (default) or "timesteps".
    "evaluation_duration_unit": "episodes",
    # Whether to run evaluation in parallel to a Trainer.train() call
    # using threading. Default=False.
    # E.g. evaluation_interval=2 -> For every other training iteration,
    # the Trainer.train() and Trainer.evaluate() calls run in parallel.
    # Note: This is experimental. Possible pitfalls could be race conditions
    # for weight synching at the beginning of the evaluation loop.
    "evaluation_parallel_to_training": False,
    # Internal flag that is set to True for evaluation workers.
    "in_evaluation": False,
    # Typical usage is to pass extra args to evaluation env creator
    # and to disable exploration by computing deterministic actions.
    # IMPORTANT NOTE: Policy gradient algorithms are able to find the optimal
    # policy, even if this is a stochastic one. Setting "explore=False" here
    # will result in the evaluation workers not using this optimal policy!
    "evaluation_config": {
        # Example: overriding env_config, exploration, etc:
        # "env_config": {...},
        # "explore": False
    },
    # Number of parallel workers to use for evaluation. Note that this is set
    # to zero by default, which means evaluation will be run in the trainer
    # process (only if evaluation_interval is not None). If you increase this,
    # it will increase the Ray resource usage of the trainer since evaluation
    # workers are created separately from rollout workers (used to sample data
    # for training).
    "evaluation_num_workers": 0,
    # Customize the evaluation method. This must be a function of signature
    # (trainer: Trainer, eval_workers: WorkerSet) -> metrics: dict. See the
    # Trainer.evaluate() method to see the default implementation.
    # The Trainer guarantees all eval workers have the latest policy state
    # before this function is called.
    "custom_eval_function": None,
    # Make sure the latest available evaluation results are always attached to
    # a step result dict.
    # This may be useful if Tune or some other meta controller needs access
    # to evaluation metrics all the time.
    "always_attach_evaluation_results": False,

    # === Advanced Rollout Settings ===
    # Use a background thread for sampling (slightly off-policy, usually not
    # advisable to turn on unless your env specifically requires it).
    "sample_async": False,

    # The SampleCollector class to be used to collect and retrieve
    # environment-, model-, and sampler data. Override the SampleCollector base
    # class to implement your own collection/buffering/retrieval logic.
    "sample_collector": SimpleListCollector,

    # Element-wise observation filter, either "NoFilter" or "MeanStdFilter".
    "observation_filter": "NoFilter",
    # Whether to synchronize the statistics of remote filters.
    "synchronize_filters": True,
    # Configures TF for single-process operation by default.
    "tf_session_args": {
        # note: overridden by `local_tf_session_args`
        "intra_op_parallelism_threads": 2,
        "inter_op_parallelism_threads": 2,
        "gpu_options": {
            "allow_growth": True,
        },
        "log_device_placement": False,
        "device_count": {
            "CPU": 1
        },
        # Required by multi-GPU (num_gpus > 1).
        "allow_soft_placement": True,
    },
    # Override the following tf session args on the local worker
    "local_tf_session_args": {
        # Allow a higher level of parallelism by default, but not unlimited
        # since that can cause crashes with many concurrent drivers.
        "intra_op_parallelism_threads": 8,
        "inter_op_parallelism_threads": 8,
    },
    # Whether to LZ4 compress individual observations.
    "compress_observations": False,
    # Wait for metric batches for at most this many seconds. Those that
    # have not returned in time will be collected in the next train iteration.
    "metrics_episode_collection_timeout_s": 180,
    # Smooth metrics over this many episodes.
    "metrics_num_episodes_for_smoothing": 100,
    # Minimum time interval to run one `train()` call for:
    # If - after one `step_attempt()`, this time limit has not been reached,
    # will perform n more `step_attempt()` calls until this minimum time has
    # been consumed. Set to None or 0 for no minimum time.
    "min_time_s_per_reporting": None,
    # Minimum train/sample timesteps to optimize for per `train()` call.
    # This value does not affect learning, only the length of train iterations.
    # If - after one `step_attempt()`, the timestep counts (sampling or
    # training) have not been reached, will perform n more `step_attempt()`
    # calls until the minimum timesteps have been executed.
    # Set to None or 0 for no minimum timesteps.
    "min_train_timesteps_per_reporting": None,
    "min_sample_timesteps_per_reporting": None,

    # This argument, in conjunction with worker_index, sets the random seed of
    # each worker, so that identically configured trials will have identical
    # results. This makes experiments reproducible.
    "seed": None,
    # Any extra python env vars to set in the trainer process, e.g.,
    # {"OMP_NUM_THREADS": "16"}
    "extra_python_environs_for_driver": {},
    # The extra python environments need to set for worker processes.
    "extra_python_environs_for_worker": {},

    # === Resource Settings ===
    # Number of GPUs to allocate to the trainer process. Note that not all
    # algorithms can take advantage of trainer GPUs. Support for multi-GPU
    # is currently only available for tf-[PPO/IMPALA/DQN/PG].
    # This can be fractional (e.g., 0.3 GPUs).
    "num_gpus": 0,
    # Set to True for debugging (multi-)?GPU funcitonality on a CPU machine.
    # GPU towers will be simulated by graphs located on CPUs in this case.
    # Use `num_gpus` to test for different numbers of fake GPUs.
    "_fake_gpus": False,
    # Number of CPUs to allocate per worker.
    "num_cpus_per_worker": 1,
    # Number of GPUs to allocate per worker. This can be fractional. This is
    # usually needed only if your env itself requires a GPU (i.e., it is a
    # GPU-intensive video game), or model inference is unusually expensive.
    "num_gpus_per_worker": 0,
    # Any custom Ray resources to allocate per worker.
    "custom_resources_per_worker": {},
    # Number of CPUs to allocate for the trainer. Note: this only takes effect
    # when running in Tune. Otherwise, the trainer runs in the main program.
    "num_cpus_for_driver": 1,
    # The strategy for the placement group factory returned by
    # `Trainer.default_resource_request()`. A PlacementGroup defines, which
    # devices (resources) should always be co-located on the same node.
    # For example, a Trainer with 2 rollout workers, running with
    # num_gpus=1 will request a placement group with the bundles:
    # [{"gpu": 1, "cpu": 1}, {"cpu": 1}, {"cpu": 1}], where the first bundle is
    # for the driver and the other 2 bundles are for the two workers.
    # These bundles can now be "placed" on the same or different
    # nodes depending on the value of `placement_strategy`:
    # "PACK": Packs bundles into as few nodes as possible.
    # "SPREAD": Places bundles across distinct nodes as even as possible.
    # "STRICT_PACK": Packs bundles into one node. The group is not allowed
    #   to span multiple nodes.
    # "STRICT_SPREAD": Packs bundles across distinct nodes.
    "placement_strategy": "PACK",

    # === Offline Datasets ===
    # Specify how to generate experiences:
    #  - "sampler": Generate experiences via online (env) simulation (default).
    #  - A local directory or file glob expression (e.g., "/tmp/*.json").
    #  - A list of individual file paths/URIs (e.g., ["/tmp/1.json",
    #    "s3://bucket/2.json"]).
    #  - A dict with string keys and sampling probabilities as values (e.g.,
    #    {"sampler": 0.4, "/tmp/*.json": 0.4, "s3://bucket/expert.json": 0.2}).
    #  - A callable that takes an `IOContext` object as only arg and returns a
    #    ray.rllib.offline.InputReader.
    #  - A string key that indexes a callable with tune.registry.register_input
    "input": "sampler",
    # Arguments accessible from the IOContext for configuring custom input
    "input_config": {},
    # True, if the actions in a given offline "input" are already normalized
    # (between -1.0 and 1.0). This is usually the case when the offline
    # file has been generated by another RLlib algorithm (e.g. PPO or SAC),
    # while "normalize_actions" was set to True.
    "actions_in_input_normalized": False,
    # Specify how to evaluate the current policy. This only has an effect when
    # reading offline experiences ("input" is not "sampler").
    # Available options:
    #  - "wis": the weighted step-wise importance sampling estimator.
    #  - "is": the step-wise importance sampling estimator.
    #  - "simulation": run the environment in the background, but use
    #    this data for evaluation only and not for learning.
    "input_evaluation": ["is", "wis"],
    # Whether to run postprocess_trajectory() on the trajectory fragments from
    # offline inputs. Note that postprocessing will be done using the *current*
    # policy, not the *behavior* policy, which is typically undesirable for
    # on-policy algorithms.
    "postprocess_inputs": False,
    # If positive, input batches will be shuffled via a sliding window buffer
    # of this number of batches. Use this if the input data is not in random
    # enough order. Input is delayed until the shuffle buffer is filled.
    "shuffle_buffer_size": 0,
    # Specify where experiences should be saved:
    #  - None: don't save any experiences
    #  - "logdir" to save to the agent log dir
    #  - a path/URI to save to a custom output directory (e.g., "s3://bucket/")
    #  - a function that returns a rllib.offline.OutputWriter
    "output": None,
    # What sample batch columns to LZ4 compress in the output data.
    "output_compress_columns": ["obs", "new_obs"],
    # Max output file size before rolling over to a new file.
    "output_max_file_size": 64 * 1024 * 1024,

    # === Settings for Multi-Agent Environments ===
    "multiagent": {
        # Map of type MultiAgentPolicyConfigDict from policy ids to tuples
        # of (policy_cls, obs_space, act_space, config). This defines the
        # observation and action spaces of the policies and any extra config.
        "policies": {},
        # Keep this many policies in the "policy_map" (before writing
        # least-recently used ones to disk/S3).
        "policy_map_capacity": 100,
        # Where to store overflowing (least-recently used) policies?
        # Could be a directory (str) or an S3 location. None for using
        # the default output dir.
        "policy_map_cache": None,
        # Function mapping agent ids to policy ids.
        "policy_mapping_fn": None,
        # Optional list of policies to train, or None for all policies.
        "policies_to_train": None,
        # Optional function that can be used to enhance the local agent
        # observations to include more state.
        # See rllib/evaluation/observation_function.py for more info.
        "observation_fn": None,
        # When replay_mode=lockstep, RLlib will replay all the agent
        # transitions at a particular timestep together in a batch. This allows
        # the policy to implement differentiable shared computations between
        # agents it controls at that timestep. When replay_mode=independent,
        # transitions are replayed independently per policy.
        "replay_mode": "independent",
        # Which metric to use as the "batch size" when building a
        # MultiAgentBatch. The two supported values are:
        # env_steps: Count each time the env is "stepped" (no matter how many
        #   multi-agent actions are passed/how many multi-agent observations
        #   have been returned in the previous step).
        # agent_steps: Count each individual agent step as one step.
        "count_steps_by": "env_steps",
    },

    # === Logger ===
    # Define logger-specific configuration to be used inside Logger
    # Default value None allows overwriting with nested dicts
    "logger_config": None,

    # === API deprecations/simplifications/changes ===
    # Experimental flag.
    # If True, TFPolicy will handle more than one loss/optimizer.
    # Set this to True, if you would like to return more than
    # one loss term from your `loss_fn` and an equal number of optimizers
    # from your `optimizer_fn`.
    # In the future, the default for this will be True.
    "_tf_policy_handles_more_than_one_loss": False,
    # Experimental flag.
    # If True, no (observation) preprocessor will be created and
    # observations will arrive in model as they are returned by the env.
    # In the future, the default for this will be True.
    "_disable_preprocessor_api": False,
    # Experimental flag.
    # If True, RLlib will no longer flatten the policy-computed actions into
    # a single tensor (for storage in SampleCollectors/output files/etc..),
    # but leave (possibly nested) actions as-is. Disabling flattening affects:
    # - SampleCollectors: Have to store possibly nested action structs.
    # - Models that have the previous action(s) as part of their input.
    # - Algorithms reading from offline files (incl. action information).
    "_disable_action_flattening": False,
    # Experimental flag.
    # If True, the execution plan API will not be used. Instead,
    # a Trainer's `training_iteration` method will be called as-is each
    # training iteration.
    "_disable_execution_plan_api": False,

    # === Deprecated keys ===
    # Uses the sync samples optimizer instead of the multi-gpu one. This is
    # usually slower, but you might want to try it if you run into issues with
    # the default optimizer.
    # This will be set automatically from now on.
    "simple_optimizer": DEPRECATED_VALUE,
    # Whether to write episode stats and videos to the agent log dir. This is
    # typically located in ~/ray_results.
    "monitor": DEPRECATED_VALUE,
    # Replaced by `evaluation_duration=10` and
    # `evaluation_duration_unit=episodes`.
    "evaluation_num_episodes": DEPRECATED_VALUE,
    # Use `metrics_num_episodes_for_smoothing` instead.
    "metrics_smoothing_episodes": DEPRECATED_VALUE,
    # Use `min_[env|train]_timesteps_per_reporting` instead.
    "timesteps_per_iteration": 0,
    # Use `min_time_s_per_reporting` instead.
    "min_iter_time_s": DEPRECATED_VALUE,
    # Use `metrics_episode_collection_timeout_s` instead.
    "collect_metrics_timeout": DEPRECATED_VALUE,
}
# __sphinx_doc_end__
# yapf: enable


@DeveloperAPI
def with_common_config(
        extra_config: PartialTrainerConfigDict) -> TrainerConfigDict:
    """Returns the given config dict merged with common agent confs.

    Args:
        extra_config (PartialTrainerConfigDict): A user defined partial config
            which will get merged with COMMON_CONFIG and returned.

    Returns:
        TrainerConfigDict: The merged config dict resulting of COMMON_CONFIG
            plus `extra_config`.
    """
    return Trainer.merge_trainer_configs(
        COMMON_CONFIG, extra_config, _allow_unknown_configs=True)


@PublicAPI
class Trainer(Trainable):
    """An RLlib algorithm responsible for optimizing one or more Policies.

    Trainers contain a WorkerSet under `self.workers`. A WorkerSet is
    normally composed of a single local worker
    (self.workers.local_worker()), used to compute and apply learning updates,
    and optionally one or more remote workers (self.workers.remote_workers()),
    used to generate environment samples in parallel.

    Each worker (remotes or local) contains a PolicyMap, which itself
    may contain either one policy for single-agent training or one or more
    policies for multi-agent training. Policies are synchronized
    automatically from time to time using ray.remote calls. The exact
    synchronization logic depends on the specific algorithm (Trainer) used,
    but this usually happens from local worker to all remote workers and
    after each training update.

    You can write your own Trainer classes by sub-classing from `Trainer`
    or any of its built-in sub-classes.
    This allows you to override the `execution_plan` method to implement
    your own algorithm logic. You can find the different built-in
    algorithms' execution plans in their respective main py files,
    e.g. rllib.agents.dqn.dqn.py or rllib.agents.impala.impala.py.

    The most important API methods a Trainer exposes are `train()`,
    `evaluate()`, `save()` and `restore()`. Trainer objects retain internal
    model state between calls to train(), so you should create a new
    Trainer instance for each training session.
    """

    # Whether to allow unknown top-level config keys.
    _allow_unknown_configs = False

    # List of top-level keys with value=dict, for which new sub-keys are
    # allowed to be added to the value dict.
    _allow_unknown_subkeys = [
        "tf_session_args", "local_tf_session_args", "env_config", "model",
        "optimizer", "multiagent", "custom_resources_per_worker",
        "evaluation_config", "exploration_config",
        "extra_python_environs_for_driver", "extra_python_environs_for_worker",
        "input_config"
    ]

    # List of top level keys with value=dict, for which we always override the
    # entire value (dict), iff the "type" key in that value dict changes.
    _override_all_subkeys_if_type_changes = ["exploration_config"]

    # TODO: Deprecate. Instead, override `Trainer.get_default_config()`.
    _default_config = COMMON_CONFIG

    @PublicAPI
    def __init__(self,
                 config: Optional[PartialTrainerConfigDict] = None,
                 env: Optional[Union[str, EnvType]] = None,
                 logger_creator: Optional[Callable[[], Logger]] = None,
                 remote_checkpoint_dir: Optional[str] = None,
                 sync_function_tpl: Optional[str] = None):
        """Initializes a Trainer instance.

        Args:
            config: Algorithm-specific configuration dict.
            env: Name of the environment to use (e.g. a gym-registered str),
                a full class path (e.g.
                "ray.rllib.examples.env.random_env.RandomEnv"), or an Env
                class directly. Note that this arg can also be specified via
                the "env" key in `config`.
            logger_creator: Callable that creates a ray.tune.Logger
                object. If unspecified, a default logger is created.
        """

        # User provided (partial) config (this may be w/o the default
        # Trainer's `COMMON_CONFIG` (see above)). Will get merged with
        # COMMON_CONFIG in self.setup().
        config = config or {}

        # Trainers allow env ids to be passed directly to the constructor.
        self._env_id = self._register_if_needed(
            env or config.get("env"), config)
        # The env creator callable, taking an EnvContext (config dict)
        # as arg and returning an RLlib supported Env type (e.g. a gym.Env).
        self.env_creator: Optional[Callable[[EnvContext], EnvType]] = None

        # Placeholder for a local replay buffer instance.
        self.local_replay_buffer = None

        # Create a default logger creator if no logger_creator is specified
        if logger_creator is None:
            # Default logdir prefix containing the agent's name and the
            # env id.
            timestr = datetime.today().strftime("%Y-%m-%d_%H-%M-%S")
            logdir_prefix = "{}_{}_{}".format(str(self), self._env_id, timestr)
            if not os.path.exists(DEFAULT_RESULTS_DIR):
                os.makedirs(DEFAULT_RESULTS_DIR)
            logdir = tempfile.mkdtemp(
                prefix=logdir_prefix, dir=DEFAULT_RESULTS_DIR)

            # Allow users to more precisely configure the created logger
            # via "logger_config.type".
            if config.get(
                    "logger_config") and "type" in config["logger_config"]:

                def default_logger_creator(config):
                    """Creates a custom logger with the default prefix."""
                    cfg = config["logger_config"].copy()
                    cls = cfg.pop("type")
                    # Provide default for logdir, in case the user does
                    # not specify this in the "logger_config" dict.
                    logdir_ = cfg.pop("logdir", logdir)
                    return from_config(cls=cls, _args=[cfg], logdir=logdir_)

            # If no `type` given, use tune's UnifiedLogger as last resort.
            else:

                def default_logger_creator(config):
                    """Creates a Unified logger with the default prefix."""
                    return UnifiedLogger(config, logdir, loggers=None)

            logger_creator = default_logger_creator

        # Metrics-related properties.
        self._timers = defaultdict(_Timer)
        self._counters = defaultdict(int)
        self._episode_history = []
        self._episodes_to_be_collected = []

        # Evaluation WorkerSet.
        self.evaluation_workers: Optional[WorkerSet] = None
        # Metrics most recently returned by `self.evaluate()`.
        self.evaluation_metrics = {}

        super().__init__(config, logger_creator, remote_checkpoint_dir,
                         sync_function_tpl)

    @ExperimentalAPI
    @classmethod
    def get_default_config(cls) -> TrainerConfigDict:
        return cls._default_config or COMMON_CONFIG

    @override(Trainable)
    def setup(self, config: PartialTrainerConfigDict):

        # Setup our config: Merge the user-supplied config (which could
        # be a partial config dict with the class' default).
        self.config = self.merge_trainer_configs(
            self.get_default_config(), config, self._allow_unknown_configs)
        self.config["env"] = self._env_id

        # Validate the framework settings in config.
        self.validate_framework(self.config)

        # Setup the self.env_creator callable (to be passed
        # e.g. to RolloutWorkers' c'tors).
        self._get_env_creator_from_env_id(self._env_id)

        # Set Trainer's seed after we have - if necessary - enabled
        # tf eager-execution.
        update_global_seed_if_necessary(self.config["framework"],
                                        self.config["seed"])

        self.validate_config(self.config)
        self.callbacks = self.config["callbacks"]()
        log_level = self.config.get("log_level")
        if log_level in ["WARN", "ERROR"]:
            logger.info("Current log_level is {}. For more information, "
                        "set 'log_level': 'INFO' / 'DEBUG' or use the -v and "
                        "-vv flags.".format(log_level))
        if self.config.get("log_level"):
            logging.getLogger("ray.rllib").setLevel(self.config["log_level"])

        # Create local replay buffer if necessary.
        self.local_replay_buffer = (
            self._create_local_replay_buffer_if_necessary(self.config))

        # Create a dict, mapping ActorHandles to sets of open remote
        # requests (object refs). This way, we keep track, of which actors
        # inside this Trainer (e.g. a remote RolloutWorker) have
        # already been sent how many (e.g. `sample()`) requests.
        self.remote_requests_in_flight: \
            DefaultDict[ActorHandle, Set[ray.ObjectRef]] = defaultdict(set)

        # Deprecated way of implementing Trainer sub-classes (or "templates"
        # via the soon-to-be deprecated `build_trainer` utility function).
        # Instead, sub-classes should override the Trainable's `setup()`
        # method and call super().setup() from within that override at some
        # point.
        self.workers: Optional[WorkerSet] = None
        self.train_exec_impl = None

        # Old design: Override `Trainer._init` (or use `build_trainer()`, which
        # will do this for you).
        try:
            self._init(self.config, self.env_creator)
        # New design: Override `Trainable.setup()` (as indented by Trainable)
        # and do or don't call super().setup() from within your override.
        # By default, `super().setup()` will create both worker sets:
        # "rollout workers" for collecting samples for training and - if
        # applicable - "evaluation workers" for evaluation runs in between or
        # parallel to training.
        # TODO: Deprecate `_init()` and remove this try/except block.
        except NotImplementedError:
            # Only if user did not override `_init()`:
            # - Create rollout workers here automatically.
            # - Run the execution plan to create the local iterator to `next()`
            #   in each training iteration.
            # This matches the behavior of using `build_trainer()`, which
            # should no longer be used.
            self.workers = self._make_workers(
                env_creator=self.env_creator,
                validate_env=self.validate_env,
                policy_class=self.get_default_policy_class(self.config),
                config=self.config,
                num_workers=self.config["num_workers"])

            # Function defining one single training iteration's behavior.
            if self.config["_disable_execution_plan_api"]:
                # Ensure remote workers are initially in sync with the
                # local worker.
                self.workers.sync_weights()
            # LocalIterator-creating "execution plan".
            # Only call this once here to create `self.train_exec_impl`,
            # which is a ray.util.iter.LocalIterator that will be `next`'d
            # on each training iteration.
            else:
                self.train_exec_impl = self.execution_plan(
                    self.workers, self.config,
                    **self._kwargs_for_execution_plan())

            # Now that workers have been created, update our policies
            # dict in config[multiagent] (with the correct original/
            # unpreprocessed spaces).
            self.config["multiagent"]["policies"] = \
                self.workers.local_worker().policy_dict

        # Evaluation WorkerSet setup.
        # User would like to setup a separate evaluation worker set.

        # Update with evaluation settings:
        user_eval_config = copy.deepcopy(self.config["evaluation_config"])

        # Assert that user has not unset "in_evaluation".
        assert "in_evaluation" not in user_eval_config or \
               user_eval_config["in_evaluation"] is True

        # Merge user-provided eval config with the base config. This makes sure
        # the eval config is always complete, no matter whether we have eval
        # workers or perform evaluation on the (non-eval) local worker.
        eval_config = merge_dicts(self.config, user_eval_config)
        self.config["evaluation_config"] = eval_config

        if self.config.get("evaluation_num_workers", 0) > 0 or \
                self.config.get("evaluation_interval"):
            logger.debug(f"Using evaluation_config: {user_eval_config}.")

            # Validate evaluation config.
            self.validate_config(eval_config)

            # Set the `in_evaluation` flag.
            eval_config["in_evaluation"] = True

            # Evaluation duration unit: episodes.
            # Switch on `complete_episode` rollouts. Also, make sure
            # rollout fragments are short so we never have more than one
            # episode in one rollout.
            if eval_config["evaluation_duration_unit"] == "episodes":
                eval_config.update({
                    "batch_mode": "complete_episodes",
                    "rollout_fragment_length": 1,
                })
            # Evaluation duration unit: timesteps.
            # - Set `batch_mode=truncate_episodes` so we don't perform rollouts
            #   strictly along episode borders.
            # Set `rollout_fragment_length` such that desired steps are divided
            # equally amongst workers or - in "auto" duration mode - set it
            # to a reasonably small number (10), such that a single `sample()`
            # call doesn't take too much time so we can stop evaluation as soon
            # as possible after the train step is completed.
            else:
                eval_config.update({
                    "batch_mode": "truncate_episodes",
                    "rollout_fragment_length": 10
                    if self.config["evaluation_duration"] == "auto" else int(
                        math.ceil(
                            self.config["evaluation_duration"] /
                            (self.config["evaluation_num_workers"] or 1))),
                })

            self.config["evaluation_config"] = eval_config

            # Create a separate evaluation worker set for evaluation.
            # If evaluation_num_workers=0, use the evaluation set's local
            # worker for evaluation, otherwise, use its remote workers
            # (parallelized evaluation).
            self.evaluation_workers: WorkerSet = self._make_workers(
                env_creator=self.env_creator,
                validate_env=None,
                policy_class=self.get_default_policy_class(self.config),
                config=eval_config,
                num_workers=self.config["evaluation_num_workers"],
                # Don't even create a local worker if num_workers > 0.
                local_worker=False,
            )

    # TODO: Deprecated: In your sub-classes of Trainer, override `setup()`
    #  directly and call super().setup() from within it if you would like the
    #  default setup behavior plus some own setup logic.
    #  If you don't need the env/workers/config/etc.. setup for you by super,
    #  simply do not call super().setup() from your overridden method.
    def _init(self, config: TrainerConfigDict,
              env_creator: Callable[[EnvContext], EnvType]) -> None:
        raise NotImplementedError

    @ExperimentalAPI
    def get_default_policy_class(self, config: TrainerConfigDict) -> \
            Type[Policy]:
        """Returns a default Policy class to use, given a config.

        This class will be used inside RolloutWorkers' PolicyMaps in case
        the policy class is not provided by the user in any single- or
        multi-agent PolicySpec.

        This method is experimental and currently only used, iff the Trainer
        class was not created using the `build_trainer` utility and if
        the Trainer sub-class does not override `_init()` and create it's
        own WorkerSet in `_init()`.
        """
        return getattr(self, "_policy_class", None)

    @override(Trainable)
    def step(self) -> ResultDict:
        """Implements the main `Trainer.train()` logic.

        Takes n attempts to perform a single training step. Thereby
        catches RayErrors resulting from worker failures. After n attempts,
        fails gracefully.

        Override this method in your Trainer sub-classes if you would like to
        handle worker failures yourself. Otherwise, override
        `self.step_attempt()` to keep the n attempts (catch worker failures).

        Returns:
            The results dict with stats/infos on sampling, training,
            and - if required - evaluation.
        """
        step_attempt_results = None

        with self._step_context() as step_ctx:
            while not step_ctx.should_stop(step_attempt_results):
                # Try to train one step.
                try:
                    step_attempt_results = self.step_attempt()
                # @ray.remote RolloutWorker failure.
                except RayError as e:
                    # Try to recover w/o the failed worker.
                    if self.config["ignore_worker_failures"]:
                        logger.exception(
                            "Error in train call, attempting to recover")
                        self.try_recover_from_step_attempt()
                    # Error out.
                    else:
                        logger.warning(
                            "Worker crashed during call to `step_attempt()`. "
                            "To try to continue training without the failed "
                            "worker, set `ignore_worker_failures=True`.")
                        raise e
                # Any other exception.
                except Exception as e:
                    # Allow logs messages to propagate.
                    time.sleep(0.5)
                    raise e

        result = step_attempt_results

        if hasattr(self, "workers") and isinstance(self.workers, WorkerSet):
            # Sync filters on workers.
            self._sync_filters_if_needed(self.workers)

            # Collect worker metrics.
            if self.config["_disable_execution_plan_api"]:
                result = self._compile_step_results(
                    step_ctx=step_ctx,
                    step_attempt_results=step_attempt_results,
                )

        return result

    @ExperimentalAPI
    def step_attempt(self) -> ResultDict:
        """Attempts a single training step, including evaluation, if required.

        Override this method in your Trainer sub-classes if you would like to
        keep the n step-attempts logic (catch worker failures) in place or
        override `step()` directly if you would like to handle worker
        failures yourself.

        Returns:
            The results dict with stats/infos on sampling, training,
            and - if required - evaluation.
        """

        def auto_duration_fn(unit, num_eval_workers, eval_cfg, num_units_done):
            # Training is done and we already ran at least one
            # evaluation -> Nothing left to run.
            if num_units_done > 0 and \
                    train_future.done():
                return 0
            # Count by episodes. -> Run n more
            # (n=num eval workers).
            elif unit == "episodes":
                return num_eval_workers
            # Count by timesteps. -> Run n*m*p more
            # (n=num eval workers; m=rollout fragment length;
            # p=num-envs-per-worker).
            else:
                return num_eval_workers * \
                       eval_cfg["rollout_fragment_length"] * \
                       eval_cfg["num_envs_per_worker"]

        # self._iteration gets incremented after this function returns,
        # meaning that e. g. the first time this function is called,
        # self._iteration will be 0.
        evaluate_this_iter = \
            self.config["evaluation_interval"] and \
            (self._iteration + 1) % self.config["evaluation_interval"] == 0

        step_results = {}

        # No evaluation necessary, just run the next training iteration.
        if not evaluate_this_iter:
            step_results = self._exec_plan_or_training_iteration_fn()
        # We have to evaluate in this training iteration.
        else:
            # No parallelism.
            if not self.config["evaluation_parallel_to_training"]:
                step_results = self._exec_plan_or_training_iteration_fn()

            # Kick off evaluation-loop (and parallel train() call,
            # if requested).
            # Parallel eval + training.
            if self.config["evaluation_parallel_to_training"]:
                with concurrent.futures.ThreadPoolExecutor() as executor:
                    train_future = executor.submit(
                        lambda: self._exec_plan_or_training_iteration_fn())
                    # Automatically determine duration of the evaluation.
                    if self.config["evaluation_duration"] == "auto":
                        unit = self.config["evaluation_duration_unit"]
                        step_results.update(
                            self.evaluate(
                                duration_fn=functools.partial(
                                    auto_duration_fn, unit, self.config[
                                        "evaluation_num_workers"], self.config[
                                            "evaluation_config"])))
                    else:
                        step_results.update(self.evaluate())
                    # Collect the training results from the future.
                    step_results.update(train_future.result())
            # Sequential: train (already done above), then eval.
            else:
                step_results.update(self.evaluate())

        # Attach latest available evaluation results to train results,
        # if necessary.
        if (not evaluate_this_iter
                and self.config["always_attach_evaluation_results"]):
            assert isinstance(self.evaluation_metrics, dict), \
                "Trainer.evaluate() needs to return a dict."
            step_results.update(self.evaluation_metrics)

        # Check `env_task_fn` for possible update of the env's task.
        if self.config["env_task_fn"] is not None:
            if not callable(self.config["env_task_fn"]):
                raise ValueError(
                    "`env_task_fn` must be None or a callable taking "
                    "[train_results, env, env_ctx] as args!")

            def fn(env, env_context, task_fn):
                new_task = task_fn(step_results, env, env_context)
                cur_task = env.get_task()
                if cur_task != new_task:
                    env.set_task(new_task)

            fn = functools.partial(fn, task_fn=self.config["env_task_fn"])
            self.workers.foreach_env_with_context(fn)

        return step_results

    @PublicAPI
    def evaluate(
            self,
            episodes_left_fn=None,  # deprecated
            duration_fn: Optional[Callable[[int], int]] = None,
    ) -> dict:
        """Evaluates current policy under `evaluation_config` settings.

        Note that this default implementation does not do anything beyond
        merging evaluation_config with the normal trainer config.

        Args:
            duration_fn: An optional callable taking the already run
                num episodes as only arg and returning the number of
                episodes left to run. It's used to find out whether
                evaluation should continue.
        """
        if episodes_left_fn is not None:
            deprecation_warning(
                old="Trainer.evaluate(episodes_left_fn)",
                new="Trainer.evaluate(duration_fn)",
                error=False)
            duration_fn = episodes_left_fn

        # In case we are evaluating (in a thread) parallel to training,
        # we may have to re-enable eager mode here (gets disabled in the
        # thread).
        if self.config.get("framework") in ["tf2", "tfe"] and \
                not tf.executing_eagerly():
            tf1.enable_eager_execution()

        # Call the `_before_evaluate` hook.
        self._before_evaluate()

        # Sync weights to the evaluation WorkerSet.
        if self.evaluation_workers is not None:
            self.evaluation_workers.sync_weights(
                from_worker=self.workers.local_worker())
            self._sync_filters_if_needed(self.evaluation_workers)

        if self.config["custom_eval_function"]:
            logger.info("Running custom eval function {}".format(
                self.config["custom_eval_function"]))
            metrics = self.config["custom_eval_function"](
                self, self.evaluation_workers)
            if not metrics or not isinstance(metrics, dict):
                raise ValueError("Custom eval function must return "
                                 "dict of metrics, got {}.".format(metrics))
        else:
            if self.evaluation_workers is None and \
                    self.workers.local_worker().input_reader is None:
                raise ValueError(
                    "Cannot evaluate w/o an evaluation worker set in "
                    "the Trainer or w/o an env on the local worker!\n"
                    "Try one of the following:\n1) Set "
                    "`evaluation_interval` >= 0 to force creating a "
                    "separate evaluation worker set.\n2) Set "
                    "`create_env_on_driver=True` to force the local "
                    "(non-eval) worker to have an environment to "
                    "evaluate on.")

            # How many episodes/timesteps do we need to run?
            # In "auto" mode (only for parallel eval + training): Run as long
            # as training lasts.
            unit = self.config["evaluation_duration_unit"]
            eval_cfg = self.config["evaluation_config"]
            rollout = eval_cfg["rollout_fragment_length"]
            num_envs = eval_cfg["num_envs_per_worker"]
            duration = self.config["evaluation_duration"] if \
                self.config["evaluation_duration"] != "auto" else \
                (self.config["evaluation_num_workers"] or 1) * \
                (1 if unit == "episodes" else rollout)
            num_ts_run = 0

            # Default done-function returns True, whenever num episodes
            # have been completed.
            if duration_fn is None:

                def duration_fn(num_units_done):
                    return duration - num_units_done

            logger.info(f"Evaluating current policy for {duration} {unit}.")

            metrics = None
            # No evaluation worker set ->
            # Do evaluation using the local worker. Expect error due to the
            # local worker not having an env.
            if self.evaluation_workers is None:
                # If unit=episodes -> Run n times `sample()` (each sample
                # produces exactly 1 episode).
                # If unit=ts -> Run 1 `sample()` b/c the
                # `rollout_fragment_length` is exactly the desired ts.
                iters = duration if unit == "episodes" else 1
                for _ in range(iters):
                    num_ts_run += len(self.workers.local_worker().sample())
                metrics = collect_metrics(self.workers.local_worker())

            # Evaluation worker set only has local worker.
            elif self.config["evaluation_num_workers"] == 0:
                # If unit=episodes -> Run n times `sample()` (each sample
                # produces exactly 1 episode).
                # If unit=ts -> Run 1 `sample()` b/c the
                # `rollout_fragment_length` is exactly the desired ts.
                iters = duration if unit == "episodes" else 1
                for _ in range(iters):
                    num_ts_run += len(
                        self.evaluation_workers.local_worker().sample())

            # Evaluation worker set has n remote workers.
            else:
                # How many episodes have we run (across all eval workers)?
                num_units_done = 0
                round_ = 0
                while True:
                    units_left_to_do = duration_fn(num_units_done)
                    if units_left_to_do <= 0:
                        break

                    round_ += 1
                    batches = ray.get([
                        w.sample.remote() for i, w in enumerate(
                            self.evaluation_workers.remote_workers())
                        if i * (1 if unit == "episodes" else rollout *
                                num_envs) < units_left_to_do
                    ])
                    # 1 episode per returned batch.
                    if unit == "episodes":
                        num_units_done += len(batches)
                    # n timesteps per returned batch.
                    else:
                        ts = sum(len(b) for b in batches)
                        num_ts_run += ts
                        num_units_done += ts

                    logger.info(f"Ran round {round_} of parallel evaluation "
                                f"({num_units_done}/{duration} {unit} done)")

            if metrics is None:
                metrics = collect_metrics(
                    self.evaluation_workers.local_worker(),
                    self.evaluation_workers.remote_workers())
            metrics["timesteps_this_iter"] = num_ts_run

        # Evaluation does not run for every step.
        # Save evaluation metrics on trainer, so it can be attached to
        # subsequent step results as latest evaluation result.
        self.evaluation_metrics = {"evaluation": metrics}

        # Also return the results here for convenience.
        return self.evaluation_metrics

    @ExperimentalAPI
    def training_iteration(self) -> ResultDict:
        """Default single iteration logic of an algorithm.

        - Collect on-policy samples (SampleBatches) in parallel using the
          Trainer's RolloutWorkers (@ray.remote).
        - Concatenate collected SampleBatches into one train batch.
        - Note that we may have more than one policy in the multi-agent case:
          Call the different policies' `learn_on_batch` (simple optimizer) OR
          `load_batch_into_buffer` + `learn_on_loaded_batch` (multi-GPU
          optimizer) methods to calculate loss and update the model(s).
        - Return all collected metrics for the iteration.

        Returns:
            The results dict from executing the training iteration.
        """
        # Some shortcuts.
        batch_size = self.config["train_batch_size"]

        # Collects SampleBatches in parallel and synchronously
        # from the Trainer's RolloutWorkers until we hit the
        # configured `train_batch_size`.
        sample_batches = []
        num_env_steps = 0
        num_agent_steps = 0
        while (not self._by_agent_steps and num_env_steps < batch_size) or \
                (self._by_agent_steps and num_agent_steps < batch_size):
            new_sample_batches = synchronous_parallel_sample(self.workers)
            sample_batches.extend(new_sample_batches)
            num_env_steps += sum(len(s) for s in new_sample_batches)
            num_agent_steps += sum(
                len(s) if isinstance(s, SampleBatch) else s.agent_steps()
                for s in new_sample_batches)
        self._counters[NUM_ENV_STEPS_SAMPLED] += num_env_steps
        self._counters[NUM_AGENT_STEPS_SAMPLED] += num_agent_steps

        # Combine all batches at once
        train_batch = SampleBatch.concat_samples(sample_batches)

        # Use simple optimizer (only for multi-agent or tf-eager; all other
        # cases should use the multi-GPU optimizer, even if only using 1 GPU).
        # TODO: (sven) rename MultiGPUOptimizer into something more
        #  meaningful.
        if self.config.get("simple_optimizer") is True:
            train_results = train_one_step(self, train_batch)
        else:
            train_results = multi_gpu_train_one_step(self, train_batch)

        # Update weights - after learning on the local worker - on all remote
        # workers.
        if self.workers.remote_workers():
            with self._timers[WORKER_UPDATE_TIMER]:
                self.workers.sync_weights()

        return train_results

    @DeveloperAPI
    @staticmethod
    def execution_plan(workers, config, **kwargs):

        # Collects experiences in parallel from multiple RolloutWorker actors.
        rollouts = ParallelRollouts(workers, mode="bulk_sync")

        # Combine experiences batches until we hit `train_batch_size` in size.
        # Then, train the policy on those experiences and update the workers.
        train_op = rollouts.combine(
            ConcatBatches(
                min_batch_size=config["train_batch_size"],
                count_steps_by=config["multiagent"]["count_steps_by"],
            ))

        if config.get("simple_optimizer") is True:
            train_op = train_op.for_each(TrainOneStep(workers))
        else:
            train_op = train_op.for_each(
                MultiGPUTrainOneStep(
                    workers=workers,
                    sgd_minibatch_size=config.get("sgd_minibatch_size",
                                                  config["train_batch_size"]),
                    num_sgd_iter=config.get("num_sgd_iter", 1),
                    num_gpus=config["num_gpus"],
                    _fake_gpus=config["_fake_gpus"]))

        # Add on the standard episode reward, etc. metrics reporting. This
        # returns a LocalIterator[metrics_dict] representing metrics for each
        # train step.
        return StandardMetricsReporting(train_op, workers, config)

    @PublicAPI
    def compute_single_action(
            self,
            observation: Optional[TensorStructType] = None,
            state: Optional[List[TensorStructType]] = None,
            *,
            prev_action: Optional[TensorStructType] = None,
            prev_reward: Optional[float] = None,
            info: Optional[EnvInfoDict] = None,
            input_dict: Optional[SampleBatch] = None,
            policy_id: PolicyID = DEFAULT_POLICY_ID,
            full_fetch: bool = False,
            explore: Optional[bool] = None,
            timestep: Optional[int] = None,
            episode: Optional[Episode] = None,
            unsquash_action: Optional[bool] = None,
            clip_action: Optional[bool] = None,

            # Deprecated args.
            unsquash_actions=DEPRECATED_VALUE,
            clip_actions=DEPRECATED_VALUE,

            # Kwargs placeholder for future compatibility.
            **kwargs,
    ) -> Union[TensorStructType, Tuple[TensorStructType, List[TensorType],
                                       Dict[str, TensorType]]]:
        """Computes an action for the specified policy on the local worker.

        Note that you can also access the policy object through
        self.get_policy(policy_id) and call compute_single_action() on it
        directly.

        Args:
            observation: Single (unbatched) observation from the
                environment.
            state: List of all RNN hidden (single, unbatched) state tensors.
            prev_action: Single (unbatched) previous action value.
            prev_reward: Single (unbatched) previous reward value.
            info: Env info dict, if any.
            input_dict: An optional SampleBatch that holds all the values
                for: obs, state, prev_action, and prev_reward, plus maybe
                custom defined views of the current env trajectory. Note
                that only one of `obs` or `input_dict` must be non-None.
            policy_id: Policy to query (only applies to multi-agent).
                Default: "default_policy".
            full_fetch: Whether to return extra action fetch results.
                This is always set to True if `state` is specified.
            explore: Whether to apply exploration to the action.
                Default: None -> use self.config["explore"].
            timestep: The current (sampling) time step.
            episode: This provides access to all of the internal episodes'
                state, which may be useful for model-based or multi-agent
                algorithms.
            unsquash_action: Should actions be unsquashed according to the
                env's/Policy's action space? If None, use the value of
                self.config["normalize_actions"].
            clip_action: Should actions be clipped according to the
                env's/Policy's action space? If None, use the value of
                self.config["clip_actions"].

        Keyword Args:
            kwargs: forward compatibility placeholder

        Returns:
            The computed action if full_fetch=False, or a tuple of a) the
            full output of policy.compute_actions() if full_fetch=True
            or we have an RNN-based Policy.

        Raises:
            KeyError: If the `policy_id` cannot be found in this Trainer's
                local worker.
        """
        if clip_actions != DEPRECATED_VALUE:
            deprecation_warning(
                old="Trainer.compute_single_action(`clip_actions`=...)",
                new="Trainer.compute_single_action(`clip_action`=...)",
                error=False)
            clip_action = clip_actions
        if unsquash_actions != DEPRECATED_VALUE:
            deprecation_warning(
                old="Trainer.compute_single_action(`unsquash_actions`=...)",
                new="Trainer.compute_single_action(`unsquash_action`=...)",
                error=False)
            unsquash_action = unsquash_actions

        # `unsquash_action` is None: Use value of config['normalize_actions'].
        if unsquash_action is None:
            unsquash_action = self.config["normalize_actions"]
        # `clip_action` is None: Use value of config['clip_actions'].
        elif clip_action is None:
            clip_action = self.config["clip_actions"]

        # User provided an input-dict: Assert that `obs`, `prev_a|r`, `state`
        # are all None.
        err_msg = "Provide either `input_dict` OR [`observation`, ...] as " \
                  "args to Trainer.compute_single_action!"
        if input_dict is not None:
            assert observation is None and prev_action is None and \
                   prev_reward is None and state is None, err_msg
            observation = input_dict[SampleBatch.OBS]
        else:
            assert observation is not None, err_msg

        # Get the policy to compute the action for (in the multi-agent case,
        # Trainer may hold >1 policies).
        policy = self.get_policy(policy_id)
        if policy is None:
            raise KeyError(
                f"PolicyID '{policy_id}' not found in PolicyMap of the "
                f"Trainer's local worker!")
        local_worker = self.workers.local_worker()

        # Check the preprocessor and preprocess, if necessary.
        pp = local_worker.preprocessors[policy_id]
        if pp and type(pp).__name__ != "NoPreprocessor":
            observation = pp.transform(observation)
        observation = local_worker.filters[policy_id](
            observation, update=False)

        # Input-dict.
        if input_dict is not None:
            input_dict[SampleBatch.OBS] = observation
            action, state, extra = policy.compute_single_action(
                input_dict=input_dict,
                explore=explore,
                timestep=timestep,
                episode=episode,
            )
        # Individual args.
        else:
            action, state, extra = policy.compute_single_action(
                obs=observation,
                state=state,
                prev_action=prev_action,
                prev_reward=prev_reward,
                info=info,
                explore=explore,
                timestep=timestep,
                episode=episode,
            )

        # If we work in normalized action space (normalize_actions=True),
        # we re-translate here into the env's action space.
        if unsquash_action:
            action = space_utils.unsquash_action(action,
                                                 policy.action_space_struct)
        # Clip, according to env's action space.
        elif clip_action:
            action = space_utils.clip_action(action,
                                             policy.action_space_struct)

        # Return 3-Tuple: Action, states, and extra-action fetches.
        if state or full_fetch:
            return action, state, extra
        # Ensure backward compatibility.
        else:
            return action

    @PublicAPI
    def compute_actions(
            self,
            observations: TensorStructType,
            state: Optional[List[TensorStructType]] = None,
            *,
            prev_action: Optional[TensorStructType] = None,
            prev_reward: Optional[TensorStructType] = None,
            info: Optional[EnvInfoDict] = None,
            policy_id: PolicyID = DEFAULT_POLICY_ID,
            full_fetch: bool = False,
            explore: Optional[bool] = None,
            timestep: Optional[int] = None,
            episodes: Optional[List[Episode]] = None,
            unsquash_actions: Optional[bool] = None,
            clip_actions: Optional[bool] = None,
            # Deprecated.
            normalize_actions=None,
            **kwargs,
    ):
        """Computes an action for the specified policy on the local Worker.

        Note that you can also access the policy object through
        self.get_policy(policy_id) and call compute_actions() on it directly.

        Args:
            observation: Observation from the environment.
            state: RNN hidden state, if any. If state is not None,
                then all of compute_single_action(...) is returned
                (computed action, rnn state(s), logits dictionary).
                Otherwise compute_single_action(...)[0] is returned
                (computed action).
            prev_action: Previous action value, if any.
            prev_reward: Previous reward, if any.
            info: Env info dict, if any.
            policy_id: Policy to query (only applies to multi-agent).
            full_fetch: Whether to return extra action fetch results.
                This is always set to True if RNN state is specified.
            explore: Whether to pick an exploitation or exploration
                action (default: None -> use self.config["explore"]).
            timestep: The current (sampling) time step.
            episodes: This provides access to all of the internal episodes'
                state, which may be useful for model-based or multi-agent
                algorithms.
            unsquash_actions: Should actions be unsquashed according
                to the env's/Policy's action space? If None, use
                self.config["normalize_actions"].
            clip_actions: Should actions be clipped according to the
                env's/Policy's action space? If None, use
                self.config["clip_actions"].

        Keyword Args:
            kwargs: forward compatibility placeholder

        Returns:
            The computed action if full_fetch=False, or a tuple consisting of
            the full output of policy.compute_actions_from_input_dict() if
            full_fetch=True or we have an RNN-based Policy.
        """
        if normalize_actions is not None:
            deprecation_warning(
                old="Trainer.compute_actions(`normalize_actions`=...)",
                new="Trainer.compute_actions(`unsquash_actions`=...)",
                error=False)
            unsquash_actions = normalize_actions

        # `unsquash_actions` is None: Use value of config['normalize_actions'].
        if unsquash_actions is None:
            unsquash_actions = self.config["normalize_actions"]
        # `clip_actions` is None: Use value of config['clip_actions'].
        elif clip_actions is None:
            clip_actions = self.config["clip_actions"]

        # Preprocess obs and states.
        state_defined = state is not None
        policy = self.get_policy(policy_id)
        filtered_obs, filtered_state = [], []
        for agent_id, ob in observations.items():
            worker = self.workers.local_worker()
            preprocessed = worker.preprocessors[policy_id].transform(ob)
            filtered = worker.filters[policy_id](preprocessed, update=False)
            filtered_obs.append(filtered)
            if state is None:
                continue
            elif agent_id in state:
                filtered_state.append(state[agent_id])
            else:
                filtered_state.append(policy.get_initial_state())

        # Batch obs and states
        obs_batch = np.stack(filtered_obs)
        if state is None:
            state = []
        else:
            state = list(zip(*filtered_state))
            state = [np.stack(s) for s in state]

        input_dict = {SampleBatch.OBS: obs_batch}
        if prev_action:
            input_dict[SampleBatch.PREV_ACTIONS] = prev_action
        if prev_reward:
            input_dict[SampleBatch.PREV_REWARDS] = prev_reward
        if info:
            input_dict[SampleBatch.INFOS] = info
        for i, s in enumerate(state):
            input_dict[f"state_in_{i}"] = s

        # Batch compute actions
        actions, states, infos = policy.compute_actions_from_input_dict(
            input_dict=input_dict,
            explore=explore,
            timestep=timestep,
            episodes=episodes,
        )

        # Unbatch actions for the environment into a multi-agent dict.
        single_actions = space_utils.unbatch(actions)
        actions = {}
        for key, a in zip(observations, single_actions):
            # If we work in normalized action space (normalize_actions=True),
            # we re-translate here into the env's action space.
            if unsquash_actions:
                a = space_utils.unsquash_action(a, policy.action_space_struct)
            # Clip, according to env's action space.
            elif clip_actions:
                a = space_utils.clip_action(a, policy.action_space_struct)
            actions[key] = a

        # Unbatch states into a multi-agent dict.
        unbatched_states = {}
        for idx, agent_id in enumerate(observations):
            unbatched_states[agent_id] = [s[idx] for s in states]

        # Return only actions or full tuple
        if state_defined or full_fetch:
            return actions, unbatched_states, infos
        else:
            return actions

    @PublicAPI
    def get_policy(self, policy_id: PolicyID = DEFAULT_POLICY_ID) -> Policy:
        """Return policy for the specified id, or None.

        Args:
            policy_id: ID of the policy to return.
        """
        return self.workers.local_worker().get_policy(policy_id)

    @PublicAPI
    def get_weights(self, policies: Optional[List[PolicyID]] = None) -> dict:
        """Return a dictionary of policy ids to weights.

        Args:
            policies: Optional list of policies to return weights for,
                or None for all policies.
        """
        return self.workers.local_worker().get_weights(policies)

    @PublicAPI
    def set_weights(self, weights: Dict[PolicyID, dict]):
        """Set policy weights by policy id.

        Args:
            weights: Map of policy ids to weights to set.
        """
        self.workers.local_worker().set_weights(weights)

    @PublicAPI
    def add_policy(
            self,
            policy_id: PolicyID,
            policy_cls: Type[Policy],
            *,
            observation_space: Optional[gym.spaces.Space] = None,
            action_space: Optional[gym.spaces.Space] = None,
            config: Optional[PartialTrainerConfigDict] = None,
            policy_mapping_fn: Optional[Callable[[AgentID, EpisodeID],
                                                 PolicyID]] = None,
            policies_to_train: Optional[List[PolicyID]] = None,
            evaluation_workers: bool = True,
            workers: Optional[List[Union[RolloutWorker, ActorHandle]]] = None,
    ) -> Policy:
        """Adds a new policy to this Trainer.

        Args:
            policy_id: ID of the policy to add.
            policy_cls: The Policy class to use for
                constructing the new Policy.
            observation_space: The observation space of the policy to add.
                If None, try to infer this space from the environment.
            action_space: The action space of the policy to add.
                If None, try to infer this space from the environment.
            config: The config overrides for the policy to add.
            policy_mapping_fn: An optional (updated) policy mapping function
                to use from here on. Note that already ongoing episodes will
                not change their mapping but will use the old mapping till
                the end of the episode.
            policies_to_train: An optional list of policy IDs to be trained.
                If None, will keep the existing list in place. Policies,
                whose IDs are not in the list will not be updated.
            evaluation_workers: Whether to add the new policy also
                to the evaluation WorkerSet.
            workers: A list of RolloutWorker/ActorHandles (remote
                RolloutWorkers) to add this policy to. If defined, will only
                add the given policy to these workers.

        Returns:
            The newly added policy (the copy that got added to the local
            worker).
        """

        kwargs = dict(
            policy_id=policy_id,
            policy_cls=policy_cls,
            observation_space=observation_space,
            action_space=action_space,
            config=config,
            policy_mapping_fn=policy_mapping_fn,
            policies_to_train=policies_to_train,
        )

        def fn(worker: RolloutWorker):
            # `foreach_worker` function: Adds the policy the the worker (and
            # maybe changes its policy_mapping_fn - if provided here).
            worker.add_policy(**kwargs)

        if workers is not None:
            ray_gets = []
            for worker in workers:
                if isinstance(worker, ActorHandle):
                    ray_gets.append(worker.add_policy.remote(**kwargs))
                else:
                    fn(worker)
            ray.get(ray_gets)
        else:
            # Run foreach_worker fn on all workers.
            self.workers.foreach_worker(fn)

        # Update evaluation workers, if necessary.
        if evaluation_workers and self.evaluation_workers is not None:
            self.evaluation_workers.foreach_worker(fn)

        # Return newly added policy (from the local rollout worker).
        return self.get_policy(policy_id)

    @PublicAPI
    def remove_policy(
            self,
            policy_id: PolicyID = DEFAULT_POLICY_ID,
            *,
            policy_mapping_fn: Optional[Callable[[AgentID], PolicyID]] = None,
            policies_to_train: Optional[List[PolicyID]] = None,
            evaluation_workers: bool = True,
    ) -> None:
        """Removes a new policy from this Trainer.

        Args:
            policy_id: ID of the policy to be removed.
            policy_mapping_fn: An optional (updated) policy mapping function
                to use from here on. Note that already ongoing episodes will
                not change their mapping but will use the old mapping till
                the end of the episode.
            policies_to_train: An optional list of policy IDs to be trained.
                If None, will keep the existing list in place. Policies,
                whose IDs are not in the list will not be updated.
            evaluation_workers: Whether to also remove the policy from the
                evaluation WorkerSet.
        """

        def fn(worker):
            worker.remove_policy(
                policy_id=policy_id,
                policy_mapping_fn=policy_mapping_fn,
                policies_to_train=policies_to_train,
            )

        self.workers.foreach_worker(fn)
        if evaluation_workers and self.evaluation_workers is not None:
            self.evaluation_workers.foreach_worker(fn)

    @DeveloperAPI
    def export_policy_model(self,
                            export_dir: str,
                            policy_id: PolicyID = DEFAULT_POLICY_ID,
                            onnx: Optional[int] = None) -> None:
        """Exports policy model with given policy_id to a local directory.

        Args:
            export_dir: Writable local directory.
            policy_id: Optional policy id to export.
            onnx: If given, will export model in ONNX format. The
                value of this parameter set the ONNX OpSet version to use.
                If None, the output format will be DL framework specific.

        Example:
            >>> trainer = MyTrainer()
            >>> for _ in range(10):
            >>>     trainer.train()
            >>> trainer.export_policy_model("/tmp/dir")
            >>> trainer.export_policy_model("/tmp/dir/onnx", onnx=1)
        """
        self.get_policy(policy_id).export_model(export_dir, onnx)

    @DeveloperAPI
    def export_policy_checkpoint(
            self,
            export_dir: str,
            filename_prefix: str = "model",
            policy_id: PolicyID = DEFAULT_POLICY_ID,
    ) -> None:
        """Exports policy model checkpoint to a local directory.

        Args:
            export_dir: Writable local directory.
            filename_prefix: file name prefix of checkpoint files.
            policy_id: Optional policy id to export.

        Example:
            >>> trainer = MyTrainer()
            >>> for _ in range(10):
            >>>     trainer.train()
            >>> trainer.export_policy_checkpoint("/tmp/export_dir")
        """
        self.get_policy(policy_id).export_checkpoint(export_dir,
                                                     filename_prefix)

    @DeveloperAPI
    def import_policy_model_from_h5(
            self,
            import_file: str,
            policy_id: PolicyID = DEFAULT_POLICY_ID,
    ) -> None:
        """Imports a policy's model with given policy_id from a local h5 file.

        Args:
            import_file: The h5 file to import from.
            policy_id: Optional policy id to import into.

        Example:
            >>> trainer = MyTrainer()
            >>> trainer.import_policy_model_from_h5("/tmp/weights.h5")
            >>> for _ in range(10):
            >>>     trainer.train()
        """
        self.get_policy(policy_id).import_model_from_h5(import_file)
        # Sync new weights to remote workers.
        self._sync_weights_to_workers(worker_set=self.workers)

    @override(Trainable)
    def save_checkpoint(self, checkpoint_dir: str) -> str:
        checkpoint_path = os.path.join(checkpoint_dir,
                                       "checkpoint-{}".format(self.iteration))
        pickle.dump(self.__getstate__(), open(checkpoint_path, "wb"))

        return checkpoint_path

    @override(Trainable)
    def load_checkpoint(self, checkpoint_path: str) -> None:
        extra_data = pickle.load(open(checkpoint_path, "rb"))
        self.__setstate__(extra_data)

    @override(Trainable)
    def log_result(self, result: ResultDict) -> None:
        # Log after the callback is invoked, so that the user has a chance
        # to mutate the result.
        self.callbacks.on_train_result(trainer=self, result=result)
        # Then log according to Trainable's logging logic.
        Trainable.log_result(self, result)

    @override(Trainable)
    def cleanup(self) -> None:
        # Stop all workers.
<<<<<<< HEAD
        if hasattr(self, "workers"):
            self.workers.stop()
=======
        workers = getattr(self, "workers", None)
        if workers:
            workers.stop()
        # Stop all optimizers.
        if hasattr(self, "optimizer") and self.optimizer:
            self.optimizer.stop()
>>>>>>> bd1a0bc0

    @classmethod
    @override(Trainable)
    def default_resource_request(
            cls, config: PartialTrainerConfigDict) -> \
            Union[Resources, PlacementGroupFactory]:

        # Default logic for RLlib algorithms (Trainers):
        # Create one bundle per individual worker (local or remote).
        # Use `num_cpus_for_driver` and `num_gpus` for the local worker and
        # `num_cpus_per_worker` and `num_gpus_per_worker` for the remote
        # workers to determine their CPU/GPU resource needs.

        # Convenience config handles.
        cf = dict(cls.get_default_config(), **config)
        eval_cf = cf["evaluation_config"]

        # TODO(ekl): add custom resources here once tune supports them
        # Return PlacementGroupFactory containing all needed resources
        # (already properly defined as device bundles).
        return PlacementGroupFactory(
            bundles=[{
                # Local worker.
                "CPU": cf["num_cpus_for_driver"],
                "GPU": 0 if cf["_fake_gpus"] else cf["num_gpus"],
            }] + [
                {
                    # RolloutWorkers.
                    "CPU": cf["num_cpus_per_worker"],
                    "GPU": cf["num_gpus_per_worker"],
                } for _ in range(cf["num_workers"])
            ] + ([
                {
                    # Evaluation workers.
                    # Note: The local eval worker is located on the driver CPU.
                    "CPU": eval_cf.get("num_cpus_per_worker",
                                       cf["num_cpus_per_worker"]),
                    "GPU": eval_cf.get("num_gpus_per_worker",
                                       cf["num_gpus_per_worker"]),
                } for _ in range(cf["evaluation_num_workers"])
            ] if cf["evaluation_interval"] else []),
            strategy=config.get("placement_strategy", "PACK"))

    @DeveloperAPI
    def _before_evaluate(self):
        """Pre-evaluation callback."""
        pass

    def _get_env_creator_from_env_id(self, env_id):
        if env_id:
            # An already registered env.
            if _global_registry.contains(ENV_CREATOR, env_id):
                self.env_creator = _global_registry.get(ENV_CREATOR, env_id)

            # A class path specifier.
            elif "." in env_id:

                def env_creator_from_classpath(env_context):
                    try:
                        env_obj = from_config(env_id, env_context)
                    except ValueError:
                        raise EnvError(
                            ERR_MSG_INVALID_ENV_DESCRIPTOR.format(env_id))
                    return env_obj

                self.env_creator = env_creator_from_classpath
            # Try gym/PyBullet/Vizdoom.
            else:
                self.env_creator = functools.partial(
                    gym_env_creator, env_descriptor=env_id)
        # No env -> Env creator always returns None.
        else:
            self.env_creator = lambda env_config: None

    @DeveloperAPI
    def _make_workers(
            self,
            *,
            env_creator: Callable[[EnvContext], EnvType],
            validate_env: Optional[Callable[[EnvType, EnvContext], None]],
            policy_class: Type[Policy],
            config: TrainerConfigDict,
            num_workers: int,
            local_worker: bool = True,
    ) -> WorkerSet:
        """Default factory method for a WorkerSet running under this Trainer.

        Override this method by passing a custom `make_workers` into
        `build_trainer`.

        Args:
            env_creator: A function that return and Env given an env
                config.
            validate_env: Optional callable to validate the generated
                environment. The env to be checked is the one returned from
                the env creator, which may be a (single, not-yet-vectorized)
                gym.Env or your custom RLlib env type (e.g. MultiAgentEnv,
                VectorEnv, BaseEnv, etc..).
            policy_class: The Policy class to use for creating the policies
                of the workers.
            config: The Trainer's config.
            num_workers: Number of remote rollout workers to create.
                0 for local only.
            local_worker: Whether to create a local (non @ray.remote) worker
                in the returned set as well (default: True). If `num_workers`
                is 0, always create a local worker.

        Returns:
            The created WorkerSet.
        """
        return WorkerSet(
            env_creator=env_creator,
            validate_env=validate_env,
            policy_class=policy_class,
            trainer_config=config,
            num_workers=num_workers,
            local_worker=local_worker,
            logdir=self.logdir,
        )

    def _sync_filters_if_needed(self, workers: WorkerSet):
        if self.config.get("observation_filter", "NoFilter") != "NoFilter":
            FilterManager.synchronize(
                workers.local_worker().filters,
                workers.remote_workers(),
                update_remote=self.config["synchronize_filters"])
            logger.debug("synchronized filters: {}".format(
                workers.local_worker().filters))

    @DeveloperAPI
    def _sync_weights_to_workers(
            self,
            *,
            worker_set: Optional[WorkerSet] = None,
            workers: Optional[List[RolloutWorker]] = None,
    ) -> None:
        """Sync "main" weights to given WorkerSet or list of workers."""
        assert worker_set is not None
        # Broadcast the new policy weights to all evaluation workers.
        logger.info("Synchronizing weights to workers.")
        weights = ray.put(self.workers.local_worker().save())
        worker_set.foreach_worker(lambda w: w.restore(ray.get(weights)))

    def _exec_plan_or_training_iteration_fn(self):
        if self.config["_disable_execution_plan_api"]:
            results = self.training_iteration()
        else:
            results = next(self.train_exec_impl)
        return results

    @classmethod
    @override(Trainable)
    def resource_help(cls, config: TrainerConfigDict) -> str:
        return ("\n\nYou can adjust the resource requests of RLlib agents by "
                "setting `num_workers`, `num_gpus`, and other configs. See "
                "the DEFAULT_CONFIG defined by each agent for more info.\n\n"
                "The config of this agent is: {}".format(config))

    @classmethod
    def merge_trainer_configs(cls,
                              config1: TrainerConfigDict,
                              config2: PartialTrainerConfigDict,
                              _allow_unknown_configs: Optional[bool] = None
                              ) -> TrainerConfigDict:
        """Merges a complete Trainer config with a partial override dict.

        Respects nested structures within the config dicts. The values in the
        partial override dict take priority.

        Args:
            config1: The complete Trainer's dict to be merged (overridden)
                with `config2`.
            config2: The partial override config dict to merge on top of
                `config1`.
            _allow_unknown_configs: If True, keys in `config2` that don't exist
                in `config1` are allowed and will be added to the final config.

        Returns:
            The merged full trainer config dict.
        """
        config1 = copy.deepcopy(config1)
        if "callbacks" in config2 and type(config2["callbacks"]) is dict:
            legacy_callbacks_dict = config2["callbacks"]

            def make_callbacks():
                # Deprecation warning will be logged by DefaultCallbacks.
                return DefaultCallbacks(
                    legacy_callbacks_dict=legacy_callbacks_dict)

            config2["callbacks"] = make_callbacks
        if _allow_unknown_configs is None:
            _allow_unknown_configs = cls._allow_unknown_configs
        return deep_update(config1, config2, _allow_unknown_configs,
                           cls._allow_unknown_subkeys,
                           cls._override_all_subkeys_if_type_changes)

    @staticmethod
    def validate_framework(config: PartialTrainerConfigDict) -> None:
        """Validates the config dictionary wrt the framework settings.

        Args:
            config: The config dictionary to be validated.

        """
        _tf1, _tf, _tfv = None, None, None
        _torch = None
        framework = config["framework"]
        tf_valid_frameworks = {"tf", "tf2", "tfe"}
        if framework not in tf_valid_frameworks and framework != "torch":
            return
        elif framework in tf_valid_frameworks:
            _tf1, _tf, _tfv = try_import_tf()
        else:
            _torch, _ = try_import_torch()

        def check_if_correct_nn_framework_installed():
            """Check if tf/torch experiment is running and tf/torch installed.
            """
            if framework in tf_valid_frameworks:
                if not (_tf1 or _tf):
                    raise ImportError((
                        "TensorFlow was specified as the 'framework' "
                        "inside of your config dictionary. However, there was "
                        "no installation found. You can install TensorFlow "
                        "via `pip install tensorflow`"))
            elif framework == "torch":
                if not _torch:
                    raise ImportError(
                        ("PyTorch was specified as the 'framework' inside "
                         "of your config dictionary. However, there was no "
                         "installation found. You can install PyTorch via "
                         "`pip install torch`"))

        def resolve_tf_settings():
            """Check and resolve tf settings."""

            if _tf1 and config["framework"] in ["tf2", "tfe"]:
                if config["framework"] == "tf2" and _tfv < 2:
                    raise ValueError(
                        "You configured `framework`=tf2, but your installed "
                        "pip tf-version is < 2.0! Make sure your TensorFlow "
                        "version is >= 2.x.")
                if not _tf1.executing_eagerly():
                    _tf1.enable_eager_execution()
                # Recommend setting tracing to True for speedups.
                logger.info(
                    f"Executing eagerly (framework='{config['framework']}'),"
                    f" with eager_tracing={config['eager_tracing']}. For "
                    "production workloads, make sure to set eager_tracing=True"
                    "  in order to match the speed of tf-static-graph "
                    "(framework='tf'). For debugging purposes, "
                    "`eager_tracing=False` is the best choice.")
            # Tf-static-graph (framework=tf): Recommend upgrading to tf2 and
            # enabling eager tracing for similar speed.
            elif _tf1 and config["framework"] == "tf":
                logger.info(
                    "Your framework setting is 'tf', meaning you are using "
                    "static-graph mode. Set framework='tf2' to enable eager "
                    "execution with tf2.x. You may also then want to set "
                    "eager_tracing=True in order to reach similar execution "
                    "speed as with static-graph mode.")

        check_if_correct_nn_framework_installed()
        resolve_tf_settings()

    @ExperimentalAPI
    def validate_config(self, config: TrainerConfigDict) -> None:
        """Validates a given config dict for this Trainer.

        Users should override this method to implement custom validation
        behavior. It is recommended to call `super().validate_config()` in
        this override.

        Args:
            config: The given config dict to check.

        Raises:
            ValueError: If there is something wrong with the config.
        """
        model_config = config.get("model")
        if model_config is None:
            config["model"] = model_config = {}

        # Monitor should be replaced by `record_env`.
        if config.get("monitor", DEPRECATED_VALUE) != DEPRECATED_VALUE:
            deprecation_warning("monitor", "record_env", error=False)
            config["record_env"] = config.get("monitor", False)
        # Empty string would fail some if-blocks checking for this setting.
        # Set to True instead, meaning: use default output dir to store
        # the videos.
        if config.get("record_env") == "":
            config["record_env"] = True

        # Use DefaultCallbacks class, if callbacks is None.
        if config["callbacks"] is None:
            config["callbacks"] = DefaultCallbacks
        # Check, whether given `callbacks` is a callable.
        if not callable(config["callbacks"]):
            raise ValueError(
                "`callbacks` must be a callable method that "
                "returns a subclass of DefaultCallbacks, got "
                f"{config['callbacks']}!")

        # Multi-GPU settings.
        simple_optim_setting = config.get("simple_optimizer", DEPRECATED_VALUE)
        if simple_optim_setting != DEPRECATED_VALUE:
            deprecation_warning(old="simple_optimizer", error=False)

        # Validate "multiagent" sub-dict and convert policy 4-tuples to
        # PolicySpec objects.
        policies, is_multi_agent = check_multi_agent(config)

        framework = config.get("framework")
        # Multi-GPU setting: Must use MultiGPUTrainOneStep.
        if config.get("num_gpus", 0) > 1:
            if framework in ["tfe", "tf2"]:
                raise ValueError("`num_gpus` > 1 not supported yet for "
                                 "framework={}!".format(framework))
            elif simple_optim_setting is True:
                raise ValueError(
                    "Cannot use `simple_optimizer` if `num_gpus` > 1! "
                    "Consider not setting `simple_optimizer` in your config.")
            config["simple_optimizer"] = False
        # Auto-setting: Use simple-optimizer for tf-eager or multiagent,
        # otherwise: MultiGPUTrainOneStep (if supported by the algo's execution
        # plan).
        elif simple_optim_setting == DEPRECATED_VALUE:
            # tf-eager: Must use simple optimizer.
            if framework not in ["tf", "torch"]:
                config["simple_optimizer"] = True
            # Multi-agent case: Try using MultiGPU optimizer (only
            # if all policies used are DynamicTFPolicies or TorchPolicies).
            elif is_multi_agent:
                from ray.rllib.policy.dynamic_tf_policy import DynamicTFPolicy
                from ray.rllib.policy.torch_policy import TorchPolicy
                default_policy_cls = self.get_default_policy_class(config)
                if any((p[0] or default_policy_cls) is None
                       or not issubclass(p[0] or default_policy_cls,
                                         (DynamicTFPolicy, TorchPolicy))
                       for p in config["multiagent"]["policies"].values()):
                    config["simple_optimizer"] = True
                else:
                    config["simple_optimizer"] = False
            else:
                config["simple_optimizer"] = False

        # User manually set simple-optimizer to False -> Error if tf-eager.
        elif simple_optim_setting is False:
            if framework in ["tfe", "tf2"]:
                raise ValueError("`simple_optimizer=False` not supported for "
                                 "framework={}!".format(framework))

        # Offline RL settings.
        if isinstance(config["input_evaluation"], tuple):
            config["input_evaluation"] = list(config["input_evaluation"])
        elif not isinstance(config["input_evaluation"], list):
            raise ValueError(
                "`input_evaluation` must be a list of strings, got {}!".format(
                    config["input_evaluation"]))

        # Check model config.
        # If no preprocessing, propagate into model's config as well
        # (so model will know, whether inputs are preprocessed or not).
        if config["_disable_preprocessor_api"] is True:
            model_config["_disable_preprocessor_api"] = True
        # If no action flattening, propagate into model's config as well
        # (so model will know, whether action inputs are already flattened or
        # not).
        if config["_disable_action_flattening"] is True:
            model_config["_disable_action_flattening"] = True

        # Prev_a/r settings.
        prev_a_r = model_config.get("lstm_use_prev_action_reward",
                                    DEPRECATED_VALUE)
        if prev_a_r != DEPRECATED_VALUE:
            deprecation_warning(
                "model.lstm_use_prev_action_reward",
                "model.lstm_use_prev_action and model.lstm_use_prev_reward",
                error=False)
            model_config["lstm_use_prev_action"] = prev_a_r
            model_config["lstm_use_prev_reward"] = prev_a_r

        # Check batching/sample collection settings.
        if config["batch_mode"] not in [
                "truncate_episodes", "complete_episodes"
        ]:
            raise ValueError("`batch_mode` must be one of [truncate_episodes|"
                             "complete_episodes]! Got {}".format(
                                 config["batch_mode"]))

        # Check multi-agent batch count mode.
        if config["multiagent"].get("count_steps_by", "env_steps") not in \
                ["env_steps", "agent_steps"]:
            raise ValueError(
                "`count_steps_by` must be one of [env_steps|agent_steps]! "
                "Got {}".format(config["multiagent"]["count_steps_by"]))
        self._by_agent_steps = self.config["multiagent"].get(
            "count_steps_by") == "agent_steps"

        # Metrics settings.
        if config["metrics_smoothing_episodes"] != DEPRECATED_VALUE:
            deprecation_warning(
                old="metrics_smoothing_episodes",
                new="metrics_num_episodes_for_smoothing",
                error=False,
            )
            config["metrics_num_episodes_for_smoothing"] = \
                config["metrics_smoothing_episodes"]
        if config["min_iter_time_s"] != DEPRECATED_VALUE:
            deprecation_warning(
                old="min_iter_time_s",
                new="min_time_s_per_reporting",
                error=False,
            )
            config["min_time_s_per_reporting"] = config["min_iter_time_s"]

        if config["collect_metrics_timeout"] != DEPRECATED_VALUE:
            # TODO: Warn once all algos use the `training_iteration` method.
            # deprecation_warning(
            #     old="collect_metrics_timeout",
            #     new="metrics_episode_collection_timeout_s",
            #     error=False,
            # )
            config["metrics_episode_collection_timeout_s"] = \
                config["collect_metrics_timeout"]

        if config["timesteps_per_iteration"] != DEPRECATED_VALUE:
            # TODO: Warn once all algos use the `training_iteration` method.
            # deprecation_warning(
            #     old="timesteps_per_iteration",
            #     new="min_sample_timesteps_per_reporting",
            #     error=False,
            # )
            config["min_sample_timesteps_per_reporting"] = \
                config["timesteps_per_iteration"]

        # Metrics settings.
        if config["metrics_smoothing_episodes"] != DEPRECATED_VALUE:
            deprecation_warning(
                old="metrics_smoothing_episodes",
                new="metrics_num_episodes_for_smoothing",
                error=False,
            )
            config["metrics_num_episodes_for_smoothing"] = \
                config["metrics_smoothing_episodes"]

        # Evaluation settings.

        # Deprecated setting: `evaluation_num_episodes`.
        if config["evaluation_num_episodes"] != DEPRECATED_VALUE:
            deprecation_warning(
                old="evaluation_num_episodes",
                new="`evaluation_duration` and `evaluation_duration_unit="
                "episodes`",
                error=False)
            config["evaluation_duration"] = config["evaluation_num_episodes"]
            config["evaluation_duration_unit"] = "episodes"
            config["evaluation_num_episodes"] = DEPRECATED_VALUE

        # If `evaluation_num_workers` > 0, warn if `evaluation_interval` is
        # None (also set `evaluation_interval` to 1).
        if config["evaluation_num_workers"] > 0 and \
                not config["evaluation_interval"]:
            logger.warning(
                f"You have specified {config['evaluation_num_workers']} "
                "evaluation workers, but your `evaluation_interval` is None! "
                "Therefore, evaluation will not occur automatically with each"
                " call to `Trainer.train()`. Instead, you will have to call "
                "`Trainer.evaluate()` manually in order to trigger an "
                "evaluation run.")
        # If `evaluation_num_workers=0` and
        # `evaluation_parallel_to_training=True`, warn that you need
        # at least one remote eval worker for parallel training and
        # evaluation, and set `evaluation_parallel_to_training` to False.
        elif config["evaluation_num_workers"] == 0 and \
                config.get("evaluation_parallel_to_training", False):
            logger.warning(
                "`evaluation_parallel_to_training` can only be done if "
                "`evaluation_num_workers` > 0! Setting "
                "`evaluation_parallel_to_training` to False.")
            config["evaluation_parallel_to_training"] = False

        # If `evaluation_duration=auto`, error if
        # `evaluation_parallel_to_training=False`.
        if config["evaluation_duration"] == "auto":
            if not config["evaluation_parallel_to_training"]:
                raise ValueError(
                    "`evaluation_duration=auto` not supported for "
                    "`evaluation_parallel_to_training=False`!")
        # Make sure, it's an int otherwise.
        elif not isinstance(config["evaluation_duration"], int) or \
                config["evaluation_duration"] <= 0:
            raise ValueError("`evaluation_duration` ({}) must be an int and "
                             ">0!".format(config["evaluation_duration"]))

    @ExperimentalAPI
    @staticmethod
    def validate_env(env: EnvType, env_context: EnvContext) -> None:
        """Env validator function for this Trainer class.

        Override this in child classes to define custom validation
        behavior.

        Args:
            env: The (sub-)environment to validate. This is normally a
                single sub-environment (e.g. a gym.Env) within a vectorized
                setup.
            env_context: The EnvContext to configure the environment.

        Raises:
            Exception in case something is wrong with the given environment.
        """
        pass

    def try_recover_from_step_attempt(self) -> None:
        """Try to identify and remove any unhealthy workers.

        This method is called after an unexpected remote error is encountered
        from a worker during the call to `self.step_attempt()` (within
        `self.step()`). It issues check requests to all current workers and
        removes any that respond with error. If no healthy workers remain,
        an error is raised. Otherwise, tries to re-build the execution plan
        with the remaining (healthy) workers.
        """

        workers = getattr(self, "workers", None)
        if not isinstance(workers, WorkerSet):
            return

        logger.info("Health checking all workers...")
        checks = []
        for ev in workers.remote_workers():
            _, obj_ref = ev.sample_with_count.remote()
            checks.append(obj_ref)

        healthy_workers = []
        for i, obj_ref in enumerate(checks):
            w = workers.remote_workers()[i]
            try:
                ray.get(obj_ref)
                healthy_workers.append(w)
                logger.info("Worker {} looks healthy".format(i + 1))
            except RayError:
                logger.exception("Removing unhealthy worker {}".format(i + 1))
                try:
                    w.__ray_terminate__.remote()
                except Exception:
                    logger.exception("Error terminating unhealthy worker")

        if len(healthy_workers) < 1:
            raise RuntimeError(
                "Not enough healthy workers remain to continue.")

        logger.warning("Recreating execution plan after failure.")
        workers.reset(healthy_workers)
        if not self.config.get("_disable_execution_plan_api") and \
                callable(self.execution_plan):
            logger.warning("Recreating execution plan after failure")
            self.train_exec_impl = self.execution_plan(
                workers, self.config, **self._kwargs_for_execution_plan())

    @override(Trainable)
    def _export_model(self, export_formats: List[str],
                      export_dir: str) -> Dict[str, str]:
        ExportFormat.validate(export_formats)
        exported = {}
        if ExportFormat.CHECKPOINT in export_formats:
            path = os.path.join(export_dir, ExportFormat.CHECKPOINT)
            self.export_policy_checkpoint(path)
            exported[ExportFormat.CHECKPOINT] = path
        if ExportFormat.MODEL in export_formats:
            path = os.path.join(export_dir, ExportFormat.MODEL)
            self.export_policy_model(path)
            exported[ExportFormat.MODEL] = path
        if ExportFormat.ONNX in export_formats:
            path = os.path.join(export_dir, ExportFormat.ONNX)
            self.export_policy_model(
                path, onnx=int(os.getenv("ONNX_OPSET", "11")))
            exported[ExportFormat.ONNX] = path
        return exported

    def import_model(self, import_file: str):
        """Imports a model from import_file.

        Note: Currently, only h5 files are supported.

        Args:
            import_file (str): The file to import the model from.

        Returns:
            A dict that maps ExportFormats to successfully exported models.
        """
        # Check for existence.
        if not os.path.exists(import_file):
            raise FileNotFoundError(
                "`import_file` '{}' does not exist! Can't import Model.".
                format(import_file))
        # Get the format of the given file.
        import_format = "h5"  # TODO(sven): Support checkpoint loading.

        ExportFormat.validate([import_format])
        if import_format != ExportFormat.H5:
            raise NotImplementedError
        else:
            return self.import_policy_model_from_h5(import_file)

    def __getstate__(self) -> dict:
        state = {}
        if hasattr(self, "workers"):
            state["worker"] = self.workers.local_worker().save()
        # TODO: Experimental functionality: Store contents of replay buffer
        #  to checkpoint, only if user has configured this.
        if self.local_replay_buffer is not None and \
                self.config.get("store_buffer_in_checkpoints"):
            state["local_replay_buffer"] = \
                self.local_replay_buffer.get_state()

        if self.train_exec_impl is not None:
            state["train_exec_impl"] = (
                self.train_exec_impl.shared_metrics.get().save())

        return state

    def __setstate__(self, state: dict):
        if "worker" in state and hasattr(self, "workers"):
            self.workers.local_worker().restore(state["worker"])
            remote_state = ray.put(state["worker"])
            for r in self.workers.remote_workers():
                r.restore.remote(remote_state)
        # If necessary, restore replay data as well.
        if self.local_replay_buffer is not None:
            # TODO: Experimental functionality: Restore contents of replay
            #  buffer from checkpoint, only if user has configured this.
            if self.config.get("store_buffer_in_checkpoints"):
                if "local_replay_buffer" in state:
                    self.local_replay_buffer.set_state(
                        state["local_replay_buffer"])
                else:
                    logger.warning(
                        "`store_buffer_in_checkpoints` is True, but no replay "
                        "data found in state!")
            elif "local_replay_buffer" in state and \
                    log_once("no_store_buffer_in_checkpoints_but_data_found"):
                logger.warning(
                    "`store_buffer_in_checkpoints` is False, but some replay "
                    "data found in state!")

        if self.train_exec_impl is not None:
            self.train_exec_impl.shared_metrics.get().restore(
                state["train_exec_impl"])

    # TODO: Deprecate this method (`build_trainer` should no longer be used).
    @staticmethod
    def with_updates(**overrides) -> Type["Trainer"]:
        raise NotImplementedError(
            "`with_updates` may only be called on Trainer sub-classes "
            "that were generated via the `ray.rllib.agents.trainer_template."
            "build_trainer()` function (which has been deprecated)!")

    @DeveloperAPI
    def _create_local_replay_buffer_if_necessary(
            self, config: PartialTrainerConfigDict
    ) -> Optional[MultiAgentReplayBuffer]:
        """Create a MultiAgentReplayBuffer instance if necessary.

        Args:
            config: Algorithm-specific configuration data.

        Returns:
            MultiAgentReplayBuffer instance based on trainer config.
            None, if local replay buffer is not needed.
        """
        # These are the agents that utilizes a local replay buffer.
        if ("replay_buffer_config" not in config
                or not config["replay_buffer_config"]):
            # Does not need a replay buffer.
            return None

        replay_buffer_config = config["replay_buffer_config"]
        if ("type" not in replay_buffer_config
                or replay_buffer_config["type"] != "MultiAgentReplayBuffer"):
            # DistributedReplayBuffer coming soon.
            return None

        capacity = config.get("buffer_size", DEPRECATED_VALUE)
        if capacity != DEPRECATED_VALUE:
            # Print a deprecation warning.
            deprecation_warning(
                old="config['buffer_size']",
                new="config['replay_buffer_config']['capacity']",
                error=False)
        else:
            # Get capacity out of replay_buffer_config.
            capacity = replay_buffer_config["capacity"]

        if config.get("prioritized_replay"):
            prio_args = {
                "prioritized_replay_alpha": config["prioritized_replay_alpha"],
                "prioritized_replay_beta": config["prioritized_replay_beta"],
                "prioritized_replay_eps": config["prioritized_replay_eps"],
            }
        else:
            prio_args = {}

        return MultiAgentReplayBuffer(
            num_shards=1,
            learning_starts=config["learning_starts"],
            capacity=capacity,
            replay_batch_size=config["train_batch_size"],
            replay_mode=config["multiagent"]["replay_mode"],
            replay_sequence_length=config.get("replay_sequence_length", 1),
            replay_burn_in=config.get("burn_in", 0),
            replay_zero_init_states=config.get("zero_init_states", True),
            **prio_args)

    @DeveloperAPI
    def _kwargs_for_execution_plan(self):
        kwargs = {}
        if self.local_replay_buffer:
            kwargs["local_replay_buffer"] = self.local_replay_buffer
        return kwargs

    def _register_if_needed(self, env_object: Union[str, EnvType, None],
                            config) -> Optional[str]:
        if isinstance(env_object, str):
            return env_object
        elif isinstance(env_object, type):
            name = env_object.__name__

            if config.get("remote_worker_envs"):

                @ray.remote(num_cpus=0)
                class _wrapper(env_object):
                    # Add convenience `_get_spaces` and `_is_multi_agent`
                    # methods.
                    def _get_spaces(self):
                        return self.observation_space, self.action_space

                    def _is_multi_agent(self):
                        return isinstance(self, MultiAgentEnv)

                register_env(name, lambda cfg: _wrapper.remote(cfg))
            else:
                register_env(name, lambda cfg: env_object(cfg))
            return name
        elif env_object is None:
            return None
        raise ValueError(
            "{} is an invalid env specification. ".format(env_object) +
            "You can specify a custom env as either a class "
            "(e.g., YourEnvCls) or a registered env id (e.g., \"your_env\").")

    def _step_context(trainer):
        class StepCtx:
            def __enter__(self):
                # First call to stop, `result` is expected to be None ->
                # Start with self.failures=-1 -> set to 0 the very first call
                # to `self.stop()`.
                self.failures = -1

                self.time_start = time.time()
                self.sampled = 0
                self.trained = 0
                self.init_env_steps_sampled = trainer._counters[
                    NUM_ENV_STEPS_SAMPLED]
                self.init_env_steps_trained = trainer._counters[
                    NUM_ENV_STEPS_TRAINED]
                self.init_agent_steps_sampled = trainer._counters[
                    NUM_AGENT_STEPS_SAMPLED]
                self.init_agent_steps_trained = trainer._counters[
                    NUM_AGENT_STEPS_TRAINED]
                return self

            def __exit__(self, *args):
                pass

            def should_stop(self, result):

                # First call to stop, `result` is expected to be None ->
                # self.failures=0.
                if result is None:
                    # Fail after n retries.
                    self.failures += 1
                    if self.failures > MAX_WORKER_FAILURE_RETRIES:
                        raise RuntimeError(
                            "Failed to recover from worker crash.")

                # Stopping criteria: Only when using the `training_iteration`
                # API, b/c for the `exec_plan` API, the logic to stop is
                # already built into the execution plans via the
                # `StandardMetricsReporting` op.
                elif trainer.config["_disable_execution_plan_api"]:
                    if trainer._by_agent_steps:
                        self.sampled = \
                            trainer._counters[NUM_AGENT_STEPS_SAMPLED] - \
                            self.init_agent_steps_sampled
                        self.trained = \
                            trainer._counters[NUM_AGENT_STEPS_TRAINED] - \
                            self.init_agent_steps_trained
                    else:
                        self.sampled = \
                            trainer._counters[NUM_ENV_STEPS_SAMPLED] - \
                            self.init_env_steps_sampled
                        self.trained = \
                            trainer._counters[NUM_ENV_STEPS_TRAINED] - \
                            self.init_env_steps_trained

                    min_t = trainer.config["min_time_s_per_reporting"]
                    min_sample_ts = trainer.config[
                        "min_sample_timesteps_per_reporting"]
                    min_train_ts = trainer.config[
                        "min_train_timesteps_per_reporting"]
                    # Repeat if not enough time has passed or if not enough
                    # env|train timesteps have been processed (or these min
                    # values are not provided by the user).
                    if result is not None and \
                            (not min_t or
                             time.time() - self.time_start >= min_t) and \
                            (not min_sample_ts or
                             self.sampled >= min_sample_ts) and \
                            (not min_train_ts or
                             self.trained >= min_train_ts):
                        return True
                # No errors (we got results) -> Break.
                elif result is not None:
                    return True

                return False

        return StepCtx()

    def _compile_step_results(self, *, step_ctx, step_attempt_results=None):
        # Return dict.
        results: ResultDict = {}
        step_attempt_results = step_attempt_results or {}

        # Evaluation results.
        if "evaluation" in step_attempt_results:
            results["evaluation"] = step_attempt_results.pop("evaluation")

        # Custom metrics and episode media.
        results["custom_metrics"] = step_attempt_results.pop(
            "custom_metrics", {})
        results["episode_media"] = step_attempt_results.pop(
            "episode_media", {})

        # Learner info.
        results["info"] = {LEARNER_INFO: step_attempt_results}

        # Collect rollout worker metrics.
        episodes, self._episodes_to_be_collected = collect_episodes(
            self.workers.local_worker(),
            self.workers.remote_workers(),
            self._episodes_to_be_collected,
            timeout_seconds=self.config[
                "metrics_episode_collection_timeout_s"])
        orig_episodes = list(episodes)
        missing = self.config["metrics_num_episodes_for_smoothing"] - \
            len(episodes)
        if missing > 0:
            episodes = self._episode_history[-missing:] + episodes
            assert len(episodes) <= \
                   self.config["metrics_num_episodes_for_smoothing"]
        self._episode_history.extend(orig_episodes)
        self._episode_history = \
            self._episode_history[
                -self.config["metrics_num_episodes_for_smoothing"]:]
        results["sampler_results"] = summarize_episodes(
            episodes, orig_episodes)
        # TODO: Don't dump sampler results into top-level.
        results.update(results["sampler_results"])

        results["num_healthy_workers"] = len(self.workers.remote_workers())

        # Train-steps- and env/agent-steps this iteration.
        for c in [
                NUM_AGENT_STEPS_SAMPLED, NUM_AGENT_STEPS_TRAINED,
                NUM_ENV_STEPS_SAMPLED, NUM_ENV_STEPS_TRAINED
        ]:
            results[c] = self._counters[c]
        if self._by_agent_steps:
            results[NUM_AGENT_STEPS_SAMPLED + "_this_iter"] = step_ctx.sampled
            results[NUM_AGENT_STEPS_TRAINED + "_this_iter"] = step_ctx.trained
            # TODO: For CQL and other algos, count by trained steps.
            results["timesteps_total"] = self._counters[
                NUM_AGENT_STEPS_SAMPLED]
        else:
            results[NUM_ENV_STEPS_SAMPLED + "_this_iter"] = step_ctx.sampled
            results[NUM_ENV_STEPS_TRAINED + "_this_iter"] = step_ctx.trained
            # TODO: For CQL and other algos, count by trained steps.
            results["timesteps_total"] = self._counters[NUM_ENV_STEPS_SAMPLED]
        # TODO: Backward compatibility.
        results["agent_timesteps_total"] = self._counters[
            NUM_AGENT_STEPS_SAMPLED]

        # Process timer results.
        timers = {}
        for k, timer in self._timers.items():
            timers["{}_time_ms".format(k)] = round(timer.mean * 1000, 3)
            if timer.has_units_processed():
                timers["{}_throughput".format(k)] = round(
                    timer.mean_throughput, 3)
        results["timers"] = timers

        # Process counter results.
        counters = {}
        for k, counter in self._counters.items():
            counters[k] = counter
        results["counters"] = counters
        # TODO: Backward compatibility.
        results["info"].update(counters)

        return results

    def __repr__(self):
        return type(self).__name__

    @Deprecated(new="Trainer.evaluate()", error=True)
    def _evaluate(self) -> dict:
        return self.evaluate()

    @Deprecated(new="Trainer.compute_single_action()", error=False)
    def compute_action(self, *args, **kwargs):
        return self.compute_single_action(*args, **kwargs)

    @Deprecated(new="Trainer.try_recover_from_step_attempt()", error=False)
    def _try_recover(self):
        return self.try_recover_from_step_attempt()

    @staticmethod
    @Deprecated(new="Trainer.validate_config()", error=False)
    def _validate_config(config, trainer_or_none):
        assert trainer_or_none is not None
        return trainer_or_none.validate_config(config)<|MERGE_RESOLUTION|>--- conflicted
+++ resolved
@@ -1853,17 +1853,8 @@
     @override(Trainable)
     def cleanup(self) -> None:
         # Stop all workers.
-<<<<<<< HEAD
         if hasattr(self, "workers"):
             self.workers.stop()
-=======
-        workers = getattr(self, "workers", None)
-        if workers:
-            workers.stop()
-        # Stop all optimizers.
-        if hasattr(self, "optimizer") and self.optimizer:
-            self.optimizer.stop()
->>>>>>> bd1a0bc0
 
     @classmethod
     @override(Trainable)
