from collections import defaultdict
import concurrent
import copy
from datetime import datetime
import functools
import gym
import logging
import math
import numpy as np
import os
from packaging import version
import pickle
import pkg_resources
import tempfile
import time
from typing import (
    Callable,
    Container,
    DefaultDict,
    Dict,
    List,
    Optional,
    Set,
    Tuple,
    Type,
    Union,
)

import ray
from ray.actor import ActorHandle
from ray.exceptions import RayActorError, RayError
from ray.rllib.agents.callbacks import DefaultCallbacks
from ray.rllib.agents.trainer_config import TrainerConfig
from ray.rllib.env.env_context import EnvContext
from ray.rllib.env.utils import _gym_env_creator
from ray.rllib.evaluation.episode import Episode
from ray.rllib.evaluation.metrics import (
    collect_episodes,
    collect_metrics,
    summarize_episodes,
)
from ray.rllib.evaluation.rollout_worker import RolloutWorker
from ray.rllib.evaluation.worker_set import WorkerSet
from ray.rllib.utils.replay_buffers import MultiAgentReplayBuffer
from ray.rllib.execution.common import WORKER_UPDATE_TIMER
from ray.rllib.execution.rollout_ops import (
    synchronous_parallel_sample,
)
from ray.rllib.execution.train_ops import (
    train_one_step,
    multi_gpu_train_one_step,
)
from ray.rllib.offline import get_offline_io_resource_bundles
from ray.rllib.policy.policy import Policy
from ray.rllib.policy.sample_batch import DEFAULT_POLICY_ID, SampleBatch
from ray.rllib.utils import deep_update, FilterManager, merge_dicts
from ray.rllib.utils.annotations import (
    DeveloperAPI,
    ExperimentalAPI,
    override,
    OverrideToImplementCustomLogic,
    OverrideToImplementCustomLogic_CallToSuperRecommended,
    PublicAPI,
)
from ray.rllib.utils.debug import update_global_seed_if_necessary
from ray.rllib.utils.deprecation import (
    Deprecated,
    deprecation_warning,
    DEPRECATED_VALUE,
)
from ray.rllib.utils.error import EnvError, ERR_MSG_INVALID_ENV_DESCRIPTOR
from ray.rllib.utils.framework import try_import_tf, try_import_torch
from ray.rllib.utils.from_config import from_config
from ray.rllib.utils.metrics import (
    NUM_AGENT_STEPS_SAMPLED,
    NUM_AGENT_STEPS_SAMPLED_THIS_ITER,
    NUM_AGENT_STEPS_TRAINED,
    NUM_ENV_STEPS_SAMPLED,
    NUM_ENV_STEPS_SAMPLED_THIS_ITER,
    NUM_ENV_STEPS_TRAINED,
    TRAINING_ITERATION_TIMER,
)
from ray.rllib.utils.metrics.learner_info import LEARNER_INFO
from ray.rllib.utils.pre_checks.multi_agent import check_multi_agent
from ray.rllib.utils.spaces import space_utils
from ray.rllib.utils.typing import (
    AgentID,
    EnvCreator,
    EnvInfoDict,
    EnvType,
    EpisodeID,
    PartialTrainerConfigDict,
    PolicyID,
    PolicyState,
    ResultDict,
    SampleBatchType,
    TensorStructType,
    TensorType,
    TrainerConfigDict,
)
from ray.tune.logger import Logger, UnifiedLogger
from ray.tune.registry import ENV_CREATOR, _global_registry
from ray.tune.resources import Resources
from ray.tune.result import DEFAULT_RESULTS_DIR
from ray.tune.trainable import Trainable
from ray.tune.trial import ExportFormat
from ray.tune.utils.placement_groups import PlacementGroupFactory
from ray.util import log_once
from ray.util.timer import _Timer

tf1, tf, tfv = try_import_tf()

logger = logging.getLogger(__name__)


@DeveloperAPI
def with_common_config(extra_config: PartialTrainerConfigDict) -> TrainerConfigDict:
    """Returns the given config dict merged with common agent confs.

    Args:
        extra_config: A user defined partial config
            which will get merged with a default TrainerConfig() object and returned
            as plain python dict.

    Returns:
        TrainerConfigDict: The merged config dict resulting from TrainerConfig()
            plus `extra_config`.
    """
    return Trainer.merge_trainer_configs(
        TrainerConfig().to_dict(), extra_config, _allow_unknown_configs=True
    )


@PublicAPI
class Trainer(Trainable):
    """An RLlib algorithm responsible for optimizing one or more Policies.

    Trainers contain a WorkerSet under `self.workers`. A WorkerSet is
    normally composed of a single local worker
    (self.workers.local_worker()), used to compute and apply learning updates,
    and optionally one or more remote workers (self.workers.remote_workers()),
    used to generate environment samples in parallel.

    Each worker (remotes or local) contains a PolicyMap, which itself
    may contain either one policy for single-agent training or one or more
    policies for multi-agent training. Policies are synchronized
    automatically from time to time using ray.remote calls. The exact
    synchronization logic depends on the specific algorithm (Trainer) used,
    but this usually happens from local worker to all remote workers and
    after each training update.

    You can write your own Trainer classes by sub-classing from `Trainer`
    or any of its built-in sub-classes.
    This allows you to override the `execution_plan` method to implement
    your own algorithm logic. You can find the different built-in
    algorithms' execution plans in their respective main py files,
    e.g. rllib.algorithms.dqn.dqn.py or rllib.agents.impala.impala.py.

    The most important API methods a Trainer exposes are `train()`,
    `evaluate()`, `save()` and `restore()`. Trainer objects retain internal
    model state between calls to train(), so you should create a new
    Trainer instance for each training session.
    """

    # Whether to allow unknown top-level config keys.
    _allow_unknown_configs = False

    # List of top-level keys with value=dict, for which new sub-keys are
    # allowed to be added to the value dict.
    _allow_unknown_subkeys = [
        "tf_session_args",
        "local_tf_session_args",
        "env_config",
        "model",
        "optimizer",
        "multiagent",
        "custom_resources_per_worker",
        "evaluation_config",
        "exploration_config",
        "replay_buffer_config",
        "extra_python_environs_for_worker",
        "input_config",
        "output_config",
    ]

    # List of top level keys with value=dict, for which we always override the
    # entire value (dict), iff the "type" key in that value dict changes.
    _override_all_subkeys_if_type_changes = [
        "exploration_config",
        "replay_buffer_config",
    ]

    # List of keys that are always fully overridden if present in any dict or sub-dict
    _override_all_key_list = ["off_policy_estimation_methods"]

    @PublicAPI
    def __init__(
        self,
        config: Optional[Union[PartialTrainerConfigDict, TrainerConfig]] = None,
        env: Optional[Union[str, EnvType]] = None,
        logger_creator: Optional[Callable[[], Logger]] = None,
        remote_checkpoint_dir: Optional[str] = None,
        sync_function_tpl: Optional[str] = None,
    ):
        """Initializes a Trainer instance.

        Args:
            config: Algorithm-specific configuration dict.
            env: Name of the environment to use (e.g. a gym-registered str),
                a full class path (e.g.
                "ray.rllib.examples.env.random_env.RandomEnv"), or an Env
                class directly. Note that this arg can also be specified via
                the "env" key in `config`.
            logger_creator: Callable that creates a ray.tune.Logger
                object. If unspecified, a default logger is created.
        """
        # Check, whether `training_iteration` is still a tune.Trainable property
        # and has not been overridden by the user in the attempt to implement the
        # algos logic (this should be done now inside `training_loop`).
        try:
            assert isinstance(self.training_iteration, int)
        except AssertionError:
            raise AssertionError(
                "Your Trainer's `training_iteration` seems to be overridden by your "
                "custom training logic! To solve this problem, simply rename your "
                "`self.training_iteration()` method into `self.training_loop`."
            )

        # User provided (partial) config (this may be w/o the default
        # Trainer's Config object). Will get merged with TrainerConfig()
        # in self.setup().
        config = config or {}
        # Resolve TrainerConfig into a plain dict.
        # TODO: In the future, only support TrainerConfig objects here.
        if isinstance(config, TrainerConfig):
            config = config.to_dict()

        # Convert `env` provided in config into a concrete env creator callable, which
        # takes an EnvContext (config dict) as arg and returning an RLlib supported Env
        # type (e.g. a gym.Env).
        self._env_id, self.env_creator = self._get_env_id_and_creator(
            env or config.get("env"), config
        )
        env_descr = (
            self._env_id.__name__ if isinstance(self._env_id, type) else self._env_id
        )

        # Placeholder for a local replay buffer instance.
        self.local_replay_buffer = None

        # Create a default logger creator if no logger_creator is specified
        if logger_creator is None:
            # Default logdir prefix containing the agent's name and the
            # env id.
            timestr = datetime.today().strftime("%Y-%m-%d_%H-%M-%S")
            logdir_prefix = "{}_{}_{}".format(str(self), env_descr, timestr)
            if not os.path.exists(DEFAULT_RESULTS_DIR):
                os.makedirs(DEFAULT_RESULTS_DIR)
            logdir = tempfile.mkdtemp(prefix=logdir_prefix, dir=DEFAULT_RESULTS_DIR)

            # Allow users to more precisely configure the created logger
            # via "logger_config.type".
            if config.get("logger_config") and "type" in config["logger_config"]:

                def default_logger_creator(config):
                    """Creates a custom logger with the default prefix."""
                    cfg = config["logger_config"].copy()
                    cls = cfg.pop("type")
                    # Provide default for logdir, in case the user does
                    # not specify this in the "logger_config" dict.
                    logdir_ = cfg.pop("logdir", logdir)
                    return from_config(cls=cls, _args=[cfg], logdir=logdir_)

            # If no `type` given, use tune's UnifiedLogger as last resort.
            else:

                def default_logger_creator(config):
                    """Creates a Unified logger with the default prefix."""
                    return UnifiedLogger(config, logdir, loggers=None)

            logger_creator = default_logger_creator

        # Metrics-related properties.
        self._timers = defaultdict(_Timer)
        self._counters = defaultdict(int)
        self._episode_history = []
        self._episodes_to_be_collected = []
        self._remote_workers_for_metrics = []

        # Evaluation WorkerSet and metrics last returned by `self.evaluate()`.
        self.evaluation_workers: Optional[WorkerSet] = None
        # Initialize common evaluation_metrics to nan, before they become
        # available. We want to make sure the metrics are always present
        # (although their values may be nan), so that Tune does not complain
        # when we use these as stopping criteria.
        self.evaluation_metrics = {
            "evaluation": {
                "episode_reward_max": np.nan,
                "episode_reward_min": np.nan,
                "episode_reward_mean": np.nan,
            }
        }

        super().__init__(
            config, logger_creator, remote_checkpoint_dir, sync_function_tpl
        )

    @OverrideToImplementCustomLogic
    @classmethod
    def get_default_config(cls) -> TrainerConfigDict:
        return TrainerConfig().to_dict()

    @OverrideToImplementCustomLogic_CallToSuperRecommended
    @override(Trainable)
    def setup(self, config: PartialTrainerConfigDict):

        # Setup our config: Merge the user-supplied config (which could
        # be a partial config dict with the class' default).
        self.config = self.merge_trainer_configs(
            self.get_default_config(), config, self._allow_unknown_configs
        )
        self.config["env"] = self._env_id

        # Validate the framework settings in config.
        self.validate_framework(self.config)

        # Set Trainer's seed after we have - if necessary - enabled
        # tf eager-execution.
        update_global_seed_if_necessary(self.config["framework"], self.config["seed"])

        self.validate_config(self.config)
        self.callbacks = self.config["callbacks"]()
        log_level = self.config.get("log_level")
        if log_level in ["WARN", "ERROR"]:
            logger.info(
                "Current log_level is {}. For more information, "
                "set 'log_level': 'INFO' / 'DEBUG' or use the -v and "
                "-vv flags.".format(log_level)
            )
        if self.config.get("log_level"):
            logging.getLogger("ray.rllib").setLevel(self.config["log_level"])

        # Create local replay buffer if necessary.
        self.local_replay_buffer = self._create_local_replay_buffer_if_necessary(
            self.config
        )

        # Create a dict, mapping ActorHandles to sets of open remote
        # requests (object refs). This way, we keep track, of which actors
        # inside this Trainer (e.g. a remote RolloutWorker) have
        # already been sent how many (e.g. `sample()`) requests.
        self.remote_requests_in_flight: DefaultDict[
            ActorHandle, Set[ray.ObjectRef]
        ] = defaultdict(set)

        self.workers: Optional[WorkerSet] = None
        self.train_exec_impl = None

        # Deprecated way of implementing Trainer sub-classes (or "templates"
        # via the `build_trainer` utility function).
        # Instead, sub-classes should override the Trainable's `setup()`
        # method and call super().setup() from within that override at some
        # point.
        # Old design: Override `Trainer._init`.
        _init = False
        try:
            self._init(self.config, self.env_creator)
            _init = True
        # New design: Override `Trainable.setup()` (as indented by tune.Trainable)
        # and do or don't call `super().setup()` from within your override.
        # By default, `super().setup()` will create both worker sets:
        # "rollout workers" for collecting samples for training and - if
        # applicable - "evaluation workers" for evaluation runs in between or
        # parallel to training.
        # TODO: Deprecate `_init()` and remove this try/except block.
        except NotImplementedError:
            pass

        # Only if user did not override `_init()`:
        if _init is False:
            # - Create rollout workers here automatically.
            # - Run the execution plan to create the local iterator to `next()`
            #   in each training iteration.
            # This matches the behavior of using `build_trainer()`, which
            # has been deprecated.
            try:
                self.workers = WorkerSet(
                    env_creator=self.env_creator,
                    validate_env=self.validate_env,
                    policy_class=self.get_default_policy_class(self.config),
                    trainer_config=self.config,
                    num_workers=self.config["num_workers"],
                    local_worker=True,
                    logdir=self.logdir,
                )
            # WorkerSet creation possibly fails, if some (remote) workers cannot
            # be initialized properly (due to some errors in the RolloutWorker's
            # constructor).
            except RayActorError as e:
                # In case of an actor (remote worker) init failure, the remote worker
                # may still exist and will be accessible, however, e.g. calling
                # its `sample.remote()` would result in strange "property not found"
                # errors.
                if e.actor_init_failed:
                    # Raise the original error here that the RolloutWorker raised
                    # during its construction process. This is to enforce transparency
                    # for the user (better to understand the real reason behind the
                    # failure).
                    # - e.args[0]: The RayTaskError (inside the caught RayActorError).
                    # - e.args[0].args[2]: The original Exception (e.g. a ValueError due
                    # to a config mismatch) thrown inside the actor.
                    raise e.args[0].args[2]
                # In any other case, raise the RayActorError as-is.
                else:
                    raise e
            # By default, collect metrics for all remote workers.
            self._remote_workers_for_metrics = self.workers.remote_workers()

            # Function defining one single training iteration's behavior.
            if self.config["_disable_execution_plan_api"]:
                # Ensure remote workers are initially in sync with the local worker.
                self.workers.sync_weights()
            # LocalIterator-creating "execution plan".
            # Only call this once here to create `self.train_exec_impl`,
            # which is a ray.util.iter.LocalIterator that will be `next`'d
            # on each training iteration.
            else:
                self.train_exec_impl = self.execution_plan(
                    self.workers, self.config, **self._kwargs_for_execution_plan()
                )

            # Now that workers have been created, update our policies
            # dict in config[multiagent] (with the correct original/
            # unpreprocessed spaces).
            self.config["multiagent"][
                "policies"
            ] = self.workers.local_worker().policy_dict

        # Evaluation WorkerSet setup.
        # User would like to setup a separate evaluation worker set.

        # Update with evaluation settings:
        user_eval_config = copy.deepcopy(self.config["evaluation_config"])

        # Assert that user has not unset "in_evaluation".
        assert (
            "in_evaluation" not in user_eval_config
            or user_eval_config["in_evaluation"] is True
        )

        # Merge user-provided eval config with the base config. This makes sure
        # the eval config is always complete, no matter whether we have eval
        # workers or perform evaluation on the (non-eval) local worker.
        eval_config = merge_dicts(self.config, user_eval_config)
        self.config["evaluation_config"] = eval_config

        if self.config.get("evaluation_num_workers", 0) > 0 or self.config.get(
            "evaluation_interval"
        ):
            logger.debug(f"Using evaluation_config: {user_eval_config}.")

            # Validate evaluation config.
            self.validate_config(eval_config)

            # Set the `in_evaluation` flag.
            eval_config["in_evaluation"] = True

            # Evaluation duration unit: episodes.
            # Switch on `complete_episode` rollouts. Also, make sure
            # rollout fragments are short so we never have more than one
            # episode in one rollout.
            if eval_config["evaluation_duration_unit"] == "episodes":
                eval_config.update(
                    {
                        "batch_mode": "complete_episodes",
                        "rollout_fragment_length": 1,
                    }
                )
            # Evaluation duration unit: timesteps.
            # - Set `batch_mode=truncate_episodes` so we don't perform rollouts
            #   strictly along episode borders.
            # Set `rollout_fragment_length` such that desired steps are divided
            # equally amongst workers or - in "auto" duration mode - set it
            # to a reasonably small number (10), such that a single `sample()`
            # call doesn't take too much time so we can stop evaluation as soon
            # as possible after the train step is completed.
            else:
                eval_config.update(
                    {
                        "batch_mode": "truncate_episodes",
                        "rollout_fragment_length": 10
                        if self.config["evaluation_duration"] == "auto"
                        else int(
                            math.ceil(
                                self.config["evaluation_duration"]
                                / (self.config["evaluation_num_workers"] or 1)
                            )
                        ),
                    }
                )

            self.config["evaluation_config"] = eval_config

            env_id, env_creator = self._get_env_id_and_creator(
                eval_config.get("env"), eval_config
            )

            # Create a separate evaluation worker set for evaluation.
            # If evaluation_num_workers=0, use the evaluation set's local
            # worker for evaluation, otherwise, use its remote workers
            # (parallelized evaluation).
            self.evaluation_workers: WorkerSet = WorkerSet(
                env_creator=env_creator,
                validate_env=None,
                policy_class=self.get_default_policy_class(self.config),
                trainer_config=eval_config,
                num_workers=self.config["evaluation_num_workers"],
                # Don't even create a local worker if num_workers > 0.
                local_worker=False,
                logdir=self.logdir,
            )

        # Run any callbacks after trainer initialization is done.
        self.callbacks.on_trainer_init(trainer=self)

    # TODO: Deprecated: In your sub-classes of Trainer, override `setup()`
    #  directly and call super().setup() from within it if you would like the
    #  default setup behavior plus some own setup logic.
    #  If you don't need the env/workers/config/etc.. setup for you by super,
    #  simply do not call super().setup() from your overridden method.
    def _init(self, config: TrainerConfigDict, env_creator: EnvCreator) -> None:
        raise NotImplementedError

    @OverrideToImplementCustomLogic
    def get_default_policy_class(self, config: TrainerConfigDict) -> Type[Policy]:
        """Returns a default Policy class to use, given a config.

        This class will be used inside RolloutWorkers' PolicyMaps in case
        the policy class is not provided by the user in any single- or
        multi-agent PolicySpec.

        This method is experimental and currently only used, iff the Trainer
        class was not created using the `build_trainer` utility and if
        the Trainer sub-class does not override `_init()` and create it's
        own WorkerSet in `_init()`.
        """
        return getattr(self, "_policy_class", None)

    @override(Trainable)
    def step(self) -> ResultDict:
        """Implements the main `Trainer.train()` logic, defining one "iteration".

        Takes n attempts to perform a single training step. Thereby
        catches RayErrors resulting from worker failures. After n attempts,
        fails gracefully.

        Override this method in your Trainer sub-classes if you would like to
        handle worker failures yourself. Otherwise, override
        `self.step_attempt()` to keep the n attempts (catch worker failures).

        Returns:
            The results dict with stats/infos on sampling, training,
            and - if required - evaluation.
        """
<<<<<<< HEAD
        # Do we have to run `self.evaluate()` this iteration?
        # `self.iteration` gets incremented after this function returns,
        # meaning that e. g. the first time this function is called,
        # self.iteration will be 0.
        evaluate_this_iter = (
            self.config["evaluation_interval"]
            and (self.iteration + 1) % self.config["evaluation_interval"] == 0
        )

        # Results dict for training (and if appolicable: evaluation).
        result: ResultDict = {}

        first_step_attempt = True

        # Create a step context ...
=======
        step_attempt_results = None
        self._rollout_worker_metrics = []
        local_worker = (
            self.workers.local_worker()
            if hasattr(self.workers, "local_worker")
            else None
        )
>>>>>>> a9d8da01
        with self._step_context() as step_ctx:
            #  so we can query it whether we should stop the iteration loop (e.g. when
            #  we have reached `min_time_s_per_iteration`).
            while not step_ctx.should_stop(result):
                # Try to train one step.
                try:
<<<<<<< HEAD
                    # No evaluation necessary, just run the next training iteration.
                    if not evaluate_this_iter:
                        result = self._exec_plan_or_training_iteration_fn()
                    # We have to evaluate in this training iteration.
                    else:
                        # No parallelism.
                        if not self.config["evaluation_parallel_to_training"]:
                            result = self._exec_plan_or_training_iteration_fn()
                        # Kick off evaluation-loop (and parallel train() call,
                        # if requested).
                        # Parallel eval + training.
                        else:
                            with concurrent.futures.ThreadPoolExecutor() as executor:
                                train_future = executor.submit(
                                    lambda: self._exec_plan_or_training_iteration_fn()
                                )
                                # Automatically determine duration of the evaluation
                                # (as long as training takes).
                                if self.config["evaluation_duration"] == "auto":
                                    unit = self.config["evaluation_duration_unit"]
                                    result.update(
                                        self.evaluate(
                                            duration_fn=functools.partial(
                                                self._auto_duration_fn,
                                                unit,
                                                self.config["evaluation_num_workers"],
                                                self.config["evaluation_config"],
                                                train_future,
                                            )
                                        )
                                    )
                                # Run `self.evaluate()` only once per iteration.
                                elif first_step_attempt:
                                    first_step_attempt = False
                                    result.update(self.evaluate())
                                # Collect the training results from the future.
                                result.update(train_future.result())

                        # Sequential: train (already done above), then eval.
                        if not self.config["evaluation_parallel_to_training"]:
                            result.update(self.evaluate())

=======
                    step_attempt_results = self.step_attempt()
                    # Collect rollout worker metrics.
                    episodes, self._episodes_to_be_collected = collect_episodes(
                        local_worker,
                        self._remote_workers_for_metrics,
                        self._episodes_to_be_collected,
                        timeout_seconds=self.config[
                            "metrics_episode_collection_timeout_s"
                        ],
                    )
                    self._rollout_worker_metrics.extend(episodes)
>>>>>>> a9d8da01
                # @ray.remote RolloutWorker failure.
                except RayError as e:
                    # Try to recover w/o the failed worker.
                    if (
                        self.config["ignore_worker_failures"]
                        or self.config["recreate_failed_workers"]
                    ):
                        logger.exception("Error in train call, attempting to recover")
                        self.try_recover_from_step_attempt()
                    # Error out.
                    else:
                        logger.warning(
                            "Worker crashed during call to `step_attempt()`. "
                            "To try to continue training without failed "
                            "worker(s), set `ignore_worker_failures=True`. "
                            "To try to recover the failed worker(s), set "
                            "`recreate_failed_workers=True`."
                        )
                        raise e
                # Any other exception.
                except Exception as e:
                    # Allow logs messages to propagate.
                    time.sleep(0.5)
                    raise e

        # Attach latest available evaluation results to train results,
        # if necessary.
        if not evaluate_this_iter and self.config["always_attach_evaluation_results"]:
            assert isinstance(
                self.evaluation_metrics, dict
            ), "Trainer.evaluate() needs to return a dict."
            result.update(self.evaluation_metrics)

        if hasattr(self, "workers") and isinstance(self.workers, WorkerSet):
            # Sync filters on workers.
            self._sync_filters_if_needed(self.workers)

            # Collect worker metrics.
            if self.config["_disable_execution_plan_api"]:
                result = self._compile_iteration_results(
                    step_ctx=step_ctx,
                    iteration_results=result,
                )

        # Check `env_task_fn` for possible update of the env's task.
        if self.config["env_task_fn"] is not None:
            if not callable(self.config["env_task_fn"]):
                raise ValueError(
                    "`env_task_fn` must be None or a callable taking "
                    "[train_results, env, env_ctx] as args!"
                )

            def fn(env, env_context, task_fn):
                new_task = task_fn(result, env, env_context)
                cur_task = env.get_task()
                if cur_task != new_task:
                    env.set_task(new_task)

            fn = functools.partial(fn, task_fn=self.config["env_task_fn"])
            self.workers.foreach_env_with_context(fn)

        return result

    @Deprecated(new="logic moved into `self.step()`", error=True)
    def step_attempt(self):
        pass

    @PublicAPI
    def evaluate(
        self,
        episodes_left_fn=None,  # deprecated
        duration_fn: Optional[Callable[[int], int]] = None,
    ) -> dict:
        """Evaluates current policy under `evaluation_config` settings.

        Note that this default implementation does not do anything beyond
        merging evaluation_config with the normal trainer config.

        Args:
            duration_fn: An optional callable taking the already run
                num episodes as only arg and returning the number of
                episodes left to run. It's used to find out whether
                evaluation should continue.
        """
        if episodes_left_fn is not None:
            deprecation_warning(
                old="Trainer.evaluate(episodes_left_fn)",
                new="Trainer.evaluate(duration_fn)",
                error=False,
            )
            duration_fn = episodes_left_fn

        # In case we are evaluating (in a thread) parallel to training,
        # we may have to re-enable eager mode here (gets disabled in the
        # thread).
        if (
            self.config.get("framework") in ["tf2", "tfe"]
            and not tf.executing_eagerly()
        ):
            tf1.enable_eager_execution()

        # Call the `_before_evaluate` hook.
        self._before_evaluate()

        # Sync weights to the evaluation WorkerSet.
        if self.evaluation_workers is not None:
            self.evaluation_workers.sync_weights(
                from_worker=self.workers.local_worker()
            )
            self._sync_filters_if_needed(self.evaluation_workers)

        if self.config["custom_eval_function"]:
            logger.info(
                "Running custom eval function {}".format(
                    self.config["custom_eval_function"]
                )
            )
            metrics = self.config["custom_eval_function"](self, self.evaluation_workers)
            if not metrics or not isinstance(metrics, dict):
                raise ValueError(
                    "Custom eval function must return "
                    "dict of metrics, got {}.".format(metrics)
                )
        else:
            if (
                self.evaluation_workers is None
                and self.workers.local_worker().input_reader is None
            ):
                raise ValueError(
                    "Cannot evaluate w/o an evaluation worker set in "
                    "the Trainer or w/o an env on the local worker!\n"
                    "Try one of the following:\n1) Set "
                    "`evaluation_interval` >= 0 to force creating a "
                    "separate evaluation worker set.\n2) Set "
                    "`create_env_on_driver=True` to force the local "
                    "(non-eval) worker to have an environment to "
                    "evaluate on."
                )

            # How many episodes/timesteps do we need to run?
            # In "auto" mode (only for parallel eval + training): Run as long
            # as training lasts.
            unit = self.config["evaluation_duration_unit"]
            eval_cfg = self.config["evaluation_config"]
            rollout = eval_cfg["rollout_fragment_length"]
            num_envs = eval_cfg["num_envs_per_worker"]
            duration = (
                self.config["evaluation_duration"]
                if self.config["evaluation_duration"] != "auto"
                else (self.config["evaluation_num_workers"] or 1)
                * (1 if unit == "episodes" else rollout)
            )
            agent_steps_this_iter = 0
            env_steps_this_iter = 0

            # Default done-function returns True, whenever num episodes
            # have been completed.
            if duration_fn is None:

                def duration_fn(num_units_done):
                    return duration - num_units_done

            logger.info(f"Evaluating current policy for {duration} {unit}.")

            metrics = None
            # No evaluation worker set ->
            # Do evaluation using the local worker. Expect error due to the
            # local worker not having an env.
            if self.evaluation_workers is None:
                # If unit=episodes -> Run n times `sample()` (each sample
                # produces exactly 1 episode).
                # If unit=ts -> Run 1 `sample()` b/c the
                # `rollout_fragment_length` is exactly the desired ts.
                iters = duration if unit == "episodes" else 1
                for _ in range(iters):
                    batch = self.workers.local_worker().sample()
                    agent_steps_this_iter += batch.agent_steps()
                    env_steps_this_iter += batch.env_steps()
                metrics = collect_metrics(
                    self.workers.local_worker(),
                    keep_custom_metrics=self.config["keep_per_episode_custom_metrics"],
                )

            # Evaluation worker set only has local worker.
            elif self.config["evaluation_num_workers"] == 0:
                # If unit=episodes -> Run n times `sample()` (each sample
                # produces exactly 1 episode).
                # If unit=ts -> Run 1 `sample()` b/c the
                # `rollout_fragment_length` is exactly the desired ts.
                iters = duration if unit == "episodes" else 1
                for _ in range(iters):
                    batch = self.evaluation_workers.local_worker().sample()
                    agent_steps_this_iter += batch.agent_steps()
                    env_steps_this_iter += batch.env_steps()

            # Evaluation worker set has n remote workers.
            else:
                # How many episodes have we run (across all eval workers)?
                num_units_done = 0
                round_ = 0
                while True:
                    units_left_to_do = duration_fn(num_units_done)
                    if units_left_to_do <= 0:
                        break

                    round_ += 1
                    batches = ray.get(
                        [
                            w.sample.remote()
                            for i, w in enumerate(
                                self.evaluation_workers.remote_workers()
                            )
                            if i * (1 if unit == "episodes" else rollout * num_envs)
                            < units_left_to_do
                        ]
                    )
                    agent_steps_this_iter = sum(b.agent_steps() for b in batches)
                    env_steps_this_iter = sum(b.env_steps() for b in batches)
                    # 1 episode per returned batch.
                    if unit == "episodes":
                        num_units_done += len(batches)
                    # n timesteps per returned batch.
                    else:
                        num_units_done += (
                            agent_steps_this_iter
                            if self._by_agent_steps
                            else env_steps_this_iter
                        )

                    logger.info(
                        f"Ran round {round_} of parallel evaluation "
                        f"({num_units_done}/{duration} {unit} done)"
                    )

            if metrics is None:
                metrics = collect_metrics(
                    self.evaluation_workers.local_worker(),
                    self.evaluation_workers.remote_workers(),
                    keep_custom_metrics=self.config["keep_per_episode_custom_metrics"],
                )
            metrics[NUM_AGENT_STEPS_SAMPLED_THIS_ITER] = agent_steps_this_iter
            metrics[NUM_ENV_STEPS_SAMPLED_THIS_ITER] = env_steps_this_iter

        # Evaluation does not run for every step.
        # Save evaluation metrics on trainer, so it can be attached to
        # subsequent step results as latest evaluation result.
        self.evaluation_metrics = {"evaluation": metrics}

        # Also return the results here for convenience.
        return self.evaluation_metrics

    @OverrideToImplementCustomLogic
    @DeveloperAPI
    def training_loop(self) -> ResultDict:
        """Default single iteration logic of an algorithm.

        - Collect on-policy samples (SampleBatches) in parallel using the
          Trainer's RolloutWorkers (@ray.remote).
        - Concatenate collected SampleBatches into one train batch.
        - Note that we may have more than one policy in the multi-agent case:
          Call the different policies' `learn_on_batch` (simple optimizer) OR
          `load_batch_into_buffer` + `learn_on_loaded_batch` (multi-GPU
          optimizer) methods to calculate loss and update the model(s).
        - Return all collected metrics for the iteration.

        Returns:
            The results dict from executing the training iteration.
        """
        # Collect SampleBatches from sample workers until we have a full batch.
        if self._by_agent_steps:
            train_batch = synchronous_parallel_sample(
                worker_set=self.workers, max_agent_steps=self.config["train_batch_size"]
            )
        else:
            train_batch = synchronous_parallel_sample(
                worker_set=self.workers, max_env_steps=self.config["train_batch_size"]
            )
        train_batch = train_batch.as_multi_agent()
        self._counters[NUM_AGENT_STEPS_SAMPLED] += train_batch.agent_steps()
        self._counters[NUM_ENV_STEPS_SAMPLED] += train_batch.env_steps()

        # Use simple optimizer (only for multi-agent or tf-eager; all other
        # cases should use the multi-GPU optimizer, even if only using 1 GPU).
        # TODO: (sven) rename MultiGPUOptimizer into something more
        #  meaningful.
        if self.config.get("simple_optimizer") is True:
            train_results = train_one_step(self, train_batch)
        else:
            train_results = multi_gpu_train_one_step(self, train_batch)

        # Update weights and global_vars - after learning on the local worker - on all
        # remote workers.
        global_vars = {
            "timestep": self._counters[NUM_ENV_STEPS_SAMPLED],
        }
        with self._timers[WORKER_UPDATE_TIMER]:
            self.workers.sync_weights(global_vars=global_vars)

        return train_results

    @staticmethod
    def execution_plan(workers, config, **kwargs):
        raise NotImplementedError(
            "It is not longer recommended to use Trainer's `execution_plan` method/API."
            " Set `_disable_execution_plan_api=True` in your config and override the "
            "`Trainer.training_loop()` method with your algo's custom "
            "execution logic."
        )

    @PublicAPI
    def compute_single_action(
        self,
        observation: Optional[TensorStructType] = None,
        state: Optional[List[TensorStructType]] = None,
        *,
        prev_action: Optional[TensorStructType] = None,
        prev_reward: Optional[float] = None,
        info: Optional[EnvInfoDict] = None,
        input_dict: Optional[SampleBatch] = None,
        policy_id: PolicyID = DEFAULT_POLICY_ID,
        full_fetch: bool = False,
        explore: Optional[bool] = None,
        timestep: Optional[int] = None,
        episode: Optional[Episode] = None,
        unsquash_action: Optional[bool] = None,
        clip_action: Optional[bool] = None,
        # Deprecated args.
        unsquash_actions=DEPRECATED_VALUE,
        clip_actions=DEPRECATED_VALUE,
        # Kwargs placeholder for future compatibility.
        **kwargs,
    ) -> Union[
        TensorStructType,
        Tuple[TensorStructType, List[TensorType], Dict[str, TensorType]],
    ]:
        """Computes an action for the specified policy on the local worker.

        Note that you can also access the policy object through
        self.get_policy(policy_id) and call compute_single_action() on it
        directly.

        Args:
            observation: Single (unbatched) observation from the
                environment.
            state: List of all RNN hidden (single, unbatched) state tensors.
            prev_action: Single (unbatched) previous action value.
            prev_reward: Single (unbatched) previous reward value.
            info: Env info dict, if any.
            input_dict: An optional SampleBatch that holds all the values
                for: obs, state, prev_action, and prev_reward, plus maybe
                custom defined views of the current env trajectory. Note
                that only one of `obs` or `input_dict` must be non-None.
            policy_id: Policy to query (only applies to multi-agent).
                Default: "default_policy".
            full_fetch: Whether to return extra action fetch results.
                This is always set to True if `state` is specified.
            explore: Whether to apply exploration to the action.
                Default: None -> use self.config["explore"].
            timestep: The current (sampling) time step.
            episode: This provides access to all of the internal episodes'
                state, which may be useful for model-based or multi-agent
                algorithms.
            unsquash_action: Should actions be unsquashed according to the
                env's/Policy's action space? If None, use the value of
                self.config["normalize_actions"].
            clip_action: Should actions be clipped according to the
                env's/Policy's action space? If None, use the value of
                self.config["clip_actions"].

        Keyword Args:
            kwargs: forward compatibility placeholder

        Returns:
            The computed action if full_fetch=False, or a tuple of a) the
            full output of policy.compute_actions() if full_fetch=True
            or we have an RNN-based Policy.

        Raises:
            KeyError: If the `policy_id` cannot be found in this Trainer's
                local worker.
        """
        if clip_actions != DEPRECATED_VALUE:
            deprecation_warning(
                old="Trainer.compute_single_action(`clip_actions`=...)",
                new="Trainer.compute_single_action(`clip_action`=...)",
                error=False,
            )
            clip_action = clip_actions
        if unsquash_actions != DEPRECATED_VALUE:
            deprecation_warning(
                old="Trainer.compute_single_action(`unsquash_actions`=...)",
                new="Trainer.compute_single_action(`unsquash_action`=...)",
                error=False,
            )
            unsquash_action = unsquash_actions

        # `unsquash_action` is None: Use value of config['normalize_actions'].
        if unsquash_action is None:
            unsquash_action = self.config["normalize_actions"]
        # `clip_action` is None: Use value of config['clip_actions'].
        elif clip_action is None:
            clip_action = self.config["clip_actions"]

        # User provided an input-dict: Assert that `obs`, `prev_a|r`, `state`
        # are all None.
        err_msg = (
            "Provide either `input_dict` OR [`observation`, ...] as "
            "args to Trainer.compute_single_action!"
        )
        if input_dict is not None:
            assert (
                observation is None
                and prev_action is None
                and prev_reward is None
                and state is None
            ), err_msg
            observation = input_dict[SampleBatch.OBS]
        else:
            assert observation is not None, err_msg

        # Get the policy to compute the action for (in the multi-agent case,
        # Trainer may hold >1 policies).
        policy = self.get_policy(policy_id)
        if policy is None:
            raise KeyError(
                f"PolicyID '{policy_id}' not found in PolicyMap of the "
                f"Trainer's local worker!"
            )
        local_worker = self.workers.local_worker()

        # Check the preprocessor and preprocess, if necessary.
        pp = local_worker.preprocessors[policy_id]
        if pp and type(pp).__name__ != "NoPreprocessor":
            observation = pp.transform(observation)
        observation = local_worker.filters[policy_id](observation, update=False)

        # Input-dict.
        if input_dict is not None:
            input_dict[SampleBatch.OBS] = observation
            action, state, extra = policy.compute_single_action(
                input_dict=input_dict,
                explore=explore,
                timestep=timestep,
                episode=episode,
            )
        # Individual args.
        else:
            action, state, extra = policy.compute_single_action(
                obs=observation,
                state=state,
                prev_action=prev_action,
                prev_reward=prev_reward,
                info=info,
                explore=explore,
                timestep=timestep,
                episode=episode,
            )

        # If we work in normalized action space (normalize_actions=True),
        # we re-translate here into the env's action space.
        if unsquash_action:
            action = space_utils.unsquash_action(action, policy.action_space_struct)
        # Clip, according to env's action space.
        elif clip_action:
            action = space_utils.clip_action(action, policy.action_space_struct)

        # Return 3-Tuple: Action, states, and extra-action fetches.
        if state or full_fetch:
            return action, state, extra
        # Ensure backward compatibility.
        else:
            return action

    @PublicAPI
    def compute_actions(
        self,
        observations: TensorStructType,
        state: Optional[List[TensorStructType]] = None,
        *,
        prev_action: Optional[TensorStructType] = None,
        prev_reward: Optional[TensorStructType] = None,
        info: Optional[EnvInfoDict] = None,
        policy_id: PolicyID = DEFAULT_POLICY_ID,
        full_fetch: bool = False,
        explore: Optional[bool] = None,
        timestep: Optional[int] = None,
        episodes: Optional[List[Episode]] = None,
        unsquash_actions: Optional[bool] = None,
        clip_actions: Optional[bool] = None,
        # Deprecated.
        normalize_actions=None,
        **kwargs,
    ):
        """Computes an action for the specified policy on the local Worker.

        Note that you can also access the policy object through
        self.get_policy(policy_id) and call compute_actions() on it directly.

        Args:
            observation: Observation from the environment.
            state: RNN hidden state, if any. If state is not None,
                then all of compute_single_action(...) is returned
                (computed action, rnn state(s), logits dictionary).
                Otherwise compute_single_action(...)[0] is returned
                (computed action).
            prev_action: Previous action value, if any.
            prev_reward: Previous reward, if any.
            info: Env info dict, if any.
            policy_id: Policy to query (only applies to multi-agent).
            full_fetch: Whether to return extra action fetch results.
                This is always set to True if RNN state is specified.
            explore: Whether to pick an exploitation or exploration
                action (default: None -> use self.config["explore"]).
            timestep: The current (sampling) time step.
            episodes: This provides access to all of the internal episodes'
                state, which may be useful for model-based or multi-agent
                algorithms.
            unsquash_actions: Should actions be unsquashed according
                to the env's/Policy's action space? If None, use
                self.config["normalize_actions"].
            clip_actions: Should actions be clipped according to the
                env's/Policy's action space? If None, use
                self.config["clip_actions"].

        Keyword Args:
            kwargs: forward compatibility placeholder

        Returns:
            The computed action if full_fetch=False, or a tuple consisting of
            the full output of policy.compute_actions_from_input_dict() if
            full_fetch=True or we have an RNN-based Policy.
        """
        if normalize_actions is not None:
            deprecation_warning(
                old="Trainer.compute_actions(`normalize_actions`=...)",
                new="Trainer.compute_actions(`unsquash_actions`=...)",
                error=False,
            )
            unsquash_actions = normalize_actions

        # `unsquash_actions` is None: Use value of config['normalize_actions'].
        if unsquash_actions is None:
            unsquash_actions = self.config["normalize_actions"]
        # `clip_actions` is None: Use value of config['clip_actions'].
        elif clip_actions is None:
            clip_actions = self.config["clip_actions"]

        # Preprocess obs and states.
        state_defined = state is not None
        policy = self.get_policy(policy_id)
        filtered_obs, filtered_state = [], []
        for agent_id, ob in observations.items():
            worker = self.workers.local_worker()
            preprocessed = worker.preprocessors[policy_id].transform(ob)
            filtered = worker.filters[policy_id](preprocessed, update=False)
            filtered_obs.append(filtered)
            if state is None:
                continue
            elif agent_id in state:
                filtered_state.append(state[agent_id])
            else:
                filtered_state.append(policy.get_initial_state())

        # Batch obs and states
        obs_batch = np.stack(filtered_obs)
        if state is None:
            state = []
        else:
            state = list(zip(*filtered_state))
            state = [np.stack(s) for s in state]

        input_dict = {SampleBatch.OBS: obs_batch}

        # prev_action and prev_reward can be None, np.ndarray, or tensor-like structure.
        # Explicitly check for None here to avoid the error message "The truth value of
        # an array with more than one element is ambiguous.", when np arrays are passed
        # as arguments.
        if prev_action is not None:
            input_dict[SampleBatch.PREV_ACTIONS] = prev_action
        if prev_reward is not None:
            input_dict[SampleBatch.PREV_REWARDS] = prev_reward
        if info:
            input_dict[SampleBatch.INFOS] = info
        for i, s in enumerate(state):
            input_dict[f"state_in_{i}"] = s

        # Batch compute actions
        actions, states, infos = policy.compute_actions_from_input_dict(
            input_dict=input_dict,
            explore=explore,
            timestep=timestep,
            episodes=episodes,
        )

        # Unbatch actions for the environment into a multi-agent dict.
        single_actions = space_utils.unbatch(actions)
        actions = {}
        for key, a in zip(observations, single_actions):
            # If we work in normalized action space (normalize_actions=True),
            # we re-translate here into the env's action space.
            if unsquash_actions:
                a = space_utils.unsquash_action(a, policy.action_space_struct)
            # Clip, according to env's action space.
            elif clip_actions:
                a = space_utils.clip_action(a, policy.action_space_struct)
            actions[key] = a

        # Unbatch states into a multi-agent dict.
        unbatched_states = {}
        for idx, agent_id in enumerate(observations):
            unbatched_states[agent_id] = [s[idx] for s in states]

        # Return only actions or full tuple
        if state_defined or full_fetch:
            return actions, unbatched_states, infos
        else:
            return actions

    @PublicAPI
    def get_policy(self, policy_id: PolicyID = DEFAULT_POLICY_ID) -> Policy:
        """Return policy for the specified id, or None.

        Args:
            policy_id: ID of the policy to return.
        """
        return self.workers.local_worker().get_policy(policy_id)

    @PublicAPI
    def get_weights(self, policies: Optional[List[PolicyID]] = None) -> dict:
        """Return a dictionary of policy ids to weights.

        Args:
            policies: Optional list of policies to return weights for,
                or None for all policies.
        """
        return self.workers.local_worker().get_weights(policies)

    @PublicAPI
    def set_weights(self, weights: Dict[PolicyID, dict]):
        """Set policy weights by policy id.

        Args:
            weights: Map of policy ids to weights to set.
        """
        self.workers.local_worker().set_weights(weights)

    @PublicAPI
    def add_policy(
        self,
        policy_id: PolicyID,
        policy_cls: Type[Policy],
        *,
        observation_space: Optional[gym.spaces.Space] = None,
        action_space: Optional[gym.spaces.Space] = None,
        config: Optional[PartialTrainerConfigDict] = None,
        policy_state: Optional[PolicyState] = None,
        policy_mapping_fn: Optional[Callable[[AgentID, EpisodeID], PolicyID]] = None,
        policies_to_train: Optional[
            Union[
                Container[PolicyID],
                Callable[[PolicyID, Optional[SampleBatchType]], bool],
            ]
        ] = None,
        evaluation_workers: bool = True,
        workers: Optional[List[Union[RolloutWorker, ActorHandle]]] = None,
    ) -> Policy:
        """Adds a new policy to this Trainer.

        Args:
            policy_id: ID of the policy to add.
            policy_cls: The Policy class to use for
                constructing the new Policy.
            observation_space: The observation space of the policy to add.
                If None, try to infer this space from the environment.
            action_space: The action space of the policy to add.
                If None, try to infer this space from the environment.
            config: The config overrides for the policy to add.
            policy_state: Optional state dict to apply to the new
                policy instance, right after its construction.
            policy_mapping_fn: An optional (updated) policy mapping function
                to use from here on. Note that already ongoing episodes will
                not change their mapping but will use the old mapping till
                the end of the episode.
            policies_to_train: An optional list of policy IDs to be trained
                or a callable taking PolicyID and SampleBatchType and
                returning a bool (trainable or not?).
                If None, will keep the existing setup in place. Policies,
                whose IDs are not in the list (or for which the callable
                returns False) will not be updated.
            evaluation_workers: Whether to add the new policy also
                to the evaluation WorkerSet.
            workers: A list of RolloutWorker/ActorHandles (remote
                RolloutWorkers) to add this policy to. If defined, will only
                add the given policy to these workers.

        Returns:
            The newly added policy (the copy that got added to the local
            worker).
        """

        kwargs = dict(
            policy_id=policy_id,
            policy_cls=policy_cls,
            observation_space=observation_space,
            action_space=action_space,
            config=config,
            policy_state=policy_state,
            policy_mapping_fn=policy_mapping_fn,
            policies_to_train=list(policies_to_train) if policies_to_train else None,
        )

        def fn(worker: RolloutWorker):
            # `foreach_worker` function: Adds the policy the the worker (and
            # maybe changes its policy_mapping_fn - if provided here).
            worker.add_policy(**kwargs)

        if workers is not None:
            ray_gets = []
            for worker in workers:
                if isinstance(worker, ActorHandle):
                    ray_gets.append(worker.add_policy.remote(**kwargs))
                else:
                    fn(worker)
            ray.get(ray_gets)
        else:
            # Run foreach_worker fn on all workers.
            self.workers.foreach_worker(fn)

        # Update evaluation workers, if necessary.
        if evaluation_workers and self.evaluation_workers is not None:
            self.evaluation_workers.foreach_worker(fn)

        # Return newly added policy (from the local rollout worker).
        return self.get_policy(policy_id)

    @PublicAPI
    def remove_policy(
        self,
        policy_id: PolicyID = DEFAULT_POLICY_ID,
        *,
        policy_mapping_fn: Optional[Callable[[AgentID], PolicyID]] = None,
        policies_to_train: Optional[
            Union[Set[PolicyID], Callable[[PolicyID, Optional[SampleBatchType]], bool]]
        ] = None,
        evaluation_workers: bool = True,
    ) -> None:
        """Removes a new policy from this Trainer.

        Args:
            policy_id: ID of the policy to be removed.
            policy_mapping_fn: An optional (updated) policy mapping function
                to use from here on. Note that already ongoing episodes will
                not change their mapping but will use the old mapping till
                the end of the episode.
            policies_to_train: An optional list of policy IDs to be trained
                or a callable taking PolicyID and SampleBatchType and
                returning a bool (trainable or not?).
                If None, will keep the existing setup in place. Policies,
                whose IDs are not in the list (or for which the callable
                returns False) will not be updated.
            evaluation_workers: Whether to also remove the policy from the
                evaluation WorkerSet.
        """

        def fn(worker):
            worker.remove_policy(
                policy_id=policy_id,
                policy_mapping_fn=policy_mapping_fn,
                policies_to_train=policies_to_train,
            )

        self.workers.foreach_worker(fn)
        if evaluation_workers and self.evaluation_workers is not None:
            self.evaluation_workers.foreach_worker(fn)

    @DeveloperAPI
    def export_policy_model(
        self,
        export_dir: str,
        policy_id: PolicyID = DEFAULT_POLICY_ID,
        onnx: Optional[int] = None,
    ) -> None:
        """Exports policy model with given policy_id to a local directory.

        Args:
            export_dir: Writable local directory.
            policy_id: Optional policy id to export.
            onnx: If given, will export model in ONNX format. The
                value of this parameter set the ONNX OpSet version to use.
                If None, the output format will be DL framework specific.

        Example:
            >>> from ray.rllib.algorithms.ppo import PPO
            >>> # Use a Trainer from RLlib or define your own.
            >>> trainer = PPO(...) # doctest: +SKIP
            >>> for _ in range(10): # doctest: +SKIP
            >>>     trainer.train() # doctest: +SKIP
            >>> trainer.export_policy_model("/tmp/dir") # doctest: +SKIP
            >>> trainer.export_policy_model("/tmp/dir/onnx", onnx=1) # doctest: +SKIP
        """
        self.get_policy(policy_id).export_model(export_dir, onnx)

    @DeveloperAPI
    def export_policy_checkpoint(
        self,
        export_dir: str,
        filename_prefix: str = "model",
        policy_id: PolicyID = DEFAULT_POLICY_ID,
    ) -> None:
        """Exports policy model checkpoint to a local directory.

        Args:
            export_dir: Writable local directory.
            filename_prefix: file name prefix of checkpoint files.
            policy_id: Optional policy id to export.

        Example:
            >>> from ray.rllib.algorithms.ppo import PPO
            >>> # Use a Trainer from RLlib or define your own.
            >>> trainer = PPO(...) # doctest: +SKIP
            >>> for _ in range(10): # doctest: +SKIP
            >>>     trainer.train() # doctest: +SKIP
            >>> trainer.export_policy_checkpoint("/tmp/export_dir") # doctest: +SKIP
        """
        self.get_policy(policy_id).export_checkpoint(export_dir, filename_prefix)

    @DeveloperAPI
    def import_policy_model_from_h5(
        self,
        import_file: str,
        policy_id: PolicyID = DEFAULT_POLICY_ID,
    ) -> None:
        """Imports a policy's model with given policy_id from a local h5 file.

        Args:
            import_file: The h5 file to import from.
            policy_id: Optional policy id to import into.

        Example:
            >>> from ray.rllib.algorithms.ppo import PPO
            >>> trainer = PPO(...) # doctest: +SKIP
            >>> trainer.import_policy_model_from_h5("/tmp/weights.h5") # doctest: +SKIP
            >>> for _ in range(10): # doctest: +SKIP
            >>>     trainer.train() # doctest: +SKIP
        """
        self.get_policy(policy_id).import_model_from_h5(import_file)
        # Sync new weights to remote workers.
        self._sync_weights_to_workers(worker_set=self.workers)

    @override(Trainable)
    def save_checkpoint(self, checkpoint_dir: str) -> str:
        checkpoint_path = os.path.join(
            checkpoint_dir, "checkpoint-{}".format(self.iteration)
        )
        pickle.dump(self.__getstate__(), open(checkpoint_path, "wb"))

        return checkpoint_path

    @override(Trainable)
    def load_checkpoint(self, checkpoint_path: str) -> None:
        extra_data = pickle.load(open(checkpoint_path, "rb"))
        self.__setstate__(extra_data)

    @override(Trainable)
    def log_result(self, result: ResultDict) -> None:
        # Log after the callback is invoked, so that the user has a chance
        # to mutate the result.
        self.callbacks.on_train_result(trainer=self, result=result)
        # Then log according to Trainable's logging logic.
        Trainable.log_result(self, result)

    @override(Trainable)
    def cleanup(self) -> None:
        # Stop all workers.
        if hasattr(self, "workers") and self.workers is not None:
            self.workers.stop()
        if hasattr(self, "evaluation_workers") and self.evaluation_workers is not None:
            self.evaluation_workers.stop()

    @OverrideToImplementCustomLogic
    @classmethod
    @override(Trainable)
    def default_resource_request(
        cls, config: PartialTrainerConfigDict
    ) -> Union[Resources, PlacementGroupFactory]:

        # Default logic for RLlib algorithms (Trainers):
        # Create one bundle per individual worker (local or remote).
        # Use `num_cpus_for_driver` and `num_gpus` for the local worker and
        # `num_cpus_per_worker` and `num_gpus_per_worker` for the remote
        # workers to determine their CPU/GPU resource needs.

        # Convenience config handles.
        cf = dict(cls.get_default_config(), **config)
        eval_cf = cf["evaluation_config"]

        local_worker = {
            "CPU": cf["num_cpus_for_driver"],
            "GPU": 0 if cf["_fake_gpus"] else cf["num_gpus"],
        }
        rollout_workers = [
            {
                "CPU": cf["num_cpus_per_worker"],
                "GPU": cf["num_gpus_per_worker"],
                **cf["custom_resources_per_worker"],
            }
            for _ in range(cf["num_workers"])
        ]

        bundles = [local_worker] + rollout_workers

        if cf["evaluation_interval"]:
            # Evaluation workers.
            # Note: The local eval worker is located on the driver CPU.
            bundles += [
                {
                    "CPU": eval_cf.get(
                        "num_cpus_per_worker", cf["num_cpus_per_worker"]
                    ),
                    "GPU": eval_cf.get(
                        "num_gpus_per_worker", cf["num_gpus_per_worker"]
                    ),
                    **eval_cf.get(
                        "custom_resources_per_worker", cf["custom_resources_per_worker"]
                    ),
                }
                for _ in range(cf["evaluation_num_workers"])
            ]

        # In case our I/O reader/writer requires conmpute resources.
        bundles += get_offline_io_resource_bundles(cf)

        # Return PlacementGroupFactory containing all needed resources
        # (already properly defined as device bundles).
        return PlacementGroupFactory(
            bundles=bundles,
            strategy=config.get("placement_strategy", "PACK"),
        )

    @DeveloperAPI
    def _before_evaluate(self):
        """Pre-evaluation callback."""
        pass

    @staticmethod
    def _get_env_id_and_creator(
        env_specifier: Union[str, EnvType, None], config: PartialTrainerConfigDict
    ) -> Tuple[Optional[str], EnvCreator]:
        """Returns env_id and creator callable given original env id from config.

        Args:
            env_specifier: An env class, an already tune registered env ID, a known
                gym env name, or None (if no env is used).
            config: The Trainer's (maybe partial) config dict.

        Returns:
            Tuple consisting of a) env ID string and b) env creator callable.
        """
        # Environment is specified via a string.
        if isinstance(env_specifier, str):
            # An already registered env.
            if _global_registry.contains(ENV_CREATOR, env_specifier):
                return env_specifier, _global_registry.get(ENV_CREATOR, env_specifier)

            # A class path specifier.
            elif "." in env_specifier:

                def env_creator_from_classpath(env_context):
                    try:
                        env_obj = from_config(env_specifier, env_context)
                    except ValueError:
                        raise EnvError(
                            ERR_MSG_INVALID_ENV_DESCRIPTOR.format(env_specifier)
                        )
                    return env_obj

                return env_specifier, env_creator_from_classpath
            # Try gym/PyBullet/Vizdoom.
            else:
                return env_specifier, functools.partial(
                    _gym_env_creator, env_descriptor=env_specifier
                )

        elif isinstance(env_specifier, type):
            env_id = env_specifier  # .__name__

            if config.get("remote_worker_envs"):
                # Check gym version (0.22 or higher?).
                # If > 0.21, can't perform auto-wrapping of the given class as this
                # would lead to a pickle error.
                gym_version = pkg_resources.get_distribution("gym").version
                if version.parse(gym_version) >= version.parse("0.22"):
                    raise ValueError(
                        "Cannot specify a gym.Env class via `config.env` while setting "
                        "`config.remote_worker_env=True` AND your gym version is >= "
                        "0.22! Try installing an older version of gym or set `config."
                        "remote_worker_env=False`."
                    )

                @ray.remote(num_cpus=1)
                class _wrapper(env_specifier):
                    # Add convenience `_get_spaces` and `_is_multi_agent`
                    # methods:
                    def _get_spaces(self):
                        return self.observation_space, self.action_space

                    def _is_multi_agent(self):
                        from ray.rllib.env.multi_agent_env import MultiAgentEnv

                        return isinstance(self, MultiAgentEnv)

                return env_id, lambda cfg: _wrapper.remote(cfg)
            else:
                return env_id, lambda cfg: env_specifier(cfg)

        # No env -> Env creator always returns None.
        elif env_specifier is None:
            return None, lambda env_config: None

        else:
            raise ValueError(
                "{} is an invalid env specifier. ".format(env_specifier)
                + "You can specify a custom env as either a class "
                '(e.g., YourEnvCls) or a registered env id (e.g., "your_env").'
            )

    def _sync_filters_if_needed(self, workers: WorkerSet):
        if self.config.get("observation_filter", "NoFilter") != "NoFilter":
            FilterManager.synchronize(
                workers.local_worker().filters,
                workers.remote_workers(),
                update_remote=self.config["synchronize_filters"],
            )
            logger.debug(
                "synchronized filters: {}".format(workers.local_worker().filters)
            )

    @DeveloperAPI
    def _sync_weights_to_workers(
        self,
        *,
        worker_set: Optional[WorkerSet] = None,
        workers: Optional[List[RolloutWorker]] = None,
    ) -> None:
        """Sync "main" weights to given WorkerSet or list of workers."""
        assert worker_set is not None
        # Broadcast the new policy weights to all evaluation workers.
        logger.info("Synchronizing weights to workers.")
        weights = ray.put(self.workers.local_worker().save())
        worker_set.foreach_worker(lambda w: w.restore(ray.get(weights)))

    def _exec_plan_or_training_iteration_fn(self):
        with self._timers[TRAINING_ITERATION_TIMER]:
            if self.config["_disable_execution_plan_api"]:
                results = self.training_loop()
            else:
                results = next(self.train_exec_impl)
        return results

    @classmethod
    @override(Trainable)
    def resource_help(cls, config: TrainerConfigDict) -> str:
        return (
            "\n\nYou can adjust the resource requests of RLlib agents by "
            "setting `num_workers`, `num_gpus`, and other configs. See "
            "the DEFAULT_CONFIG defined by each agent for more info.\n\n"
            "The config of this agent is: {}".format(config)
        )

    @classmethod
    def merge_trainer_configs(
        cls,
        config1: TrainerConfigDict,
        config2: PartialTrainerConfigDict,
        _allow_unknown_configs: Optional[bool] = None,
    ) -> TrainerConfigDict:
        """Merges a complete Trainer config with a partial override dict.

        Respects nested structures within the config dicts. The values in the
        partial override dict take priority.

        Args:
            config1: The complete Trainer's dict to be merged (overridden)
                with `config2`.
            config2: The partial override config dict to merge on top of
                `config1`.
            _allow_unknown_configs: If True, keys in `config2` that don't exist
                in `config1` are allowed and will be added to the final config.

        Returns:
            The merged full trainer config dict.
        """
        config1 = copy.deepcopy(config1)
        if "callbacks" in config2 and type(config2["callbacks"]) is dict:
            legacy_callbacks_dict = config2["callbacks"]

            def make_callbacks():
                # Deprecation warning will be logged by DefaultCallbacks.
                return DefaultCallbacks(legacy_callbacks_dict=legacy_callbacks_dict)

            config2["callbacks"] = make_callbacks
        if _allow_unknown_configs is None:
            _allow_unknown_configs = cls._allow_unknown_configs
        return deep_update(
            config1,
            config2,
            _allow_unknown_configs,
            cls._allow_unknown_subkeys,
            cls._override_all_subkeys_if_type_changes,
            cls._override_all_key_list,
        )

    @staticmethod
    def validate_framework(config: PartialTrainerConfigDict) -> None:
        """Validates the config dictionary wrt the framework settings.

        Args:
            config: The config dictionary to be validated.

        """
        _tf1, _tf, _tfv = None, None, None
        _torch = None
        framework = config["framework"]
        tf_valid_frameworks = {"tf", "tf2", "tfe"}
        if framework not in tf_valid_frameworks and framework != "torch":
            return
        elif framework in tf_valid_frameworks:
            _tf1, _tf, _tfv = try_import_tf()
        else:
            _torch, _ = try_import_torch()

        def check_if_correct_nn_framework_installed():
            """Check if tf/torch experiment is running and tf/torch installed."""
            if framework in tf_valid_frameworks:
                if not (_tf1 or _tf):
                    raise ImportError(
                        (
                            "TensorFlow was specified as the 'framework' "
                            "inside of your config dictionary. However, there was "
                            "no installation found. You can install TensorFlow "
                            "via `pip install tensorflow`"
                        )
                    )
            elif framework == "torch":
                if not _torch:
                    raise ImportError(
                        (
                            "PyTorch was specified as the 'framework' inside "
                            "of your config dictionary. However, there was no "
                            "installation found. You can install PyTorch via "
                            "`pip install torch`"
                        )
                    )

        def resolve_tf_settings():
            """Check and resolve tf settings."""

            if _tf1 and config["framework"] in ["tf2", "tfe"]:
                if config["framework"] == "tf2" and _tfv < 2:
                    raise ValueError(
                        "You configured `framework`=tf2, but your installed "
                        "pip tf-version is < 2.0! Make sure your TensorFlow "
                        "version is >= 2.x."
                    )
                if not _tf1.executing_eagerly():
                    _tf1.enable_eager_execution()
                # Recommend setting tracing to True for speedups.
                logger.info(
                    f"Executing eagerly (framework='{config['framework']}'),"
                    f" with eager_tracing={config['eager_tracing']}. For "
                    "production workloads, make sure to set eager_tracing=True"
                    "  in order to match the speed of tf-static-graph "
                    "(framework='tf'). For debugging purposes, "
                    "`eager_tracing=False` is the best choice."
                )
            # Tf-static-graph (framework=tf): Recommend upgrading to tf2 and
            # enabling eager tracing for similar speed.
            elif _tf1 and config["framework"] == "tf":
                logger.info(
                    "Your framework setting is 'tf', meaning you are using "
                    "static-graph mode. Set framework='tf2' to enable eager "
                    "execution with tf2.x. You may also then want to set "
                    "eager_tracing=True in order to reach similar execution "
                    "speed as with static-graph mode."
                )

        check_if_correct_nn_framework_installed()
        resolve_tf_settings()

    @OverrideToImplementCustomLogic_CallToSuperRecommended
    @DeveloperAPI
    def validate_config(self, config: TrainerConfigDict) -> None:
        """Validates a given config dict for this Trainer.

        Users should override this method to implement custom validation
        behavior. It is recommended to call `super().validate_config()` in
        this override.

        Args:
            config: The given config dict to check.

        Raises:
            ValueError: If there is something wrong with the config.
        """
        model_config = config.get("model")
        if model_config is None:
            config["model"] = model_config = {}

        # Use DefaultCallbacks class, if callbacks is None.
        if config["callbacks"] is None:
            config["callbacks"] = DefaultCallbacks
        # Check, whether given `callbacks` is a callable.
        if not callable(config["callbacks"]):
            raise ValueError(
                "`callbacks` must be a callable method that "
                "returns a subclass of DefaultCallbacks, got "
                f"{config['callbacks']}!"
            )

        # Multi-GPU settings.
        simple_optim_setting = config.get("simple_optimizer", DEPRECATED_VALUE)
        if simple_optim_setting != DEPRECATED_VALUE:
            deprecation_warning(old="simple_optimizer", error=False)

        # Validate "multiagent" sub-dict and convert policy 4-tuples to
        # PolicySpec objects.
        policies, is_multi_agent = check_multi_agent(config)

        framework = config.get("framework")
        # Multi-GPU setting: Must use MultiGPUTrainOneStep.
        if config.get("num_gpus", 0) > 1:
            if framework in ["tfe", "tf2"]:
                raise ValueError(
                    "`num_gpus` > 1 not supported yet for "
                    "framework={}!".format(framework)
                )
            elif simple_optim_setting is True:
                raise ValueError(
                    "Cannot use `simple_optimizer` if `num_gpus` > 1! "
                    "Consider not setting `simple_optimizer` in your config."
                )
            config["simple_optimizer"] = False
        # Auto-setting: Use simple-optimizer for tf-eager or multiagent,
        # otherwise: MultiGPUTrainOneStep (if supported by the algo's execution
        # plan).
        elif simple_optim_setting == DEPRECATED_VALUE:
            # tf-eager: Must use simple optimizer.
            if framework not in ["tf", "torch"]:
                config["simple_optimizer"] = True
            # Multi-agent case: Try using MultiGPU optimizer (only
            # if all policies used are DynamicTFPolicies or TorchPolicies).
            elif is_multi_agent:
                from ray.rllib.policy.dynamic_tf_policy import DynamicTFPolicy
                from ray.rllib.policy.torch_policy import TorchPolicy

                default_policy_cls = self.get_default_policy_class(config)
                if any(
                    (p[0] or default_policy_cls) is None
                    or not issubclass(
                        p[0] or default_policy_cls, (DynamicTFPolicy, TorchPolicy)
                    )
                    for p in config["multiagent"]["policies"].values()
                ):
                    config["simple_optimizer"] = True
                else:
                    config["simple_optimizer"] = False
            else:
                config["simple_optimizer"] = False

        # User manually set simple-optimizer to False -> Error if tf-eager.
        elif simple_optim_setting is False:
            if framework in ["tfe", "tf2"]:
                raise ValueError(
                    "`simple_optimizer=False` not supported for "
                    "framework={}!".format(framework)
                )

        # Offline RL settings.
        input_evaluation = config.get("input_evaluation")
        if input_evaluation is not None and input_evaluation is not DEPRECATED_VALUE:
            deprecation_warning(
                old="config.input_evaluation: {}".format(input_evaluation),
                new="config.off_policy_estimation_methods={}".format(input_evaluation),
                error=False,
            )
            config["off_policy_estimation_methods"] = input_evaluation
        if isinstance(config["off_policy_estimation_methods"], list) or isinstance(
            config["off_policy_estimation_methods"], tuple
        ):
            ope_dict = {
                str(ope): {"type": ope} for ope in self.off_policy_estimation_methods
            }
            deprecation_warning(
                old="config.off_policy_estimation_methods={}".format(
                    self.off_policy_estimation_methods
                ),
                new="config.off_policy_estimation_methods={}".format(
                    ope_dict,
                ),
                error=False,
            )
            config["off_policy_estimation_methods"] = ope_dict

        # Check model config.
        # If no preprocessing, propagate into model's config as well
        # (so model will know, whether inputs are preprocessed or not).
        if config["_disable_preprocessor_api"] is True:
            model_config["_disable_preprocessor_api"] = True
        # If no action flattening, propagate into model's config as well
        # (so model will know, whether action inputs are already flattened or
        # not).
        if config["_disable_action_flattening"] is True:
            model_config["_disable_action_flattening"] = True

        # Prev_a/r settings.
        prev_a_r = model_config.get("lstm_use_prev_action_reward", DEPRECATED_VALUE)
        if prev_a_r != DEPRECATED_VALUE:
            deprecation_warning(
                "model.lstm_use_prev_action_reward",
                "model.lstm_use_prev_action and model.lstm_use_prev_reward",
                error=False,
            )
            model_config["lstm_use_prev_action"] = prev_a_r
            model_config["lstm_use_prev_reward"] = prev_a_r

        # Check batching/sample collection settings.
        if config["batch_mode"] not in ["truncate_episodes", "complete_episodes"]:
            raise ValueError(
                "`batch_mode` must be one of [truncate_episodes|"
                "complete_episodes]! Got {}".format(config["batch_mode"])
            )

        # Store multi-agent batch count mode.
        self._by_agent_steps = (
            self.config["multiagent"].get("count_steps_by") == "agent_steps"
        )

        # Metrics settings.
        if (
            config.get("metrics_smoothing_episodes", DEPRECATED_VALUE)
            != DEPRECATED_VALUE
        ):
            deprecation_warning(
                old="metrics_smoothing_episodes",
                new="metrics_num_episodes_for_smoothing",
                error=False,
            )
            config["metrics_num_episodes_for_smoothing"] = config[
                "metrics_smoothing_episodes"
            ]
        if config.get("min_iter_time_s", DEPRECATED_VALUE) != DEPRECATED_VALUE:
            deprecation_warning(
                old="min_iter_time_s",
                new="min_time_s_per_iteration",
                error=False,
            )
            config["min_time_s_per_iteration"] = config["min_iter_time_s"] or 0

        if config.get("min_time_s_per_reporting", DEPRECATED_VALUE) != DEPRECATED_VALUE:
            deprecation_warning(
                old="min_time_s_per_reporting",
                new="min_time_s_per_iteration",
                error=False,
            )
            config["min_time_s_per_iteration"] = config["min_time_s_per_reporting"] or 0

        if config.get("min_sample_timesteps_per_reporting", DEPRECATED_VALUE) != DEPRECATED_VALUE:
            deprecation_warning(
                old="min_sample_timesteps_per_reporting",
                new="min_sample_timesteps_per_iteration",
                error=False,
            )
            config["min_sample_timesteps_per_iteration"] = config["min_sample_timesteps_per_reporting"] or 0

        if config.get("min_train_timesteps_per_reporting", DEPRECATED_VALUE) != DEPRECATED_VALUE:
            deprecation_warning(
                old="min_train_timesteps_per_reporting",
                new="min_train_timesteps_per_iteration",
                error=False,
            )
            config["min_train_timesteps_per_iteration"] = config["min_train_timesteps_per_reporting"] or 0

        if config.get("collect_metrics_timeout", DEPRECATED_VALUE) != DEPRECATED_VALUE:
            # TODO: Warn once all algos use the `training_iteration` method.
            # deprecation_warning(
            #     old="collect_metrics_timeout",
            #     new="metrics_episode_collection_timeout_s",
            #     error=False,
            # )
            config["metrics_episode_collection_timeout_s"] = config[
                "collect_metrics_timeout"
            ]

        if config.get("timesteps_per_iteration", DEPRECATED_VALUE) != DEPRECATED_VALUE:
            deprecation_warning(
                old="timesteps_per_iteration",
                new="`min_sample_timesteps_per_iteration` OR "
                "`min_train_timesteps_per_iteration`",
                error=False,
            )
            config["min_sample_timesteps_per_iteration"] = (
                config["timesteps_per_iteration"] or 0
            )
            config["timesteps_per_iteration"] = DEPRECATED_VALUE

        # Evaluation settings.

        # Deprecated setting: `evaluation_num_episodes`.
        if config.get("evaluation_num_episodes", DEPRECATED_VALUE) != DEPRECATED_VALUE:
            deprecation_warning(
                old="evaluation_num_episodes",
                new="`evaluation_duration` and `evaluation_duration_unit=episodes`",
                error=False,
            )
            config["evaluation_duration"] = config["evaluation_num_episodes"]
            config["evaluation_duration_unit"] = "episodes"
            config["evaluation_num_episodes"] = DEPRECATED_VALUE

        # If `evaluation_num_workers` > 0, warn if `evaluation_interval` is
        # None (also set `evaluation_interval` to 1).
        if config["evaluation_num_workers"] > 0 and not config["evaluation_interval"]:
            logger.warning(
                f"You have specified {config['evaluation_num_workers']} "
                "evaluation workers, but your `evaluation_interval` is None! "
                "Therefore, evaluation will not occur automatically with each"
                " call to `Trainer.train()`. Instead, you will have to call "
                "`Trainer.evaluate()` manually in order to trigger an "
                "evaluation run."
            )
        # If `evaluation_num_workers=0` and
        # `evaluation_parallel_to_training=True`, warn that you need
        # at least one remote eval worker for parallel training and
        # evaluation, and set `evaluation_parallel_to_training` to False.
        elif config["evaluation_num_workers"] == 0 and config.get(
            "evaluation_parallel_to_training", False
        ):
            logger.warning(
                "`evaluation_parallel_to_training` can only be done if "
                "`evaluation_num_workers` > 0! Setting "
                "`evaluation_parallel_to_training` to False."
            )
            config["evaluation_parallel_to_training"] = False

        # If `evaluation_duration=auto`, error if
        # `evaluation_parallel_to_training=False`.
        if config["evaluation_duration"] == "auto":
            if not config["evaluation_parallel_to_training"]:
                raise ValueError(
                    "`evaluation_duration=auto` not supported for "
                    "`evaluation_parallel_to_training=False`!"
                )
        # Make sure, it's an int otherwise.
        elif (
            not isinstance(config["evaluation_duration"], int)
            or config["evaluation_duration"] <= 0
        ):
            raise ValueError(
                "`evaluation_duration` ({}) must be an int and "
                ">0!".format(config["evaluation_duration"])
            )

    @staticmethod
    @ExperimentalAPI
    def validate_env(env: EnvType, env_context: EnvContext) -> None:
        """Env validator function for this Trainer class.

        Override this in child classes to define custom validation
        behavior.

        Args:
            env: The (sub-)environment to validate. This is normally a
                single sub-environment (e.g. a gym.Env) within a vectorized
                setup.
            env_context: The EnvContext to configure the environment.

        Raises:
            Exception in case something is wrong with the given environment.
        """
        pass

    def try_recover_from_step_attempt(self) -> None:
        """Try to identify and remove any unhealthy workers (incl. eval workers).

        This method is called after an unexpected remote error is encountered
        from a worker during the call to `self.step()`. It issues check requests to
        all current workers and removes any that respond with error. If no healthy
        workers remain, an error is raised.
        """
        # Try to get our "eval" WorkerSet (used for evaluating policies).
        eval_workers = getattr(self, "evaluation_workers", None)
        if isinstance(eval_workers, WorkerSet):
            # Search for failed workers and try to recover (restart) them.
            if self.config["evaluation_config"].get("recreate_failed_workers") is True:
                eval_workers.recreate_failed_workers()
            elif self.config["evaluation_config"].get("ignore_worker_failures") is True:
                eval_workers.remove_failed_workers()

        # Try to get our "main" WorkerSet (used for training sample collection).
        workers = getattr(self, "workers", None)
        if not isinstance(workers, WorkerSet):
            return

        removed_workers, new_workers = [], []
        # Search for failed workers and try to recover (restart) them.
        if self.config["recreate_failed_workers"] is True:
            removed_workers, new_workers = workers.recreate_failed_workers()
        elif self.config["ignore_worker_failures"] is True:
            removed_workers = workers.remove_failed_workers()
        self.on_worker_failures(removed_workers, new_workers)

        if not self.config.get("_disable_execution_plan_api") and callable(
            self.execution_plan
        ):
            logger.warning("Recreating execution plan after failure")
            self.train_exec_impl = self.execution_plan(
                workers, self.config, **self._kwargs_for_execution_plan()
            )

    def on_worker_failures(
        self, removed_workers: List[ActorHandle], new_workers: List[ActorHandle]
    ):
        """Called after a worker failure is detected.

        Args:
            removed_workers: List of removed workers.
            new_workers: List of new workers.
        """
        pass

    @override(Trainable)
    def _export_model(
        self, export_formats: List[str], export_dir: str
    ) -> Dict[str, str]:
        ExportFormat.validate(export_formats)
        exported = {}
        if ExportFormat.CHECKPOINT in export_formats:
            path = os.path.join(export_dir, ExportFormat.CHECKPOINT)
            self.export_policy_checkpoint(path)
            exported[ExportFormat.CHECKPOINT] = path
        if ExportFormat.MODEL in export_formats:
            path = os.path.join(export_dir, ExportFormat.MODEL)
            self.export_policy_model(path)
            exported[ExportFormat.MODEL] = path
        if ExportFormat.ONNX in export_formats:
            path = os.path.join(export_dir, ExportFormat.ONNX)
            self.export_policy_model(path, onnx=int(os.getenv("ONNX_OPSET", "11")))
            exported[ExportFormat.ONNX] = path
        return exported

    def import_model(self, import_file: str):
        """Imports a model from import_file.

        Note: Currently, only h5 files are supported.

        Args:
            import_file: The file to import the model from.

        Returns:
            A dict that maps ExportFormats to successfully exported models.
        """
        # Check for existence.
        if not os.path.exists(import_file):
            raise FileNotFoundError(
                "`import_file` '{}' does not exist! Can't import Model.".format(
                    import_file
                )
            )
        # Get the format of the given file.
        import_format = "h5"  # TODO(sven): Support checkpoint loading.

        ExportFormat.validate([import_format])
        if import_format != ExportFormat.H5:
            raise NotImplementedError
        else:
            return self.import_policy_model_from_h5(import_file)

    def __getstate__(self) -> dict:
        state = {}
        if hasattr(self, "workers"):
            state["worker"] = self.workers.local_worker().save()
        # TODO: Experimental functionality: Store contents of replay buffer
        #  to checkpoint, only if user has configured this.
        if self.local_replay_buffer is not None and self.config.get(
            "store_buffer_in_checkpoints"
        ):
            state["local_replay_buffer"] = self.local_replay_buffer.get_state()

        if self.train_exec_impl is not None:
            state["train_exec_impl"] = self.train_exec_impl.shared_metrics.get().save()

        return state

    def __setstate__(self, state: dict):
        if hasattr(self, "workers") and "worker" in state:
            self.workers.local_worker().restore(state["worker"])
            remote_state = ray.put(state["worker"])
            for r in self.workers.remote_workers():
                r.restore.remote(remote_state)
            if self.evaluation_workers:
                # If evaluation workers are used, also restore the policies
                # there in case they are used for evaluation purpose.
                for r in self.evaluation_workers.remote_workers():
                    r.restore.remote(remote_state)
        # If necessary, restore replay data as well.
        if self.local_replay_buffer is not None:
            # TODO: Experimental functionality: Restore contents of replay
            #  buffer from checkpoint, only if user has configured this.
            if self.config.get("store_buffer_in_checkpoints"):
                if "local_replay_buffer" in state:
                    self.local_replay_buffer.set_state(state["local_replay_buffer"])
                else:
                    logger.warning(
                        "`store_buffer_in_checkpoints` is True, but no replay "
                        "data found in state!"
                    )
            elif "local_replay_buffer" in state and log_once(
                "no_store_buffer_in_checkpoints_but_data_found"
            ):
                logger.warning(
                    "`store_buffer_in_checkpoints` is False, but some replay "
                    "data found in state!"
                )

        if self.train_exec_impl is not None:
            self.train_exec_impl.shared_metrics.get().restore(state["train_exec_impl"])

    @DeveloperAPI
    def _create_local_replay_buffer_if_necessary(
        self, config: PartialTrainerConfigDict
    ) -> Optional[MultiAgentReplayBuffer]:
        """Create a MultiAgentReplayBuffer instance if necessary.

        Args:
            config: Algorithm-specific configuration data.

        Returns:
            MultiAgentReplayBuffer instance based on trainer config.
            None, if local replay buffer is not needed.
        """
        if not config.get("replay_buffer_config") or config["replay_buffer_config"].get(
            "no_local_replay_buffer" or config.get("no_local_replay_buffer")
        ):
            return

        buffer_type = config["replay_buffer_config"]["type"]
        return from_config(buffer_type, config["replay_buffer_config"])

    @DeveloperAPI
    def _kwargs_for_execution_plan(self):
        kwargs = {}
        if self.local_replay_buffer is not None:
            kwargs["local_replay_buffer"] = self.local_replay_buffer
        return kwargs

    @staticmethod
    def _auto_duration_fn(unit, num_eval_workers, eval_cfg, num_units_done, train_future):
        # Training is done and we already ran at least one
        # evaluation -> Nothing left to run.
        if num_units_done > 0 and train_future.done():
            return 0
        # Count by episodes. -> Run n more
        # (n=num eval workers).
        elif unit == "episodes":
            return num_eval_workers
        # Count by timesteps. -> Run n*m*p more
        # (n=num eval workers; m=rollout fragment length;
        # p=num-envs-per-worker).
        else:
            return (
                num_eval_workers
                * eval_cfg["rollout_fragment_length"]
                * eval_cfg["num_envs_per_worker"]
            )

    def _step_context(trainer):
        class StepCtx:
            def __enter__(self):
                # Before first call to `step()`, `result` is expected to be None ->
                # Start with self.failures=-1 -> set to 0 before the very first call
                # to `self.step()`.
                self.failures = -1

                self.time_start = time.time()
                self.sampled = 0
                self.trained = 0
                self.init_env_steps_sampled = trainer._counters[NUM_ENV_STEPS_SAMPLED]
                self.init_env_steps_trained = trainer._counters[NUM_ENV_STEPS_TRAINED]
                self.init_agent_steps_sampled = trainer._counters[
                    NUM_AGENT_STEPS_SAMPLED
                ]
                self.init_agent_steps_trained = trainer._counters[
                    NUM_AGENT_STEPS_TRAINED
                ]
                self.failure_tolerance = trainer.config[
                    "num_consecutive_worker_failures_tolerance"
                ]
                return self

            def __exit__(self, *args):
                pass

            def should_stop(self, result):

                # Before first call to `step()`, `result` is expected to be None ->
                # self.failures=0.
                if result is None:
                    # Fail after n retries.
                    self.failures += 1
                    if self.failures > self.failure_tolerance:
                        raise RuntimeError(
                            "More than `num_consecutive_worker_failures_tolerance="
                            f"{self.failure_tolerance}` consecutive worker failures! "
                            "Exiting."
                        )
                    # Continue to very first `step()` call or retry `step()` after
                    # a (tolerable) failure.
                    return False

                # Stopping criteria: Only when using the `training_iteration`
                # API, b/c for the `exec_plan` API, the logic to stop is
                # already built into the execution plans via the
                # `StandardMetricsReporting` op.
                elif trainer.config["_disable_execution_plan_api"]:
                    if trainer._by_agent_steps:
                        self.sampled = (
                            trainer._counters[NUM_AGENT_STEPS_SAMPLED]
                            - self.init_agent_steps_sampled
                        )
                        self.trained = (
                            trainer._counters[NUM_AGENT_STEPS_TRAINED]
                            - self.init_agent_steps_trained
                        )
                    else:
                        self.sampled = (
                            trainer._counters[NUM_ENV_STEPS_SAMPLED]
                            - self.init_env_steps_sampled
                        )
                        self.trained = (
                            trainer._counters[NUM_ENV_STEPS_TRAINED]
                            - self.init_env_steps_trained
                        )

                    min_t = trainer.config["min_time_s_per_iteration"]
                    min_sample_ts = trainer.config["min_sample_timesteps_per_iteration"]
                    min_train_ts = trainer.config["min_train_timesteps_per_iteration"]
                    # Repeat if not enough time has passed or if not enough
                    # env|train timesteps have been processed (or these min
                    # values are not provided by the user).
                    if (
                        result is not None
                        and (not min_t or time.time() - self.time_start >= min_t)
                        and (not min_sample_ts or self.sampled >= min_sample_ts)
                        and (not min_train_ts or self.trained >= min_train_ts)
                    ):
                        return True
                    else:
                        return False
                # No errors (we got results != None) -> Return True
                # (meaning: yes, should stop -> no further step attempts).
                else:
                    return True

        return StepCtx()

    def _compile_iteration_results(self, *, step_ctx, iteration_results=None):
        # Return dict.
        results: ResultDict = {}
        iteration_results = iteration_results or {}

        # Evaluation results.
        if "evaluation" in iteration_results:
            results["evaluation"] = iteration_results.pop("evaluation")

        # Custom metrics and episode media.
        results["custom_metrics"] = iteration_results.pop("custom_metrics", {})
        results["episode_media"] = iteration_results.pop("episode_media", {})

        # Learner info.
        results["info"] = {LEARNER_INFO: iteration_results}

        episodes = self._rollout_worker_metrics
        orig_episodes = list(episodes)
        missing = self.config["metrics_num_episodes_for_smoothing"] - len(episodes)
        if missing > 0:
            episodes = self._episode_history[-missing:] + episodes
            assert len(episodes) <= self.config["metrics_num_episodes_for_smoothing"]
        self._episode_history.extend(orig_episodes)
        self._episode_history = self._episode_history[
            -self.config["metrics_num_episodes_for_smoothing"] :
        ]
        results["sampler_results"] = summarize_episodes(
            episodes, orig_episodes, self.config["keep_per_episode_custom_metrics"]
        )
        # TODO: Don't dump sampler results into top-level.
        results.update(results["sampler_results"])

        results["num_healthy_workers"] = len(self.workers.remote_workers())

        # Train-steps- and env/agent-steps this iteration.
        for c in [
            NUM_AGENT_STEPS_SAMPLED,
            NUM_AGENT_STEPS_TRAINED,
            NUM_ENV_STEPS_SAMPLED,
            NUM_ENV_STEPS_TRAINED,
        ]:
            results[c] = self._counters[c]
        if self._by_agent_steps:
            results[NUM_AGENT_STEPS_SAMPLED + "_this_iter"] = step_ctx.sampled
            results[NUM_AGENT_STEPS_TRAINED + "_this_iter"] = step_ctx.trained
            # TODO: For CQL and other algos, count by trained steps.
            results["timesteps_total"] = self._counters[NUM_AGENT_STEPS_SAMPLED]
        else:
            results[NUM_ENV_STEPS_SAMPLED + "_this_iter"] = step_ctx.sampled
            results[NUM_ENV_STEPS_TRAINED + "_this_iter"] = step_ctx.trained
            # TODO: For CQL and other algos, count by trained steps.
            results["timesteps_total"] = self._counters[NUM_ENV_STEPS_SAMPLED]
        # TODO: Backward compatibility.
        results["agent_timesteps_total"] = self._counters[NUM_AGENT_STEPS_SAMPLED]

        # Process timer results.
        timers = {}
        for k, timer in self._timers.items():
            timers["{}_time_ms".format(k)] = round(timer.mean * 1000, 3)
            if timer.has_units_processed():
                timers["{}_throughput".format(k)] = round(timer.mean_throughput, 3)
        results["timers"] = timers

        # Process counter results.
        counters = {}
        for k, counter in self._counters.items():
            counters[k] = counter
        results["counters"] = counters
        # TODO: Backward compatibility.
        results["info"].update(counters)

        return results

    def __repr__(self):
        return type(self).__name__

    @Deprecated(new="Trainer.compute_single_action()", error=False)
    def compute_action(self, *args, **kwargs):
        return self.compute_single_action(*args, **kwargs)

    @Deprecated(new="construct WorkerSet(...) instance directly", error=False)
    def _make_workers(
        self,
        *,
        env_creator: EnvCreator,
        validate_env: Optional[Callable[[EnvType, EnvContext], None]],
        policy_class: Type[Policy],
        config: TrainerConfigDict,
        num_workers: int,
        local_worker: bool = True,
    ) -> WorkerSet:
        return WorkerSet(
            env_creator=env_creator,
            validate_env=validate_env,
            policy_class=policy_class,
            trainer_config=config,
            num_workers=num_workers,
            local_worker=local_worker,
            logdir=self.logdir,
        )

    @Deprecated(new="Trainer.try_recover_from_step_attempt()", error=False)
    def _try_recover(self):
        return self.try_recover_from_step_attempt()

    @staticmethod
    @Deprecated(new="Trainer.validate_config()", error=False)
    def _validate_config(config, trainer_or_none):
        assert trainer_or_none is not None
        return trainer_or_none.validate_config(config)


# TODO: Create a dict that throw a deprecation warning once we have fully moved
#  to TrainerConfig() objects (some algos still missing).
COMMON_CONFIG: TrainerConfigDict = TrainerConfig(Trainer).to_dict()<|MERGE_RESOLUTION|>--- conflicted
+++ resolved
@@ -562,7 +562,6 @@
             The results dict with stats/infos on sampling, training,
             and - if required - evaluation.
         """
-<<<<<<< HEAD
         # Do we have to run `self.evaluate()` this iteration?
         # `self.iteration` gets incremented after this function returns,
         # meaning that e. g. the first time this function is called,
@@ -577,38 +576,35 @@
 
         first_step_attempt = True
 
-        # Create a step context ...
-=======
-        step_attempt_results = None
         self._rollout_worker_metrics = []
         local_worker = (
             self.workers.local_worker()
             if hasattr(self.workers, "local_worker")
             else None
         )
->>>>>>> a9d8da01
+
+        # Create a step context ...
         with self._step_context() as step_ctx:
             #  so we can query it whether we should stop the iteration loop (e.g. when
             #  we have reached `min_time_s_per_iteration`).
             while not step_ctx.should_stop(result):
                 # Try to train one step.
                 try:
-<<<<<<< HEAD
                     # No evaluation necessary, just run the next training iteration.
                     if not evaluate_this_iter:
-                        result = self._exec_plan_or_training_iteration_fn()
+                        result = self._exec_plan_or_training_step_fn()
                     # We have to evaluate in this training iteration.
                     else:
                         # No parallelism.
                         if not self.config["evaluation_parallel_to_training"]:
-                            result = self._exec_plan_or_training_iteration_fn()
+                            result = self._exec_plan_or_training_step_fn()
                         # Kick off evaluation-loop (and parallel train() call,
                         # if requested).
                         # Parallel eval + training.
                         else:
                             with concurrent.futures.ThreadPoolExecutor() as executor:
                                 train_future = executor.submit(
-                                    lambda: self._exec_plan_or_training_iteration_fn()
+                                    lambda: self._exec_plan_or_training_step_fn()
                                 )
                                 # Automatically determine duration of the evaluation
                                 # (as long as training takes).
@@ -636,8 +632,6 @@
                         if not self.config["evaluation_parallel_to_training"]:
                             result.update(self.evaluate())
 
-=======
-                    step_attempt_results = self.step_attempt()
                     # Collect rollout worker metrics.
                     episodes, self._episodes_to_be_collected = collect_episodes(
                         local_worker,
@@ -648,7 +642,7 @@
                         ],
                     )
                     self._rollout_worker_metrics.extend(episodes)
->>>>>>> a9d8da01
+
                 # @ray.remote RolloutWorker failure.
                 except RayError as e:
                     # Try to recover w/o the failed worker.
