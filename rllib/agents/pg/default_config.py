--- conflicted
+++ resolved
@@ -10,16 +10,14 @@
     "num_workers": 0,
     # Learning rate.
     "lr": 0.0004,
-<<<<<<< HEAD
+
+    # Experimental: By default, switch off preprocessors for PG.
+    "_disable_preprocessor_api": True,
+
     # PG is the first algo (experimental) to not use the distr. exec API
     # anymore. Only supported for simple_optimizer=True so far.
     "simple_optimizer": True,
     "_disable_distributed_execution_api": True,
-=======
-
-    # Experimental: By default, switch off preprocessors for PG.
-    "_disable_preprocessor_api": True,
->>>>>>> 33059cff
 })
 
 # __sphinx_doc_end__
