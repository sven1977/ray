from typing import Type

<<<<<<< HEAD
This file defines the distributed Trainer class for policy gradients.
See `pg_[tf|torch]_policy.py` for the definition of the policy loss.

Detailed documentation: https://docs.ray.io/en/master/rllib-algorithms.html#pg
"""

import logging
import time
from typing import Optional, Type

import ray
from ray.rllib.agents.trainer import Trainer, with_common_config
from ray.rllib.agents.trainer_template import build_trainer
=======
from ray.rllib.agents.trainer import Trainer
from ray.rllib.agents.pg.default_config import DEFAULT_CONFIG
>>>>>>> 24f27203
from ray.rllib.agents.pg.pg_tf_policy import PGTFPolicy
from ray.rllib.agents.pg.pg_torch_policy import PGTorchPolicy
from rllib.evaluation.metrics import collect_metrics
from ray.rllib.execution import synchronous_parallel_sample, train_one_step, \
    load_train_batch_and_train_one_step
from ray.rllib.policy.policy import Policy
<<<<<<< HEAD
from ray.rllib.policy.sample_batch import SampleBatch
from ray.rllib.utils.typing import ResultDict, TrainerConfigDict
=======
from ray.rllib.utils.annotations import override
from ray.rllib.utils.typing import TrainerConfigDict
>>>>>>> 24f27203


class PGTrainer(Trainer):
    """Policy Gradient (PG) Trainer.

<<<<<<< HEAD
# Adds the following updates to the (base) `Trainer` config in
# rllib/agents/trainer.py (`COMMON_CONFIG` dict).
DEFAULT_CONFIG = with_common_config({
    # No remote workers by default.
    "num_workers": 0,
    # Learning rate.
    "lr": 0.0004,
    # POC: PG by default works without the distributed execution API.
    "_disable_distributed_execution_api": True,
})
=======
    Defines the distributed Trainer class for policy gradients.
    See `pg_[tf|torch]_policy.py` for the definition of the policy losses for
    TensorFlow and PyTorch.
>>>>>>> 24f27203

    Detailed documentation:
    https://docs.ray.io/en/master/rllib-algorithms.html#pg

    Only overrides the default config- and policy selectors
    (`get_default_policy` and `get_default_config`). Utilizes
    the default `execution_plan()` of `Trainer`.
    """

<<<<<<< HEAD
def training_iteration_fn(trainer: Trainer) -> ResultDict:
    """Execution plan of the PG algorithm representing one training iteration.
    
    - Collect on-policy samples (SampleBatches) in parallel using the
      Trainer's RolloutWorkers (@ray.remote).
    - Concatenate collected SampleBatches into one train batch.
    - Note that we may have more than one policy in the multi-agent case:
      Call the different policies' `learn_on_batch` (simple optimizer) OR
      `load_batch_into_buffer` + `learn_on_loaded_batch` (multi-GPU optimizer)
      methods to calculate loss and update the model(s).
    - Return all collected metrics for the iteration.

    Args:
        trainer: The Trainer object that performs the training iteration.

    Returns:
        The results dict from executing the training iteration.
    """
    # Some shortcuts.
    config = trainer.config
    workers = trainer.workers

    # Collects SampleBatches in parallel and synchronously
    # from the Trainer's RolloutWorkers until we hit the
    # configured `train_batch_size`.
    sample_batches = []
    num_samples = 0
    while num_samples < config["train_batch_size"]:
        new_sample_batches = synchronous_parallel_sample(workers)
        sample_batches.extend(new_sample_batches)
        num_samples += sum(len(s) for s in new_sample_batches)

    # Combine all batches at once
    train_batch = SampleBatch.concat_samples(sample_batches)

    # Use simple optimizer (only for multi-agent or tf-eager; all other cases
    # should use the multi-GPU optimizer, even if only using 1 GPU).
    # TODO: (sven) rename MultiGPUOptimizer into something more meaningful.
    if config.get("simple_optimizer") is True:
        train_results = train_one_step(trainer, train_batch)
    else:
        train_results = load_train_batch_and_train_one_step(
            trainer, train_batch)

    report = False
    time_now = time.time()
    if time_now - config["min_iter_time_s"] > trainer._last_time_reported:
        trainer._last_time_reported = time_now
        report = True
    elif trainer._timesteps_since_reported + len(train_batch) > config["timesteps_per_iteration"]:
        trainer._last_timestep_reported = trainer._timesteps_since_reported + len(train_batch)
        trainer._timesteps_since_reported = 0
        report = True
    else:
        trainer._timesteps_since_reported += len(train_batch)

    if report:
        #metrics = ray.get(workers.remote_workers()[0].get_metrics.remote())
        return collect_metrics(
            workers.remote_workers() or [workers.local_worker()],
            min_history=config["metrics_smoothing_episodes"],
            timeout_seconds=config["collect_metrics_timeout"],
        )

    return {
        train_results,
    }


def get_policy_class(config: TrainerConfigDict) -> Optional[Type[Policy]]:
    """Policy class picker function. Class is chosen based on DL-framework.

    Args:
        config (TrainerConfigDict): The trainer's configuration dict.

    Returns:
        Optional[Type[Policy]]: The Policy class to use with PGTrainer.
            If None, use `default_policy` provided in build_trainer().
    """
    if config["framework"] == "torch":
        return PGTorchPolicy


# Build a child class of `Trainer`, which uses the framework specific Policy
# determined in `get_policy_class()` above.
PGTrainer = build_trainer(
    name="PG",
    default_config=DEFAULT_CONFIG,
    default_policy=PGTFPolicy,
    get_policy_class=get_policy_class,
    training_iteration_fn=training_iteration_fn,
)
=======
    @override(Trainer)
    def get_default_policy_class(self, config) -> Type[Policy]:
        return PGTorchPolicy if config.get("framework") == "torch" \
            else PGTFPolicy

    @classmethod
    @override(Trainer)
    def get_default_config(cls) -> TrainerConfigDict:
        return DEFAULT_CONFIG
>>>>>>> 24f27203
<|MERGE_RESOLUTION|>--- conflicted
+++ resolved
@@ -1,57 +1,20 @@
 from typing import Type
 
-<<<<<<< HEAD
-This file defines the distributed Trainer class for policy gradients.
-See `pg_[tf|torch]_policy.py` for the definition of the policy loss.
-
-Detailed documentation: https://docs.ray.io/en/master/rllib-algorithms.html#pg
-"""
-
-import logging
-import time
-from typing import Optional, Type
-
-import ray
-from ray.rllib.agents.trainer import Trainer, with_common_config
-from ray.rllib.agents.trainer_template import build_trainer
-=======
 from ray.rllib.agents.trainer import Trainer
 from ray.rllib.agents.pg.default_config import DEFAULT_CONFIG
->>>>>>> 24f27203
 from ray.rllib.agents.pg.pg_tf_policy import PGTFPolicy
 from ray.rllib.agents.pg.pg_torch_policy import PGTorchPolicy
-from rllib.evaluation.metrics import collect_metrics
-from ray.rllib.execution import synchronous_parallel_sample, train_one_step, \
-    load_train_batch_and_train_one_step
 from ray.rllib.policy.policy import Policy
-<<<<<<< HEAD
-from ray.rllib.policy.sample_batch import SampleBatch
-from ray.rllib.utils.typing import ResultDict, TrainerConfigDict
-=======
 from ray.rllib.utils.annotations import override
 from ray.rllib.utils.typing import TrainerConfigDict
->>>>>>> 24f27203
 
 
 class PGTrainer(Trainer):
     """Policy Gradient (PG) Trainer.
 
-<<<<<<< HEAD
-# Adds the following updates to the (base) `Trainer` config in
-# rllib/agents/trainer.py (`COMMON_CONFIG` dict).
-DEFAULT_CONFIG = with_common_config({
-    # No remote workers by default.
-    "num_workers": 0,
-    # Learning rate.
-    "lr": 0.0004,
-    # POC: PG by default works without the distributed execution API.
-    "_disable_distributed_execution_api": True,
-})
-=======
     Defines the distributed Trainer class for policy gradients.
     See `pg_[tf|torch]_policy.py` for the definition of the policy losses for
     TensorFlow and PyTorch.
->>>>>>> 24f27203
 
     Detailed documentation:
     https://docs.ray.io/en/master/rllib-algorithms.html#pg
@@ -60,101 +23,6 @@
     (`get_default_policy` and `get_default_config`). Utilizes
     the default `execution_plan()` of `Trainer`.
     """
-
-<<<<<<< HEAD
-def training_iteration_fn(trainer: Trainer) -> ResultDict:
-    """Execution plan of the PG algorithm representing one training iteration.
-    
-    - Collect on-policy samples (SampleBatches) in parallel using the
-      Trainer's RolloutWorkers (@ray.remote).
-    - Concatenate collected SampleBatches into one train batch.
-    - Note that we may have more than one policy in the multi-agent case:
-      Call the different policies' `learn_on_batch` (simple optimizer) OR
-      `load_batch_into_buffer` + `learn_on_loaded_batch` (multi-GPU optimizer)
-      methods to calculate loss and update the model(s).
-    - Return all collected metrics for the iteration.
-
-    Args:
-        trainer: The Trainer object that performs the training iteration.
-
-    Returns:
-        The results dict from executing the training iteration.
-    """
-    # Some shortcuts.
-    config = trainer.config
-    workers = trainer.workers
-
-    # Collects SampleBatches in parallel and synchronously
-    # from the Trainer's RolloutWorkers until we hit the
-    # configured `train_batch_size`.
-    sample_batches = []
-    num_samples = 0
-    while num_samples < config["train_batch_size"]:
-        new_sample_batches = synchronous_parallel_sample(workers)
-        sample_batches.extend(new_sample_batches)
-        num_samples += sum(len(s) for s in new_sample_batches)
-
-    # Combine all batches at once
-    train_batch = SampleBatch.concat_samples(sample_batches)
-
-    # Use simple optimizer (only for multi-agent or tf-eager; all other cases
-    # should use the multi-GPU optimizer, even if only using 1 GPU).
-    # TODO: (sven) rename MultiGPUOptimizer into something more meaningful.
-    if config.get("simple_optimizer") is True:
-        train_results = train_one_step(trainer, train_batch)
-    else:
-        train_results = load_train_batch_and_train_one_step(
-            trainer, train_batch)
-
-    report = False
-    time_now = time.time()
-    if time_now - config["min_iter_time_s"] > trainer._last_time_reported:
-        trainer._last_time_reported = time_now
-        report = True
-    elif trainer._timesteps_since_reported + len(train_batch) > config["timesteps_per_iteration"]:
-        trainer._last_timestep_reported = trainer._timesteps_since_reported + len(train_batch)
-        trainer._timesteps_since_reported = 0
-        report = True
-    else:
-        trainer._timesteps_since_reported += len(train_batch)
-
-    if report:
-        #metrics = ray.get(workers.remote_workers()[0].get_metrics.remote())
-        return collect_metrics(
-            workers.remote_workers() or [workers.local_worker()],
-            min_history=config["metrics_smoothing_episodes"],
-            timeout_seconds=config["collect_metrics_timeout"],
-        )
-
-    return {
-        train_results,
-    }
-
-
-def get_policy_class(config: TrainerConfigDict) -> Optional[Type[Policy]]:
-    """Policy class picker function. Class is chosen based on DL-framework.
-
-    Args:
-        config (TrainerConfigDict): The trainer's configuration dict.
-
-    Returns:
-        Optional[Type[Policy]]: The Policy class to use with PGTrainer.
-            If None, use `default_policy` provided in build_trainer().
-    """
-    if config["framework"] == "torch":
-        return PGTorchPolicy
-
-
-# Build a child class of `Trainer`, which uses the framework specific Policy
-# determined in `get_policy_class()` above.
-PGTrainer = build_trainer(
-    name="PG",
-    default_config=DEFAULT_CONFIG,
-    default_policy=PGTFPolicy,
-    get_policy_class=get_policy_class,
-    training_iteration_fn=training_iteration_fn,
-)
-=======
     @override(Trainer)
     def get_default_policy_class(self, config) -> Type[Policy]:
         return PGTorchPolicy if config.get("framework") == "torch" \
@@ -163,5 +31,4 @@
     @classmethod
     @override(Trainer)
     def get_default_config(cls) -> TrainerConfigDict:
-        return DEFAULT_CONFIG
->>>>>>> 24f27203
+        return DEFAULT_CONFIG