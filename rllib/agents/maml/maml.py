import logging
import numpy as np
from typing import Type

from ray.rllib.utils.sgd import standardized
from ray.rllib.agents import with_common_config
from ray.rllib.agents.maml.maml_tf_policy import MAMLTFPolicy
from ray.rllib.agents.maml.maml_torch_policy import MAMLTorchPolicy
from ray.rllib.agents.trainer import Trainer
from ray.rllib.evaluation.metrics import get_learner_stats
from ray.rllib.evaluation.worker_set import WorkerSet
from ray.rllib.execution.common import STEPS_SAMPLED_COUNTER, \
    STEPS_TRAINED_COUNTER, STEPS_TRAINED_THIS_ITER_COUNTER, \
    _get_shared_metrics
from ray.rllib.policy.policy import Policy
from ray.rllib.policy.sample_batch import SampleBatch
from ray.rllib.execution.metric_ops import CollectMetrics
from ray.rllib.evaluation.metrics import collect_metrics
from ray.rllib.utils.annotations import override
from ray.rllib.utils.deprecation import DEPRECATED_VALUE
from ray.rllib.utils.metrics.learner_info import LEARNER_INFO
from ray.rllib.utils.typing import TrainerConfigDict
from ray.util.iter import from_actors, LocalIterator

logger = logging.getLogger(__name__)

# yapf: disable
# __sphinx_doc_begin__
DEFAULT_CONFIG = with_common_config({
    # If true, use the Generalized Advantage Estimator (GAE)
    # with a value function, see https://arxiv.org/pdf/1506.02438.pdf.
    "use_gae": True,
    # GAE(lambda) parameter
    "lambda": 1.0,
    # Initial coefficient for KL divergence
    "kl_coeff": 0.0005,
    # Size of batches collected from each worker
    "rollout_fragment_length": 200,
    # Do create an actual env on the local worker (worker-idx=0).
    "create_env_on_driver": True,
    # Stepsize of SGD
    "lr": 1e-3,
    "model": {
        # Share layers for value function.
        "vf_share_layers": False,
    },
    # Coefficient of the value function loss
    "vf_loss_coeff": 0.5,
    # Coefficient of the entropy regularizer
    "entropy_coeff": 0.0,
    # PPO clip parameter
    "clip_param": 0.3,
    # Clip param for the value function. Note that this is sensitive to the
    # scale of the rewards. If your expected V is large, increase this.
    "vf_clip_param": 10.0,
    # If specified, clip the global norm of gradients by this amount
    "grad_clip": None,
    # Target value for KL divergence
    "kl_target": 0.01,
    # Whether to rollout "complete_episodes" or "truncate_episodes"
    "batch_mode": "complete_episodes",
    # Which observation filter to apply to the observation
    "observation_filter": "NoFilter",
    # Number of Inner adaptation steps for the MAML algorithm
    "inner_adaptation_steps": 1,
    # Number of MAML steps per meta-update iteration (PPO steps)
    "maml_optimizer_steps": 5,
    # Inner Adaptation Step size
    "inner_lr": 0.1,
    # Use Meta Env Template
    "use_meta_env": True,

    # Deprecated keys:
    # Share layers for value function. If you set this to True, it's important
    # to tune vf_loss_coeff.
    # Use config.model.vf_share_layers instead.
    "vf_share_layers": DEPRECATED_VALUE,
})
# __sphinx_doc_end__
# yapf: enable


# @mluo: TODO
def set_worker_tasks(workers, use_meta_env):
    if use_meta_env:
        n_tasks = len(workers.remote_workers())
        tasks = workers.local_worker().foreach_env(lambda x: x)[
            0].sample_tasks(n_tasks)
        for i, worker in enumerate(workers.remote_workers()):
            worker.foreach_env.remote(lambda env: env.set_task(tasks[i]))


class MetaUpdate:
    def __init__(self, workers, maml_steps, metric_gen, use_meta_env):
        self.workers = workers
        self.maml_optimizer_steps = maml_steps
        self.metric_gen = metric_gen
        self.use_meta_env = use_meta_env

    def __call__(self, data_tuple):
        # Metaupdate Step
        samples = data_tuple[0]
        adapt_metrics_dict = data_tuple[1]

        # Metric Updating
        metrics = _get_shared_metrics()
        metrics.counters[STEPS_SAMPLED_COUNTER] += samples.count
        fetches = None
        for i in range(self.maml_optimizer_steps):
            fetches = self.workers.local_worker().learn_on_batch(samples)
        learner_stats = get_learner_stats(fetches)

        # Sync workers with meta policy
        self.workers.sync_weights()

        # Set worker tasks
        set_worker_tasks(self.workers, self.use_meta_env)

        # Update KLS
        def update(pi, pi_id):
            assert "inner_kl" not in learner_stats, (
                "inner_kl should be nested under policy id key", learner_stats)
            if pi_id in learner_stats:
                assert "inner_kl" in learner_stats[pi_id], (learner_stats,
                                                            pi_id)
                pi.update_kls(learner_stats[pi_id]["inner_kl"])
            else:
                logger.warning("No data for {}, not updating kl".format(pi_id))

        self.workers.local_worker().foreach_trainable_policy(update)

        # Modify Reporting Metrics
        metrics = _get_shared_metrics()
        metrics.info[LEARNER_INFO] = fetches
        metrics.counters[STEPS_TRAINED_THIS_ITER_COUNTER] = samples.count
        metrics.counters[STEPS_TRAINED_COUNTER] += samples.count

        res = self.metric_gen.__call__(None)
        res.update(adapt_metrics_dict)

        return res


def post_process_metrics(adapt_iter, workers, metrics):
    # Obtain Current Dataset Metrics and filter out
    name = "_adapt_" + str(adapt_iter) if adapt_iter > 0 else ""

    # Only workers are collecting data
    res = collect_metrics(remote_workers=workers.remote_workers())

    metrics["episode_reward_max" + str(name)] = res["episode_reward_max"]
    metrics["episode_reward_mean" + str(name)] = res["episode_reward_mean"]
    metrics["episode_reward_min" + str(name)] = res["episode_reward_min"]

    return metrics


def inner_adaptation(workers, samples):
    # Each worker performs one gradient descent
    for i, e in enumerate(workers.remote_workers()):
        e.learn_on_batch.remote(samples[i])


class MAMLTrainer(Trainer):
    @classmethod
    @override(Trainer)
    def get_default_config(cls) -> TrainerConfigDict:
        return DEFAULT_CONFIG

    @override(Trainer)
    def validate_config(self, config: TrainerConfigDict) -> None:
        super().validate_config(config)

        if config["num_gpus"] > 1:
            raise ValueError("`num_gpus` > 1 not yet supported for MAML!")
        if config["inner_adaptation_steps"] <= 0:
            raise ValueError("Inner Adaptation Steps must be >=1!")
        if config["maml_optimizer_steps"] <= 0:
            raise ValueError("PPO steps for meta-update needs to be >=0!")
        if config["entropy_coeff"] < 0:
            raise ValueError("`entropy_coeff` must be >=0.0!")
        if config["batch_mode"] != "complete_episodes":
            raise ValueError("`batch_mode`=truncate_episodes not supported!")
        if config["num_workers"] <= 0:
            raise ValueError("Must have at least 1 worker/task!")
        if config["create_env_on_driver"] is False:
            raise ValueError(
                "Must have an actual Env created on the driver "
                "(local) worker! Set `create_env_on_driver` to True.")

    @override(Trainer)
    def get_default_policy_class(self, config: TrainerConfigDict) -> \
            Type[Policy]:
        if config["framework"] == "torch":
            return MAMLTorchPolicy
        else:
            return MAMLTFPolicy

    @staticmethod
    @override(Trainer)
    def execution_plan(workers: WorkerSet, config: TrainerConfigDict,
                       **kwargs) -> LocalIterator[dict]:
        assert len(kwargs) == 0, (
            "MAML execution_plan does NOT take any additional parameters")

        # Sync workers with meta policy
        workers.sync_weights()

        # Samples and sets worker tasks
        use_meta_env = config["use_meta_env"]
        set_worker_tasks(workers, use_meta_env)

        # Metric Collector
        metric_collect = CollectMetrics(
            workers,
<<<<<<< HEAD
            metrics_smoothing_num_episodes=config[
                "metrics_smoothing_num_episodes"],
=======
            min_history=config["metrics_num_episodes_for_smoothing"],
>>>>>>> 33059cff
            timeout_seconds=config["collect_metrics_timeout"])

        # Iterator for Inner Adaptation Data gathering (from pre->post
        # adaptation)
        inner_steps = config["inner_adaptation_steps"]

        def inner_adaptation_steps(itr):
            buf = []
            split = []
            metrics = {}
            for samples in itr:

                # Processing Samples (Standardize Advantages)
                split_lst = []
                for sample in samples:
                    sample["advantages"] = standardized(sample["advantages"])
                    split_lst.append(sample.count)

                buf.extend(samples)
                split.append(split_lst)

                adapt_iter = len(split) - 1
                metrics = post_process_metrics(adapt_iter, workers, metrics)
                if len(split) > inner_steps:
                    out = SampleBatch.concat_samples(buf)
                    out["split"] = np.array(split)
                    buf = []
                    split = []

                    # Reporting Adaptation Rew Diff
                    ep_rew_pre = metrics["episode_reward_mean"]
                    ep_rew_post = metrics["episode_reward_mean_adapt_" +
                                          str(inner_steps)]
                    metrics["adaptation_delta"] = ep_rew_post - ep_rew_pre
                    yield out, metrics
                    metrics = {}
                else:
                    inner_adaptation(workers, samples)

        rollouts = from_actors(workers.remote_workers())
        rollouts = rollouts.batch_across_shards()
        rollouts = rollouts.transform(inner_adaptation_steps)

        # Metaupdate Step
        train_op = rollouts.for_each(
            MetaUpdate(workers, config["maml_optimizer_steps"], metric_collect,
                       use_meta_env))
        return train_op<|MERGE_RESOLUTION|>--- conflicted
+++ resolved
@@ -213,12 +213,7 @@
         # Metric Collector
         metric_collect = CollectMetrics(
             workers,
-<<<<<<< HEAD
-            metrics_smoothing_num_episodes=config[
-                "metrics_smoothing_num_episodes"],
-=======
             min_history=config["metrics_num_episodes_for_smoothing"],
->>>>>>> 33059cff
             timeout_seconds=config["collect_metrics_timeout"])
 
         # Iterator for Inner Adaptation Data gathering (from pre->post
