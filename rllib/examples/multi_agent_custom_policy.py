--- conflicted
+++ resolved
@@ -70,15 +70,10 @@
         "multiagent": {
             # The multiagent Policy map.
             "policies": {
-<<<<<<< HEAD
+                # The Policy we are actually learning.
                 "pg_policy": PolicySpec(config={"framework": args.framework}),
+                # Random policy we are playing against.
                 "random": PolicySpec(policy_class=RandomPolicy),
-=======
-                # The Policy we are actually learning.
-                "pg_policy": (None, obs_space, act_space, {}),
-                # Random policy we are playing against.
-                "random": (RandomPolicy, obs_space, act_space, {}),
->>>>>>> 7eb1a294
             },
             # Map to either random behavior or PR learning behavior based on
             # the agent's ID.
