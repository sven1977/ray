"""An example script showing how to load module weights for 1 of n agents
from checkpoint.

This example:
    - Runs a multi-agent `Pendulum-v1` experiment with >= 2 policies.
    - Saves a checkpoint of the `MultiRLModule` used every `--checkpoint-freq`
       iterations.
    - Stops the experiments after the agents reach a combined return of -800.
    - Picks the best checkpoint by combined return and restores policy 0 from it.
    - Runs a second experiment with the restored `RLModule` for policy 0 and
        a fresh `RLModule` for the other policies.
    - Stops the second experiment after the agents reach a combined return of -800.


How to run this script
----------------------
`python [script file name].py --enable-new-api-stack --num-agents=2
--checkpoint-freq=20 --checkpoint-at-end`

Control the number of agents and policies (RLModules) via --num-agents and
--num-policies.

Control the number of checkpoints by setting `--checkpoint-freq` to a value > 0.
Note that the checkpoint frequency is per iteration and this example needs at
least a single checkpoint to load the RLModule weights for policy 0.
If `--checkpoint-at-end` is set, a checkpoint will be saved at the end of the
experiment.

For debugging, use the following additional command line options
`--no-tune --num-env-runners=0`
which should allow you to set breakpoints anywhere in the RLlib code and
have the execution stop there for inspection and debugging.

For logging to your WandB account, use:
`--wandb-key=[your WandB API key] --wandb-project=[some project name]
--wandb-run-name=[optional: WandB run name (within the defined project)]`


Results to expect
-----------------
You should expect a reward of -400.0 eventually being achieved by a simple
single PPO policy (no tuning, just using RLlib's default settings). In the
second run of the experiment, the MultiRLModule weights for policy 0 are
restored from the checkpoint of the first run. The reward for a single agent
should be -400.0 again, but the training time should be shorter (around 30
iterations instead of 190).
"""

import os
from ray.air.constants import TRAINING_ITERATION
from ray.rllib.core.rl_module.default_model_config import DefaultModelConfig
from ray.rllib.core.rl_module.multi_rl_module import MultiRLModuleSpec
from ray.rllib.examples.envs.classes.multi_agent import MultiAgentPendulum
from ray.rllib.utils.metrics import (
    ENV_RUNNER_RESULTS,
    EPISODE_RETURN_MEAN,
    NUM_ENV_STEPS_SAMPLED_LIFETIME,
)
from ray.rllib.utils.test_utils import (
    add_rllib_example_script_args,
    run_rllib_example_script_experiment,
)
from ray.tune.registry import get_trainable_cls, register_env

parser = add_rllib_example_script_args(
    default_iters=200,
    default_timesteps=100000,
    default_reward=-400.0,
)
parser.set_defaults(
    checkpoint_freq=1,
    num_agents=2,
)
# TODO (sven): This arg is currently ignored (hard-set to 2).
parser.add_argument("--num-policies", type=int, default=2)


if __name__ == "__main__":
    args = parser.parse_args()

    # Register our environment with tune.
    if args.num_agents > 1:
        register_env(
            "env",
            lambda _: MultiAgentPendulum(config={"num_agents": args.num_agents}),
        )
    else:
        raise ValueError(
            f"`num_agents` must be > 1, but is {args.num_agents}."
            "Read the script docstring for more information."
        )

    assert args.checkpoint_freq > 0, (
        "This example requires at least one checkpoint to load the RLModule "
        "weights for policy 0."
    )

    base_config = (
        get_trainable_cls(args.algo)
        .get_default_config()
        .environment("env")
        .training(
            train_batch_size_per_learner=512,
            minibatch_size=64,
            lambda_=0.1,
            gamma=0.95,
            lr=0.0003,
            vf_clip_param=10.0,
        )
        .rl_module(
            model_config=DefaultModelConfig(fcnet_activation="relu"),
        )
    )

    # Add a simple multi-agent setup.
    if args.num_agents > 0:
        base_config.multi_agent(
            policies={f"p{i}" for i in range(args.num_agents)},
            policy_mapping_fn=lambda aid, *a, **kw: f"p{aid}",
        )

    # Augment the base config with further settings and train the agents.
    results = run_rllib_example_script_experiment(base_config, args)

    # Create an env instance to get the observation and action spaces.
    env = MultiAgentPendulum(config={"num_agents": args.num_agents})
    # Get the default module spec from the algorithm config.
    module_spec = base_config.get_default_rl_module_spec()
<<<<<<< HEAD
    module_spec.model_config.fcnet_activation = "relu"
=======
    module_spec.model_config = DefaultModelConfig(fcnet_activation="relu")
>>>>>>> c3afcc3f
    module_spec.observation_space = env.envs[0].observation_space
    module_spec.action_space = env.envs[0].action_space
    # Create the module for each policy, but policy 0.
    module_specs = {}
    for i in range(1, args.num_agents or 1):
        module_specs[f"p{i}"] = module_spec

    # Now swap in the RLModule weights for policy 0.
    chkpt_path = results.get_best_result().checkpoint.path
    p_0_module_state_path = os.path.join(chkpt_path, "learner", "module_state", "p0")
    module_spec.load_state_path = p_0_module_state_path
    module_specs["p0"] = module_spec

    # Create the MultiRLModule.
    multi_rl_module_spec = MultiRLModuleSpec(rl_module_specs=module_specs)
    # Define the MultiRLModule in the base config.
    base_config.rl_module(rl_module_spec=multi_rl_module_spec)
    # We need to re-register the environment when starting a new run.
    register_env(
        "env",
        lambda _: MultiAgentPendulum(config={"num_agents": args.num_agents}),
    )
    # Define stopping criteria.
    stop = {
        f"{ENV_RUNNER_RESULTS}/{EPISODE_RETURN_MEAN}": -800,
        f"{NUM_ENV_STEPS_SAMPLED_LIFETIME}": 20000,
        TRAINING_ITERATION: 30,
    }

    # Run the experiment again with the restored MultiRLModule.
    run_rllib_example_script_experiment(base_config, args, stop=stop)<|MERGE_RESOLUTION|>--- conflicted
+++ resolved
@@ -126,11 +126,7 @@
     env = MultiAgentPendulum(config={"num_agents": args.num_agents})
     # Get the default module spec from the algorithm config.
     module_spec = base_config.get_default_rl_module_spec()
-<<<<<<< HEAD
-    module_spec.model_config.fcnet_activation = "relu"
-=======
     module_spec.model_config = DefaultModelConfig(fcnet_activation="relu")
->>>>>>> c3afcc3f
     module_spec.observation_space = env.envs[0].observation_space
     module_spec.action_space = env.envs[0].action_space
     # Create the module for each policy, but policy 0.
