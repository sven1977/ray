--- conflicted
+++ resolved
@@ -149,12 +149,6 @@
             vf_loss_coeff=0.05,
             entropy_coeff=0.0,
         )
-<<<<<<< HEAD
-        base_config.rl_module(
-            model_config=DefaultModelConfig(vf_share_layers=True),
-        )
-=======
->>>>>>> c3afcc3f
 
     # Run everything as configured.
     run_rllib_example_script_experiment(base_config, args)