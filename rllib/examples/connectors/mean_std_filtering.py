--- conflicted
+++ resolved
@@ -153,15 +153,9 @@
         .rl_module(
             model_config=DefaultModelConfig(
                 fcnet_activation="relu",
-<<<<<<< HEAD
-                fcnet_weights_initializer=torch.nn.init.xavier_uniform_,
-                fcnet_bias_initializer=torch.nn.init.constant_,
-                fcnet_bias_initializer_config={"val": 0.0},
-=======
                 fcnet_kernel_initializer=torch.nn.init.xavier_uniform_,
                 fcnet_bias_initializer=torch.nn.init.constant_,
                 fcnet_bias_initializer_kwargs={"val": 0.0},
->>>>>>> c3afcc3f
             ),
         )
         # In case you would like to run with a evaluation EnvRunners, make sure your
