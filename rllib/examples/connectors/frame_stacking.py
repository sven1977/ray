--- conflicted
+++ resolved
@@ -199,15 +199,9 @@
         .rl_module(
             model_config=DefaultModelConfig(
                 vf_share_layers=True,
-<<<<<<< HEAD
-                conv_filters=[[16, 4, 2], [32, 4, 2], [64, 4, 2], [128, 4, 2]],
-                conv_activation="relu",
-                post_fcnet_hiddens=[256],
-=======
                 conv_filters=[(16, 4, 2), (32, 4, 2), (64, 4, 2), (128, 4, 2)],
                 conv_activation="relu",
                 head_fcnet_hiddens=[256],
->>>>>>> c3afcc3f
             ),
         )
     )
