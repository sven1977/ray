--- conflicted
+++ resolved
@@ -198,13 +198,9 @@
             policies_to_train=["main"],
         )
         .rl_module(
-<<<<<<< HEAD
-            rl_module_spec=MultiRLModuleSpec(rl_module_specs=_get_multi_agent()["spec"]),
-=======
             rl_module_spec=MultiRLModuleSpec(
                 rl_module_specs=_get_multi_agent()["spec"]
             ),
->>>>>>> c3afcc3f
         )
     )
 
