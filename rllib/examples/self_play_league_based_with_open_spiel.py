--- conflicted
+++ resolved
@@ -102,10 +102,6 @@
 
 
 if __name__ == "__main__":
-<<<<<<< HEAD
-
-=======
->>>>>>> bdbd2e21
     args = parser.parse_args()
 
     register_env(
@@ -116,7 +112,6 @@
     def policy_mapping_fn(agent_id, episode, worker=None, **kwargs):
         # At first, only have main play against the random main exploiter.
         return "main" if episode.episode_id % 2 == agent_id else "main_exploiter_0"
-<<<<<<< HEAD
 
     def agent_to_module_mapping_fn(agent_id, episode, **kwargs):
         # At first, only have main play against the random main exploiter.
@@ -160,51 +155,6 @@
             }
             spec = None
         return {"policies": policies, "spec": spec}
-=======
->>>>>>> bdbd2e21
-
-    def agent_to_module_mapping_fn(agent_id, episode, **kwargs):
-        # At first, only have main play against the random main exploiter.
-        return "main" if hash(episode.id_) % 2 == agent_id else "main_exploiter_0"
-
-    def _get_multi_agent():
-        names = {
-            # Our main policy, we'd like to optimize.
-            "main",
-            # First frozen version of main (after we reach n% win-rate).
-            "main_0",
-            # Initial main exploiters (one random, one trainable).
-            "main_exploiter_0",
-            "main_exploiter_1",
-            # Initial league exploiters (one random, one trainable).
-            "league_exploiter_0",
-            "league_exploiter_1",
-        }
-        if args.enable_new_api_stack:
-            policies = names
-            spec = {
-                mid: SingleAgentRLModuleSpec(
-                    module_class=(
-                        RandomRLModule
-                        if mid in ["main_exploiter_0", "league_exploiter_0"]
-                        else None
-                    )
-                )
-                for mid in names
-            }
-        else:
-            policies = {
-                mid: PolicySpec(
-                    policy_class=(
-                        RandomPolicy
-                        if mid in ["main_exploiter_0", "league_exploiter_0"]
-                        else None
-                    )
-                )
-                for mid in names
-            }
-            spec = None
-        return {"policies": policies, "spec": spec}
 
     config = (
         get_trainable_cls(args.algo)
