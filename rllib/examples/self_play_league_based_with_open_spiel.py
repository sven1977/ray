"""Example showing how one can implement a league-based training workflow.

Uses the open spiel adapter of RLlib with the "markov_soccer" game and
a simplified multi-agent, league-based setup:
https://deepmind.com/blog/article/AlphaStar-Grandmaster-level-in- \
StarCraft-II-using-multi-agent-reinforcement-learning

Our league consists of three groups of policies:
- main policies: The current main policy plus prior versions of it.
- main exploiters: Trained by playing only against different "main policies".
- league exploiters: Trained by playing against any policy in the league.

We start with 1 policy from each group, setting all 3 of these to an initial
PPO policy and allowing all 3 policies to be trained.
After each train update - via our custom callback - we decide for each
trainable policy, whether to make a copy and freeze it. Frozen policies
will not be altered anymore. However, they remain in the league for
future matches against trainable policies.
Matchmaking happens via a policy_mapping_fn, which needs to be altered
after every change (addition) to the league. The mapping function
randomly maps agents in a way, such that:
- Frozen main exploiters play against the one (currently trainable) main
  policy.
- Trainable main exploiters play against any main policy (including already
  frozen main policies).
- Frozen league exploiters play against any trainable policy in the league.
- Trainable league exploiters play against any policy in the league.

After training for n iterations, a configurable number of episodes can
be played by the user against the "main" agent on the command line.
"""

import argparse
<<<<<<< HEAD
import gymnasium as gym
import numpy as np
=======
>>>>>>> ec3243d7
import os
import re

import numpy as np

import ray
from ray import air, tune
from ray.rllib.algorithms.callbacks import DefaultCallbacks
from ray.rllib.algorithms.ppo import PPOConfig
from ray.rllib.env.utils import try_import_pyspiel, try_import_open_spiel
from ray.rllib.env.wrappers.open_spiel import OpenSpielEnv
from ray.rllib.examples.policy.random_policy import RandomPolicy
from ray.rllib.examples.self_play_with_open_spiel import ask_user_for_action
from ray.rllib.policy.policy import PolicySpec

open_spiel = try_import_open_spiel(error=True)
pyspiel = try_import_pyspiel(error=True)

# Import after try_import_open_spiel, so we can error out with hints
from open_spiel.python.rl_environment import Environment  # noqa: E402


def get_cli_args():
    """Create CLI parser and return parsed arguments"""
    parser = argparse.ArgumentParser()
    parser.add_argument(
        "--framework",
        choices=["tf", "tf2", "torch"],
        default="tf",
        help="The DL framework specifier.",
    )
    parser.add_argument("--num-cpus", type=int, default=0)
    parser.add_argument(
        "--from-checkpoint",
        type=str,
        default=None,
        help="Full path to a checkpoint file for restoring a previously saved "
        "Trainer state.",
    )
    parser.add_argument(
        "--env",
        type=str,
        default="markov_soccer",
        choices=["markov_soccer", "connect_four"],
    )
    parser.add_argument(
        "--stop-iters", type=int, default=1000, help="Number of iterations to train."
    )
    parser.add_argument(
        "--stop-timesteps",
        type=int,
        default=10000000,
        help="Number of timesteps to train.",
    )
    parser.add_argument(
        "--win-rate-threshold",
        type=float,
        default=0.85,
        help="Win-rate at which we setup another opponent by freezing the "
        "current main policy and playing against a uniform distribution "
        "of previously frozen 'main's from here on.",
    )
    parser.add_argument(
        "--num-episodes-human-play",
        type=int,
        default=10,
        help="How many episodes to play against the user on the command "
        "line after training has finished.",
    )
    args = parser.parse_args()
    print(f"Running with following CLI args: {args}")
    return args


class LeagueBasedSelfPlayCallback(DefaultCallbacks):
    def __init__(self):
        super().__init__()
        # All policies in the league.
        self.main_policies = {"main", "main_0"}
        self.main_exploiters = {"main_exploiter_0", "main_exploiter_1"}
        self.league_exploiters = {"league_exploiter_0", "league_exploiter_1"}
        # Set of currently trainable policies in the league.
        self.trainable_policies = {"main", "main_exploiter_1", "league_exploiter_1"}
        # Set of currently non-trainable (frozen) policies in the league.
        self.non_trainable_policies = {
            "main_0",
            "league_exploiter_0",
            "main_exploiter_0",
        }
        # Store the win rates for league overview printouts.
        self.win_rates = {}

    def on_train_result(self, *, algorithm, result, **kwargs):
        # Get the win rate for the train batch.
        # Note that normally, one should set up a proper evaluation config,
        # such that evaluation always happens on the already updated policy,
        # instead of on the already used train_batch.
        for policy_id, rew in result["hist_stats"].items():
            mo = re.match("^policy_(.+)_reward$", policy_id)
            if mo is None:
                continue
            policy_id = mo.group(1)

            # Calculate this policy's win rate.
            won = 0
            for r in rew:
                if r > 0.0:  # win = 1.0; loss = -1.0
                    won += 1
            win_rate = won / len(rew)
            self.win_rates[policy_id] = win_rate

            # Policy is frozen; ignore.
            if policy_id in self.non_trainable_policies:
                continue

            print(
                f"Iter={algorithm.iteration} {policy_id}'s " f"win-rate={win_rate} -> ",
                end="",
            )

            # If win rate is good -> Snapshot current policy and decide,
            # whether to freeze the copy or not.
            if win_rate > args.win_rate_threshold:
                is_main = re.match("^main(_\\d+)?$", policy_id)
                initializing_exploiters = False

                # First time, main manages a decent win-rate against random:
                # Add league_exploiter_0 and main_exploiter_0 to the mix.
                if is_main and len(self.trainable_policies) == 3:
                    initializing_exploiters = True
                    self.trainable_policies.add("league_exploiter_1")
                    self.trainable_policies.add("main_exploiter_1")
                else:
                    keep_training = (
                        False
                        if is_main
                        else np.random.choice([True, False], p=[0.3, 0.7])
                    )
                    if policy_id in self.main_policies:
                        new_pol_id = re.sub(
                            "_\\d+$", f"_{len(self.main_policies) - 1}", policy_id
                        )
                        self.main_policies.add(new_pol_id)
                    elif policy_id in self.main_exploiters:
                        new_pol_id = re.sub(
                            "_\\d+$", f"_{len(self.main_exploiters)}", policy_id
                        )
                        self.main_exploiters.add(new_pol_id)
                    else:
                        new_pol_id = re.sub(
                            "_\\d+$", f"_{len(self.league_exploiters)}", policy_id
                        )
                        self.league_exploiters.add(new_pol_id)

                    if keep_training:
                        self.trainable_policies.add(new_pol_id)
                    else:
                        self.non_trainable_policies.add(new_pol_id)

                    print(f"adding new opponents to the mix ({new_pol_id}).")

                # Update our mapping function accordingly.
                def policy_mapping_fn(agent_id, episode, worker, **kwargs):

                    # Pick, whether this is ...
                    type_ = np.random.choice([1, 2])

                    # 1) League exploiter vs any other.
                    if type_ == 1:
                        league_exploiter = "league_exploiter_" + str(
                            np.random.choice(list(range(len(self.league_exploiters))))
                        )
                        # This league exploiter is frozen: Play against a
                        # trainable policy.
                        if league_exploiter not in self.trainable_policies:
                            opponent = np.random.choice(list(self.trainable_policies))
                        # League exploiter is trainable: Play against any other
                        # non-trainable policy.
                        else:
                            opponent = np.random.choice(
                                list(self.non_trainable_policies)
                            )
                        print(f"{league_exploiter} vs {opponent}")
                        return (
                            league_exploiter
                            if episode.episode_id % 2 == agent_id
                            else opponent
                        )

                    # 2) Main exploiter vs main.
                    else:
                        main_exploiter = "main_exploiter_" + str(
                            np.random.choice(list(range(len(self.main_exploiters))))
                        )
                        # Main exploiter is frozen: Play against the main
                        # policy.
                        if main_exploiter not in self.trainable_policies:
                            main = "main"
                        # Main exploiter is trainable: Play against any
                        # frozen main.
                        else:
                            main = np.random.choice(list(self.main_policies - {"main"}))
                        # print(f"{main_exploiter} vs {main}")
                        return (
                            main_exploiter
                            if episode.episode_id % 2 == agent_id
                            else main
                        )

                # Set the weights of the new polic(y/ies).
                if initializing_exploiters:
                    main_state = algorithm.get_policy("main").get_state()
                    pol_map = algorithm.workers.local_worker().policy_map
                    pol_map["main_0"].set_state(main_state)
                    pol_map["league_exploiter_1"].set_state(main_state)
                    pol_map["main_exploiter_1"].set_state(main_state)
                    # We need to sync the just copied local weights to all the
                    # remote workers as well.
                    algorithm.workers.sync_weights(
                        policies=["main_0", "league_exploiter_1", "main_exploiter_1"]
                    )

                    def _set(worker):
                        worker.set_policy_mapping_fn(policy_mapping_fn)
                        worker.set_is_policy_to_train(self.trainable_policies)

                    algorithm.workers.foreach_worker(_set)
                else:
                    new_policy = algorithm.add_policy(
                        policy_id=new_pol_id,
                        policy_cls=type(algorithm.get_policy(policy_id)),
                        policy_mapping_fn=policy_mapping_fn,
                        policies_to_train=self.trainable_policies,
                    )
                    main_state = algorithm.get_policy(policy_id).get_state()
                    new_policy.set_state(main_state)
                    # We need to sync the just copied local weights to all the
                    # remote workers as well.
                    algorithm.workers.sync_weights(policies=[new_pol_id])

                self._print_league()

            else:
                print("not good enough; will keep learning ...")

    def _print_league(self):
        print("--- League ---")
        print("Trainable policies (win-rates):")
        for p in sorted(self.trainable_policies):
            wr = self.win_rates[p] if p in self.win_rates else 0.0
            print(f"\t{p}: {wr}")
        print("Frozen policies:")
        for p in sorted(self.non_trainable_policies):
            wr = self.win_rates[p] if p in self.win_rates else 0.0
            print(f"\t{p}: {wr}")
        print()


if __name__ == "__main__":

    args = get_cli_args()
    ray.init(
        num_cpus=args.num_cpus or None,
        include_dashboard=False,
    )

    gym.register("open_spiel_env", lambda: OpenSpielEnv(pyspiel.load_game(args.env)))

    def policy_mapping_fn(agent_id, episode, worker, **kwargs):
        # At first, only have main play against the random main exploiter.
        return "main" if episode.episode_id % 2 == agent_id else "main_exploiter_0"

    config = (
        PPOConfig()
        .environment("open_spiel_env")
        .framework(args.framework)
        .callbacks(LeagueBasedSelfPlayCallback)
        .rollouts(num_envs_per_worker=5)
        .training(num_sgd_iter=20)
        .multi_agent(
            # Initial policy map: All PPO. This will be expanded
            # to more policy snapshots. This is done in the
            # custom callback defined above (`LeagueBasedSelfPlayCallback`).
            policies={
                # Our main policy, we'd like to optimize.
                "main": PolicySpec(),
                # First frozen version of main (after we reach n% win-rate).
                "main_0": PolicySpec(),
                # Initial main exploiters (one random, one trainable).
                "main_exploiter_0": PolicySpec(policy_class=RandomPolicy),
                "main_exploiter_1": PolicySpec(),
                # Initial league exploiters (one random, one trainable).
                "league_exploiter_0": PolicySpec(policy_class=RandomPolicy),
                "league_exploiter_1": PolicySpec(),
            },
            policy_mapping_fn=policy_mapping_fn,
            # At first, only train main_0 (until good enough to win against
            # random).
            policies_to_train=["main"],
        )
        # Use GPUs iff `RLLIB_NUM_GPUS` env var set to > 0.
        .resources(num_gpus=int(os.environ.get("RLLIB_NUM_GPUS", "0")))
    )

    stop = {
        "timesteps_total": args.stop_timesteps,
        "training_iteration": args.stop_iters,
    }

    # Train the "main" policy to play really well using self-play.
    results = None
    if not args.from_checkpoint:
        results = tune.Tuner(
            "PPO",
            param_space=config,
            run_config=air.RunConfig(
                stop=stop,
                checkpoint_config=air.CheckpointConfig(
                    checkpoint_at_end=True,
                    checkpoint_frequency=10,
                ),
                verbose=3,
            ),
        ).fit()

    # Restore trained trainer (set to non-explore behavior) and play against
    # human on command line.
    if args.num_episodes_human_play > 0:
        num_episodes = 0
        # Switch off exploration for better inference performance.
        config.explore = False
        algo = config.build()
        if args.from_checkpoint:
            algo.restore(args.from_checkpoint)
        else:
            checkpoint = results.get_best_result().checkpoint
            if not checkpoint:
                raise ValueError("No last checkpoint found in results!")
            algo.restore(checkpoint)

        # Play from the command line against the trained agent
        # in an actual (non-RLlib-wrapped) open-spiel env.
        human_player = 1
        env = Environment(args.env)

        while num_episodes < args.num_episodes_human_play:
            print("You play as {}".format("o" if human_player else "x"))
            time_step = env.reset()
            while not time_step.last():
                player_id = time_step.observations["current_player"]
                if player_id == human_player:
                    action = ask_user_for_action(time_step)
                else:
                    obs = np.array(time_step.observations["info_state"][player_id])
                    action = algo.compute_single_action(obs, policy_id="main")
                    # In case computer chooses an invalid action, pick a
                    # random one.
                    legal = time_step.observations["legal_actions"][player_id]
                    if action not in legal:
                        action = np.random.choice(legal)
                time_step = env.step([action])
                print(f"\n{env.get_state}")

            print(f"\n{env.get_state}")

            print("End of game!")
            if time_step.rewards[human_player] > 0:
                print("You win")
            elif time_step.rewards[human_player] < 0:
                print("You lose")
            else:
                print("Draw")
            # Switch order of players
            human_player = 1 - human_player

            num_episodes += 1

        algo.stop()

    ray.shutdown()<|MERGE_RESOLUTION|>--- conflicted
+++ resolved
@@ -31,11 +31,8 @@
 """
 
 import argparse
-<<<<<<< HEAD
 import gymnasium as gym
 import numpy as np
-=======
->>>>>>> ec3243d7
 import os
 import re
 
