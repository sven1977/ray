from ray.rllib.core import Columns
from ray.rllib.core.rl_module.multi_rl_module import MultiRLModule
from ray.rllib.core.rl_module.rl_module import RLModule
from ray.rllib.core.rl_module.torch.torch_rl_module import TorchRLModule
from ray.rllib.utils.annotations import override
from ray.rllib.utils.framework import try_import_torch

torch, nn = try_import_torch()


SHARED_ENCODER_ID = "shared_encoder"


class VPGTorchRLModuleUsingSharedEncoder(TorchRLModule):
    """A VPG (vanilla pol. gradient)-style RLModule using a shared encoder."""

    @override(TorchRLModule)
    def setup(self):
        super().setup()

        # Incoming feature dim from the shared encoder.
        embedding_dim = self.model_config["embedding_dim"]
        hidden_dim = self.model_config["hidden_dim"]

        self._pi_head = nn.Sequential(
            nn.Linear(embedding_dim, hidden_dim),
            nn.ReLU(),
            nn.Linear(hidden_dim, self.action_space.n),
        )

    @override(RLModule)
    def _forward_inference(self, batch):
        with torch.no_grad():
            return self._common_forward(batch)

    @override(RLModule)
    def _forward_exploration(self, batch):
        with torch.no_grad():
            return self._common_forward(batch)

    @override(RLModule)
    def _forward_train(self, batch):
        return self._common_forward(batch)

    def _common_forward(self, batch):
        # Features can be found in the batch under the "encoder_features" key.
        features = batch["encoder_features"]
        logits = self._pi_head(features)
        return {Columns.ACTION_DIST_INPUTS: logits}


class VPGTorchMultiRLModuleWithSharedEncoder(MultiRLModule):
    """A VPG (vanilla policy gradient)-style MultiRLModule with shared encoder.

    This MultiRLModule needs to be configured appropriately as follows:

    .. testcode::
        :skipif: true

        from ray.rllib.core.rl_module.multi_rl_module import MultiRLModuleSpec
        from ray.rllib.core.rl_module.rl_module import RLModuleSpec

        EMBEDDING_DIM = 64  # encoder output (feature) dim
        HIDDEN_DIM = 64  # hidden dim for the policy nets

        config.rl_module(
            rl_module_spec=MultiRLModuleSpec(
                rl_module_specs={
                    # Central/shared encoder net.
                    SHARED_ENCODER_ID: RLModuleSpec(
                        module_class=SharedTorchEncoder,
<<<<<<< HEAD
                        model_config={"feature_dim": FEATURE_DIM},
=======
                        model_config_dict={"embedding_dim": EMBEDDING_DIM},
>>>>>>> e182e192
                    ),
                    # Arbitrary number of policy nets (w/o encoder sub-net).
                    "p0": RLModuleSpec(
                        module_class=VPGTorchRLModuleUsingSharedEncoder,
<<<<<<< HEAD
                        model_config={
                            "feature_dim": FEATURE_DIM,
=======
                        model_config_dict={
                            "embedding_dim": EMBEDDING_DIM,
>>>>>>> e182e192
                            "hidden_dim": HIDDEN_DIM,
                        },
                    ),
                    "p1": RLModuleSpec(
                        module_class=VPGTorchRLModuleUsingSharedEncoder,
<<<<<<< HEAD
                        model_config={
                            "feature_dim": FEATURE_DIM,
=======
                        model_config_dict={
                            "embedding_dim": EMBEDDING_DIM,
>>>>>>> e182e192
                            "hidden_dim": HIDDEN_DIM,
                        },
                    ),
                },
            ),
        )

    Also note that in order to learn properly, a special, multi-agent Learner that
    accounts for the shared encoder must be setup. This Learner should have only a
    single optimizer (for all submodules: encoder and all policy nets) in order to not
    destabilize learning. The latter would happen if more than one optimizer would try
    to optimize the same shared encoder submodule.
    """

    @override(MultiRLModule)
    def setup(self):
        super().setup()

        # Assert, we have the shared encoder submodule.
        assert (
            SHARED_ENCODER_ID in self._rl_modules
            and isinstance(self._rl_modules[SHARED_ENCODER_ID], SharedTorchEncoder)
            and len(self._rl_modules) > 1
        )

    @override(MultiRLModule)
    def _forward(self, forward_fn_name, batch, **kwargs):
        outputs = {}
        encoder_forward_fn = getattr(
            self._rl_modules[SHARED_ENCODER_ID], forward_fn_name
        )

        for policy_id in batch.keys():
            self._check_module_exists(policy_id)
            rl_module = self._rl_modules[policy_id]
            forward_fn = getattr(rl_module, forward_fn_name)

            # Pass policy's observations through shared encoder to get the features for
            # this policy.
            features = encoder_forward_fn(batch[policy_id])
            # Pass the policy's features through the policy net.
            batch[policy_id]["encoder_features"] = features
            outputs[policy_id] = forward_fn(batch[policy_id], **kwargs)

        return outputs


class SharedTorchEncoder(TorchRLModule):
    """A shared encoder that can be used with VPGTorchRLModuleUsingSharedEncoder."""

    @override(TorchRLModule)
    def setup(self):
        super().setup()

        input_dim = self.observation_space.shape[0]
        embedding_dim = self.model_config["embedding_dim"]

        self._encoder = nn.Sequential(
            nn.Linear(input_dim, embedding_dim),
        )

    @override(RLModule)
    def _forward_inference(self, batch):
        with torch.no_grad():
            return self._common_forward(batch)

    @override(RLModule)
    def _forward_exploration(self, batch):
        with torch.no_grad():
            return self._common_forward(batch)

    @override(RLModule)
    def _forward_train(self, batch):
        return self._common_forward(batch)

    def _common_forward(self, batch):
        # Pass observations through the encoder and return outputs.
        features = self._encoder(batch[Columns.OBS])
        return {"encoder_features": features}<|MERGE_RESOLUTION|>--- conflicted
+++ resolved
@@ -28,24 +28,10 @@
             nn.Linear(hidden_dim, self.action_space.n),
         )
 
-    @override(RLModule)
-    def _forward_inference(self, batch):
-        with torch.no_grad():
-            return self._common_forward(batch)
-
-    @override(RLModule)
-    def _forward_exploration(self, batch):
-        with torch.no_grad():
-            return self._common_forward(batch)
-
-    @override(RLModule)
-    def _forward_train(self, batch):
-        return self._common_forward(batch)
-
-    def _common_forward(self, batch):
-        # Features can be found in the batch under the "encoder_features" key.
-        features = batch["encoder_features"]
-        logits = self._pi_head(features)
+    def _forward(self, batch, **kwargs):
+        # Embeddings can be found in the batch under the "encoder_embeddings" key.
+        embeddings = batch["encoder_embeddings"]
+        logits = self._pi_head(embeddings)
         return {Columns.ACTION_DIST_INPUTS: logits}
 
 
@@ -69,34 +55,20 @@
                     # Central/shared encoder net.
                     SHARED_ENCODER_ID: RLModuleSpec(
                         module_class=SharedTorchEncoder,
-<<<<<<< HEAD
-                        model_config={"feature_dim": FEATURE_DIM},
-=======
-                        model_config_dict={"embedding_dim": EMBEDDING_DIM},
->>>>>>> e182e192
+                        model_config={"embedding_dim": EMBEDDING_DIM},
                     ),
                     # Arbitrary number of policy nets (w/o encoder sub-net).
                     "p0": RLModuleSpec(
                         module_class=VPGTorchRLModuleUsingSharedEncoder,
-<<<<<<< HEAD
                         model_config={
-                            "feature_dim": FEATURE_DIM,
-=======
-                        model_config_dict={
                             "embedding_dim": EMBEDDING_DIM,
->>>>>>> e182e192
                             "hidden_dim": HIDDEN_DIM,
                         },
                     ),
                     "p1": RLModuleSpec(
                         module_class=VPGTorchRLModuleUsingSharedEncoder,
-<<<<<<< HEAD
                         model_config={
-                            "feature_dim": FEATURE_DIM,
-=======
-                        model_config_dict={
                             "embedding_dim": EMBEDDING_DIM,
->>>>>>> e182e192
                             "hidden_dim": HIDDEN_DIM,
                         },
                     ),
@@ -134,11 +106,11 @@
             rl_module = self._rl_modules[policy_id]
             forward_fn = getattr(rl_module, forward_fn_name)
 
-            # Pass policy's observations through shared encoder to get the features for
-            # this policy.
-            features = encoder_forward_fn(batch[policy_id])
-            # Pass the policy's features through the policy net.
-            batch[policy_id]["encoder_features"] = features
+            # Pass policy's observations through shared encoder to get the embeddings
+            # for this policy.
+            embeddings = encoder_forward_fn(batch[policy_id])
+            # Pass the policy's embeddings through the policy net.
+            batch[policy_id]["encoder_embeddings"] = embeddings
             outputs[policy_id] = forward_fn(batch[policy_id], **kwargs)
 
         return outputs
@@ -158,21 +130,7 @@
             nn.Linear(input_dim, embedding_dim),
         )
 
-    @override(RLModule)
-    def _forward_inference(self, batch):
-        with torch.no_grad():
-            return self._common_forward(batch)
-
-    @override(RLModule)
-    def _forward_exploration(self, batch):
-        with torch.no_grad():
-            return self._common_forward(batch)
-
-    @override(RLModule)
-    def _forward_train(self, batch):
-        return self._common_forward(batch)
-
-    def _common_forward(self, batch):
+    def _forward(self, batch, **kwargs):
         # Pass observations through the encoder and return outputs.
-        features = self._encoder(batch[Columns.OBS])
-        return {"encoder_features": features}+        embeddings = self._encoder(batch[Columns.OBS])
+        return {"encoder_embeddings": embeddings}