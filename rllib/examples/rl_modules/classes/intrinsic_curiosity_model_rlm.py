--- conflicted
+++ resolved
@@ -90,13 +90,8 @@
 
     @override(TorchRLModule)
     def setup(self):
-<<<<<<< HEAD
-        # Get the ICM architecture settings from the `model_config` dict.
-        cfg = self.config.model_config
-=======
         # Get the ICM achitecture settings from the `model_config` attribute:
         cfg = self.model_config
->>>>>>> c3afcc3f
 
         feature_dim = cfg.get("feature_dim", 288)
 
