--- conflicted
+++ resolved
@@ -26,13 +26,8 @@
         CELL = 32  # LSTM cell size
 
         # Construct the RLModule.
-<<<<<<< HEAD
         my_net = LSTMContainingRLModule(
-            observation_space=gym.spaces.Box(-1.0, 1.0, (f,), np.float32),
-=======
-        rl_module_config = RLModuleConfig(
             observation_space=gym.spaces.Box(-1.0, 1.0, (e,), np.float32),
->>>>>>> e182e192
             action_space=gym.spaces.Discrete(4),
             model_config={"lstm_cell_size": CELL}
         )
@@ -79,11 +74,7 @@
 
         # Get the LSTM cell size from the model_config dict.
         # `model_config_dict` property:
-<<<<<<< HEAD
-        self._lstm_cell_size = self.config.model_config.get("lstm_cell_size", 256)
-=======
-        self._lstm_cell_size = self.config.model_config_dict.get("lstm_cell_size", 256)
->>>>>>> e182e192
+        self._lstm_cell_size = self.model_config.get("lstm_cell_size", 256)
         self._lstm = nn.LSTM(in_size, self._lstm_cell_size, batch_first=True)
         in_size = self._lstm_cell_size
 
@@ -114,15 +105,9 @@
 
     @override(TorchRLModule)
     def _forward(self, batch, **kwargs):
-<<<<<<< HEAD
-        # Compute the basic 1D feature tensor (inputs to policy- and value-heads).
-        features, state_outs = self._compute_features_and_state_outs(batch)
-        logits = self._pi_head(features)
-=======
         # Compute the basic 1D embedding tensor (inputs to policy- and value-heads).
         embeddings, state_outs = self._compute_embeddings_and_state_outs(batch)
         logits = self._pi_head(embeddings)
->>>>>>> e182e192
 
         # Return logits as ACTION_DIST_INPUTS (categorical distribution).
         # Note that the default `GetActions` connector piece (in the EnvRunner) will
@@ -135,16 +120,6 @@
 
     @override(TorchRLModule)
     def _forward_train(self, batch, **kwargs):
-<<<<<<< HEAD
-        # Same logic as _forward, but also return features to be used by value function
-        # branch during training.
-        features, state_outs = self._compute_features_and_state_outs(batch)
-        logits = self._pi_head(features)
-        return {
-            Columns.ACTION_DIST_INPUTS: logits,
-            Columns.STATE_OUT: state_outs,
-            Columns.FEATURES: features,
-=======
         # Same logic as _forward, but also return embeddings to be used by value
         # function branch during training.
         embeddings, state_outs = self._compute_embeddings_and_state_outs(batch)
@@ -153,23 +128,12 @@
             Columns.ACTION_DIST_INPUTS: logits,
             Columns.STATE_OUT: state_outs,
             Columns.EMBEDDINGS: embeddings,
->>>>>>> e182e192
         }
 
     # We implement this RLModule as a ValueFunctionAPI RLModule, so it can be used
     # by value-based methods like PPO or IMPALA.
     @override(ValueFunctionAPI)
     def compute_values(
-<<<<<<< HEAD
-        self, batch: Dict[str, Any], features: Optional[Any] = None
-    ) -> TensorType:
-        if features is None:
-            features, _ = self._compute_features_and_state_outs(batch)
-        values = self._values(features).squeeze(-1)
-        return values
-
-    def _compute_features_and_state_outs(self, batch):
-=======
         self, batch: Dict[str, Any], embeddings: Optional[Any] = None
     ) -> TensorType:
         if embeddings is None:
@@ -178,21 +142,12 @@
         return values
 
     def _compute_embeddings_and_state_outs(self, batch):
->>>>>>> e182e192
         obs = batch[Columns.OBS]
         state_in = batch[Columns.STATE_IN]
         h, c = state_in["h"], state_in["c"]
         # Unsqueeze the layer dim (we only have 1 LSTM layer).
-<<<<<<< HEAD
-        features, (h, c) = self._lstm(obs, (h.unsqueeze(0), c.unsqueeze(0)))
-        # Push through our FC net.
-        features = self._fc_net(features)
-        # Squeeze the layer dim (we only have 1 LSTM layer).
-        return features, {"h": h.squeeze(0), "c": c.squeeze(0)}
-=======
         embeddings, (h, c) = self._lstm(obs, (h.unsqueeze(0), c.unsqueeze(0)))
         # Push through our FC net.
         embeddings = self._fc_net(embeddings)
         # Squeeze the layer dim (we only have 1 LSTM layer).
-        return embeddings, {"h": h.squeeze(0), "c": c.squeeze(0)}
->>>>>>> e182e192
+        return embeddings, {"h": h.squeeze(0), "c": c.squeeze(0)}