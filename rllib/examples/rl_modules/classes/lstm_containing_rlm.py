--- conflicted
+++ resolved
@@ -72,12 +72,7 @@
         # Assume a simple Box(1D) tensor as input shape.
         in_size = self.observation_space.shape[0]
 
-<<<<<<< HEAD
-        # Get the LSTM cell size from the model_config dict.
-        # `model_config_dict` property:
-=======
         # Get the LSTM cell size from the `model_config` attribute:
->>>>>>> c3afcc3f
         self._lstm_cell_size = self.model_config.get("lstm_cell_size", 256)
         self._lstm = nn.LSTM(in_size, self._lstm_cell_size, batch_first=True)
         in_size = self._lstm_cell_size
