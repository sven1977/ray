from typing import Any, Dict, Optional

import numpy as np

from ray.rllib.core.columns import Columns
from ray.rllib.core.rl_module.apis.value_function_api import ValueFunctionAPI
from ray.rllib.core.rl_module.torch import TorchRLModule
from ray.rllib.utils.annotations import override
from ray.rllib.utils.framework import try_import_torch
from ray.rllib.utils.typing import TensorType

torch, nn = try_import_torch()


class LSTMContainingRLModule(TorchRLModule, ValueFunctionAPI):
    """An example TorchRLModule that contains an LSTM layer.

    .. testcode::

        import numpy as np
        import gymnasium as gym

        B = 10  # batch size
        T = 5  # seq len
        f = 25  # feature dim
        CELL = 32  # LSTM cell size

        # Construct the RLModule.
        my_net = LSTMContainingRLModule(
            observation_space=gym.spaces.Box(-1.0, 1.0, (f,), np.float32),
            action_space=gym.spaces.Discrete(4),
            model_config={"lstm_cell_size": CELL}
        )

        # Create some dummy input.
        obs = torch.from_numpy(
            np.random.random_sample(size=(B, T, f)
        ).astype(np.float32))
        state_in = my_net.get_initial_state()
        # Repeat state_in across batch.
        state_in = tree.map_structure(
            lambda s: torch.from_numpy(s).unsqueeze(0).repeat(B, 1), state_in
        )
        input_dict = {
            Columns.OBS: obs,
            Columns.STATE_IN: state_in,
        }

        # Run through all 3 forward passes.
        print(my_net.forward_inference(input_dict))
        print(my_net.forward_exploration(input_dict))
        print(my_net.forward_train(input_dict))

        # Print out the number of parameters.
        num_all_params = sum(int(np.prod(p.size())) for p in my_net.parameters())
        print(f"num params = {num_all_params}")
    """

    @override(TorchRLModule)
    def setup(self):
        """Use this method to create all the model components that you require.

        Feel free to access the following useful properties in this class:
        - `self.config.model_config_dict`: The config dict for this RLModule class,
        which should contain flxeible settings, for example: {"hiddens": [256, 256]}.
        - `self.config.observation|action_space`: The observation and action space that
        this RLModule is subject to. Note that the observation space might not be the
        exact space from your env, but that it might have already gone through
        preprocessing through a connector pipeline (for example, flattening,
        frame-stacking, mean/std-filtering, etc..).
        """
        # Assume a simple Box(1D) tensor as input shape.
        in_size = self.config.observation_space.shape[0]

        # Get the LSTM cell size from the model_config dict.
        # `model_config_dict` property:
<<<<<<< HEAD
        self._lstm_cell_size = self.config.model_config.get("lstm_cell_size", 256)
        self._lstm = nn.LSTM(in_size, self._lstm_cell_size, batch_first=False)
=======
        self._lstm_cell_size = self.config.model_config_dict.get("lstm_cell_size", 256)
        self._lstm = nn.LSTM(in_size, self._lstm_cell_size, batch_first=True)
>>>>>>> 9196ca29
        in_size = self._lstm_cell_size

        # Build a sequential stack.
        layers = []
        # Get the dense layer pre-stack configuration from the same config dict.
        dense_layers = self.config.model_config_dict.get("dense_layers", [128, 128])
        for out_size in dense_layers:
            # Dense layer.
            layers.append(nn.Linear(in_size, out_size))
            # ReLU activation.
            layers.append(nn.ReLU())
            in_size = out_size

        self._fc_net = nn.Sequential(*layers)

        # Logits layer (no bias, no activation).
        self._pi_head = nn.Linear(in_size, self.config.action_space.n)
        # Single-node value layer.
        self._values = nn.Linear(in_size, 1)

    @override(TorchRLModule)
    def get_initial_state(self) -> Any:
        return {
            "h": np.zeros(shape=(self._lstm_cell_size,), dtype=np.float32),
            "c": np.zeros(shape=(self._lstm_cell_size,), dtype=np.float32),
        }

    @override(TorchRLModule)
    def _forward(self, batch, **kwargs):
        # Compute the basic 1D feature tensor (inputs to policy- and value-heads).
        features, state_outs = self._compute_features_and_state_outs(batch)
        logits = self._pi_head(features)

        # Return logits as ACTION_DIST_INPUTS (categorical distribution).
        # Note that the default `GetActions` connector piece (in the EnvRunner) will
        # take care of argmax-"sampling" from the logits to yield the inference (greedy)
        # action.
        return {
            Columns.ACTION_DIST_INPUTS: logits,
            Columns.STATE_OUT: state_outs,
        }

    @override(TorchRLModule)
    def _forward_train(self, batch, **kwargs):
        # Same logic as _forward, but also return features to be used by value function
        # branch during training.
        features, state_outs = self._compute_features_and_state_outs(batch)
        logits = self._pi_head(features)
        return {
            Columns.ACTION_DIST_INPUTS: logits,
            Columns.STATE_OUT: state_outs,
            Columns.FEATURES: features,
        }

    # We implement this RLModule as a ValueFunctionAPI RLModule, so it can be used
    # by value-based methods like PPO or IMPALA.
    @override(ValueFunctionAPI)
    def compute_values(
        self, batch: Dict[str, Any], features: Optional[Any] = None
    ) -> TensorType:
        if features is None:
            features, _ = self._compute_features_and_state_outs(batch)
        values = self._values(features).squeeze(-1)
        return values

    def _compute_features_and_state_outs(self, batch):
        obs = batch[Columns.OBS]
        state_in = batch[Columns.STATE_IN]
        h, c = state_in["h"], state_in["c"]
        # Unsqueeze the layer dim (we only have 1 LSTM layer).
        features, (h, c) = self._lstm(obs, (h.unsqueeze(0), c.unsqueeze(0)))
        # Push through our FC net.
        features = self._fc_net(features)
        # Squeeze the layer dim (we only have 1 LSTM layer).
        return features, {"h": h.squeeze(0), "c": c.squeeze(0)}<|MERGE_RESOLUTION|>--- conflicted
+++ resolved
@@ -74,13 +74,8 @@
 
         # Get the LSTM cell size from the model_config dict.
         # `model_config_dict` property:
-<<<<<<< HEAD
         self._lstm_cell_size = self.config.model_config.get("lstm_cell_size", 256)
-        self._lstm = nn.LSTM(in_size, self._lstm_cell_size, batch_first=False)
-=======
-        self._lstm_cell_size = self.config.model_config_dict.get("lstm_cell_size", 256)
         self._lstm = nn.LSTM(in_size, self._lstm_cell_size, batch_first=True)
->>>>>>> 9196ca29
         in_size = self._lstm_cell_size
 
         # Build a sequential stack.
