"""An example script showing how to define and load an `RLModule` with
a dependent action space.

This examples:
    - Defines an `RLModule` with autoregressive actions.
    - It does so by implementing a prior distribution for the first couple
        of actions and then using these actions in a posterior distribution.
    - Furthermore, it uses in the `RLModule` our simple base `Catalog` class
        to build the distributions.
    - Uses this `RLModule` in a PPO training run on a simple environment
        that rewards synchronized actions.
    - Stops the training after 100k steps or when the mean episode return
        exceeds -0.012 in evaluation, i.e. if the agent has learned to
        synchronize its actions.

How to run this script
----------------------
`python [script file name].py --enable-new-api-stack --num-env-runners 2`

Control the number of `EnvRunner`s with the `--num-env-runners` flag. This
will increase the sampling speed.

For debugging, use the following additional command line options
`--no-tune --num-env-runners=0`
which should allow you to set breakpoints anywhere in the RLlib code and
have the execution stop there for inspection and debugging.

For logging to your WandB account, use:
`--wandb-key=[your WandB API key] --wandb-project=[some project name]
--wandb-run-name=[optional: WandB run name (within the defined project)]`

Results to expect
-----------------
You should expect a reward of around 155-160 after ~36,000 timesteps sampled
(trained) being achieved by a simple PPO policy (no tuning, just using RLlib's
default settings). For details take also a closer look into the
`CorrelatedActionsEnv` environment. Rewards are such that to receive a return
over 100, the agent must learn to synchronize its actions.
"""


from ray.rllib.algorithms.ppo import PPOConfig
from ray.rllib.core.models.catalog import Catalog
from ray.rllib.core.rl_module.rl_module import RLModuleSpec
from ray.rllib.examples.envs.classes.correlated_actions_env import (
    AutoRegressiveActionEnv,
)
from ray.rllib.examples.rl_modules.classes.autoregressive_actions_rlm import (
    AutoregressiveActionsTorchRLM,
)
from ray.rllib.utils.metrics import (
    ENV_RUNNER_RESULTS,
    EPISODE_RETURN_MEAN,
    EVALUATION_RESULTS,
    NUM_ENV_STEPS_SAMPLED_LIFETIME,
)
from ray.rllib.utils.test_utils import (
    add_rllib_example_script_args,
    run_rllib_example_script_experiment,
)
from ray.tune import register_env


register_env("correlated_actions_env", lambda _: AutoRegressiveActionEnv(_))

parser = add_rllib_example_script_args(
    default_iters=200,
    default_timesteps=100000,
    default_reward=150.0,
)

if __name__ == "__main__":
    args = parser.parse_args()

    if args.algo != "PPO":
        raise ValueError("This example only supports PPO. Please use --algo=PPO.")

    base_config = (
        PPOConfig()
        .environment("correlated_actions_env")
        .rl_module(
            # We need to explicitly specify here RLModule to use and
            # the catalog needed to build it.
            rl_module_spec=RLModuleSpec(
                module_class=AutoregressiveActionsTorchRLM,
                model_config={
<<<<<<< HEAD
                    "post_fcnet_hiddens": [64, 64],
                    "post_fcnet_activation": "relu",
=======
                    "head_fcnet_hiddens": [64, 64],
                    "head_fcnet_activation": "relu",
>>>>>>> c3afcc3f
                },
                catalog_class=Catalog,
            ),
        )
        .env_runners(
            num_env_runners=0,
        )
        .evaluation(
            evaluation_num_env_runners=1,
            evaluation_interval=1,
            # Run evaluation parallel to training to speed up the example.
            evaluation_parallel_to_training=True,
        )
    )

    # Let's stop the training after 100k steps or when the mean episode return
    # exceeds -0.012 in evaluation.
    stop = {
        f"{NUM_ENV_STEPS_SAMPLED_LIFETIME}": 100000,
        f"{EVALUATION_RESULTS}/{ENV_RUNNER_RESULTS}/{EPISODE_RETURN_MEAN}": -0.012,
    }

    # Run the example (with Tune).
    run_rllib_example_script_experiment(base_config, args, stop=stop)<|MERGE_RESOLUTION|>--- conflicted
+++ resolved
@@ -84,13 +84,8 @@
             rl_module_spec=RLModuleSpec(
                 module_class=AutoregressiveActionsTorchRLM,
                 model_config={
-<<<<<<< HEAD
-                    "post_fcnet_hiddens": [64, 64],
-                    "post_fcnet_activation": "relu",
-=======
                     "head_fcnet_hiddens": [64, 64],
                     "head_fcnet_activation": "relu",
->>>>>>> c3afcc3f
                 },
                 catalog_class=Catalog,
             ),
