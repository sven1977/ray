--- conflicted
+++ resolved
@@ -157,21 +157,6 @@
         del self._rl_modules[module_id]
 
     def foreach_module(
-<<<<<<< HEAD
-        self, func: Callable[[RLModule, ModuleID, Optional[Any]], T], **kwargs
-    ) -> List[T]:
-        """Calls the given function with each (module, module_id).
-
-        Args:
-            func: The function to call with each (module, module_id) tuple.
-
-        Returns:
-            The lsit of return values of all calls to
-            `func([module, module_id, **kwargs])`.
-        """
-        return [
-            func(module, module_id, **kwargs)
-=======
         self, func: Callable[[ModuleID, RLModule, Optional[Any]], T], **kwargs
     ) -> List[T]:
         """Calls the given function with each (module_id, module).
@@ -185,7 +170,6 @@
         """
         return [
             func(module_id, module, **kwargs)
->>>>>>> 41714ddb
             for module_id, module in self._rl_modules.items()
         ]
 
