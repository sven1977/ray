--- conflicted
+++ resolved
@@ -50,11 +50,7 @@
     def test_customized_multi_agent_module(self):
         """Tests creating a customized MARL BC module that owns a shared encoder."""
 
-<<<<<<< HEAD
-        FEATURE_DIM = 10
-=======
         EMBEDDING_DIM = 10
->>>>>>> c3afcc3f
         HIDDEN_DIM = 20
         obs_space = gym.spaces.Box(-1.0, 1.0, shape=(4,), dtype=np.float32)
         act_space = gym.spaces.Discrete(2)
@@ -66,22 +62,14 @@
                     module_class=SharedTorchEncoder,
                     observation_space=obs_space,
                     action_space=act_space,
-<<<<<<< HEAD
-                    model_config={"feature_dim": FEATURE_DIM},
-=======
                     model_config={"embedding_dim": EMBEDDING_DIM},
->>>>>>> c3afcc3f
                 ),
                 "agent_1": RLModuleSpec(
                     module_class=VPGTorchRLModuleUsingSharedEncoder,
                     observation_space=obs_space,
                     action_space=act_space,
                     model_config={
-<<<<<<< HEAD
-                        "feature_dim": FEATURE_DIM,
-=======
                         "embedding_dim": EMBEDDING_DIM,
->>>>>>> c3afcc3f
                         "hidden_dim": HIDDEN_DIM,
                     },
                 ),
@@ -90,11 +78,7 @@
                     observation_space=obs_space,
                     action_space=act_space,
                     model_config={
-<<<<<<< HEAD
-                        "feature_dim": FEATURE_DIM,
-=======
                         "embedding_dim": EMBEDDING_DIM,
->>>>>>> c3afcc3f
                         "hidden_dim": HIDDEN_DIM,
                     },
                 ),
@@ -186,13 +170,7 @@
         self.assertEqual(module_spec_1.module_class, VPGTorchRLModule)
         self.assertEqual(module_spec_1.observation_space, "Do not update me!")
         self.assertEqual(module_spec_1.action_space, env.action_space)
-<<<<<<< HEAD
-        self.assertEqual(
-            module_spec_1.model_config, module_spec_2.model_config
-        )
-=======
         self.assertEqual(module_spec_1.model_config, module_spec_2.model_config)
->>>>>>> c3afcc3f
 
         # Redefine module_spec_1 for following tests.
         module_spec_1 = RLModuleSpec(
@@ -227,23 +205,15 @@
         )
 
         self.assertEqual(
-<<<<<<< HEAD
-            marl_spec_3.rl_module_specs["agent_1"].observation_space, "Do not update me!"
-=======
             marl_spec_3.rl_module_specs["agent_1"].observation_space,
             "Do not update me!",
->>>>>>> c3afcc3f
         )
         marl_spec_3.update(marl_spec_2, override=False)
         # If we would overwrite, we would replace the observation space even though
         # it was None. This is not the case here.
         self.assertEqual(
-<<<<<<< HEAD
-            marl_spec_3.rl_module_specs["agent_1"].observation_space, "Do not update me!"
-=======
             marl_spec_3.rl_module_specs["agent_1"].observation_space,
             "Do not update me!",
->>>>>>> c3afcc3f
         )
 
         # Test if updating with an additional RLModuleSpec works.
