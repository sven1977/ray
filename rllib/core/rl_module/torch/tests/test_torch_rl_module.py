--- conflicted
+++ resolved
@@ -20,11 +20,7 @@
         module = VPGTorchRLModule(
             observation_space=env.observation_space,
             action_space=env.action_space,
-<<<<<<< HEAD
-            model_config={"fcnet_hiddens": [32]},
-=======
             model_config={"hidden_dim": 32},
->>>>>>> c3afcc3f
         )
 
         self.assertIsInstance(module, TorchRLModule)
@@ -36,11 +32,7 @@
         module = VPGTorchRLModule(
             observation_space=env.observation_space,
             action_space=env.action_space,
-<<<<<<< HEAD
-            model_config={"fcnet_hiddens": [32]},
-=======
             model_config={"hidden_dim": 32},
->>>>>>> c3afcc3f
         )
 
         obs_shape = env.observation_space.shape
@@ -71,11 +63,7 @@
         module = VPGTorchRLModule(
             observation_space=env.observation_space,
             action_space=env.action_space,
-<<<<<<< HEAD
-            model_config={"fcnet_hiddens": [32]},
-=======
             model_config={"hidden_dim": 32},
->>>>>>> c3afcc3f
         )
 
         obs_shape = env.observation_space.shape
@@ -91,11 +79,7 @@
         module = VPGTorchRLModule(
             observation_space=env.observation_space,
             action_space=env.action_space,
-<<<<<<< HEAD
-            model_config={"fcnet_hiddens": [32]},
-=======
             model_config={"hidden_dim": 32},
->>>>>>> c3afcc3f
         )
 
         state = module.get_state()
@@ -104,11 +88,7 @@
         module2 = VPGTorchRLModule(
             observation_space=env.observation_space,
             action_space=env.action_space,
-<<<<<<< HEAD
-            model_config={"fcnet_hiddens": [32]},
-=======
             model_config={"hidden_dim": 32},
->>>>>>> c3afcc3f
         )
         state2 = module2.get_state()
         check(state, state2, false=True)
@@ -122,11 +102,7 @@
         module = VPGTorchRLModule(
             observation_space=env.observation_space,
             action_space=env.action_space,
-<<<<<<< HEAD
-            model_config={"fcnet_hiddens": [32]},
-=======
             model_config={"hidden_dim": 32},
->>>>>>> c3afcc3f
         )
         with tempfile.TemporaryDirectory() as tmpdir:
             tmpdir = "/tmp/rl_module_test"
@@ -155,11 +131,7 @@
         torch_rl_module = VPGTorchRLModule(
             observation_space=env.observation_space,
             action_space=env.action_space,
-<<<<<<< HEAD
-            model_config={"fcnet_hiddens": [32]},
-=======
             model_config={"hidden_dim": 32},
->>>>>>> c3afcc3f
         )
 
         torch_rl_module.cuda()
