import abc
import dataclasses
from dataclasses import dataclass, field
import logging
from typing import Any, Collection, Dict, Optional, Type, TYPE_CHECKING, Union

import gymnasium as gym

from ray.rllib.core import DEFAULT_MODULE_ID
from ray.rllib.core.columns import Columns
from ray.rllib.core.models.specs.typing import SpecType
<<<<<<< HEAD
from ray.rllib.core.models.specs.checker import (
    check_input_specs,
    check_output_specs,
    convert_to_canonical_format,
)
=======
>>>>>>> c3afcc3f
from ray.rllib.core.rl_module.default_model_config import DefaultModelConfig
from ray.rllib.models.distributions import Distribution
from ray.rllib.utils.annotations import (
    override,
    OverrideToImplementCustomLogic,
)
from ray.rllib.utils.checkpoints import Checkpointable
from ray.rllib.utils.deprecation import (
    Deprecated,
    DEPRECATED_VALUE,
    deprecation_warning,
)
from ray.rllib.utils.serialization import (
    gym_space_from_dict,
    gym_space_to_dict,
    serialize_type,
    deserialize_type,
)
from ray.rllib.utils.typing import StateDict
from ray.util.annotations import PublicAPI

if TYPE_CHECKING:
    from ray.rllib.core.rl_module.multi_rl_module import (
        MultiRLModule,
        MultiRLModuleSpec,
    )
    from ray.rllib.core.models.catalog import Catalog

logger = logging.getLogger("ray.rllib")


@PublicAPI(stability="alpha")
@dataclass
class RLModuleSpec:
    """Utility spec class to make constructing RLModules (in single-agent case) easier.

    Args:
        module_class: The RLModule class to use.
        observation_space: The observation space of the RLModule. This may differ
            from the observation space of the environment. For example, a discrete
            observation space of an environment, would usually correspond to a
            one-hot encoded observation space of the RLModule because of preprocessing.
        action_space: The action space of the RLModule.
        inference_only: Whether the RLModule should be configured in its inference-only
            state, in which those components not needed for action computing (for
            example a value function or a target network) might be missing.
            Note that `inference_only=True` AND `learner_only=True` is not allowed.
        learner_only: Whether this RLModule should only be built on Learner workers, but
            NOT on EnvRunners. Useful for RLModules inside a MultiRLModule that are only
            used for training, for example a shared value function in a multi-agent
            setup or a world model in a curiosity-learning setup.
            Note that `inference_only=True` AND `learner_only=True` is not allowed.
        model_config: The model config dict or default RLlib dataclass to use.
        catalog_class: The Catalog class to use.
        load_state_path: The path to the module state to load from. NOTE: This must be
            an absolute path.
    """

    module_class: Optional[Type["RLModule"]] = None
    observation_space: Optional[gym.Space] = None
    action_space: Optional[gym.Space] = None
    inference_only: bool = False
    learner_only: bool = False
    model_config: Optional[Union[Dict[str, Any], DefaultModelConfig]] = None
    catalog_class: Optional[Type["Catalog"]] = None
    load_state_path: Optional[str] = None

    # Deprecated field.
    model_config_dict: Optional[Union[dict, int]] = None

    def __post_init__(self):
        if self.model_config_dict is not None:
            deprecation_warning(
                old="RLModuleSpec(model_config_dict=..)",
                new="RLModuleSpec(model_config=..)",
                error=True,
            )

    def build(self) -> "RLModule":
        """Builds the RLModule from this spec."""
        if self.module_class is None:
            raise ValueError("RLModule class is not set.")
        if self.observation_space is None:
            raise ValueError("Observation space is not set.")
        if self.action_space is None:
            raise ValueError("Action space is not set.")

        try:
            module = self.module_class(
                observation_space=self.observation_space,
                action_space=self.action_space,
                inference_only=self.inference_only,
<<<<<<< HEAD
                model_config=self.model_config,
=======
                model_config=self._get_model_config(),
>>>>>>> c3afcc3f
                catalog_class=self.catalog_class,
            )
        # Older custom model might still require the old `RLModuleConfig` under
        # the `config` arg.
        except AttributeError:
            module_config = self.get_rl_module_config()
            module = self.module_class(module_config)
        return module

    @classmethod
    def from_module(cls, module: "RLModule") -> "RLModuleSpec":
        from ray.rllib.core.rl_module.multi_rl_module import MultiRLModule

        if isinstance(module, MultiRLModule):
            raise ValueError("MultiRLModule cannot be converted to RLModuleSpec.")

        # Try instantiating a new RLModule from the spec using the new c'tor args.
        try:
            rl_module_spec = RLModuleSpec(
                module_class=type(module),
                observation_space=module.observation_space,
                action_space=module.action_space,
                inference_only=module.inference_only,
                learner_only=module.learner_only,
                model_config=module.model_config,
                catalog_class=(
                    type(module.catalog) if module.catalog is not None else None
                ),
            )

        # Old path through deprecated `RLModuleConfig` class. Used only if `module`
        # still has a valid `config` attribute.
        except AttributeError:
            rl_module_spec = RLModuleSpec(
                module_class=type(module),
                observation_space=module.config.observation_space,
                action_space=module.config.action_space,
                inference_only=module.config.inference_only,
                learner_only=module.config.learner_only,
                model_config=module.config.model_config_dict,
                catalog_class=module.config.catalog_class,
            )
        return rl_module_spec

    def to_dict(self):
        """Returns a serialized representation of the spec."""
        return {
            "module_class": serialize_type(self.module_class),
            "observation_space": gym_space_to_dict(self.observation_space),
            "action_space": gym_space_to_dict(self.action_space),
            "inference_only": self.inference_only,
            "learner_only": self.learner_only,
            "model_config": self._get_model_config(),
<<<<<<< HEAD
            "catalog_class": serialize_type(self.catalog_class) if self.catalog_class is not None else None,
=======
            "catalog_class": serialize_type(self.catalog_class)
            if self.catalog_class is not None
            else None,
>>>>>>> c3afcc3f
        }

    @classmethod
    def from_dict(cls, d):
        """Returns a single agent RLModule spec from a serialized representation."""
        module_class = deserialize_type(d["module_class"])
        try:
            spec = RLModuleSpec(
                module_class=module_class,
                observation_space=gym_space_from_dict(d["observation_space"]),
                action_space=gym_space_from_dict(d["action_space"]),
                inference_only=d["inference_only"],
                learner_only=d["learner_only"],
                model_config=d["model_config"],
<<<<<<< HEAD
                catalog_class=deserialize_type(d["catalog_class"]) if d["catalog_class"] is not None else None,
=======
                catalog_class=deserialize_type(d["catalog_class"])
                if d["catalog_class"] is not None
                else None,
>>>>>>> c3afcc3f
            )

        # Old path through deprecated `RLModuleConfig` class.
        except KeyError:
            module_config = RLModuleConfig.from_dict(d["module_config"])
            spec = RLModuleSpec(
                module_class=module_class,
                observation_space=module_config.observation_space,
                action_space=module_config.action_space,
                inference_only=module_config.inference_only,
                learner_only=module_config.learner_only,
                model_config=module_config.model_config_dict,
                catalog_class=module_config.catalog_class,
            )
        return spec

    def update(self, other, override: bool = True) -> None:
        """Updates this spec with the given other spec. Works like dict.update().

        Args:
            other: The other SingleAgentRLModule spec to update this one from.
            override: Whether to update all properties in `self` with those of `other.
                If False, only update those properties in `self` that are not None.
        """
        if not isinstance(other, RLModuleSpec):
            raise ValueError("Can only update with another RLModuleSpec.")

        # If the field is None in the other, keep the current field, otherwise update
        # with the new value.
        if override:
            self.module_class = other.module_class or self.module_class
            self.observation_space = other.observation_space or self.observation_space
            self.action_space = other.action_space or self.action_space
            self.inference_only = other.inference_only or self.inference_only
            self.learner_only = other.learner_only and self.learner_only
            self.model_config = other.model_config or self.model_config
            self.catalog_class = other.catalog_class or self.catalog_class
            self.load_state_path = other.load_state_path or self.load_state_path
        # Only override, if the field is None in `self`.
        # Do NOT override the boolean settings: `inference_only` and `learner_only`.
        else:
            self.module_class = self.module_class or other.module_class
            self.observation_space = self.observation_space or other.observation_space
            self.action_space = self.action_space or other.action_space
            self.model_config = self.model_config or other.model_config
            self.catalog_class = self.catalog_class or other.catalog_class
            self.load_state_path = self.load_state_path or other.load_state_path

    def as_multi_rl_module_spec(self) -> "MultiRLModuleSpec":
        """Returns a MultiRLModuleSpec (`self` under DEFAULT_MODULE_ID key)."""
        from ray.rllib.core.rl_module.multi_rl_module import MultiRLModuleSpec

        return MultiRLModuleSpec(
            rl_module_specs={DEFAULT_MODULE_ID: self},
            load_state_path=self.load_state_path,
        )

    def _get_model_config(self):
        return (
<<<<<<< HEAD
            self.model_config.asdict()
=======
            dataclasses.asdict(self.model_config)
>>>>>>> c3afcc3f
            if dataclasses.is_dataclass(self.model_config)
            else (self.model_config or {})
        )

    @Deprecated(
        new="RLModule(*, observation_space=.., action_space=.., ....)",
        error=False,
    )
    def get_rl_module_config(self):
        return RLModuleConfig(
            observation_space=self.observation_space,
            action_space=self.action_space,
            inference_only=self.inference_only,
            learner_only=self.learner_only,
            model_config_dict=self._get_model_config(),
            catalog_class=self.catalog_class,
        )


@PublicAPI(stability="alpha")
class RLModule(Checkpointable, abc.ABC):
    """Base class for RLlib modules.

    Subclasses should call super().__init__(config) in their __init__ method.
    Here is the pseudocode for how the forward methods are called:

    Example for creating a sampling loop:

    .. testcode::

        from ray.rllib.algorithms.ppo.torch.ppo_torch_rl_module import (
            PPOTorchRLModule
        )
        from ray.rllib.algorithms.ppo.ppo_catalog import PPOCatalog
        import gymnasium as gym
        import torch

        env = gym.make("CartPole-v1")

        # Create a single agent RL module spec.
        module_spec = RLModuleSpec(
            module_class=PPOTorchRLModule,
            observation_space=env.observation_space,
            action_space=env.action_space,
            model_config=DefaultModelConfig(fcnet_hiddens=[128, 128]),
            catalog_class=PPOCatalog,
        )
        module = module_spec.build()
        action_dist_class = module.get_inference_action_dist_cls()
        obs, info = env.reset()
        terminated = False

        while not terminated:
            fwd_ins = {"obs": torch.Tensor([obs])}
            fwd_outputs = module.forward_exploration(fwd_ins)
            # this can be either deterministic or stochastic distribution
            action_dist = action_dist_class.from_logits(
                fwd_outputs["action_dist_inputs"]
            )
            action = action_dist.sample()[0].numpy()
            obs, reward, terminated, truncated, info = env.step(action)


    Example for training:

    .. testcode::

        from ray.rllib.algorithms.ppo.torch.ppo_torch_rl_module import (
            PPOTorchRLModule
        )
        from ray.rllib.algorithms.ppo.ppo_catalog import PPOCatalog
        import gymnasium as gym
        import torch

        env = gym.make("CartPole-v1")

        # Create a single agent RL module spec.
        module_spec = RLModuleSpec(
            module_class=PPOTorchRLModule,
            observation_space=env.observation_space,
            action_space=env.action_space,
            model_config=DefaultModelConfig(fcnet_hiddens=[128, 128]),
            catalog_class=PPOCatalog,
        )
        module = module_spec.build()

        fwd_ins = {"obs": torch.Tensor([obs])}
        fwd_outputs = module.forward_train(fwd_ins)
        # loss = compute_loss(fwd_outputs, fwd_ins)
        # update_params(module, loss)

    Example for inference:

    .. testcode::

        from ray.rllib.algorithms.ppo.torch.ppo_torch_rl_module import (
            PPOTorchRLModule
        )
        from ray.rllib.algorithms.ppo.ppo_catalog import PPOCatalog
        import gymnasium as gym
        import torch

        env = gym.make("CartPole-v1")

        # Create a single agent RL module spec.
        module_spec = RLModuleSpec(
            module_class=PPOTorchRLModule,
            observation_space=env.observation_space,
            action_space=env.action_space,
            model_config=DefaultModelConfig(fcnet_hiddens=[128, 128]),
            catalog_class=PPOCatalog,
        )
        module = module_spec.build()

        while not terminated:
            fwd_ins = {"obs": torch.Tensor([obs])}
            fwd_outputs = module.forward_inference(fwd_ins)
            # this can be either deterministic or stochastic distribution
            action_dist = action_dist_class.from_logits(
                fwd_outputs["action_dist_inputs"]
            )
            action = action_dist.sample()[0].numpy()
            obs, reward, terminated, truncated, info = env.step(action)


    Args:
        config: The config for the RLModule.

    Abstract Methods:
        ``~_forward_train``: Forward pass during training.

        ``~_forward_exploration``: Forward pass during training for exploration.

        ``~_forward_inference``: Forward pass during inference.


    Note:
        There is a reason that the specs are not written as abstract properties.
        The reason is that torch overrides `__getattr__` and `__setattr__`. This means
        that if we define the specs as properties, then any error in the property will
        be interpreted as a failure to retrieve the attribute and will invoke
        `__getattr__` which will give a confusing error about the attribute not found.
        More details here: https://github.com/pytorch/pytorch/issues/49726.
    """

    framework: str = None

    STATE_FILE_NAME = "module_state.pkl"

    def __init__(
        self,
        config=DEPRECATED_VALUE,
        *,
        observation_space: Optional[gym.Space] = None,
        action_space: Optional[gym.Space] = None,
        inference_only: Optional[bool] = None,
        learner_only: bool = False,
        model_config: Optional[Union[dict, DefaultModelConfig]] = None,
        catalog_class=None,
    ):
        # TODO (sven): Deprecate Catalog and replace with utility functions to create
        #  primitive components based on obs- and action spaces.
        self.catalog = None
<<<<<<< HEAD
=======
        self._catalog_ctor_error = None
>>>>>>> c3afcc3f

        # Deprecated
        self.config = config
        if self.config != DEPRECATED_VALUE:
            deprecation_warning(
                old="RLModule(config=[RLModuleConfig])",
                new="RLModule(observation_space=.., action_space=.., inference_only=..,"
                " learner_only=.., model_config=..)",
<<<<<<< HEAD
                error=False,
            )
            self.observation_space = self.config.observation_space
            self.action_space = self.config.action_space
            self.inference_only = self.config.inference_only
            self.learner_only = self.config.learner_only
            self.model_config = self.config.model_config_dict
            try:
                self.catalog = self.config.get_catalog()
            except Exception:
                pass
=======
                help="See https://github.com/ray-project/ray/blob/master/rllib/examples/rl_modules/custom_cnn_rl_module.py "  # noqa
                "for how to write a custom RLModule.",
                error=True,
            )
>>>>>>> c3afcc3f
        else:
            self.observation_space = observation_space
            self.action_space = action_space
            self.inference_only = inference_only
            self.learner_only = learner_only
            self.model_config = model_config
            try:
                self.catalog = catalog_class(
                    observation_space=self.observation_space,
                    action_space=self.action_space,
                    model_config_dict=self.model_config,
                )
<<<<<<< HEAD
            except Exception:
                pass
=======
            except Exception as e:
                logger.warning(
                    "Could not create a Catalog object for your RLModule! If you are "
                    "not using the new API stack yet, make sure to switch it off in "
                    "your config: `config.api_stack(enable_rl_module_and_learner=False"
                    ", enable_env_runner_and_connector_v2=False)`. Some algos already "
                    "use the new stack by default. Ignore this message, if your "
                    "RLModule does not use a Catalog to build its sub-components."
                )
                self._catalog_ctor_error = e

        # TODO (sven): Deprecate this. We keep it here for now in case users
        #  still have custom models (or subclasses of RLlib default models)
        #  into which they pass in a `config` argument.
        self.config = RLModuleConfig(
            observation_space=self.observation_space,
            action_space=self.action_space,
            inference_only=self.inference_only,
            learner_only=self.learner_only,
            model_config_dict=self.model_config,
            catalog_class=catalog_class,
        )
>>>>>>> c3afcc3f

        self.action_dist_cls = None
        if self.catalog is not None:
            self.action_dist_cls = self.catalog.get_action_dist_cls(
                framework=self.framework
            )

        # Make sure, `setup()` is only called once, no matter what.
        if hasattr(self, "_is_setup") and self._is_setup:
            raise RuntimeError(
                "`RLModule.setup()` called twice within your RLModule implementation "
                f"{self}! Make sure you are using the proper inheritance order "
                "(TorchRLModule before [Algo]RLModule) or (TfRLModule before "
                "[Algo]RLModule) and that you are NOT overriding the constructor, but "
                "only the `setup()` method of your subclass."
            )
        self.setup()
        self._is_setup = True

    @OverrideToImplementCustomLogic
    def setup(self):
        """Sets up the components of the module.

        This is called automatically during the __init__ method of this class,
        therefore, the subclass should call super.__init__() in its constructor. This
        abstraction can be used to create any components (e.g. NN layers) that your
        RLModule needs.
        """
        return None

    @OverrideToImplementCustomLogic
    def get_exploration_action_dist_cls(self) -> Type[Distribution]:
        """Returns the action distribution class for this RLModule used for exploration.

        This class is used to create action distributions from outputs of the
        forward_exploration method. If the case that no action distribution class is
        needed, this method can return None.

        Note that RLlib's distribution classes all implement the `Distribution`
        interface. This requires two special methods: `Distribution.from_logits()` and
        `Distribution.to_deterministic()`. See the documentation of the
        :py:class:`~ray.rllib.models.distributions.Distribution` class for more details.
        """
        raise NotImplementedError

    @OverrideToImplementCustomLogic
    def get_inference_action_dist_cls(self) -> Type[Distribution]:
        """Returns the action distribution class for this RLModule used for inference.

        This class is used to create action distributions from outputs of the forward
        inference method. If the case that no action distribution class is needed,
        this method can return None.

        Note that RLlib's distribution classes all implement the `Distribution`
        interface. This requires two special methods: `Distribution.from_logits()` and
        `Distribution.to_deterministic()`. See the documentation of the
        :py:class:`~ray.rllib.models.distributions.Distribution` class for more details.
        """
        raise NotImplementedError

    @OverrideToImplementCustomLogic
    def get_train_action_dist_cls(self) -> Type[Distribution]:
        """Returns the action distribution class for this RLModule used for training.

        This class is used to get the correct action distribution class to be used by
        the training components. In case that no action distribution class is needed,
        this method can return None.

        Note that RLlib's distribution classes all implement the `Distribution`
        interface. This requires two special methods: `Distribution.from_logits()` and
        `Distribution.to_deterministic()`. See the documentation of the
        :py:class:`~ray.rllib.models.distributions.Distribution` class for more details.
        """
        raise NotImplementedError

    @OverrideToImplementCustomLogic
    def _forward(self, batch: Dict[str, Any], **kwargs) -> Dict[str, Any]:
        """Generic forward pass method, used in all phases of training and evaluation.

        If you need a more nuanced distinction between forward passes in the different
        phases of training and evaluation, override the following methods instead:
        For distinct action computation logic w/o exploration, override the
        `self._forward_inference()` method.
        For distinct action computation logic with exploration, override the
        `self._forward_exploration()` method.
        For distinct forward pass logic before loss computation, override the
        `self._forward_train()` method.

        Args:
            batch: The input batch.
            **kwargs: Additional keyword arguments.

        Returns:
            The output of the forward pass.
        """
        return {}

    def forward_inference(self, batch: Dict[str, Any], **kwargs) -> Dict[str, Any]:
        """DO NOT OVERRIDE! Forward-pass during evaluation, called from the sampler.

        This method should not be overridden. Override the `self._forward_inference()`
        method instead.

        Args:
            batch: The input batch. This input batch should comply with
                input_specs_inference().
            **kwargs: Additional keyword arguments.

        Returns:
            The output of the forward pass. This output should comply with the
            ouptut_specs_inference().
        """
        return self._forward_inference(batch, **kwargs)

    @OverrideToImplementCustomLogic
    def _forward_inference(self, batch: Dict[str, Any], **kwargs) -> Dict[str, Any]:
        """Forward-pass used for action computation without exploration behavior.

        Override this method only, if you need specific behavior for non-exploratory
        action computation behavior. If you have only one generic behavior for all
        phases of training and evaluation, override `self._forward()` instead.

        By default, this calls the generic `self._forward()` method.
        """
        return self._forward(batch, **kwargs)

    def forward_exploration(self, batch: Dict[str, Any], **kwargs) -> Dict[str, Any]:
        """DO NOT OVERRIDE! Forward-pass during exploration, called from the sampler.

        This method should not be overridden. Override the `self._forward_exploration()`
        method instead.

        Args:
            batch: The input batch. This input batch should comply with
                input_specs_exploration().
            **kwargs: Additional keyword arguments.

        Returns:
            The output of the forward pass. This output should comply with the
            output_specs_exploration().
        """
        return self._forward_exploration(batch, **kwargs)

    @OverrideToImplementCustomLogic
    def _forward_exploration(self, batch: Dict[str, Any], **kwargs) -> Dict[str, Any]:
        """Forward-pass used for action computation with exploration behavior.

        Override this method only, if you need specific behavior for exploratory
        action computation behavior. If you have only one generic behavior for all
        phases of training and evaluation, override `self._forward()` instead.

        By default, this calls the generic `self._forward()` method.
        """
        return self._forward(batch, **kwargs)

    def forward_train(self, batch: Dict[str, Any], **kwargs) -> Dict[str, Any]:
        """DO NOT OVERRIDE! Forward-pass during training called from the learner.

        This method should not be overridden. Override the `self._forward_train()`
        method instead.

        Args:
            batch: The input batch. This input batch should comply with
                input_specs_train().
            **kwargs: Additional keyword arguments.

        Returns:
            The output of the forward pass. This output should comply with the
            output_specs_train().
        """
        if self.inference_only:
            raise RuntimeError(
                "Calling `forward_train` on an inference_only module is not allowed! "
                "Set the `inference_only=False` flag in the RLModule's config when "
                "building the module."
            )
        return self._forward_train(batch, **kwargs)

    @OverrideToImplementCustomLogic
    def _forward_train(self, batch: Dict[str, Any], **kwargs) -> Dict[str, Any]:
        """Forward-pass used before the loss computation (training).

        Override this method only, if you need specific behavior and outputs for your
        loss computations. If you have only one generic behavior for all
        phases of training and evaluation, override `self._forward()` instead.

        By default, this calls the generic `self._forward()` method.
        """
        return self._forward(batch, **kwargs)

    @OverrideToImplementCustomLogic
    def get_initial_state(self) -> Any:
        """Returns the initial state of the RLModule, in case this is a stateful module.

        Returns:
            A tensor or any nested struct of tensors, representing an initial state for
            this (stateful) RLModule.
        """
        return {}

    @OverrideToImplementCustomLogic
    def is_stateful(self) -> bool:
        """By default, returns False if the initial state is an empty dict (or None).

        By default, RLlib assumes that the module is non-recurrent, if the initial
        state is an empty dict and recurrent otherwise.
        This behavior can be customized by overriding this method.
        """
        initial_state = self.get_initial_state()
        assert isinstance(initial_state, dict), (
            "The initial state of an RLModule must be a dict, but is "
            f"{type(initial_state)} instead."
        )
        return bool(initial_state)

    @OverrideToImplementCustomLogic
    @override(Checkpointable)
    def get_state(
        self,
        components: Optional[Union[str, Collection[str]]] = None,
        *,
        not_components: Optional[Union[str, Collection[str]]] = None,
        inference_only: bool = False,
        **kwargs,
    ) -> StateDict:
        """Returns the state dict of the module.

        Args:
            inference_only: Whether the returned state should be an inference-only
                state (w/o those model components that are not needed for action
                computations, such as a value function or a target network).
                Note that setting this to `False` might raise an error if
                `self.inference_only` is True.

        Returns:
            This RLModule's state dict.
        """
        if components is not None or not_components is not None:
            raise ValueError(
                "`component` arg and `not_component` arg not supported in "
                "`RLModule.get_state()` base implementation! Override this method in "
                "your custom RLModule subclass."
            )
        return {}

    @OverrideToImplementCustomLogic
    @override(Checkpointable)
    def set_state(self, state: StateDict) -> None:
        pass

    @override(Checkpointable)
    def get_ctor_args_and_kwargs(self):
        return (
<<<<<<< HEAD
            (self.config,),  # *args
=======
            (),  # *args
>>>>>>> c3afcc3f
            {
                "observation_space": self.observation_space,
                "action_space": self.action_space,
                "inference_only": self.inference_only,
                "learner_only": self.learner_only,
                "model_config": self.model_config,
                "catalog_class": (
                    type(self.catalog) if self.catalog is not None else None
                ),
            },  # **kwargs
        )

<<<<<<< HEAD
    @OverrideToImplementCustomLogic_CallToSuperRecommended
    def output_specs_inference(self) -> SpecType:
        """Returns the output specs of the `forward_inference()` method.

        Override this method to customize the output specs of the inference call.
        The default implementation requires the `forward_inference()` method to return
        a dict that has `action_dist` key and its value is an instance of
        `Distribution`.
        """
        return [Columns.ACTION_DIST_INPUTS]

    @OverrideToImplementCustomLogic_CallToSuperRecommended
    def output_specs_exploration(self) -> SpecType:
        """Returns the output specs of the `forward_exploration()` method.

        Override this method to customize the output specs of the exploration call.
        The default implementation requires the `forward_exploration()` method to return
        a dict that has `action_dist` key and its value is an instance of
        `Distribution`.
        """
        return [Columns.ACTION_DIST_INPUTS]

    def output_specs_train(self) -> SpecType:
        """Returns the output specs of the forward_train method."""
        return {}

    def input_specs_inference(self) -> SpecType:
        """Returns the input specs of the forward_inference method."""
        return self._default_input_specs()

    def input_specs_exploration(self) -> SpecType:
        """Returns the input specs of the forward_exploration method."""
        return self._default_input_specs()

    def input_specs_train(self) -> SpecType:
        """Returns the input specs of the forward_train method."""
        return self._default_input_specs()

    def _default_input_specs(self) -> SpecType:
        """Returns the default input specs."""
        return [Columns.OBS]

    @OverrideToImplementCustomLogic_CallToSuperRecommended
    def output_specs_inference(self) -> SpecType:
        """Returns the output specs of the `forward_inference()` method.

        Override this method to customize the output specs of the inference call.
        The default implementation requires the `forward_inference()` method to return
        a dict that has `action_dist` key and its value is an instance of
        `Distribution`.
        """
        return [Columns.ACTION_DIST_INPUTS]

    @OverrideToImplementCustomLogic_CallToSuperRecommended
    def output_specs_exploration(self) -> SpecType:
        """Returns the output specs of the `forward_exploration()` method.

        Override this method to customize the output specs of the exploration call.
        The default implementation requires the `forward_exploration()` method to return
        a dict that has `action_dist` key and its value is an instance of
        `Distribution`.
        """
        return [Columns.ACTION_DIST_INPUTS]

    def output_specs_train(self) -> SpecType:
        """Returns the output specs of the forward_train method."""
        return {}

    def input_specs_inference(self) -> SpecType:
        """Returns the input specs of the forward_inference method."""
        return self._default_input_specs()

    def input_specs_exploration(self) -> SpecType:
        """Returns the input specs of the forward_exploration method."""
        return self._default_input_specs()

    def input_specs_train(self) -> SpecType:
        """Returns the input specs of the forward_train method."""
        return self._default_input_specs()

    def _default_input_specs(self) -> SpecType:
        """Returns the default input specs."""
        return [Columns.OBS]

=======
>>>>>>> c3afcc3f
    def as_multi_rl_module(self) -> "MultiRLModule":
        """Returns a multi-agent wrapper around this module."""
        from ray.rllib.core.rl_module.multi_rl_module import MultiRLModule

        multi_rl_module = MultiRLModule(
            rl_module_specs={DEFAULT_MODULE_ID: RLModuleSpec.from_module(self)}
        )
        return multi_rl_module

    def unwrapped(self) -> "RLModule":
        """Returns the underlying module if this module is a wrapper.

        An example of a wrapped is the TorchDDPRLModule class, which wraps
        a TorchRLModule.

        Returns:
            The underlying module.
        """
        return self

    @Deprecated(new="RLModule.as_multi_rl_module()", error=True)
    def as_multi_agent(self, *args, **kwargs):
        pass

    @Deprecated(new="RLModule.save_to_path(...)", error=True)
    def save_state(self, *args, **kwargs):
        pass

    @Deprecated(new="RLModule.restore_from_path(...)", error=True)
    def load_state(self, *args, **kwargs):
        pass

    @Deprecated(new="RLModule.save_to_path(...)", error=True)
    def save_to_checkpoint(self, *args, **kwargs):
        pass

<<<<<<< HEAD
=======
    def output_specs_inference(self) -> SpecType:
        return [Columns.ACTION_DIST_INPUTS]

    def output_specs_exploration(self) -> SpecType:
        return [Columns.ACTION_DIST_INPUTS]

    def output_specs_train(self) -> SpecType:
        """Returns the output specs of the forward_train method."""
        return {}

    def input_specs_inference(self) -> SpecType:
        """Returns the input specs of the forward_inference method."""
        return self._default_input_specs()

    def input_specs_exploration(self) -> SpecType:
        """Returns the input specs of the forward_exploration method."""
        return self._default_input_specs()

    def input_specs_train(self) -> SpecType:
        """Returns the input specs of the forward_train method."""
        return self._default_input_specs()

    def _default_input_specs(self) -> SpecType:
        """Returns the default input specs."""
        return [Columns.OBS]

>>>>>>> c3afcc3f

@Deprecated(
    old="RLModule(config=[RLModuleConfig object])",
    new="RLModule(observation_space=.., action_space=.., inference_only=.., "
    "model_config=.., catalog_class=..)",
    error=False,
)
@dataclass
class RLModuleConfig:
    observation_space: gym.Space = None
    action_space: gym.Space = None
    inference_only: bool = False
    learner_only: bool = False
    model_config_dict: Dict[str, Any] = field(default_factory=dict)
    catalog_class: Type["Catalog"] = None

    def get_catalog(self) -> Optional["Catalog"]:
        if self.catalog_class is not None:
            return self.catalog_class(
                observation_space=self.observation_space,
                action_space=self.action_space,
                model_config_dict=self.model_config_dict,
            )
        return None

    def to_dict(self):
        catalog_class_path = (
            serialize_type(self.catalog_class) if self.catalog_class else ""
        )
        return {
            "observation_space": gym_space_to_dict(self.observation_space),
            "action_space": gym_space_to_dict(self.action_space),
            "inference_only": self.inference_only,
            "learner_only": self.learner_only,
            "model_config_dict": self.model_config_dict,
            "catalog_class_path": catalog_class_path,
        }

    @classmethod
    def from_dict(cls, d: Dict[str, Any]):
        catalog_class = (
            None
            if d["catalog_class_path"] == ""
            else deserialize_type(d["catalog_class_path"])
        )
        return cls(
            observation_space=gym_space_from_dict(d["observation_space"]),
            action_space=gym_space_from_dict(d["action_space"]),
            inference_only=d["inference_only"],
            learner_only=d["learner_only"],
            model_config_dict=d["model_config_dict"],
            catalog_class=catalog_class,
        )<|MERGE_RESOLUTION|>--- conflicted
+++ resolved
@@ -9,14 +9,6 @@
 from ray.rllib.core import DEFAULT_MODULE_ID
 from ray.rllib.core.columns import Columns
 from ray.rllib.core.models.specs.typing import SpecType
-<<<<<<< HEAD
-from ray.rllib.core.models.specs.checker import (
-    check_input_specs,
-    check_output_specs,
-    convert_to_canonical_format,
-)
-=======
->>>>>>> c3afcc3f
 from ray.rllib.core.rl_module.default_model_config import DefaultModelConfig
 from ray.rllib.models.distributions import Distribution
 from ray.rllib.utils.annotations import (
@@ -109,11 +101,7 @@
                 observation_space=self.observation_space,
                 action_space=self.action_space,
                 inference_only=self.inference_only,
-<<<<<<< HEAD
-                model_config=self.model_config,
-=======
                 model_config=self._get_model_config(),
->>>>>>> c3afcc3f
                 catalog_class=self.catalog_class,
             )
         # Older custom model might still require the old `RLModuleConfig` under
@@ -167,13 +155,9 @@
             "inference_only": self.inference_only,
             "learner_only": self.learner_only,
             "model_config": self._get_model_config(),
-<<<<<<< HEAD
-            "catalog_class": serialize_type(self.catalog_class) if self.catalog_class is not None else None,
-=======
             "catalog_class": serialize_type(self.catalog_class)
             if self.catalog_class is not None
             else None,
->>>>>>> c3afcc3f
         }
 
     @classmethod
@@ -188,13 +172,9 @@
                 inference_only=d["inference_only"],
                 learner_only=d["learner_only"],
                 model_config=d["model_config"],
-<<<<<<< HEAD
-                catalog_class=deserialize_type(d["catalog_class"]) if d["catalog_class"] is not None else None,
-=======
                 catalog_class=deserialize_type(d["catalog_class"])
                 if d["catalog_class"] is not None
                 else None,
->>>>>>> c3afcc3f
             )
 
         # Old path through deprecated `RLModuleConfig` class.
@@ -254,11 +234,7 @@
 
     def _get_model_config(self):
         return (
-<<<<<<< HEAD
-            self.model_config.asdict()
-=======
             dataclasses.asdict(self.model_config)
->>>>>>> c3afcc3f
             if dataclasses.is_dataclass(self.model_config)
             else (self.model_config or {})
         )
@@ -422,10 +398,7 @@
         # TODO (sven): Deprecate Catalog and replace with utility functions to create
         #  primitive components based on obs- and action spaces.
         self.catalog = None
-<<<<<<< HEAD
-=======
         self._catalog_ctor_error = None
->>>>>>> c3afcc3f
 
         # Deprecated
         self.config = config
@@ -434,24 +407,10 @@
                 old="RLModule(config=[RLModuleConfig])",
                 new="RLModule(observation_space=.., action_space=.., inference_only=..,"
                 " learner_only=.., model_config=..)",
-<<<<<<< HEAD
-                error=False,
-            )
-            self.observation_space = self.config.observation_space
-            self.action_space = self.config.action_space
-            self.inference_only = self.config.inference_only
-            self.learner_only = self.config.learner_only
-            self.model_config = self.config.model_config_dict
-            try:
-                self.catalog = self.config.get_catalog()
-            except Exception:
-                pass
-=======
                 help="See https://github.com/ray-project/ray/blob/master/rllib/examples/rl_modules/custom_cnn_rl_module.py "  # noqa
                 "for how to write a custom RLModule.",
                 error=True,
             )
->>>>>>> c3afcc3f
         else:
             self.observation_space = observation_space
             self.action_space = action_space
@@ -464,10 +423,6 @@
                     action_space=self.action_space,
                     model_config_dict=self.model_config,
                 )
-<<<<<<< HEAD
-            except Exception:
-                pass
-=======
             except Exception as e:
                 logger.warning(
                     "Could not create a Catalog object for your RLModule! If you are "
@@ -490,7 +445,6 @@
             model_config_dict=self.model_config,
             catalog_class=catalog_class,
         )
->>>>>>> c3afcc3f
 
         self.action_dist_cls = None
         if self.catalog is not None:
@@ -744,11 +698,7 @@
     @override(Checkpointable)
     def get_ctor_args_and_kwargs(self):
         return (
-<<<<<<< HEAD
-            (self.config,),  # *args
-=======
             (),  # *args
->>>>>>> c3afcc3f
             {
                 "observation_space": self.observation_space,
                 "action_space": self.action_space,
@@ -761,27 +711,46 @@
             },  # **kwargs
         )
 
-<<<<<<< HEAD
-    @OverrideToImplementCustomLogic_CallToSuperRecommended
+    def as_multi_rl_module(self) -> "MultiRLModule":
+        """Returns a multi-agent wrapper around this module."""
+        from ray.rllib.core.rl_module.multi_rl_module import MultiRLModule
+
+        multi_rl_module = MultiRLModule(
+            rl_module_specs={DEFAULT_MODULE_ID: RLModuleSpec.from_module(self)}
+        )
+        return multi_rl_module
+
+    def unwrapped(self) -> "RLModule":
+        """Returns the underlying module if this module is a wrapper.
+
+        An example of a wrapped is the TorchDDPRLModule class, which wraps
+        a TorchRLModule.
+
+        Returns:
+            The underlying module.
+        """
+        return self
+
+    @Deprecated(new="RLModule.as_multi_rl_module()", error=True)
+    def as_multi_agent(self, *args, **kwargs):
+        pass
+
+    @Deprecated(new="RLModule.save_to_path(...)", error=True)
+    def save_state(self, *args, **kwargs):
+        pass
+
+    @Deprecated(new="RLModule.restore_from_path(...)", error=True)
+    def load_state(self, *args, **kwargs):
+        pass
+
+    @Deprecated(new="RLModule.save_to_path(...)", error=True)
+    def save_to_checkpoint(self, *args, **kwargs):
+        pass
+
     def output_specs_inference(self) -> SpecType:
-        """Returns the output specs of the `forward_inference()` method.
-
-        Override this method to customize the output specs of the inference call.
-        The default implementation requires the `forward_inference()` method to return
-        a dict that has `action_dist` key and its value is an instance of
-        `Distribution`.
-        """
         return [Columns.ACTION_DIST_INPUTS]
 
-    @OverrideToImplementCustomLogic_CallToSuperRecommended
     def output_specs_exploration(self) -> SpecType:
-        """Returns the output specs of the `forward_exploration()` method.
-
-        Override this method to customize the output specs of the exploration call.
-        The default implementation requires the `forward_exploration()` method to return
-        a dict that has `action_dist` key and its value is an instance of
-        `Distribution`.
-        """
         return [Columns.ACTION_DIST_INPUTS]
 
     def output_specs_train(self) -> SpecType:
@@ -804,115 +773,6 @@
         """Returns the default input specs."""
         return [Columns.OBS]
 
-    @OverrideToImplementCustomLogic_CallToSuperRecommended
-    def output_specs_inference(self) -> SpecType:
-        """Returns the output specs of the `forward_inference()` method.
-
-        Override this method to customize the output specs of the inference call.
-        The default implementation requires the `forward_inference()` method to return
-        a dict that has `action_dist` key and its value is an instance of
-        `Distribution`.
-        """
-        return [Columns.ACTION_DIST_INPUTS]
-
-    @OverrideToImplementCustomLogic_CallToSuperRecommended
-    def output_specs_exploration(self) -> SpecType:
-        """Returns the output specs of the `forward_exploration()` method.
-
-        Override this method to customize the output specs of the exploration call.
-        The default implementation requires the `forward_exploration()` method to return
-        a dict that has `action_dist` key and its value is an instance of
-        `Distribution`.
-        """
-        return [Columns.ACTION_DIST_INPUTS]
-
-    def output_specs_train(self) -> SpecType:
-        """Returns the output specs of the forward_train method."""
-        return {}
-
-    def input_specs_inference(self) -> SpecType:
-        """Returns the input specs of the forward_inference method."""
-        return self._default_input_specs()
-
-    def input_specs_exploration(self) -> SpecType:
-        """Returns the input specs of the forward_exploration method."""
-        return self._default_input_specs()
-
-    def input_specs_train(self) -> SpecType:
-        """Returns the input specs of the forward_train method."""
-        return self._default_input_specs()
-
-    def _default_input_specs(self) -> SpecType:
-        """Returns the default input specs."""
-        return [Columns.OBS]
-
-=======
->>>>>>> c3afcc3f
-    def as_multi_rl_module(self) -> "MultiRLModule":
-        """Returns a multi-agent wrapper around this module."""
-        from ray.rllib.core.rl_module.multi_rl_module import MultiRLModule
-
-        multi_rl_module = MultiRLModule(
-            rl_module_specs={DEFAULT_MODULE_ID: RLModuleSpec.from_module(self)}
-        )
-        return multi_rl_module
-
-    def unwrapped(self) -> "RLModule":
-        """Returns the underlying module if this module is a wrapper.
-
-        An example of a wrapped is the TorchDDPRLModule class, which wraps
-        a TorchRLModule.
-
-        Returns:
-            The underlying module.
-        """
-        return self
-
-    @Deprecated(new="RLModule.as_multi_rl_module()", error=True)
-    def as_multi_agent(self, *args, **kwargs):
-        pass
-
-    @Deprecated(new="RLModule.save_to_path(...)", error=True)
-    def save_state(self, *args, **kwargs):
-        pass
-
-    @Deprecated(new="RLModule.restore_from_path(...)", error=True)
-    def load_state(self, *args, **kwargs):
-        pass
-
-    @Deprecated(new="RLModule.save_to_path(...)", error=True)
-    def save_to_checkpoint(self, *args, **kwargs):
-        pass
-
-<<<<<<< HEAD
-=======
-    def output_specs_inference(self) -> SpecType:
-        return [Columns.ACTION_DIST_INPUTS]
-
-    def output_specs_exploration(self) -> SpecType:
-        return [Columns.ACTION_DIST_INPUTS]
-
-    def output_specs_train(self) -> SpecType:
-        """Returns the output specs of the forward_train method."""
-        return {}
-
-    def input_specs_inference(self) -> SpecType:
-        """Returns the input specs of the forward_inference method."""
-        return self._default_input_specs()
-
-    def input_specs_exploration(self) -> SpecType:
-        """Returns the input specs of the forward_exploration method."""
-        return self._default_input_specs()
-
-    def input_specs_train(self) -> SpecType:
-        """Returns the input specs of the forward_train method."""
-        return self._default_input_specs()
-
-    def _default_input_specs(self) -> SpecType:
-        """Returns the default input specs."""
-        return [Columns.OBS]
-
->>>>>>> c3afcc3f
 
 @Deprecated(
     old="RLModule(config=[RLModuleConfig object])",
