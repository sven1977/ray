import abc
from typing import Any, Dict, Optional

from ray.rllib.utils.typing import TensorType


class ValueFunctionAPI(abc.ABC):
    """An API to be implemented by RLModules for handling value function-based learning.

    RLModules implementing this API must override the `compute_values` method.
    """

    @abc.abstractmethod
    def compute_values(
        self,
        batch: Dict[str, Any],
<<<<<<< HEAD
        features: Optional[Any] = None,
=======
        embeddings: Optional[Any] = None,
>>>>>>> e182e192
    ) -> TensorType:
        """Computes the value estimates given `batch`.

        Args:
            batch: The batch to compute value function estimates for.
<<<<<<< HEAD
            features: Optional features already computed from the `batch` (by another
                forward pass through the model's encoder (or other feature computing
                subcomponent). For example, the caller of thie method should provide
                `fetuares` - if available - to avoid duplicate passes through a shared
                encoder.
=======
            embeddings: Optional embeddings already computed from the `batch` (by
                another forward pass through the model's encoder (or other subcomponent
                that computes an embedding). For example, the caller of thie method
                should provide `embeddings` - if available - to avoid duplicate passes
                through a shared encoder.
>>>>>>> e182e192

        Returns:
            A tensor of shape (B,) or (B, T) (in case the input `batch` has a
            time dimension. Note that the last value dimension should already be
            squeezed out (not 1!).
        """<|MERGE_RESOLUTION|>--- conflicted
+++ resolved
@@ -14,29 +14,17 @@
     def compute_values(
         self,
         batch: Dict[str, Any],
-<<<<<<< HEAD
-        features: Optional[Any] = None,
-=======
         embeddings: Optional[Any] = None,
->>>>>>> e182e192
     ) -> TensorType:
         """Computes the value estimates given `batch`.
 
         Args:
             batch: The batch to compute value function estimates for.
-<<<<<<< HEAD
-            features: Optional features already computed from the `batch` (by another
-                forward pass through the model's encoder (or other feature computing
-                subcomponent). For example, the caller of thie method should provide
-                `fetuares` - if available - to avoid duplicate passes through a shared
-                encoder.
-=======
             embeddings: Optional embeddings already computed from the `batch` (by
                 another forward pass through the model's encoder (or other subcomponent
                 that computes an embedding). For example, the caller of thie method
                 should provide `embeddings` - if available - to avoid duplicate passes
                 through a shared encoder.
->>>>>>> e182e192
 
         Returns:
             A tensor of shape (B,) or (B, T) (in case the input `batch` has a
