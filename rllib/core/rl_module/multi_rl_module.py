--- conflicted
+++ resolved
@@ -21,10 +21,6 @@
 import gymnasium as gym
 
 from ray.rllib.core import COMPONENT_MULTI_RL_MODULE_SPEC
-from ray.rllib.core.rl_module import (
-    RLModule,
-    RLModuleSpec,
-)
 from ray.rllib.core.models.specs.typing import SpecType
 from ray.rllib.core.rl_module.rl_module import RLModule, RLModuleSpec
 from ray.rllib.utils import force_list
@@ -136,10 +132,6 @@
     def setup(self):
         """Sets up the underlying, individual RLModules."""
         self._rl_modules = {}
-<<<<<<< HEAD
-=======
-        self._check_module_configs(self.config.modules)
->>>>>>> e182e192
         # Make sure all individual RLModules have the same framework OR framework=None.
         framework = None
         for module_id, rl_module_spec in self.rl_module_specs.items():
@@ -378,17 +370,6 @@
         return self._rl_modules[module_id]
 
     def items(self) -> ItemsView[ModuleID, RLModule]:
-<<<<<<< HEAD
-        """Returns a keys view over the module IDs in this MultiRLModule."""
-        return self._rl_modules.items()
-
-    def keys(self) -> KeysView[ModuleID]:
-        """Returns a keys view over the module IDs in this MultiRLModule."""
-        return self._rl_modules.keys()
-
-    def values(self) -> ValuesView[ModuleID]:
-        """Returns a keys view over the module IDs in this MultiRLModule."""
-=======
         """Returns an ItemsView over the module IDs in this MultiRLModule."""
         return self._rl_modules.items()
 
@@ -398,7 +379,6 @@
 
     def values(self) -> ValuesView[ModuleID]:
         """Returns a ValuesView over the module IDs in this MultiRLModule."""
->>>>>>> e182e192
         return self._rl_modules.values()
 
     def __len__(self) -> int:
@@ -488,7 +468,6 @@
     @override(RLModule)
     def output_specs_inference(self) -> SpecType:
         return []
-<<<<<<< HEAD
 
     @override(RLModule)
     def output_specs_exploration(self) -> SpecType:
@@ -498,17 +477,6 @@
     def _default_input_specs(self) -> SpecType:
         """MultiRLModule should not check the input specs.
 
-=======
-
-    @override(RLModule)
-    def output_specs_exploration(self) -> SpecType:
-        return []
-
-    @override(RLModule)
-    def _default_input_specs(self) -> SpecType:
-        """MultiRLModule should not check the input specs.
-
->>>>>>> e182e192
         The underlying single-agent RLModules will check the input specs.
         """
         return []
@@ -525,7 +493,6 @@
         return self
 
     @classmethod
-<<<<<<< HEAD
     def _check_module_specs(cls, rl_module_specs: Dict[ModuleID, RLModuleSpec]):
         """Checks the individual RLModuleSpecs for validity.
 
@@ -537,22 +504,6 @@
         """
         for module_id, rl_module_spec in rl_module_specs.items():
             if not isinstance(rl_module_spec, RLModuleSpec):
-=======
-    def _check_module_configs(cls, module_configs: Dict[ModuleID, Any]):
-        """Checks the module configs for validity.
-
-        The module_configs be a mapping from module_ids to RLModuleSpec
-        objects.
-
-        Args:
-            module_configs: The module configs to check.
-
-        Raises:
-            ValueError: If the module configs are invalid.
-        """
-        for module_id, module_spec in module_configs.items():
-            if not isinstance(module_spec, RLModuleSpec):
->>>>>>> e182e192
                 raise ValueError(f"Module {module_id} is not a RLModuleSpec object.")
 
     def _check_module_exists(self, module_id: ModuleID) -> None:
