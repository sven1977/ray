--- conflicted
+++ resolved
@@ -26,11 +26,7 @@
     RLModuleSpec,
 )
 from ray.rllib.core.models.specs.typing import SpecType
-<<<<<<< HEAD
-from ray.rllib.policy.sample_batch import MultiAgentBatch
-=======
 from ray.rllib.core.rl_module.rl_module import RLModule, RLModuleSpec
->>>>>>> 9196ca29
 from ray.rllib.utils import force_list
 from ray.rllib.utils.annotations import (
     override,
@@ -122,7 +118,7 @@
         if inference_only is True:
             for rl_module_spec in rl_module_specs:
                 rl_module_spec.inference_only = True
-        self.__check_module_specs(rl_module_specs)
+        self._check_module_specs(rl_module_specs)
         self.rl_module_specs = rl_module_specs
 
         super().__init__(
@@ -140,10 +136,6 @@
     def setup(self):
         """Sets up the underlying, individual RLModules."""
         self._rl_modules = {}
-<<<<<<< HEAD
-=======
-        self._check_module_configs(self.config.modules)
->>>>>>> 9196ca29
         # Make sure all individual RLModules have the same framework OR framework=None.
         framework = None
         for module_id, rl_module_spec in self.rl_module_specs.items():
@@ -259,53 +251,6 @@
         )
         return bool(any(sa_init_state for sa_init_state in initial_state.values()))
 
-<<<<<<< HEAD
-    @classmethod
-    def __check_module_specs(cls, rl_module_specs: Dict[ModuleID, RLModuleSpec]):
-        """Checks the module configs for validity.
-
-        The module_configs be a mapping from module_ids to RLModuleSpec
-        objects.
-
-        Args:
-            module_configs: The module configs to check.
-
-        Raises:
-            ValueError: If the module configs are invalid.
-        """
-        for module_id, rl_module_spec in rl_module_specs.items():
-            if not isinstance(rl_module_spec, RLModuleSpec):
-                raise ValueError(f"Module {module_id} is not a RLModuleSpec object.")
-
-    def items(self) -> ItemsView[ModuleID, RLModule]:
-        """Returns a keys view over the module IDs in this MultiRLModule."""
-        return self._rl_modules.items()
-
-    def keys(self) -> KeysView[ModuleID]:
-        """Returns a keys view over the module IDs in this MultiRLModule."""
-        return self._rl_modules.keys()
-
-    def values(self) -> ValuesView[ModuleID]:
-        """Returns a keys view over the module IDs in this MultiRLModule."""
-        return self._rl_modules.values()
-
-    def __len__(self) -> int:
-        """Returns the number of RLModules within this MultiRLModule."""
-        return len(self._rl_modules)
-
-    @override(RLModule)
-    def as_multi_rl_module(self) -> "MultiRLModule":
-        """Returns self in order to match `RLModule.as_multi_rl_module()` behavior.
-
-        This method is overridden to avoid double wrapping.
-
-        Returns:
-            The instance itself.
-        """
-        return self
-
-=======
->>>>>>> 9196ca29
     def add_module(
         self,
         module_id: ModuleID,
@@ -552,20 +497,17 @@
         return self
 
     @classmethod
-    def _check_module_configs(cls, module_configs: Dict[ModuleID, Any]):
-        """Checks the module configs for validity.
-
-        The module_configs be a mapping from module_ids to RLModuleSpec
-        objects.
-
-        Args:
-            module_configs: The module configs to check.
+    def _check_module_specs(cls, rl_module_specs: Dict[ModuleID, RLModuleSpec]):
+        """Checks the individual RLModuleSpecs for validity.
+
+        Args:
+            rl_module_specs: Dict mapping ModuleIDs to the respective RLModuleSpec.
 
         Raises:
-            ValueError: If the module configs are invalid.
-        """
-        for module_id, module_spec in module_configs.items():
-            if not isinstance(module_spec, RLModuleSpec):
+            ValueError: If any RLModuleSpec is invalid.
+        """
+        for module_id, rl_module_spec in rl_module_specs.items():
+            if not isinstance(rl_module_spec, RLModuleSpec):
                 raise ValueError(f"Module {module_id} is not a RLModuleSpec object.")
 
     def _check_module_exists(self, module_id: ModuleID) -> None:
