import gymnasium as gym
import itertools
import numpy as np
from typing import Any, Dict, List
import tempfile
import unittest

import ray
from ray.rllib.algorithms.ppo.tests.test_ppo_learner import FAKE_BATCH
from ray.rllib.policy.sample_batch import (
    DEFAULT_POLICY_ID,
    SampleBatch,
    MultiAgentBatch,
)
from ray.rllib.core.learner.scaling_config import LearnerGroupScalingConfig
from ray.rllib.core.testing.utils import (
    get_learner_group,
    get_learner,
    add_module_to_learner_or_learner_group,
)
from ray.rllib.utils.test_utils import check, get_cartpole_dataset_reader
from ray.rllib.utils.metrics import ALL_MODULES, LEARNER_STATS_KEY
from ray.util.timer import _Timer


REMOTE_SCALING_CONFIGS = {
    #"remote-cpu": LearnerGroupScalingConfig(num_workers=1),
    #"remote-gpu": LearnerGroupScalingConfig(num_workers=1, num_gpus_per_worker=1),
    #"multi-gpu-ddp": LearnerGroupScalingConfig(num_workers=2, num_gpus_per_worker=1),
    "multi-cpu-ddp": LearnerGroupScalingConfig(num_workers=2, num_cpus_per_worker=2),
    # "multi-gpu-ddp-pipeline": LearnerGroupScalingConfig(
    #     num_workers=2, num_gpus_per_worker=2
    # ),
}


LOCAL_SCALING_CONFIGS = {
    "local-cpu": LearnerGroupScalingConfig(num_workers=0, num_gpus_per_worker=0),
    "local-gpu": LearnerGroupScalingConfig(num_workers=0, num_gpus_per_worker=1),
}


# TODO(avnishn) Make this a ray task later. Currently thats not possible because the
# task is not dying after the test is done. This is a bug with ray core.
@ray.remote(num_gpus=1)
class RemoteTrainingHelper:
    def local_training_helper(self, fw, scaling_mode) -> None:
        if fw == "torch":
            import torch

            torch.manual_seed(0)
        elif fw == "tf":
            import tensorflow as tf

            # this is done by rllib already inside of the policy class, but we need to
            # do it here for testing purposes
            tf.compat.v1.enable_eager_execution()
            tf.random.set_seed(0)
        env = gym.make("CartPole-v1")
        scaling_config = LOCAL_SCALING_CONFIGS[scaling_mode]
        lr = 1e-3
        learner_group = get_learner_group(
            fw, env, scaling_config, learning_rate=lr, eager_tracing=True
        )
        local_learner = get_learner(fw, env, learning_rate=lr)
        local_learner.build()

        # make the state of the learner and the local learner_group identical
        local_learner.set_state(learner_group.get_state())
        check(local_learner.get_state(), learner_group.get_state())
        reader = get_cartpole_dataset_reader(batch_size=500)
        batch = reader.next()
        batch = batch.as_multi_agent()
        learner_update = local_learner.update(batch)
        learner_group_update = learner_group.update(batches=[batch])
        check(learner_update, learner_group_update)

        new_module_id = "test_module"

        add_module_to_learner_or_learner_group(fw, env, new_module_id, learner_group)
        add_module_to_learner_or_learner_group(fw, env, new_module_id, local_learner)

        # make the state of the learner and the local learner_group identical
        local_learner.set_state(learner_group.get_state())
        # learner_group.set_state(learner_group.get_state())
        check(local_learner.get_state(), learner_group.get_state())

        # do another update
        batch = reader.next()
        ma_batch = MultiAgentBatch(
            {new_module_id: batch, DEFAULT_POLICY_ID: batch}, env_steps=batch.count
        )
<<<<<<< HEAD
        check(local_learner.update(ma_batch), learner_group.update(batches=[ma_batch]))
=======
        # the optimizer state is not initialized fully until the first time that
        # training is completed. A call to get state before that won't contain the
        # optimizer state. So we do a dummy update here to initialize the optimizer
        local_learner.update(ma_batch)
        learner_group.update(ma_batch)

        check(local_learner.get_state(), learner_group.get_state())
        local_learner_results = local_learner.update(ma_batch)
        learner_group_results = learner_group.update(ma_batch)

        check(local_learner_results, learner_group_results)
>>>>>>> e399fb80

        check(local_learner.get_state(), learner_group.get_state())


class TestLearnerGroup(unittest.TestCase):
    def setUp(self) -> None:
        ray.init()

    def tearDown(self) -> None:
        ray.shutdown()

    def test_learner_group_local(self):
        fws = ["tf", "torch"]

        test_iterator = itertools.product(fws, LOCAL_SCALING_CONFIGS)

        # run the logic of this test inside of a ray actor because we want tensorflow
        # resources to be gracefully released. Tensorflow blocks the gpu resources
        # otherwise between test cases, causing a gpu oom error.
        for fw, scaling_mode in test_iterator:
            print(f"Testing framework: {fw}, scaling mode: {scaling_mode}")
            training_helper = RemoteTrainingHelper.remote()
            ray.get(training_helper.local_training_helper.remote(fw, scaling_mode))

    def test_update_multigpu(self):
        fws = ["tf", "torch"]
        scaling_modes = REMOTE_SCALING_CONFIGS.keys()
        test_iterator = itertools.product(fws, scaling_modes)

        for fw, scaling_mode in test_iterator:
            print(f"Testing framework: {fw}, scaling mode: {scaling_mode}.")
            env = gym.make("CartPole-v1")

            scaling_config = REMOTE_SCALING_CONFIGS[scaling_mode]
            learner_group = get_learner_group(
                fw, env, scaling_config, eager_tracing=True
            )
            reader = get_cartpole_dataset_reader(batch_size=1024)

            min_loss = float("inf")
            for iter_i in range(1000):
                batch = reader.next()
                results = learner_group.update([batch.as_multi_agent()], reduce_fn=None)

                loss = np.mean([res[ALL_MODULES]["total_loss"] for res in results])
                min_loss = min(loss, min_loss)
                print(f"[iter = {iter_i}] Loss: {loss:.3f}, Min Loss: {min_loss:.3f}")
                # The loss is initially around 0.69 (ln2). When it gets to around
                # 0.57 the return of the policy gets to around 100.
                if min_loss < 0.57:
                    break

                for res1, res2 in zip(results, results[1:]):
                    self.assertEqual(
                        res1[DEFAULT_POLICY_ID][LEARNER_STATS_KEY]["mean_weight"],
                        res2[DEFAULT_POLICY_ID][LEARNER_STATS_KEY]["mean_weight"],
                    )

            self.assertLess(min_loss, 0.57)

            # Make sure the learner_group resources are freed up so that we don't
            # autoscale.
            learner_group.shutdown()
            del learner_group

    def _check_multi_worker_weights(self, results: List[Dict[str, Any]]):
        # check that module weights are updated across workers and synchronized
        for i in range(1, len(results)):
            for module_id in results[i].keys():
                if module_id == ALL_MODULES:
                    continue
                current_weights = results[i][module_id][LEARNER_STATS_KEY][
                    "mean_weight"
                ]
                prev_weights = results[i - 1][module_id][LEARNER_STATS_KEY][
                    "mean_weight"
                ]
                self.assertEqual(current_weights, prev_weights)

    def test_add_remove_module(self):
        fws = ["tf", "torch"]
        scaling_modes = REMOTE_SCALING_CONFIGS.keys()
        test_iterator = itertools.product(fws, scaling_modes)

        for fw, scaling_mode in test_iterator:
            print(f"Testing framework: {fw}, scaling mode: {scaling_mode}.")
            env = gym.make("CartPole-v1")
            scaling_config = REMOTE_SCALING_CONFIGS[scaling_mode]
            learner_group = get_learner_group(
                fw, env, scaling_config, eager_tracing=True
            )
            reader = get_cartpole_dataset_reader(batch_size=512)
            batch = reader.next()

            # update once with the default policy
            results = learner_group.update([batch.as_multi_agent()], reduce_fn=None)
            module_ids_before_add = {DEFAULT_POLICY_ID}
            new_module_id = "test_module"

            # add a test_module
            add_module_to_learner_or_learner_group(
                fw, env, new_module_id, learner_group
            )

            # do training that includes the test_module
            results = learner_group.update(
                [MultiAgentBatch(
                    {new_module_id: batch, DEFAULT_POLICY_ID: batch}, batch.count
                )],
                reduce_fn=None,
            )

            self._check_multi_worker_weights(results)

            # check that module ids are updated to include the new module
            module_ids_after_add = {DEFAULT_POLICY_ID, new_module_id}
            for result in results:
                # remove the total_loss key since its not a module key
                self.assertEqual(
                    set(result.keys()) - {ALL_MODULES}, module_ids_after_add
                )

            # remove the test_module
            learner_group.remove_module(module_id=new_module_id)

            # run training without the test_module
            results = learner_group.update([batch.as_multi_agent()], reduce_fn=None)

            self._check_multi_worker_weights(results)

            # check that module ids are updated after remove operation to not
            # include the new module
            for result in results:
                # remove the total_loss key since its not a module key
                self.assertEqual(
                    set(result.keys()) - {ALL_MODULES}, module_ids_before_add
                )

            # make sure the learner_group resources are freed up so that we don't
            # autoscale
            learner_group.shutdown()
            del learner_group

    def test_async_update(self):
        """Test that async style updates converge to the same result as sync."""
        fws = ["tf", "torch"]
        # block=True only needs to be tested for the most complex case.
        # so we'll only test it for multi-gpu-ddp.
        scaling_modes = ["multi-gpu-ddp"]
        test_iterator = itertools.product(fws, scaling_modes)

        for fw, scaling_mode in test_iterator:
            print(f"Testing framework: {fw}, scaling mode: {scaling_mode}.")
            env = gym.make("CartPole-v1")
            scaling_config = REMOTE_SCALING_CONFIGS[scaling_mode]
            learner_group = get_learner_group(fw, env, scaling_config)
            reader = get_cartpole_dataset_reader(batch_size=512)
            min_loss = float("inf")
            batch = reader.next()
            timer_sync = _Timer()
            timer_async = _Timer()
            with timer_sync:
                learner_group.update([batch.as_multi_agent()], block=True, reduce_fn=None)
            with timer_async:
                result_async = learner_group.update(
                    [batch.as_multi_agent()], block=False, reduce_fn=None
                )
            # ideally the the first async update will return nothing, and an easy
            # way to check that is if the time for an async update call is faster
            # than the time for a sync update call.
            self.assertLess(timer_async.mean, timer_sync.mean)
            self.assertIsInstance(result_async, list)
            self.assertEqual(len(result_async), 0)
            for iter_i in range(1000):
                batch = reader.next()
                results = learner_group.update(
                    [batch.as_multi_agent()], block=False, reduce_fn=None
                )
                if not results:
                    continue
                loss = np.mean([res[ALL_MODULES]["total_loss"] for res in results])
                min_loss = min(loss, min_loss)
                print(f"[iter = {iter_i}] Loss: {loss:.3f}, Min Loss: {min_loss:.3f}")
                # The loss is initially around 0.69 (ln2). When it gets to around
                # 0.57 the return of the policy gets to around 100.
                if min_loss < 0.57:
                    break

                for res1, res2 in zip(results, results[1:]):
                    self.assertEqual(
                        res1[DEFAULT_POLICY_ID][LEARNER_STATS_KEY]["mean_weight"],
                        res2[DEFAULT_POLICY_ID][LEARNER_STATS_KEY]["mean_weight"],
                    )
            learner_group.shutdown()
            self.assertLess(min_loss, 0.57)

    def test_save_load_state(self):
        fws = ["torch", "tf"]
        # this is expanded to more scaling modes on the release ci.
        scaling_modes = REMOTE_SCALING_CONFIGS.keys()

        test_iterator = itertools.product(fws, scaling_modes)
        batch = SampleBatch(FAKE_BATCH)
        for fw, scaling_mode in test_iterator:
            print(f"Testing framework: {fw}, scaling mode: {scaling_mode}.")
            env = gym.make("CartPole-v1")

            scaling_config = REMOTE_SCALING_CONFIGS[scaling_mode]
            initial_learner_group = get_learner_group(
                fw, env, scaling_config, eager_tracing=True
            )

            # checkpoint the initial learner state for later comparison
            initial_learner_checkpoint_dir = tempfile.TemporaryDirectory().name
            initial_learner_group.save_state(initial_learner_checkpoint_dir)
            initial_learner_group_weights = initial_learner_group.get_weights()

            # do a single update
            initial_learner_group.update([batch.as_multi_agent()], reduce_fn=None)

            # checkpoint the learner state after 1 update for later comparison
            learner_after_1_update_checkpoint_dir = tempfile.TemporaryDirectory().name
            initial_learner_group.save_state(learner_after_1_update_checkpoint_dir)

            # remove that learner, construct a new one, and load the state of the old
            # learner into the new one
            initial_learner_group.shutdown()
            del initial_learner_group
            new_learner_group = get_learner_group(
                fw, env, scaling_config, eager_tracing=True
            )
            new_learner_group.load_state(learner_after_1_update_checkpoint_dir)

            # do another update
            results_with_break = new_learner_group.update(
                [batch.as_multi_agent()], reduce_fn=None
            )
            weights_after_1_update_with_break = new_learner_group.get_weights()
            new_learner_group.shutdown()
            del new_learner_group

            # construct a new learner group and load the initial state of the learner
            learner_group = get_learner_group(
                fw, env, scaling_config, eager_tracing=True
            )
            learner_group.load_state(initial_learner_checkpoint_dir)
            check(learner_group.get_weights(), initial_learner_group_weights)
            learner_group.update([batch.as_multi_agent()], reduce_fn=None)
            results_without_break = learner_group.update(
                [batch.as_multi_agent()], reduce_fn=None
            )
            weights_after_1_update_without_break = learner_group.get_weights()
            learner_group.shutdown()
            del learner_group

            # compare the results of the two updates
            check(results_with_break, results_without_break)
            check(
                weights_after_1_update_with_break, weights_after_1_update_without_break
            )


if __name__ == "__main__":
    import pytest
    import sys

    sys.exit(pytest.main(["-v", __file__]))<|MERGE_RESOLUTION|>--- conflicted
+++ resolved
@@ -90,21 +90,17 @@
         ma_batch = MultiAgentBatch(
             {new_module_id: batch, DEFAULT_POLICY_ID: batch}, env_steps=batch.count
         )
-<<<<<<< HEAD
-        check(local_learner.update(ma_batch), learner_group.update(batches=[ma_batch]))
-=======
         # the optimizer state is not initialized fully until the first time that
         # training is completed. A call to get state before that won't contain the
         # optimizer state. So we do a dummy update here to initialize the optimizer
         local_learner.update(ma_batch)
-        learner_group.update(ma_batch)
+        learner_group.update(batches=[ma_batch])
 
         check(local_learner.get_state(), learner_group.get_state())
         local_learner_results = local_learner.update(ma_batch)
-        learner_group_results = learner_group.update(ma_batch)
+        learner_group_results = learner_group.update(batches=[ma_batch])
 
         check(local_learner_results, learner_group_results)
->>>>>>> e399fb80
 
         check(local_learner.get_state(), learner_group.get_state())
 
