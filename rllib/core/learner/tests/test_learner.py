import gymnasium as gym
import numpy as np
import tensorflow as tf
import tempfile
import unittest

import ray
from ray.rllib.algorithms.appo.appo import APPOConfig
from ray.rllib.core.learner.learner import Learner, FrameworkHyperparameters
from ray.rllib.core.learner.scaling_config import LearnerGroupScalingConfig
from ray.rllib.core.rl_module.rl_module import SingleAgentRLModuleSpec
from ray.rllib.core.testing.tf.bc_module import DiscreteBCTFModule
from ray.rllib.core.testing.tf.bc_learner import BCTfLearner
from ray.rllib.policy.sample_batch import DEFAULT_POLICY_ID
from ray.rllib.utils.test_utils import (
    check,
    framework_iterator,
    get_cartpole_dataset_reader,
)
from ray.rllib.utils.metrics import ALL_MODULES


def get_learner(obs_space, action_space, learning_rate=1e-3) -> Learner:
    learner = BCTfLearner(
        module_spec=SingleAgentRLModuleSpec(
            module_class=DiscreteBCTFModule,
            observation_space=obs_space,
            action_space=action_space,
            model_config_dict={"fcnet_hiddens": [32]},
        ),
        # made this a configurable hparam to avoid information leakage in tests where we
        # need to know what the learning rate is.
        optimizer_config={"lr": learning_rate},
        learner_group_scaling_config=LearnerGroupScalingConfig(),
        framework_hyperparameters=FrameworkHyperparameters(eager_tracing=True),
    )

    learner.build()

    return learner


class TestLearner(unittest.TestCase):

    ENV = gym.make("CartPole-v1")

    @classmethod
    def setUp(cls) -> None:
        ray.init()

    @classmethod
    def tearDown(cls) -> None:
        ray.shutdown()

    def test_end_to_end_update(self):

        learner = get_learner(self.ENV.observation_space, self.ENV.action_space)
        reader = get_cartpole_dataset_reader(batch_size=512)

        min_loss = float("inf")
        for iter_i in range(1000):
            batch = reader.next()
            results = learner.update(batch.as_multi_agent())

            loss = results[ALL_MODULES]["total_loss"]
            min_loss = min(loss, min_loss)
            print(f"[iter = {iter_i}] Loss: {loss:.3f}, Min Loss: {min_loss:.3f}")
            # The loss is initially around 0.69 (ln2). When it gets to around
            # 0.57 the return of the policy gets to around 100.
            if min_loss < 0.57:
                break
        self.assertLess(min_loss, 0.57)

    def test_compute_gradients(self):
        """Tests the compute_gradients correctness.

        Tests that if we sum all the trainable variables the gradient of output w.r.t.
        the weights is all ones.
        """
        learner = BCTfLearner(
            module_spec=SingleAgentRLModuleSpec(
                module_class=DiscreteBCTFModule,
                observation_space=self.ENV.observation_space,
                action_space=self.ENV.action_space,
                model_config_dict={"fcnet_hiddens": [32]},
            ),
            # made this a configurable hparam to avoid information leakage in tests
            # where we need to know what the learning rate is.
            optimizer_config={"lr": 1e-3},
<<<<<<< HEAD
            learner_scaling_config=LearnerGroupScalingConfig(),
=======
            learner_group_scaling_config=LearnerGroupScalingConfig(),
>>>>>>> e399fb80
            framework_hyperparameters=FrameworkHyperparameters(eager_tracing=True),
        )

        learner.build()

        with tf.GradientTape() as tape:
            params = learner.module[DEFAULT_POLICY_ID].trainable_variables
            loss = {"total_loss": sum(tf.reduce_sum(param) for param in params)}
            gradients = learner.compute_gradients(loss, tape)

        # type should be a mapping from ParamRefs to gradients
        self.assertIsInstance(gradients, dict)

        for grad in gradients.values():
            check(grad, np.ones(grad.shape))

    def test_postprocess_gradients(self):
        """Tests the postprocess_gradients correctness."""
        config = (
            APPOConfig()
            .environment("CartPole-v1")
            .framework(eager_tracing=True)
            .rollouts(rollout_fragment_length=50)
        )

        # TODO (sven): Enable torch once available for APPO.
        for fw in framework_iterator(config, frameworks=("tf2")):
            # Clip by value only.
            config.training(
                grad_clip=0.75,
                grad_clip_by="value",
            )
            # TODO (sven): remove this once validation does NOT cause HPs to be
            #  generated anymore.
            config.validate()
            config.freeze()
            module_spec = config.get_default_rl_module_spec()
            module_spec.model_config_dict = {"fcnet_hiddens": [10]}
            module_spec.observation_space = self.ENV.observation_space
            module_spec.action_space = self.ENV.action_space
            learner_group = (
                config.get_learner_group_config(module_spec=module_spec)
                .learner(learner_class=config.get_default_learner_class())
                .build()
            )
            learner = learner_group._learner
            # Pretend our computed gradients are our weights + 1.0.
            grads = {
                v.ref(): v + 1.0
                for v in learner.module[DEFAULT_POLICY_ID].trainable_variables
            }
            # Call the learner's postprocessing method.
            processed_grads = list(learner.postprocess_gradients(grads).values())
            # Check clipped gradients.
            # No single gradient must be larger than 0.1 or smaller than -0.1:
            self.assertTrue(
                all(
                    np.max(grad) <= 0.75 and np.min(grad) >= -0.75
                    for grad in processed_grads
                )
            )

            # Clip by norm.
            config = config.copy(copy_frozen=False).training(
                grad_clip=1.0,
                grad_clip_by="norm",
            )
            # TODO (sven): remove this once validation does NOT cause HPs to be
            #  generated anymore.
            config.validate()
            config.freeze()
            learner_group = (
                config.get_learner_group_config(module_spec=module_spec)
                .learner(learner_class=config.get_default_learner_class())
                .build()
            )
            learner = learner_group._learner
            # Call the learner's postprocessing method.
            processed_grads = list(learner.postprocess_gradients(grads).values())
            # Check clipped gradients.
            for proc_grad, grad in zip(processed_grads, grads.values()):
                l2_norm = np.sqrt(np.sum(grad**2.0))
                if l2_norm > 1.0:
                    check(proc_grad, grad * (1.0 / l2_norm))

            # Clip by global norm.
            config = config.copy(copy_frozen=False).training(
                grad_clip=5.0,
                grad_clip_by="global_norm",
            )
            # TODO: remove this once validation does NOT cause HPs to be generated
            #  anymore
            config.validate()
            config.freeze()
            learner_group = (
                config.get_learner_group_config(module_spec=module_spec)
                .learner(learner_class=config.get_default_learner_class())
                .build()
            )
            learner = learner_group._learner
            # Call the learner's postprocessing method.
            processed_grads = list(learner.postprocess_gradients(grads).values())
            # Check clipped gradients.
            global_norm = np.sqrt(
                np.sum(np.sum(grad**2.0) for grad in grads.values())
            )
            if global_norm > 5.0:
                for proc_grad, grad in zip(processed_grads, grads.values()):
                    check(proc_grad, grad * (5.0 / global_norm))

    def test_apply_gradients(self):
        """Tests the apply_gradients correctness.

        Tests that if we apply gradients of all ones, the new params are equal to the
        standard SGD/Adam update rule.
        """

        learner = get_learner(self.ENV.observation_space, self.ENV.action_space)

        # calculated the expected new params based on gradients of all ones.
        params = learner.module[DEFAULT_POLICY_ID].trainable_variables
        n_steps = 100
        expected = [
            param - n_steps * learner._optimizer_config["lr"] * np.ones(param.shape)
            for param in params
        ]
        for _ in range(n_steps):
            gradients = {learner.get_param_ref(p): tf.ones_like(p) for p in params}
            learner.apply_gradients(gradients)

        check(params, expected)

    def test_add_remove_module(self):
        """Tests the compute/apply_gradients with add/remove modules.

        Tests that if we add a module with SGD optimizer with a known lr (different
        from default), and remove the default module, with a loss that is the sum of
        all variables the updated parameters follow the SGD update rule.
        """
        lr = 1e-3
        learner = get_learner(self.ENV.observation_space, self.ENV.action_space, lr)

        learner.add_module(
            module_id="test",
            module_spec=SingleAgentRLModuleSpec(
                module_class=DiscreteBCTFModule,
                observation_space=self.ENV.observation_space,
                action_space=self.ENV.action_space,
                model_config_dict={"fcnet_hiddens": [16]},
            ),
        )

        learner.remove_module(DEFAULT_POLICY_ID)

        # only test module should be left
        self.assertEqual(set(learner.module.keys()), {"test"})

        # calculated the expected new params based on gradients of all ones.
        params = learner.module["test"].trainable_variables
        n_steps = 100
        expected = [param - n_steps * lr * np.ones(param.shape) for param in params]
        for _ in range(n_steps):
            with tf.GradientTape() as tape:
                loss = {"total_loss": sum(tf.reduce_sum(param) for param in params)}
                gradients = learner.compute_gradients(loss, tape)
                learner.apply_gradients(gradients)

        check(params, expected)

    def test_save_load_state(self):
        learner1 = BCTfLearner(
            module_spec=SingleAgentRLModuleSpec(
                module_class=DiscreteBCTFModule,
                observation_space=self.ENV.observation_space,
                action_space=self.ENV.action_space,
                model_config_dict={"fcnet_hiddens": [64]},
            ),
            optimizer_config={"lr": 2e-3},
            learner_group_scaling_config=LearnerGroupScalingConfig(),
            framework_hyperparameters=FrameworkHyperparameters(eager_tracing=True),
        )

        learner1.build()
        with tempfile.TemporaryDirectory() as tmpdir:
            learner1.save_state(tmpdir)

            learner2 = BCTfLearner(
                module_spec=SingleAgentRLModuleSpec(
                    module_class=DiscreteBCTFModule,
                    observation_space=self.ENV.observation_space,
                    action_space=self.ENV.action_space,
                    model_config_dict={"fcnet_hiddens": [32]},
                ),
                optimizer_config={"lr": 1e-3},
                learner_group_scaling_config=LearnerGroupScalingConfig(),
                framework_hyperparameters=FrameworkHyperparameters(eager_tracing=True),
            )
            learner2.build()
            learner2.load_state(tmpdir)
            self._check_learner_states(learner1, learner2)

        # add a module then save/load and check states
        with tempfile.TemporaryDirectory() as tmpdir:
            learner1.add_module(
                module_id="test",
                module_spec=SingleAgentRLModuleSpec(
                    module_class=DiscreteBCTFModule,
                    observation_space=self.ENV.observation_space,
                    action_space=self.ENV.action_space,
                    model_config_dict={"fcnet_hiddens": [32]},
                ),
            )
            learner1.save_state(tmpdir)
            learner2.load_state(tmpdir)
            self._check_learner_states(learner1, learner2)

        # remove a module then save/load and check states
        with tempfile.TemporaryDirectory() as tmpdir:
            learner1.remove_module(module_id=DEFAULT_POLICY_ID)
            learner1.save_state(tmpdir)
            learner2.load_state(tmpdir)
            self._check_learner_states(learner1, learner2)

    def _check_learner_states(self, learner1, learner2):
        check(learner1.get_weights(), learner2.get_weights())

        # check all internal optimizer state dictionaries have been updated
        learner_1_optims_serialized = {
            name: optim.get_config()
            for name, optim in learner1._named_optimizers.items()
        }
        learner_2_optims_serialized = {
            name: optim.get_config()
            for name, optim in learner2._named_optimizers.items()
        }
        check(learner_1_optims_serialized, learner_2_optims_serialized)

        learner_1_optims_serialized = [
            optim.get_config() for optim in learner1._optimizer_parameters.keys()
        ]
        learner_2_optims_serialized = [
            optim.get_config() for optim in learner2._optimizer_parameters.keys()
        ]
        check(learner_1_optims_serialized, learner_2_optims_serialized)

        check(learner1._module_optimizers, learner2._module_optimizers)


if __name__ == "__main__":
    import pytest
    import sys

    sys.exit(pytest.main(["-v", __file__]))<|MERGE_RESOLUTION|>--- conflicted
+++ resolved
@@ -87,11 +87,7 @@
             # made this a configurable hparam to avoid information leakage in tests
             # where we need to know what the learning rate is.
             optimizer_config={"lr": 1e-3},
-<<<<<<< HEAD
-            learner_scaling_config=LearnerGroupScalingConfig(),
-=======
             learner_group_scaling_config=LearnerGroupScalingConfig(),
->>>>>>> e399fb80
             framework_hyperparameters=FrameworkHyperparameters(eager_tracing=True),
         )
 
