import gymnasium as gym
import numpy as np
import tempfile
import unittest

import ray
from ray.rllib.core import DEFAULT_MODULE_ID
from ray.rllib.core.learner.learner import Learner
from ray.rllib.examples.algorithms.classes.vpg import VPGConfig
from ray.rllib.utils.numpy import convert_to_numpy
from ray.rllib.utils.framework import try_import_torch
from ray.rllib.utils.test_utils import check, get_cartpole_offline_data
from ray.rllib.utils.metrics import ALL_MODULES

torch, _ = try_import_torch()


class TestLearner(unittest.TestCase):

    ENV = gym.make("CartPole-v1")

    @classmethod
    def setUp(cls) -> None:
        ray.init()

    @classmethod
    def tearDown(cls) -> None:
        ray.shutdown()

    def test_end_to_end_update(self):
        config = VPGConfig()

        learner = config.build_learner(env=self.ENV)
        reader = get_cartpole_offline_data(batch_size=512, learner=learner)

        min_loss = float("inf")
        for iter_i in range(1000):
<<<<<<< HEAD
            batch = reader.sample(num_samples=1)
            results = learner.update_from_batch(batch=batch.as_multi_agent())
=======
            batch = reader.next().as_multi_agent()
            batch = learner._convert_batch_type(batch)
            results = learner.update_from_batch(batch=batch)
>>>>>>> c3afcc3f

        loss = results[DEFAULT_MODULE_ID][Learner.TOTAL_LOSS_KEY].peek()
        min_loss = min(loss, min_loss)
        print(f"[iter = {iter_i}] Loss: {loss:.3f}, Min Loss: {min_loss:.3f}")
        self.assertLess(min_loss, 0.58)

    def test_compute_gradients(self):
        """Tests the compute_gradients correctness.

        Tests that if we sum all the trainable variables the gradient of output w.r.t.
        the weights is all ones.
        """
        config = VPGConfig()

        learner = config.build_learner(env=self.ENV)

        params = learner.get_parameters(learner.module[DEFAULT_MODULE_ID])

        tape = None
        loss_per_module = {ALL_MODULES: sum(param.sum() for param in params)}

        gradients = learner.compute_gradients(loss_per_module, gradient_tape=tape)

        # Type should be a mapping from ParamRefs to gradients.
        self.assertIsInstance(gradients, dict)

        for grad in gradients.values():
            check(grad, np.ones(grad.shape))

    def test_postprocess_gradients(self):
        """Tests the base grad clipping logic in `postprocess_gradients()`."""

        # Clip by value only.
        config = VPGConfig().training(
            lr=0.0003, grad_clip=0.75, grad_clip_by="value"
        )

        learner = config.build_learner(env=self.ENV)
        # Pretend our computed gradients are our weights + 1.0.
        grads = {
            learner.get_param_ref(v): v + 1.0
            for v in learner.get_parameters(learner.module[DEFAULT_MODULE_ID])
        }
        # Call the learner's postprocessing method.
        processed_grads = list(learner.postprocess_gradients(grads).values())
        # Check clipped gradients.
        # No single gradient must be larger than 0.1 or smaller than -0.1:
        self.assertTrue(
            all(
                np.max(grad) <= config.grad_clip and np.min(grad) >= -config.grad_clip
                for grad in convert_to_numpy(processed_grads)
            )
        )

        # Clip by norm.
        config.grad_clip = 1.0
        config.grad_clip_by = "norm"
        learner = config.build_learner(env=self.ENV)
        # Pretend our computed gradients are our weights + 1.0.
        grads = {
            learner.get_param_ref(v): v + 1.0
            for v in learner.get_parameters(learner.module[DEFAULT_MODULE_ID])
        }
        # Call the learner's postprocessing method.
        processed_grads = list(learner.postprocess_gradients(grads).values())
        # Check clipped gradients.
        for proc_grad, grad in zip(
            convert_to_numpy(processed_grads),
            convert_to_numpy(list(grads.values())),
        ):
            l2_norm = np.sqrt(np.sum(grad**2.0))
            if l2_norm > config.grad_clip:
                check(proc_grad, grad * (config.grad_clip / l2_norm))

        # Clip by global norm.
        config.grad_clip = 5.0
        config.grad_clip_by = "global_norm"
        learner = config.build_learner(env=self.ENV)
        # Pretend our computed gradients are our weights + 1.0.
        grads = {
            learner.get_param_ref(v): v + 1.0
            for v in learner.get_parameters(learner.module[DEFAULT_MODULE_ID])
        }
        # Call the learner's postprocessing method.
        processed_grads = list(learner.postprocess_gradients(grads).values())
        # Check clipped gradients.
        global_norm = np.sqrt(
            np.sum(
                np.sum(grad**2.0) for grad in convert_to_numpy(list(grads.values()))
            )
        )
        if global_norm > config.grad_clip:
            for proc_grad, grad in zip(
                convert_to_numpy(processed_grads),
                grads.values(),
            ):
                check(proc_grad, grad * (config.grad_clip / global_norm))

    def test_apply_gradients(self):
        """Tests the apply_gradients correctness.

        Tests that if we apply gradients of all ones, the new params are equal to the
        standard SGD/Adam update rule.
        """
        config = VPGConfig().training(lr=0.0003)

        learner = config.build_learner(env=self.ENV)

        # calculated the expected new params based on gradients of all ones.
        params = learner.get_parameters(learner.module[DEFAULT_MODULE_ID])
        n_steps = 100
        expected = [
            (
                convert_to_numpy(param)
                - n_steps * learner.config.lr * np.ones(param.shape)
            )
            for param in params
        ]
        for _ in range(n_steps):
            gradients = {learner.get_param_ref(p): torch.ones_like(p) for p in params}
            learner.apply_gradients(gradients)

        check(params, expected)

    def test_add_remove_module(self):
        """Tests the compute/apply_gradients with add/remove modules.

        Tests that if we add a module with SGD optimizer with a known lr (different
        from default), and remove the default module, with a loss that is the sum of
        all variables the updated parameters follow the SGD update rule.
        """
        config = VPGConfig().training(lr=0.0003)

        learner = config.build_learner(env=self.ENV)
        rl_module_spec = config.get_default_rl_module_spec()
        rl_module_spec.observation_space = self.ENV.observation_space
        rl_module_spec.action_space = self.ENV.action_space
        learner.add_module(
            module_id="test",
            module_spec=rl_module_spec,
        )
        learner.remove_module(DEFAULT_MODULE_ID)

        # only test module should be left
        self.assertEqual(set(learner.module.keys()), {"test"})

        # calculated the expected new params based on gradients of all ones.
        params = learner.get_parameters(learner.module["test"])
        n_steps = 100
        expected = [
            convert_to_numpy(param) - n_steps * learner.config.lr * np.ones(param.shape)
            for param in params
        ]
        for _ in range(n_steps):
            tape = None
            loss_per_module = {ALL_MODULES: sum(param.sum() for param in params)}
            gradients = learner.compute_gradients(loss_per_module, gradient_tape=tape)
            learner.apply_gradients(gradients)

        check(params, expected)

    def test_save_to_path_and_restore_from_path(self):
        """Tests, whether a Learner's state is properly saved and restored."""
        config = VPGConfig()

        # Get a Learner instance for the framework and env.
        learner1 = config.build_learner(env=self.ENV)
        with tempfile.TemporaryDirectory() as tmpdir:
            learner1.save_to_path(tmpdir)

            learner2 = config.build_learner(env=self.ENV)
            learner2.restore_from_path(tmpdir)
            self._check_learner_states("torch", learner1, learner2)

        # Add a module then save/load and check states.
        with tempfile.TemporaryDirectory() as tmpdir:
            rl_module_spec = config.get_default_rl_module_spec()
            rl_module_spec.observation_space = self.ENV.observation_space
            rl_module_spec.action_space = self.ENV.action_space
            learner1.add_module(
                module_id="test",
                module_spec=rl_module_spec,
            )
            learner1.save_to_path(tmpdir)
            learner2 = Learner.from_checkpoint(tmpdir)
            self._check_learner_states("torch", learner1, learner2)

        # Remove a module then save/load and check states.
        with tempfile.TemporaryDirectory() as tmpdir:
            learner1.remove_module(module_id=DEFAULT_MODULE_ID)
            learner1.save_to_path(tmpdir)
            learner2 = Learner.from_checkpoint(tmpdir)
            self._check_learner_states("torch", learner1, learner2)

    def _check_learner_states(self, framework, learner1, learner2):
        check(learner1.module.get_state(), learner2.module.get_state())
        check(learner1._get_optimizer_state(), learner2._get_optimizer_state())
        check(learner1._module_optimizers, learner2._module_optimizers)


if __name__ == "__main__":
    import pytest
    import sys

    sys.exit(pytest.main(["-v", __file__]))<|MERGE_RESOLUTION|>--- conflicted
+++ resolved
@@ -35,14 +35,9 @@
 
         min_loss = float("inf")
         for iter_i in range(1000):
-<<<<<<< HEAD
-            batch = reader.sample(num_samples=1)
-            results = learner.update_from_batch(batch=batch.as_multi_agent())
-=======
             batch = reader.next().as_multi_agent()
             batch = learner._convert_batch_type(batch)
             results = learner.update_from_batch(batch=batch)
->>>>>>> c3afcc3f
 
         loss = results[DEFAULT_MODULE_ID][Learner.TOTAL_LOSS_KEY].peek()
         min_loss = min(loss, min_loss)
