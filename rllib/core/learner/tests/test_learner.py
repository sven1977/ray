import gymnasium as gym
import numpy as np
import tensorflow as tf
import tempfile
import unittest

import ray
from ray.rllib.algorithms.appo.appo import APPOConfig
<<<<<<< HEAD
from ray.rllib.core.learner.learner import Learner, FrameworkHyperparameters
=======
from ray.rllib.core.learner.learner import Learner, FrameworkHPs
>>>>>>> 86fe469b
from ray.rllib.core.learner.scaling_config import LearnerGroupScalingConfig
from ray.rllib.core.rl_module.rl_module import SingleAgentRLModuleSpec
from ray.rllib.core.testing.tf.bc_module import DiscreteBCTFModule
from ray.rllib.core.testing.tf.bc_learner import BCTfLearner
from ray.rllib.policy.sample_batch import DEFAULT_POLICY_ID
from ray.rllib.utils.test_utils import (
    check,
    framework_iterator,
    get_cartpole_dataset_reader,
)
from ray.rllib.utils.metrics import ALL_MODULES
<<<<<<< HEAD

=======
>>>>>>> 86fe469b


def get_learner(obs_space, action_space, learning_rate=1e-3) -> Learner:
    learner = BCTfLearner(
        module_spec=SingleAgentRLModuleSpec(
            module_class=DiscreteBCTFModule,
            observation_space=obs_space,
            action_space=action_space,
            model_config_dict={"fcnet_hiddens": [32]},
        ),
        # made this a configurable hparam to avoid information leakage in tests where we
        # need to know what the learning rate is.
        optimizer_config={"lr": learning_rate},
        learner_group_scaling_config=LearnerGroupScalingConfig(),
        framework_hyperparameters=FrameworkHyperparameters(eager_tracing=True),
    )

    learner.build()

    return learner


class TestLearner(unittest.TestCase):

    ENV = gym.make("CartPole-v1")

    @classmethod
    def setUp(cls) -> None:
        ray.init()

    @classmethod
    def tearDown(cls) -> None:
        ray.shutdown()

    def test_end_to_end_update(self):

        learner = get_learner(self.ENV.observation_space, self.ENV.action_space)
        reader = get_cartpole_dataset_reader(batch_size=512)

        min_loss = float("inf")
        for iter_i in range(1000):
            batch = reader.next()
            results = learner.update(batch.as_multi_agent())

            loss = results[ALL_MODULES]["total_loss"]
            min_loss = min(loss, min_loss)
            print(f"[iter = {iter_i}] Loss: {loss:.3f}, Min Loss: {min_loss:.3f}")
            # The loss is initially around 0.69 (ln2). When it gets to around
            # 0.57 the return of the policy gets to around 100.
            if min_loss < 0.57:
                break
        self.assertLess(min_loss, 0.57)

    def test_compute_gradients(self):
        """Tests the compute_gradients correctness.

        Tests that if we sum all the trainable variables the gradient of output w.r.t.
        the weights is all ones.
        """
        learner = BCTfLearner(
            module_spec=SingleAgentRLModuleSpec(
                module_class=DiscreteBCTFModule,
<<<<<<< HEAD
                observation_space=env.observation_space,
                action_space=env.action_space,
                model_config_dict={"fcnet_hiddens": [32]},
            ),
            # made this a configurable hparam to avoid information leakage in tests where we
            # need to know what the learning rate is.
            optimizer_config={"lr": learning_rate},
=======
                observation_space=self.ENV.observation_space,
                action_space=self.ENV.action_space,
                model_config_dict={"fcnet_hiddens": [32]},
            ),
            # made this a configurable hparam to avoid information leakage in tests
            # where we need to know what the learning rate is.
            optimizer_config={"lr": 1e-3},
>>>>>>> 86fe469b
            learner_scaling_config=LearnerGroupScalingConfig(),
            framework_hyperparameters=FrameworkHPs(eager_tracing=True),
        )

        learner.build()

        with tf.GradientTape() as tape:
            params = learner.module[DEFAULT_POLICY_ID].trainable_variables
            loss = {"total_loss": sum(tf.reduce_sum(param) for param in params)}
            gradients = learner.compute_gradients(loss, tape)

        # type should be a mapping from ParamRefs to gradients
        self.assertIsInstance(gradients, dict)

        for grad in gradients.values():
            check(grad, np.ones(grad.shape))

    def test_postprocess_gradients(self):
        """Tests the postprocess_gradients correctness."""
<<<<<<< HEAD
        env = gym.make("CartPole-v1")

        config = (
            APPOConfig()
                .environment("CartPole-v1")
                .framework(eager_tracing=True)
                .rollouts(rollout_fragment_length=50)
=======
        config = (
            APPOConfig()
            .environment("CartPole-v1")
            .framework(eager_tracing=True)
            .rollouts(rollout_fragment_length=50)
>>>>>>> 86fe469b
        )

        # TODO (sven): Enable torch once available for APPO.
        for fw in framework_iterator(config, frameworks=("tf2")):
            # Clip by value only.
            config.training(
<<<<<<< HEAD
                grad_clip_by_value=0.75,
                grad_clip_by_norm=None,
                grad_clip_by_global_norm=None,
=======
                grad_clip=0.75,
                grad_clip_by="value",
>>>>>>> 86fe469b
            )
            # TODO (sven): remove this once validation does NOT cause HPs to be
            #  generated anymore.
            config.validate()
            config.freeze()
            module_spec = config.get_default_rl_module_spec()
            module_spec.model_config_dict = {"fcnet_hiddens": [10]}
<<<<<<< HEAD
            module_spec.observation_space = env.observation_space
            module_spec.action_space = env.action_space
            learner_group = (
                config
                .get_learner_group_config(module_spec=module_spec)
=======
            module_spec.observation_space = self.ENV.observation_space
            module_spec.action_space = self.ENV.action_space
            learner_group = (
                config.get_learner_group_config(module_spec=module_spec)
>>>>>>> 86fe469b
                .learner(learner_class=config.get_default_learner_class())
                .build()
            )
            learner = learner_group._learner
            # Pretend our computed gradients are our weights + 1.0.
            grads = {
<<<<<<< HEAD
                v.ref(): v + 1.0 for v in learner.module[DEFAULT_POLICY_ID].trainable_variables
=======
                v.ref(): v + 1.0
                for v in learner.module[DEFAULT_POLICY_ID].trainable_variables
>>>>>>> 86fe469b
            }
            # Call the learner's postprocessing method.
            processed_grads = list(learner.postprocess_gradients(grads).values())
            # Check clipped gradients.
            # No single gradient must be larger than 0.1 or smaller than -0.1:
<<<<<<< HEAD
            self.assertTrue(all(
                np.max(grad) <= 0.75 and np.min(grad) >= -0.75 for grad in processed_grads
            ))

            # Clip by norm.
            config = config.copy(copy_frozen=False).training(
                grad_clip_by_value=None,
                grad_clip_by_norm=1.0,
                grad_clip_by_global_norm=None,
=======
            self.assertTrue(
                all(
                    np.max(grad) <= 0.75 and np.min(grad) >= -0.75
                    for grad in processed_grads
                )
            )

            # Clip by norm.
            config = config.copy(copy_frozen=False).training(
                grad_clip=1.0,
                grad_clip_by="norm",
>>>>>>> 86fe469b
            )
            # TODO (sven): remove this once validation does NOT cause HPs to be
            #  generated anymore.
            config.validate()
            config.freeze()
            learner_group = (
<<<<<<< HEAD
                config
                .get_learner_group_config(module_spec=module_spec)
=======
                config.get_learner_group_config(module_spec=module_spec)
>>>>>>> 86fe469b
                .learner(learner_class=config.get_default_learner_class())
                .build()
            )
            learner = learner_group._learner
            # Call the learner's postprocessing method.
            processed_grads = list(learner.postprocess_gradients(grads).values())
            # Check clipped gradients.
            for proc_grad, grad in zip(processed_grads, grads.values()):
<<<<<<< HEAD
                l2_norm = np.sqrt(np.sum(grad ** 2.0))
=======
                l2_norm = np.sqrt(np.sum(grad**2.0))
>>>>>>> 86fe469b
                if l2_norm > 1.0:
                    check(proc_grad, grad * (1.0 / l2_norm))

            # Clip by global norm.
            config = config.copy(copy_frozen=False).training(
<<<<<<< HEAD
                grad_clip_by_value=None,
                grad_clip_by_norm=None,
                grad_clip_by_global_norm=5.0,
            )
            # TODO: remove this once validation does NOT cause HPs to be generated anymore
            config.validate()
            config.freeze()
            learner_group = (
                config
                .get_learner_group_config(module_spec=module_spec)
=======
                grad_clip=5.0,
                grad_clip_by="global_norm",
            )
            # TODO: remove this once validation does NOT cause HPs to be generated
            #  anymore
            config.validate()
            config.freeze()
            learner_group = (
                config.get_learner_group_config(module_spec=module_spec)
>>>>>>> 86fe469b
                .learner(learner_class=config.get_default_learner_class())
                .build()
            )
            learner = learner_group._learner
            # Call the learner's postprocessing method.
            processed_grads = list(learner.postprocess_gradients(grads).values())
            # Check clipped gradients.
<<<<<<< HEAD
            global_norm = np.sqrt(np.sum([np.sum(grad ** 2.0) for grad in grads.values()]))
=======
            global_norm = np.sqrt(
                np.sum(np.sum(grad**2.0) for grad in grads.values())
            )
>>>>>>> 86fe469b
            if global_norm > 5.0:
                for proc_grad, grad in zip(processed_grads, grads.values()):
                    check(proc_grad, grad * (5.0 / global_norm))

    def test_apply_gradients(self):
        """Tests the apply_gradients correctness.

        Tests that if we apply gradients of all ones, the new params are equal to the
        standard SGD/Adam update rule.
        """

        learner = get_learner(self.ENV.observation_space, self.ENV.action_space)

        # calculated the expected new params based on gradients of all ones.
        params = learner.module[DEFAULT_POLICY_ID].trainable_variables
        n_steps = 100
        expected = [
            param - n_steps * learner._optimizer_config["lr"] * np.ones(param.shape)
            for param in params
        ]
        for _ in range(n_steps):
            gradients = {learner.get_param_ref(p): tf.ones_like(p) for p in params}
            learner.apply_gradients(gradients)

        check(params, expected)

    def test_add_remove_module(self):
        """Tests the compute/apply_gradients with add/remove modules.

        Tests that if we add a module with SGD optimizer with a known lr (different
        from default), and remove the default module, with a loss that is the sum of
        all variables the updated parameters follow the SGD update rule.
        """
        lr = 1e-3
        learner = get_learner(self.ENV.observation_space, self.ENV.action_space, lr)

        learner.add_module(
            module_id="test",
            module_spec=SingleAgentRLModuleSpec(
                module_class=DiscreteBCTFModule,
                observation_space=self.ENV.observation_space,
                action_space=self.ENV.action_space,
                model_config_dict={"fcnet_hiddens": [16]},
            ),
        )

        learner.remove_module(DEFAULT_POLICY_ID)

        # only test module should be left
        self.assertEqual(set(learner.module.keys()), {"test"})

        # calculated the expected new params based on gradients of all ones.
        params = learner.module["test"].trainable_variables
        n_steps = 100
        expected = [param - n_steps * lr * np.ones(param.shape) for param in params]
        for _ in range(n_steps):
            with tf.GradientTape() as tape:
                loss = {"total_loss": sum(tf.reduce_sum(param) for param in params)}
                gradients = learner.compute_gradients(loss, tape)
                learner.apply_gradients(gradients)

        check(params, expected)

    def test_save_load_state(self):
        learner1 = BCTfLearner(
            module_spec=SingleAgentRLModuleSpec(
                module_class=DiscreteBCTFModule,
                observation_space=self.ENV.observation_space,
                action_space=self.ENV.action_space,
                model_config_dict={"fcnet_hiddens": [64]},
            ),
            optimizer_config={"lr": 2e-3},
            learner_group_scaling_config=LearnerGroupScalingConfig(),
            framework_hyperparameters=FrameworkHyperparameters(eager_tracing=True),
        )

        learner1.build()
        with tempfile.TemporaryDirectory() as tmpdir:
            learner1.save_state(tmpdir)

            learner2 = BCTfLearner(
                module_spec=SingleAgentRLModuleSpec(
                    module_class=DiscreteBCTFModule,
                    observation_space=self.ENV.observation_space,
                    action_space=self.ENV.action_space,
                    model_config_dict={"fcnet_hiddens": [32]},
                ),
                optimizer_config={"lr": 1e-3},
                learner_group_scaling_config=LearnerGroupScalingConfig(),
                framework_hyperparameters=FrameworkHyperparameters(eager_tracing=True),
            )
            learner2.build()
            learner2.load_state(tmpdir)
            self._check_learner_states(learner1, learner2)

        # add a module then save/load and check states
        with tempfile.TemporaryDirectory() as tmpdir:
            learner1.add_module(
                module_id="test",
                module_spec=SingleAgentRLModuleSpec(
                    module_class=DiscreteBCTFModule,
                    observation_space=self.ENV.observation_space,
                    action_space=self.ENV.action_space,
                    model_config_dict={"fcnet_hiddens": [32]},
                ),
            )
            learner1.save_state(tmpdir)
            learner2.load_state(tmpdir)
            self._check_learner_states(learner1, learner2)

        # remove a module then save/load and check states
        with tempfile.TemporaryDirectory() as tmpdir:
            learner1.remove_module(module_id=DEFAULT_POLICY_ID)
            learner1.save_state(tmpdir)
            learner2.load_state(tmpdir)
            self._check_learner_states(learner1, learner2)

    def _check_learner_states(self, learner1, learner2):
        check(learner1.get_weights(), learner2.get_weights())

        # check all internal optimizer state dictionaries have been updated
        learner_1_optims_serialized = {
            name: optim.get_config()
            for name, optim in learner1._named_optimizers.items()
        }
        learner_2_optims_serialized = {
            name: optim.get_config()
            for name, optim in learner2._named_optimizers.items()
        }
        check(learner_1_optims_serialized, learner_2_optims_serialized)

        learner_1_optims_serialized = [
            optim.get_config() for optim in learner1._optimizer_parameters.keys()
        ]
        learner_2_optims_serialized = [
            optim.get_config() for optim in learner2._optimizer_parameters.keys()
        ]
        check(learner_1_optims_serialized, learner_2_optims_serialized)

        check(learner1._module_optimizers, learner2._module_optimizers)


if __name__ == "__main__":
    import pytest
    import sys

    sys.exit(pytest.main(["-v", __file__]))<|MERGE_RESOLUTION|>--- conflicted
+++ resolved
@@ -6,11 +6,7 @@
 
 import ray
 from ray.rllib.algorithms.appo.appo import APPOConfig
-<<<<<<< HEAD
 from ray.rllib.core.learner.learner import Learner, FrameworkHyperparameters
-=======
-from ray.rllib.core.learner.learner import Learner, FrameworkHPs
->>>>>>> 86fe469b
 from ray.rllib.core.learner.scaling_config import LearnerGroupScalingConfig
 from ray.rllib.core.rl_module.rl_module import SingleAgentRLModuleSpec
 from ray.rllib.core.testing.tf.bc_module import DiscreteBCTFModule
@@ -22,10 +18,6 @@
     get_cartpole_dataset_reader,
 )
 from ray.rllib.utils.metrics import ALL_MODULES
-<<<<<<< HEAD
-
-=======
->>>>>>> 86fe469b
 
 
 def get_learner(obs_space, action_space, learning_rate=1e-3) -> Learner:
@@ -88,15 +80,6 @@
         learner = BCTfLearner(
             module_spec=SingleAgentRLModuleSpec(
                 module_class=DiscreteBCTFModule,
-<<<<<<< HEAD
-                observation_space=env.observation_space,
-                action_space=env.action_space,
-                model_config_dict={"fcnet_hiddens": [32]},
-            ),
-            # made this a configurable hparam to avoid information leakage in tests where we
-            # need to know what the learning rate is.
-            optimizer_config={"lr": learning_rate},
-=======
                 observation_space=self.ENV.observation_space,
                 action_space=self.ENV.action_space,
                 model_config_dict={"fcnet_hiddens": [32]},
@@ -104,9 +87,8 @@
             # made this a configurable hparam to avoid information leakage in tests
             # where we need to know what the learning rate is.
             optimizer_config={"lr": 1e-3},
->>>>>>> 86fe469b
             learner_scaling_config=LearnerGroupScalingConfig(),
-            framework_hyperparameters=FrameworkHPs(eager_tracing=True),
+            framework_hyperparameters=FrameworkHyperparameters(eager_tracing=True),
         )
 
         learner.build()
@@ -124,35 +106,19 @@
 
     def test_postprocess_gradients(self):
         """Tests the postprocess_gradients correctness."""
-<<<<<<< HEAD
-        env = gym.make("CartPole-v1")
-
-        config = (
-            APPOConfig()
-                .environment("CartPole-v1")
-                .framework(eager_tracing=True)
-                .rollouts(rollout_fragment_length=50)
-=======
         config = (
             APPOConfig()
             .environment("CartPole-v1")
             .framework(eager_tracing=True)
             .rollouts(rollout_fragment_length=50)
->>>>>>> 86fe469b
         )
 
         # TODO (sven): Enable torch once available for APPO.
         for fw in framework_iterator(config, frameworks=("tf2")):
             # Clip by value only.
             config.training(
-<<<<<<< HEAD
-                grad_clip_by_value=0.75,
-                grad_clip_by_norm=None,
-                grad_clip_by_global_norm=None,
-=======
                 grad_clip=0.75,
                 grad_clip_by="value",
->>>>>>> 86fe469b
             )
             # TODO (sven): remove this once validation does NOT cause HPs to be
             #  generated anymore.
@@ -160,46 +126,23 @@
             config.freeze()
             module_spec = config.get_default_rl_module_spec()
             module_spec.model_config_dict = {"fcnet_hiddens": [10]}
-<<<<<<< HEAD
-            module_spec.observation_space = env.observation_space
-            module_spec.action_space = env.action_space
-            learner_group = (
-                config
-                .get_learner_group_config(module_spec=module_spec)
-=======
             module_spec.observation_space = self.ENV.observation_space
             module_spec.action_space = self.ENV.action_space
             learner_group = (
                 config.get_learner_group_config(module_spec=module_spec)
->>>>>>> 86fe469b
                 .learner(learner_class=config.get_default_learner_class())
                 .build()
             )
             learner = learner_group._learner
             # Pretend our computed gradients are our weights + 1.0.
             grads = {
-<<<<<<< HEAD
-                v.ref(): v + 1.0 for v in learner.module[DEFAULT_POLICY_ID].trainable_variables
-=======
                 v.ref(): v + 1.0
                 for v in learner.module[DEFAULT_POLICY_ID].trainable_variables
->>>>>>> 86fe469b
             }
             # Call the learner's postprocessing method.
             processed_grads = list(learner.postprocess_gradients(grads).values())
             # Check clipped gradients.
             # No single gradient must be larger than 0.1 or smaller than -0.1:
-<<<<<<< HEAD
-            self.assertTrue(all(
-                np.max(grad) <= 0.75 and np.min(grad) >= -0.75 for grad in processed_grads
-            ))
-
-            # Clip by norm.
-            config = config.copy(copy_frozen=False).training(
-                grad_clip_by_value=None,
-                grad_clip_by_norm=1.0,
-                grad_clip_by_global_norm=None,
-=======
             self.assertTrue(
                 all(
                     np.max(grad) <= 0.75 and np.min(grad) >= -0.75
@@ -211,19 +154,13 @@
             config = config.copy(copy_frozen=False).training(
                 grad_clip=1.0,
                 grad_clip_by="norm",
->>>>>>> 86fe469b
             )
             # TODO (sven): remove this once validation does NOT cause HPs to be
             #  generated anymore.
             config.validate()
             config.freeze()
             learner_group = (
-<<<<<<< HEAD
-                config
-                .get_learner_group_config(module_spec=module_spec)
-=======
                 config.get_learner_group_config(module_spec=module_spec)
->>>>>>> 86fe469b
                 .learner(learner_class=config.get_default_learner_class())
                 .build()
             )
@@ -232,28 +169,12 @@
             processed_grads = list(learner.postprocess_gradients(grads).values())
             # Check clipped gradients.
             for proc_grad, grad in zip(processed_grads, grads.values()):
-<<<<<<< HEAD
-                l2_norm = np.sqrt(np.sum(grad ** 2.0))
-=======
                 l2_norm = np.sqrt(np.sum(grad**2.0))
->>>>>>> 86fe469b
                 if l2_norm > 1.0:
                     check(proc_grad, grad * (1.0 / l2_norm))
 
             # Clip by global norm.
             config = config.copy(copy_frozen=False).training(
-<<<<<<< HEAD
-                grad_clip_by_value=None,
-                grad_clip_by_norm=None,
-                grad_clip_by_global_norm=5.0,
-            )
-            # TODO: remove this once validation does NOT cause HPs to be generated anymore
-            config.validate()
-            config.freeze()
-            learner_group = (
-                config
-                .get_learner_group_config(module_spec=module_spec)
-=======
                 grad_clip=5.0,
                 grad_clip_by="global_norm",
             )
@@ -263,7 +184,6 @@
             config.freeze()
             learner_group = (
                 config.get_learner_group_config(module_spec=module_spec)
->>>>>>> 86fe469b
                 .learner(learner_class=config.get_default_learner_class())
                 .build()
             )
@@ -271,13 +191,9 @@
             # Call the learner's postprocessing method.
             processed_grads = list(learner.postprocess_gradients(grads).values())
             # Check clipped gradients.
-<<<<<<< HEAD
-            global_norm = np.sqrt(np.sum([np.sum(grad ** 2.0) for grad in grads.values()]))
-=======
             global_norm = np.sqrt(
                 np.sum(np.sum(grad**2.0) for grad in grads.values())
             )
->>>>>>> 86fe469b
             if global_norm > 5.0:
                 for proc_grad, grad in zip(processed_grads, grads.values()):
                     check(proc_grad, grad * (5.0 / global_norm))
