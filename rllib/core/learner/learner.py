import abc
from collections import defaultdict
from dataclasses import dataclass, field
import json
import logging
import numpy as np
import pathlib
from typing import (
    Any,
    Callable,
    Dict,
    List,
    Hashable,
    Mapping,
    Optional,
    Sequence,
    Set,
    Tuple,
    Type,
    Union,
)

import ray
from ray.rllib.utils.framework import try_import_tf, try_import_torch
from ray.rllib.core.rl_module.rl_module import (
    RLModule,
    ModuleID,
    SingleAgentRLModuleSpec,
)
from ray.rllib.core.rl_module.marl_module import (
    MultiAgentRLModule,
    MultiAgentRLModuleSpec,
)
from ray.rllib.policy.sample_batch import SampleBatch, MultiAgentBatch
from ray.rllib.utils.metrics import LEARNER_STATS_KEY, ALL_MODULES
from ray.rllib.utils.nested_dict import NestedDict
from ray.rllib.utils.numpy import convert_to_numpy
from ray.rllib.utils.typing import TensorType, ResultDict
from ray.rllib.utils.minibatch_utils import (
    MiniBatchDummyIterator,
    MiniBatchCyclicIterator,
)
from ray.rllib.utils.serialization import serialize_type
from ray.rllib.core.learner.scaling_config import LearnerGroupScalingConfig
from ray.rllib.core.learner.reduce_result_dict_fn import _reduce_mean_results
from ray.rllib.utils.annotations import (
    OverrideToImplementCustomLogic,
    OverrideToImplementCustomLogic_CallToSuperRecommended,
)

torch, _ = try_import_torch()
tf1, tf, tfv = try_import_tf()

logger = logging.getLogger(__name__)

Optimizer = Union["torch.optim.Optimizer", "tf.keras.optimizers.Optimizer"]
ParamType = Union["torch.Tensor", "tf.Variable"]
ParamOptimizerPair = Tuple[Sequence[ParamType], Optimizer]
ParamOptimizerPairs = List[ParamOptimizerPair]
NamedParamOptimizerPairs = Dict[str, ParamOptimizerPair]
ParamRef = Hashable
ParamDictType = Dict[ParamRef, ParamType]

# COMMON LEARNER LOSS_KEYS
POLICY_LOSS_KEY = "policy_loss"
VF_LOSS_KEY = "vf_loss"
ENTROPY_KEY = "entropy"


@dataclass
class FrameworkHyperparameters:
    """The framework specific hyper-parameters.

    Args:
        eager_tracing: Whether to trace the model in eager mode. This enables tf
            tracing mode by wrapping the loss function computation in a tf.function.
            This is useful for speeding up the training loop. However, it is not
            compatible with all tf operations. For example, tf.print is not supported
            in tf.function.
    """

    eager_tracing: bool = False


@dataclass
class LearnerHyperparameters:
    """Hyperparameters for a Learner, derived from a subset of AlgorithmConfig values.

    Instances of this class should only be created via calling
    `get_learner_hyperparameters()` on a frozen AlgorithmConfig object and should always
    considered read-only.

    When creating a new Learner, you should also define a new sub-class of this class
    and make sure the respective AlgorithmConfig sub-class has a proper implementation
    of the `get_learner_hyperparameters` method.

    Validation of the values of these hyperparameters should be done by the
    respective AlgorithmConfig class.
    """
    pass


class Learner:
    """Base class for learners.

    This class will be used to train RLModules. It is responsible for defining the loss
    function, and updating the neural network weights that it owns. It also provides a
    way to add/remove modules to/from RLModules in a multi-agent scenario, in the
    middle of training (This is useful for league based training).

    TF and Torch specific implementation of this class fills in the framework-specific
    implementation details for distributed training, and for computing and applying
    gradients. User should not need to sub-class this class, but instead inherit from
    the TF or Torch specific sub-classes to implement their algorithm-specific update
    logic.

    Args:
        module_spec: The module specification for the RLModule that is being trained.
            If the module is a single agent module, after building the module it will
            be converted to a multi-agent module with a default key. Can be none if the
            module is provided directly via the `module` argument. Refer to
            ray.rllib.core.rl_module.SingleAgentRLModuleSpec
            or ray.rllib.core.rl_module.MultiAgentRLModuleSpec for more info.
        module: If learner is being used stand-alone, the RLModule can be optionally
            passed in directly instead of the through the `module_spec`.
        optimizer_config: The deep learning gradient optimizer configuration to be
            used. For example lr=0.0001, momentum=0.9, etc.
        scaling_config: Configuration for scaling the learner actors.
            Refer to ray.rllib.core.learner.scaling_config.LearnerGroupScalingConfig
            for more info.
        learner_hyperparameters: The hyper-parameters for the Learner.
            Algorithm specific learner hyper-parameters will passed in via this
            argument. For example in PPO the `vf_loss_coeff` hyper-parameter will be
            passed in via this argument. Refer to
            ray.rllib.core.learner.learner.LearnerHyperparameters for more info.
        framework_hps: The framework specific hyper-parameters. This will be used to
            pass in any framework specific hyper-parameter that will impact the module
            creation. For example eager_tracing in TF or compile in Torch.
            Refer to ray.rllib.core.learner.learner.FrameworkHyperparameters for
            more info.


    Usage pattern:

        .. code-block:: python

        # create a single agent RL module spec.
        module_spec = SingleAgentRLModuleSpec(
            module_class=MyModule,
            observation_space=env.observation_space,
            action_space=env.action_space,
            model_config_dict = {"hidden": [128, 128]}
        )

        # create a learner instance that will train the module
        learner = MyLearner(module_spec=module_spec)

        # Note: the learner should be built before it can be used.
        learner.build()

        # take one gradient update on the module and report the results
        results = learner.update(batch)

        # add a new module, perhaps for league based training
        learner.add_module(
            module_id="new_player",
            module_spec=SingleAgentRLModuleSpec(
                module_class=NewPlayerModule,
                observation_space=env.observation_space,
                action_space=env.action_space,
                model_config_dict = {"hidden": [128, 128]}
            )
        )

        # Take another gradient update with both previous and new modules.
        results = learner.update(batch)

        # remove a module
        learner.remove_module("new_player")

        # will train previous modules only.
        results = learner.update(batch)

        # get the state of the learner
        state = learner.get_state()

        # set the state of the learner
        learner.set_state(state)

        # get the weights of the underly multi-agent RLModule
        weights = learner.get_weights()

        # set the weights of the underly multi-agent RLModule
        learner.set_weights(weights)


    Extension pattern:

        .. code-block:: python

        class MyLearner(TorchLearner):

            def compute_loss(self, fwd_out, batch):
                # compute the loss based on batch and output of the forward pass
                # to access the learner hyper-parameters use `self._hps`

                return {self.TOTAL_LOSS_KEY: loss}
    """

    framework: str = None
    TOTAL_LOSS_KEY: str = "total_loss"

    def __init__(
        self,
        *,
        module_spec: Optional[
            Union[SingleAgentRLModuleSpec, MultiAgentRLModuleSpec]
        ] = None,
        module: Optional[RLModule] = None,
        optimizer_config: Mapping[str, Any] = None,
        learner_group_scaling_config: Optional[LearnerGroupScalingConfig] = None,
        learner_hyperparameters: Optional[LearnerHyperparameters] = None,
        framework_hyperparameters: Optional[FrameworkHyperparameters] = None,
    ):
        # TODO (Kourosh): convert optimizer configs to dataclasses
        if module_spec is not None and module is not None:
            raise ValueError(
                "Only one of module spec or module can be provided to Learner."
            )

        if module_spec is None and module is None:
            raise ValueError(
                "Either module_spec or module should be provided to Learner."
            )

        self._module_spec = module_spec
        self._module_obj = module
        self._optimizer_config = optimizer_config
        self._hps = learner_hyperparameters or LearnerHyperparameters()

        # pick the configs that we need for the learner from scaling config
<<<<<<< HEAD
        self._learner_group_scaling_config = learner_group_scaling_config or LearnerGroupScalingConfig()
=======
        self._learner_group_scaling_config = (
            learner_group_scaling_config or LearnerGroupScalingConfig()
        )
>>>>>>> e399fb80
        self._distributed = self._learner_group_scaling_config.num_workers > 1
        self._use_gpu = self._learner_group_scaling_config.num_gpus_per_worker > 0
        # if we are using gpu but we are not distributed, use this gpu for training
        self._local_gpu_idx = self._learner_group_scaling_config.local_gpu_idx

        self._framework_hyperparameters = (
            framework_hyperparameters or FrameworkHyperparameters()
        )

        # whether self.build has already been called
        self._is_built = False

        # These are the attributes that are set during build
        self._module: MultiAgentRLModule = None
        # These are set for properly applying optimizers and adding or removing modules.
        self._optimizer_parameters: Dict[Optimizer, List[ParamRef]] = {}
        self._named_optimizers: Dict[str, Optimizer] = {}
        self._params: ParamDictType = {}
        self._module_optimizers: Dict[ModuleID, List[str]] = defaultdict(list)

    @property
    def distributed(self) -> bool:
        """Whether the learner is running in distributed mode."""
        return self._distributed

    @property
    def module(self) -> MultiAgentRLModule:
        """The multi-agent RLModule that is being trained."""
        return self._module

    @property
<<<<<<< HEAD
    def hyperparameters(self) -> LearnerHyperparameters:
=======
    def hps(self) -> LearnerHyperparameters:
>>>>>>> e399fb80
        """The hyper-parameters for the learner."""
        return self._hps

    def configure_optimizers(self) -> ParamOptimizerPairs:
        """Configures the optimizers for the Learner.

        This method is responsible for setting up the optimizers that will be used to
        train the model. The optimizers are responsible for updating the model's
        parameters during training, based on the computed gradients. The method should
        return a list of tuples, where each tuple consists of a list of model
        parameters and a deep learning optimizer that should be used to optimize those
        parameters. To support both tf and torch, we must explicitly return the
        parameters as the first element of the tuple regardless of whether those
        exist in the optimizer objects or not. This method is called once at
        initialization.

        Returns:
            A list of tuples (parameters, optimizer), where parameters is a list of
            model parameters and optimizer is a deep learning optimizer.
        """
        param_optimizer_pairs = []
        name_to_optim = {}
        for module_id in self._module.keys():
            if self._is_module_compatible_with_learner(self._module[module_id]):
                (
                    module_param_optimizer_pairs,
                    module_named_optims,
                ) = self._configure_optimizers_per_module_helper(module_id)
                param_optimizer_pairs.extend(module_param_optimizer_pairs)
                name_to_optim.update(module_named_optims)
                self._module_optimizers[module_id].extend(
                    list(module_named_optims.keys())
                )
        self._named_optimizers = name_to_optim
        return param_optimizer_pairs

    def _configure_optimizers_per_module_helper(
        self, module_id: ModuleID
    ) -> Tuple[ParamOptimizerPairs, Dict[str, Optimizer]]:
        """Configures the optimizers for the given module_id.

        This method is a helper method for processing the output of
        configure_optimizer_per_module into a dictionary of names mapping to optimizers
        and a list of ParamOptimizerPairs. Developers should call this method
        instead of configure_optimizer_per_module, but users should still override
        configure_optimizer_per_module.

        Args:
            module_id: The module_id of the module to configure optimizers for.

        Returns:
            A tuple of a list of ParamOptimizerPairs and a dictionary of names mapping
            from optimizer names to optimizers.

        """
        pairs = []
        name_to_optim = {}
        pair_or_pairs: Union[
            ParamOptimizerPair, NamedParamOptimizerPairs
        ] = self.configure_optimizer_per_module(module_id)
        if isinstance(pair_or_pairs, tuple):
            # pair_or_pairs is a single ParamOptimizerPair
            pair = pair_or_pairs
            self._check_structure_param_optim_pair(pair)
            _, optim = pair
            name_to_optim[f"{module_id}"] = optim
            pairs.append(pair)
        elif isinstance(pair_or_pairs, dict):
            # pair_or_pairs is a NamedParamOptimizerPairs
            for name, pair in pairs.items():
                self._check_structure_param_optim_pair(pair)
                _, optim = pair
                if not isinstance(name, str):
                    raise ValueError(
                        "The output of configure_optimizer_per_module must be a "
                        "NamedParamOptimizerPairs. The key of a "
                        "NamedParamOptimizerPairs must be a string."
                    )
                name_to_optim[f"{module_id}_{name}"] = optim
                pairs.append(pair)
        else:
            raise ValueError(
                "The output of configure_optimizer_per_module must be a "
                "ParamOptimizerPair or NamedParamOptimizerPairs."
            )
        return pairs, name_to_optim

    def _check_structure_param_optim_pair(self, param_optim_pair: Any) -> None:
        """Checks that the given param_optim_pair is a valid ParamOptimizerPair.

        Args:
            param_optim_pair: The param_optim_pair to check.

        """
        if not isinstance(param_optim_pair, tuple):
            raise ValueError(
                "ParamOptimizerPair must be a tuple of (parameters, optim)."
                f"Got a {type(param_optim_pair)} instead."
            )
        if len(param_optim_pair) != 2:
            raise ValueError(
                "ParamOptimizerPair must be a tuple of length 2 (parameters, optim)."
                f"This tuple has a length of {len(param_optim_pair)}."
            )
        params, _ = param_optim_pair
        if not isinstance(params, list):
            raise ValueError(
                "The first element of a ParamOptimizerPair must be a list of "
                "parameters."
            )

    @OverrideToImplementCustomLogic
    def configure_optimizer_per_module(
        self, module_id: ModuleID
    ) -> Union[ParamOptimizerPair, NamedParamOptimizerPairs]:
        """Configures an optimizer for the given module_id.

        This method is called for each RLModule in the Multi-Agent RLModule being
        trained by the Learner, as well as any new module added during training via
        add_module. It should construct a ParamOptimizerPair or
        NamedParamOptimizerPairs.

        In order to construct one optimizer for the entire RLModule, it should return a
        ParamOptimizerPair. A ParamOptimzierPair is a tuple (parameters, optimizer),
        where parameters is a list of model parameters and optimizer is a deep learning
        framework optimizer The parameter module_id can be used to determine which
        module to configure the optimizer for.

        Alternatively, for a module with different optimizers for policy and value
        networks, it should return a NamedParamOptimizerPairs, which is a dictionary
        mapping from optimizer name to a ParamOptimizerPair. e.g.
        {"policy_optim" : policy_param_optim_pair, "value_optim" : ...}

        Args:
            module_id: The module_id of the RLModule that is being configured.

        Returns:
            A ParamOptimizerPair or NamedParamOptimizerPairs for this module_id.
        """
        raise NotImplementedError

    @abc.abstractmethod
    def compute_gradients(self, loss: Mapping[str, Any]) -> ParamDictType:
        """Computes the gradients based on the loss.

        Args:
            loss: The computed loss dict. It should include the key
                `self.TOTAL_LOSS_KEY` that contains the total loss.
        Returns:
            The gradients in teh same format as self._params.
        """

    @abc.abstractmethod
    def apply_gradients(self, gradients: ParamDictType) -> None:
        """Applies the gradients to the MultiAgentRLModule parameters.

        Args:
            gradients: A dictionary of gradients, in the same format as self._params.
        """

    def get_weights(self, module_ids: Optional[Set[str]] = None) -> Mapping[str, Any]:
        """Returns the weights of the underlying MultiAgentRLModule.

        The output should be numpy-friendly for easy serialization, not framework
        specific tensors.

        Args:
            module_ids: The ids of the modules to get the weights for. If None, all
                modules will be returned.

        Returns:
            A dictionary that holds the weights of the modules in a numpy-friendly
            format.
        """
        module_states = self._module.get_state(module_ids)
        return convert_to_numpy({k: v for k, v in module_states.items()})

    @abc.abstractmethod
    def set_weights(self, weights: Mapping[str, Any]) -> None:
        """Sets the weights of the underlying MultiAgentRLModule"""

    @abc.abstractmethod
    def get_param_ref(self, param: ParamType) -> Hashable:
        """Returns a hashable reference to a trainable parameter.

        This should be overriden in framework specific specialization. For example in
        torch it will return the parameter itself, while in tf it returns the .ref() of
        the variable. The purpose is to retrieve a unique reference to the parameters.

        Args:
            param: The parameter to get the reference to.

        Returns:
            A reference to the parameter.
        """

    @abc.abstractmethod
    def get_parameters(self, module: RLModule) -> Sequence[ParamType]:
        """Returns the list of parameters of a module.

        This should be overriden in framework specific learner. For example in torch it
        will return .parameters(), while in tf it returns .trainable_variables.

        Args:
            module: The module to get the parameters from.

        Returns:
            The parameters of the module.
        """

    @abc.abstractmethod
    def _convert_batch_type(self, batch: MultiAgentBatch) -> NestedDict[TensorType]:
        """Converts a MultiAgentBatch to a NestedDict of Tensors.

        This should convert the input batch from a MultiAgentBatch format to framework
        specific tensor format located on the correct device.

        Args:
            batch: A MultiAgentBatch.

        Returns:
            A NestedDict.
        """

    @OverrideToImplementCustomLogic_CallToSuperRecommended
    def compile_results(
        self,
        batch: MultiAgentBatch,
        fwd_out: Mapping[str, Any],
        postprocessed_loss: Mapping[str, Any],
        postprocessed_gradients: Mapping[str, Any],
    ) -> Mapping[str, Any]:
        """Compile results from the update in a numpy-friendly format.

        Args:
            batch: The batch that was used for the update.
            fwd_out: The output of the forward train pass.
            postprocessed_loss: The loss after postprocessing.
            postprocessed_gradients: The gradients after postprocessing.

        Returns:
            A dictionary of results.
        """
        if not isinstance(batch, MultiAgentBatch):
            raise ValueError(
                f"batch must be a MultiAgentBatch, but got {type(batch)} instead."
            )

        loss_numpy = convert_to_numpy(postprocessed_loss)

        # We restructure the loss to be module_id -> LEARNER_STATS_KEY -> key-values.
        # This matches what the legacy RLlib policies used to return.
        module_learner_stats = defaultdict(dict)
        for module_id in batch.policy_batches.keys():
            module_learner_stats[module_id] = {LEARNER_STATS_KEY: loss_numpy[module_id]}

        # We put the stats for all modules under the ALL_MODULES key. e.g. average of
        # the gradients across all modules will go here.
        mean_abs_grads = [
            np.mean(np.abs(grad))
            for grad in convert_to_numpy(postprocessed_gradients.values())
            if grad is not None
        ]

        module_learner_stats[ALL_MODULES] = {
            "mean_abs_postprocessed_gradients": np.mean(mean_abs_grads),
            self.TOTAL_LOSS_KEY: loss_numpy[self.TOTAL_LOSS_KEY],
        }

        return dict(module_learner_stats)

    @OverrideToImplementCustomLogic_CallToSuperRecommended
    def add_module(
        self,
        *,
        module_id: ModuleID,
        module_spec: SingleAgentRLModuleSpec,
    ) -> None:
        """Add a module to the underlying MultiAgentRLModule and the Learner.

        Args:
            module_id: The id of the module to add.
            module_spec: The module spec of the module to add.
        """
        self._check_is_built()
        module = module_spec.build()

        self._module.add_module(module_id, module)

        (
            param_optimizer_pair,
            name_to_optimizer,
        ) = self._configure_optimizers_per_module_helper(module_id)

        for (param_seq, optimizer) in param_optimizer_pair:
            self._optimizer_parameters[optimizer] = []
            for param in param_seq:
                param_ref = self.get_param_ref(param)
                self._optimizer_parameters[optimizer].append(param_ref)
                self._params[param_ref] = param
        self._named_optimizers.update(name_to_optimizer)
        self._module_optimizers[module_id].extend(list(name_to_optimizer.keys()))

    @OverrideToImplementCustomLogic_CallToSuperRecommended
    def remove_module(self, module_id: ModuleID) -> None:
        """Remove a module from the Learner.

        Args:
            module_id: The id of the module to remove.
        """
        self._check_is_built()
        module = self._module[module_id]

        if self._is_module_compatible_with_learner(module):
            parameters = self.get_parameters(module)
            for param in parameters:
                param_ref = self.get_param_ref(param)
                if param_ref in self._params:
                    del self._params[param_ref]
            optim_names = self._module_optimizers[module_id]
            for optim_name in optim_names:
                optim = self._named_optimizers[optim_name]
                del self._optimizer_parameters[optim]
                del self._named_optimizers[optim_name]
            del self._module_optimizers[module_id]

        self._module.remove_module(module_id)

    @OverrideToImplementCustomLogic_CallToSuperRecommended
    def build(self) -> None:
        """Builds the Learner.

        This method should be called before the learner is used. It is responsible for
        setting up the module and optimizers.
        """
        if self._is_built:
            logger.debug("Learner already built. Skipping build.")
            return
        self._is_built = True
        self._module = self._make_module()
        for param_seq, optimizer in self.configure_optimizers():
            self._optimizer_parameters[optimizer] = []
            for param in param_seq:
                param_ref = self.get_param_ref(param)
                self._optimizer_parameters[optimizer].append(param_ref)
                self._params[param_ref] = param

    @OverrideToImplementCustomLogic
    def compute_loss(
        self,
        *,
        fwd_out: Union[MultiAgentBatch, NestedDict],
        batch: Union[MultiAgentBatch, NestedDict],
    ) -> Union[TensorType, Mapping[str, Any]]:
        """Computes the loss for the module being optimized.

        This method must be overridden multiagent-specific algorithm learners to
        specify the specific loss computation logic. If the algorithm is single agent
        `compute_loss_per_module()` should be overriden instead.
        The input "fwd_out" is the output "forward_train" method of the underlying
        MultiAgentRLModule. The input "batch" is the data that was used to compute
        "fwd_out". The returned dictionary must contain a key called "total_loss",
        which will be used to compute gradients. It is recommended to not compute any
        forward passes within this method, and to use the "forward_train" outputs to
        compute the required tensors for loss calculation.

        Args:
            fwd_out: Output from a call to `forward_train` on self._module during
                training.
            batch: The data that was used to compute fwd_out.

        Returns:
            A dictionary of losses. The dictionary
            must contain one protected key "total_loss" which will be used for
            computing gradients through.
        """
        loss_total = None
        results_all_modules = {}
        for module_id in fwd_out:
            module_batch = batch[module_id]
            module_fwd_out = fwd_out[module_id]

            module_results = self.compute_loss_per_module(
                module_id, module_batch, module_fwd_out
            )
            results_all_modules[module_id] = module_results
            loss = module_results[self.TOTAL_LOSS_KEY]

            if loss_total is None:
                loss_total = loss
            else:
                loss_total += loss

        results_all_modules[self.TOTAL_LOSS_KEY] = loss_total

        return results_all_modules

    @OverrideToImplementCustomLogic
    def compute_loss_per_module(
        self, module_id: str, batch: SampleBatch, fwd_out: Mapping[str, TensorType]
    ) -> Mapping[str, Any]:
        """Computes the loss for a single module.

        Think of this as computing loss for a single agent. For multi-agent use-cases
        that require more complicated computation for loss, consider overriding the
        `compute_loss` method instead.

        Args:
            module_id: The id of the module.
            batch: The sample batch for this particular module.
            fwd_out: The output of the forward pass for this particular module.

        Returns:
            A dictionary of losses. The dictionary
            must contain one protected key "total_loss" which will be used for
            computing gradients through.
        """
        raise NotImplementedError

    @OverrideToImplementCustomLogic
    def additional_update(
        self, module_ids_to_update: Sequence[ModuleID] = None, **kwargs
    ) -> Mapping[ModuleID, Any]:
        """Apply additional non-gradient based updates to this Trainer.

        For example, this could be used to do a polyak averaging update
        of a target network in off policy algorithms like SAC or DQN.

        Example:

        .. code-block:: python

            class DQNLearner(TorchLearner):

                def additional_update_per_module(self, module_id: ModuleID, tau: float):
                    # perform polyak averaging update
                    main = self._module[module_id].main
                    target = self._module[module_id].target
                    for param, target_param in zip(
                        main.parameters(), target.parameters()
                    ):
                        target_param.data.copy_(
                            tau * param.data + (1.0 - tau) * target_param.data
                        )

        And inside a training loop:

        .. code-block:: python

            for _ in range(100):
                sample = ...
                self.learner.update(sample)
                if self.learner.global_step % 10 == 0:
                    self.learner.additional_update(tau=0.01)

        Args:
            module_ids_to_update: The ids of the modules to update. If None, all
                modules will be updated.
            **kwargs: Keyword arguments to use for the additional update.

        Returns:
            A dictionary of results from the update
        """
        results_all_modules = {}
        module_ids = module_ids_to_update or self._module.keys()
        for module_id in module_ids:
            module_results = self.additional_update_per_module(module_id, **kwargs)
            results_all_modules[module_id] = module_results

        return results_all_modules

    @OverrideToImplementCustomLogic
    def additional_update_per_module(
        self, module_id: ModuleID, **kwargs
    ) -> Mapping[str, Any]:
        """Apply additional non-gradient based updates for a single module.

        See `additional_update` for more details.

        Args:
            module_id: The id of the module to update.
            **kwargs: Keyword arguments to use for the additional update.

        Returns:
            A dictionary of results from the update
        """
        raise NotImplementedError

    @OverrideToImplementCustomLogic
    def postprocess_gradients(
        self,
        gradients_dict: Mapping[str, Any],
    ) -> Mapping[str, Any]:
        """Applies potential postprocessing operations on the gradients.

        This method is called after gradients have been computed, and modifies them
        before they are applied to the respective module(s).
        This includes grad clipping by value, norm, or global-norm, or other
        algorithm specific gradient postprocessing steps.

        Args:
            gradients_dict: A dictionary of gradients.

        Returns:
            A dictionary with the updated gradients.
        """
        return gradients_dict

    def update(
        self,
        batch: MultiAgentBatch,
        *,
        minibatch_size: Optional[int] = None,
        num_iters: int = 1,
        reduce_fn: Callable[[List[Mapping[str, Any]]], ResultDict] = (
            _reduce_mean_results
        ),
    ) -> Mapping[str, Any]:
        """Do `num_iters` minibatch updates given the original batch.

        Given a batch of episodes you can use this method to take more
        than one backward pass on the batch. The same minibatch_size and num_iters
        will be used for all module ids in MultiAgentRLModule.

        Args:
            batch: A batch of data.
            minibatch_size: The size of the minibatch to use for each update.
            num_iters: The number of complete passes over all the sub-batches
                in the input multi-agent batch.
            reduce_fn: reduce_fn: A function to reduce the results from a list of
                minibatch updates. This can be any arbitrary function that takes a
                list of dictionaries and returns a single dictionary. For example you
                can either take an average (default) or concatenate the results (for
                example for metrics) or be more selective about you want to report back
                to the algorithm's training_step. If None is passed, the results will
                not get reduced.
        Returns:
            A dictionary of results, in numpy format.
        """
        self._check_is_built()

        missing_module_ids = set(batch.policy_batches.keys()) - set(self._module.keys())
        if len(missing_module_ids) > 0:
            raise ValueError(
                "Batch contains module ids that are not in the learner: "
                f"{missing_module_ids}"
            )

        if num_iters < 1:
            # we must do at least one pass on the batch for training
            raise ValueError("num_iters must be >= 1")

        if minibatch_size:
            batch_iter = MiniBatchCyclicIterator
        elif num_iters > 1:
            # minibatch size was not set but num_iters > 1
            # Under the old training stack, users could do multiple sgd passes
            # over a batch without specifying a minibatch size. We enable
            # this behavior here by setting the minibatch size to be the size
            # of the batch (e.g. 1 minibatch of size batch.count)
            minibatch_size = batch.count
            batch_iter = MiniBatchCyclicIterator
        else:
            # minibatch_size and num_iters are not set by the user
            batch_iter = MiniBatchDummyIterator

        results = []
        for minibatch in batch_iter(batch, minibatch_size, num_iters):

            result = self._update(minibatch)
            results.append(result)

        # Reduce results across all minibatches, if necessary.
        if len(results) == 1:
            return results[0]
        else:
            if reduce_fn is None:
                return results
            return reduce_fn(results)

    def set_state(self, state: Mapping[str, Any]) -> None:
        """Set the state of the learner.

        Args:
            state: The state of the optimizer and module. Can be obtained
                from `get_state`. State is a dictionary with two keys:
                "module_state" and "optimizer_state". The value of each key
                is a dictionary that can be passed to `set_weights` and
                `set_optimizer_weights` respectively.

        """
        # TODO (Kourosh): We have both get(set)_state and get(set)_weights. I think
        # having both can become confusing. Can we simplify this API requirement?
        self._check_is_built()
        # TODO: once we figure out the optimizer format, we can set/get the state
        if "module_state" not in state:
            raise ValueError(
                "state must have a key 'module_state' for the module weights"
            )
        if "optimizer_state" not in state:
            raise ValueError(
                "state must have a key 'optimizer_state' for the optimizer weights"
            )

        module_state = state.get("module_state")
        optimizer_state = state.get("optimizer_state")
        self.set_weights(module_state)
        self.set_optimizer_weights(optimizer_state)

    def get_state(self) -> Mapping[str, Any]:
        """Get the state of the learner.

        Returns:
            The state of the optimizer and module.

        """
        self._check_is_built()
        # TODO: once we figure out the optimizer format, we can set/get the state
        return {
            "module_state": self.get_weights(),
            "optimizer_state": self.get_optimizer_weights(),
        }
        # return {"module_state": self.get_weights(), "optimizer_state": {}}

    def set_optimizer_weights(self, weights: Mapping[str, Any]) -> None:
        """Set the weights of the optimizer.

        Args:
            weights: The weights of the optimizer.

        """
        raise NotImplementedError

    def get_optimizer_weights(self) -> Mapping[str, Any]:
        """Get the weights of the optimizer.

        Returns:
            The weights of the optimizer.

        """
        raise NotImplementedError

    def _get_metadata(self) -> Dict[str, Any]:
        metadata = {
            "learner_class": serialize_type(self.__class__),
            "ray_version": ray.__version__,
            "ray_commit": ray.__commit__,
            "module_state_dir": "module_state",
            "optimizer_state_dir": "optimizer_state",
        }
        return metadata

    def _save_optimizers(self, path: Union[str, pathlib.Path]) -> None:
        """Save the state of the optimizer to path

        NOTE: if path doesn't exist, then a new directory will be created. otherwise, it
        will be appended to.

        Args:
            path: The path to the directory to save the state to.

        """
        pass

    def _load_optimizers(self, path: Union[str, pathlib.Path]) -> None:
        """Load the state of the optimizer from path

        Args:
            path: The path to the directory to load the state from.

        """
        pass

    def save_state(self, path: Union[str, pathlib.Path]) -> None:
        """Save the state of the learner to path

        NOTE: if path doesn't exist, then a new directory will be created. otherwise, it
        will be appended to.

        the state of the learner is saved in the following format:

        checkpoint_dir/
            learner_state.json
            module_state/
                module_1/
                    ...
            optimizer_state/
                optimizers_module_1/
                    ...

        Args:
            path: The path to the directory to save the state to.

        """
        self._check_is_built()
        path = pathlib.Path(path)
        path.mkdir(parents=True, exist_ok=True)
        self._module.save_to_checkpoint(path / "module_state")
        self._save_optimizers(path / "optimizer_state")
        with open(path / "learner_state.json", "w") as f:
            metadata = self._get_metadata()
            json.dump(metadata, f)

    def load_state(
        self,
        path: Union[str, pathlib.Path],
    ) -> None:
        """Load the state of the learner from path

        Note: The learner must be constructed ahead of time before its state is loaded.

        Args:
            path: The path to the directory to load the state from.
        """
        self._check_is_built()
        path = pathlib.Path(path)
        del self._module
        # TODO(avnishn) from checkpoint doesn't currently support modules_to_load,
        # but it should, so we will add it later.
        self._module_obj = MultiAgentRLModule.from_checkpoint(path / "module_state")
        self._reset()
        self.build()
        self._load_optimizers(path / "optimizer_state")

    @abc.abstractmethod
    def _is_module_compatible_with_learner(self, module: RLModule) -> bool:
        """Check whether the module is compatible with the learner.

        For example, if there is a random RLModule, it will not be a torch or tf
        module, but rather it is a numpy module. Therefore we should not consider it
        during gradient based optimization.

        Args:
            module: The module to check.

        Returns:
            True if the module is compatible with the learner.
        """

    def _make_module(self) -> MultiAgentRLModule:
        """Construct the multi-agent RL module for the learner.

        This method uses `self._module_specs` or `self._module_obj` to construct the
        module. If the module_class is a single agent RL module it will be wrapped to a
        multi-agent RL module. Override this method if there are other things that
        need to happen for instantiation of the module.

        Returns:
            A constructed MultiAgentRLModule.
        """
        if self._module_obj is not None:
            module = self._module_obj
        else:
            module = self._module_spec.build()
        # If not already, convert to MultiAgentRLModule.
        module = module.as_multi_agent()
        return module

    def _check_result(self, result: Mapping[str, Any]) -> None:
        """Checks whether the result has the correct format.

        All the keys should be referencing the module ids that got updated. There is a
        special key `ALL_MODULES` that hold any extra information that is not specific
        to a module.

        Args:
            result: The result of the update.

        Raises:
            ValueError: If the result are not in the correct format.
        """
        if not isinstance(result, dict):
            raise ValueError(
                f"The result of the update must be a dictionary. Got: {type(result)}"
            )

        if ALL_MODULES not in result:
            raise ValueError(
                f"The result of the update must have a key {ALL_MODULES} "
                "that holds any extra information that is not specific to a module."
            )

        for key in result:
            if key != ALL_MODULES:
                if key not in self.module.keys():
                    raise ValueError(
                        f"The key {key} in the result of the update is not a valid "
                        f"module id. Valid module ids are: {list(self.module.keys())}."
                    )

    @OverrideToImplementCustomLogic_CallToSuperRecommended
    def _update(
        self,
        batch: MultiAgentBatch,
    ) -> Mapping[str, Any]:
        """Performs a single update  given a batch of data."""
        # TODO (Kourosh): remove the MultiAgentBatch from the type, it should be
        #  NestedDict from the base class.
        import time
        t0 = time.time()
        tensorbatch = self._convert_batch_type(batch)
        t1 = time.time()
        fwd_out = self._module.forward_train(tensorbatch)
        t2 = time.time()
        loss = self.compute_loss(fwd_out=fwd_out, batch=tensorbatch)
        t3 = time.time()
        gradients = self.compute_gradients(loss)
        t4 = time.time()
        postprocessed_gradients = self.postprocess_gradients(gradients)
        t5 = time.time()
        self.apply_gradients(postprocessed_gradients)
<<<<<<< HEAD
        t6 = time.time()
        results = self.compile_results(batch, fwd_out, loss, postprocessed_gradients)
        t7 = time.time()
        results[ALL_MODULES].update({
            "time_convert_batch_ms": (t1 - t0) * 1000.0,
            "time_forward_train_ms": (t2 - t1) * 1000.0,
            "time_compute_loss_ms": (t3 - t2) * 1000.0,
            "time_compute_gradients_ms": (t4 - t3) * 1000.0,
            "time_postprocess_gradients_ms": (t5 - t4) * 1000.0,
            "time_apply_gradients_ms": (t6 - t5) * 1000.0,
            "time_compile_results_ms": (t7 - t6) * 1000.0,
        })
=======
        results = self.compile_results(batch, fwd_out, loss, postprocessed_gradients)
>>>>>>> e399fb80
        self._check_result(results)
        return convert_to_numpy(results)

    def _check_is_built(self):
        if self._module is None:
            raise ValueError(
                "Learner.build() must be called after constructing a "
                "Learner and before calling any methods on it."
            )

    def _reset(self):
        self._params = {}
        self._optimizer_parameters = {}
        self._named_optimizers = {}
        self._module_optimizers = defaultdict(list)
        self._is_built = False

    def apply(self, func, *_args, **_kwargs):
        return func(self, *_args, **_kwargs)


@dataclass
class LearnerSpec:
    """The spec for constructing Learner actors.

    Args:
        learner_class: The Learner class to use.
        module_spec: The underlying (MA)RLModule spec to completely define the module.
        module: Alternatively the RLModule instance can be passed in directly. This
            only works if the Learner is not an actor.
        backend_config: The backend config for properly distributing the RLModule.
        optimizer_config: The optimizer setting to apply during training.
        learner_hyperparameters: The extra config for the loss/additional update. This
            should be a subclass of LearnerHyperparameters. This is useful for passing
            in algorithm configs that contains the hyper-parameters for loss
            computation, change of training behaviors, etc. e.g lr, entropy_coeff.
    """

    learner_class: Type["Learner"]
    module_spec: Union["SingleAgentRLModuleSpec", "MultiAgentRLModuleSpec"] = None
    module: Optional["RLModule"] = None
    learner_group_scaling_config: LearnerGroupScalingConfig = field(
        default_factory=LearnerGroupScalingConfig
    )
    optimizer_config: Dict[str, Any] = field(default_factory=dict)
    learner_hyperparameters: LearnerHyperparameters = field(
        default_factory=LearnerHyperparameters
    )
    framework_hyperparameters: FrameworkHyperparameters = field(
        default_factory=FrameworkHyperparameters
    )

    def get_params_dict(self) -> Dict[str, Any]:
        """Returns the parameters than be passed to the Learner constructor."""
        return {
            "module": self.module,
            "module_spec": self.module_spec,
            "learner_group_scaling_config": self.learner_group_scaling_config,
            "optimizer_config": self.optimizer_config,
            "learner_hyperparameters": self.learner_hyperparameters,
            "framework_hyperparameters": self.framework_hyperparameters,
        }

    def build(self) -> "Learner":
        """Builds the Learner instance."""
        return self.learner_class(**self.get_params_dict())<|MERGE_RESOLUTION|>--- conflicted
+++ resolved
@@ -239,13 +239,9 @@
         self._hps = learner_hyperparameters or LearnerHyperparameters()
 
         # pick the configs that we need for the learner from scaling config
-<<<<<<< HEAD
-        self._learner_group_scaling_config = learner_group_scaling_config or LearnerGroupScalingConfig()
-=======
         self._learner_group_scaling_config = (
             learner_group_scaling_config or LearnerGroupScalingConfig()
         )
->>>>>>> e399fb80
         self._distributed = self._learner_group_scaling_config.num_workers > 1
         self._use_gpu = self._learner_group_scaling_config.num_gpus_per_worker > 0
         # if we are using gpu but we are not distributed, use this gpu for training
@@ -277,11 +273,7 @@
         return self._module
 
     @property
-<<<<<<< HEAD
-    def hyperparameters(self) -> LearnerHyperparameters:
-=======
     def hps(self) -> LearnerHyperparameters:
->>>>>>> e399fb80
         """The hyper-parameters for the learner."""
         return self._hps
 
@@ -1093,7 +1085,6 @@
         postprocessed_gradients = self.postprocess_gradients(gradients)
         t5 = time.time()
         self.apply_gradients(postprocessed_gradients)
-<<<<<<< HEAD
         t6 = time.time()
         results = self.compile_results(batch, fwd_out, loss, postprocessed_gradients)
         t7 = time.time()
@@ -1106,9 +1097,6 @@
             "time_apply_gradients_ms": (t6 - t5) * 1000.0,
             "time_compile_results_ms": (t7 - t6) * 1000.0,
         })
-=======
-        results = self.compile_results(batch, fwd_out, loss, postprocessed_gradients)
->>>>>>> e399fb80
         self._check_result(results)
         return convert_to_numpy(results)
 
