--- conflicted
+++ resolved
@@ -53,9 +53,6 @@
 from ray.rllib.utils.numpy import convert_to_numpy
 from ray.rllib.utils.schedules.scheduler import Scheduler
 from ray.rllib.utils.serialization import serialize_type
-<<<<<<< HEAD
-from ray.rllib.utils.typing import LearningRateType, ResultDict, TensorType
-=======
 from ray.rllib.utils.typing import (
     LearningRateOrSchedule,
     Optimizer,
@@ -65,7 +62,6 @@
     ResultDict,
     TensorType,
 )
->>>>>>> f1f714c6
 
 if TYPE_CHECKING:
     from ray.rllib.core.rl_module.torch.torch_compile_config import TorchCompileConfig
@@ -120,25 +116,6 @@
     respective AlgorithmConfig class.
 
     For configuring different learning behaviors for different (single-agent) RLModules
-<<<<<<< HEAD
-    within the Learner, RLlib uses the `per_module_overrides` property (dict), mapping
-    ModuleID to a "sub-version" of a `LearnerHyperparameters` instance, in which the
-    module-specific override settings are applied AND the `per_module_overrides` is set
-    to None.
-    """
-
-    # Parameters used for gradient postprocessing (clipping) and gradient application.
-    optimizer_type: str = None
-    learning_rate: LearningRateType = None
-    grad_clip: float = None
-    grad_clip_by: str = None
-
-    # Holds hyperparameters per module. This is not None only in the top-level
-    # Learner's self.hps (whose self.module is a `MARLModule`) and then contains the
-    # correct mappings from ModuleID to the derived LearnerHyperparameter objects.
-    # You can access a per-module HP sub-object by using the
-    # `get_hps_for_module(module_id=..)` API.
-=======
     within the Learner, RLlib uses the `_per_module_overrides` property (dict), mapping
     ModuleID to a overridden version of self, in which the module-specific override
     settings are applied.
@@ -153,7 +130,6 @@
     # module.
     # You can access the module-specific `LearnerHyperparameters` object for a given
     # module_id by using the `get_hps_for_module(module_id=..)` API.
->>>>>>> f1f714c6
     _per_module_overrides: Optional[Dict[ModuleID, "LearnerHyperparameters"]] = None
 
     def get_hps_for_module(self, module_id: ModuleID) -> "LearnerHyperparameters":
@@ -163,19 +139,11 @@
         `..._for_module(module_id=.., hps=..)` methods. Individual modules within
         a MultiAgentRLModule can then override certain AlgorithmConfig settings
         of the main config, e.g. the learning rate.
-<<<<<<< HEAD
 
         Args:
             module_id: The module ID for which to return a specific
                 LearnerHyperparameter instance.
 
-=======
-
-        Args:
-            module_id: The module ID for which to return a specific
-                LearnerHyperparameter instance.
-
->>>>>>> f1f714c6
         Returns:
             The module specific LearnerHyperparameter instance.
         """
@@ -192,12 +160,8 @@
                 )
             # Return the module specific version of self.
             return self._per_module_overrides[module_id]
-<<<<<<< HEAD
-        # ModuleID not found in overrides -> return self.
-=======
         # ModuleID not found in overrides or the overrides dict is None
         # -> return self.
->>>>>>> f1f714c6
         else:
             return self
 
@@ -359,21 +323,10 @@
         # name includes the ModuleID as a prefix: optimizer_name=`[ModuleID]_[.. rest]`.
         self._module_optimizers: Dict[ModuleID, List[str]] = defaultdict(list)
 
-<<<<<<< HEAD
-        self._user_configured_optimizers = is_overridden(
-            self.configure_optimizers_for_module
-        ) or is_overridden(self.configure_optimizers)
-        # Only manage optimizer's learning rate if user has NOT overridden
-        # the `configure_optimizers_for_module` method. Otherwise, leave responsibility
-        # to handle lr-updates entirely in user's hands.
-        if not self._user_configured_optimizers:
-            self._optimizer_lr_schedules: Dict[Optimizer, Scheduler] = {}
-=======
         # Only manage optimizer's learning rate if user has NOT overridden
         # the `configure_optimizers_for_module` method. Otherwise, leave responsibility
         # to handle lr-updates entirely in user's hands.
         self._optimizer_lr_schedules: Dict[Optimizer, Scheduler] = {}
->>>>>>> f1f714c6
 
         # Registered metrics (one sub-dict per module ID) to be returned from
         # `Learner.update()`. These metrics will be "compiled" automatically into
@@ -489,46 +442,6 @@
 
         This method is called once during building (`self.build()`).
         """
-<<<<<<< HEAD
-        hps = self.hps.get_hps_for_module(module_id)
-
-        pairs = []
-        name_to_optim = {}
-        pair_or_pairs: Union[
-            ParamOptimizerPair, NamedParamOptimizerPairs
-        ] = self.configure_optimizers_for_module(module_id, hps=hps)
-        if isinstance(pair_or_pairs, tuple):
-            # pair_or_pairs is a single ParamOptimizerPair
-            pair = pair_or_pairs
-            self._check_structure_param_optim_pair(pair)
-            _, optim = pair
-            name = f"{module_id}"
-            name_to_optim[name] = optim
-            pairs.append(pair)
-            self._pair_optim_with_lr_scheduler(hps, name, optim)
-        elif isinstance(pair_or_pairs, dict):
-            # pair_or_pairs is a NamedParamOptimizerPairs
-            for name, pair in pair_or_pairs.items():
-                self._check_structure_param_optim_pair(pair)
-                _, optim = pair
-                if not isinstance(name, str):
-                    raise ValueError(
-                        "The output of configure_optimizers_for_module must be a "
-                        "NamedParamOptimizerPairs. The key of a "
-                        "NamedParamOptimizerPairs must be a string."
-                    )
-                name = f"{module_id}_{name}"
-                name_to_optim[name] = optim
-                pairs.append(pair)
-                self._pair_optim_with_lr_scheduler(hps, name, optim)
-        else:
-            raise ValueError(
-                "The output of configure_optimizers_for_module must be a "
-                "ParamOptimizerPair or NamedParamOptimizerPairs."
-            )
-        return pairs, name_to_optim
-=======
->>>>>>> f1f714c6
 
         # The default implementation simply calls `self.configure_optimizers_for_module`
         # on each RLModule within `self.module`.
@@ -541,11 +454,7 @@
     @abc.abstractmethod
     def configure_optimizers_for_module(
         self, module_id: ModuleID, hps: LearnerHyperparameters
-<<<<<<< HEAD
-    ) -> Union[ParamOptimizerPair, NamedParamOptimizerPairs]:
-=======
     ) -> None:
->>>>>>> f1f714c6
         """Configures an optimizer for the given module_id.
 
         This method is called for each RLModule in the Multi-Agent RLModule being
@@ -559,12 +468,6 @@
         Args:
             module_id: The module_id of the RLModule that is being configured.
             hps: The LearnerHyperparameters specific to the given `module_id`.
-<<<<<<< HEAD
-
-        Returns:
-            A ParamOptimizerPair or NamedParamOptimizerPairs for this module_id.
-=======
->>>>>>> f1f714c6
         """
 
     @OverrideToImplementCustomLogic
@@ -587,120 +490,6 @@
             the returned dict. It will merely map gradient tensor references to gradient
             tensors.
         """
-
-    @OverrideToImplementCustomLogic
-    def postprocess_gradients(self, gradients_dict: ParamDict) -> ParamDict:
-        """Applies potential postprocessing operations on the gradients.
-
-        This method is called after gradients have been computed and modifies them
-        before they are applied to the respective module(s) by the optimizer(s).
-        This might include grad clipping by value, norm, or global-norm, or other
-        algorithm specific gradient postprocessing steps.
-
-        This default implementation calls `self.postprocess_gradients_for_module()`
-        on each of the sub-modules in our MultiAgentRLModule: `self.module` and
-        returns the accumulated gradients dicts.
-
-        Args:
-            gradients_dict: A dictionary of gradients in the same (flat) format as
-                self._params. Note that top-level structures, such as module IDs,
-                will not be present anymore in this dict. It will merely map gradient
-                tensor references to gradient tensors.
-
-        Returns:
-            A dictionary with the updated gradients and the exact same (flat) structure
-            as the incoming `gradients_dict` arg.
-        """
-
-        # The flat gradients dict (mapping param refs to params), returned by this
-        # method.
-        postprocessed_gradients = {}
-
-        for module_id in self.module.keys():
-            # Send a sub-gradients dict to the `postprocess_gradients_for_module`
-            # method.
-            module_grads_dict = {}
-            for name in self._module_optimizers[module_id]:
-                optimizer = self._named_optimizers[name]
-                module_grads_dict.update(
-                    {
-                        ref: gradients_dict[ref]
-                        for ref in self._optimizer_parameters[optimizer]
-                        if ref in gradients_dict and gradients_dict[ref] is not None
-                    }
-                )
-            module_grads_dict = self.postprocess_gradients_for_module(
-                module_id=module_id,
-                hps=self.hps.get_hps_for_module(module_id),
-                module_gradients_dict=module_grads_dict,
-            )
-            assert isinstance(module_grads_dict, dict)
-
-            # Update our return dict.
-            postprocessed_gradients.update(module_grads_dict)
-
-        return postprocessed_gradients
-
-    @OverrideToImplementCustomLogic_CallToSuperRecommended
-    def postprocess_gradients_for_module(
-        self,
-        *,
-        module_id: ModuleID,
-        hps: LearnerHyperparameters,
-        module_gradients_dict: ParamDict,
-    ) -> ParamDict:
-        """
-
-        Args:
-            module_id: The module ID for which we will postprocess computed gradients.
-                Note that `module_gradients_dict` already only carries those gradient
-                tensors that belong to this `module_id`. Other `module_id`'s gradients
-                are not available in this call.
-            hps: The LearnerHyperparameters specific to the given `module_id`.
-            module_gradients_dict: A dictionary of gradients in the same (flat) format
-                as self._params, mapping gradient refs to gradient tensors, which are to
-                be postprocessed. You may alter these tensors in place or create new
-                ones and return these in a new dict.
-
-        Returns:
-            A dictionary with the updated gradients and the exact same (flat) structure
-            as the incoming `module_gradients_dict` arg.
-        """
-        postprocessed_grads = {}
-
-        # Loop through all optimizers of this `module_id`.
-        for name in self._module_optimizers[module_id]:
-            optim_name = name[
-                len(module_id) + 1 :
-            ]  # +1: underscore in `[module_id]_..`
-            optimizer = self._named_optimizers[name]
-            if hps.grad_clip is None:
-                postprocessed_grads.update(module_gradients_dict)
-            else:
-                grad_dict_to_clip = {
-                    ref: module_gradients_dict[ref]
-                    for ref in self._optimizer_parameters[optimizer]
-                    if (
-                        ref in module_gradients_dict
-                        and module_gradients_dict[ref] is not None
-                    )
-                }
-
-                # Perform gradient clipping, if necessary.
-                global_norm = self._get_clip_function()(
-                    grad_dict_to_clip,
-                    grad_clip=hps.grad_clip,
-                    grad_clip_by=hps.grad_clip_by,
-                )
-                if hps.grad_clip_by == "global_norm":
-                    self.register_metric(
-                        module_id,
-                        f"gradients_{optim_name}_global_norm",
-                        global_norm,
-                    )
-                postprocessed_grads.update(grad_dict_to_clip)
-
-        return postprocessed_grads
 
     @OverrideToImplementCustomLogic
     def postprocess_gradients(self, gradients_dict: ParamDict) -> ParamDict:
@@ -1070,15 +859,6 @@
                 param_ref = self.get_param_ref(param)
                 if param_ref in self._params:
                     del self._params[param_ref]
-<<<<<<< HEAD
-            optim_names = self._module_optimizers[module_id]
-            for optim_name in optim_names:
-                optim = self._named_optimizers[optim_name]
-                del self._optimizer_parameters[optim]
-                del self._named_optimizers[optim_name]
-                if not self._user_configured_optimizers:
-                    del self._optimizer_lr_schedules[optim]
-=======
             # Delete the removed module's registered optimizers.
             for optimizer_name, optimizer in self.get_optimizers_for_module(module_id):
                 del self._optimizer_parameters[optimizer]
@@ -1086,7 +866,6 @@
                 del self._named_optimizers[name]
                 if optimizer in self._optimizer_lr_schedules:
                     del self._optimizer_lr_schedules[optimizer]
->>>>>>> f1f714c6
             del self._module_optimizers[module_id]
 
         self.module.remove_module(module_id)
@@ -1096,21 +875,14 @@
         """Builds the Learner.
 
         This method should be called before the learner is used. It is responsible for
-<<<<<<< HEAD
-        setting up the RLModule, optimizers, and their lr-schedulers.
-=======
         setting up the RLModule, optimizers, and (optionally) their lr-schedulers.
->>>>>>> f1f714c6
         """
         if self._is_built:
             logger.debug("Learner already built. Skipping build.")
             return
         self._is_built = True
 
-<<<<<<< HEAD
-=======
         # Build the module to be trained by this learner.
->>>>>>> f1f714c6
         self._module = self._make_module()
 
         # Configure, construct, and register all optimizers needed to train
@@ -1286,35 +1058,21 @@
         """
         results = {}
 
-<<<<<<< HEAD
-        # Handle lr-scheduling updates and apply new learning rates to the optimizers.
-        if not self._user_configured_optimizers:
-            assert len(self._module_optimizers[module_id]) == 1
-
-            # Only cover optimizers mapped to this particular module.
-            for name, optimizer in self._module_optimizers[module_id].items():
-                optimizer = self._named_optimizers[name]
-=======
         # Only cover the optimizer mapped to this particular module.
         for optimizer_name, optimizer in self.get_optimizers_for_module(module_id):
             # Only update this optimizer's lr, if a scheduler has been registered
             # along with it.
             if optimizer in self._optimizer_lr_schedules:
->>>>>>> f1f714c6
                 new_lr = self._optimizer_lr_schedules[optimizer].update(
                     timestep=timestep
                 )
                 self._set_optimizer_lr(optimizer, lr=new_lr)
-<<<<<<< HEAD
-                results.update({LEARNER_RESULTS_CURR_LR_KEY: new_lr})
-=======
                 # Make sure our returned results differentiate by optimizer name
                 # (if not the default name).
                 stats_name = LEARNER_RESULTS_CURR_LR_KEY
                 if optimizer_name != DEFAULT_OPTIMIZER:
                     stats_name += "_" + optimizer_name
                 results.update({stats_name: new_lr})
->>>>>>> f1f714c6
 
         return results
 
