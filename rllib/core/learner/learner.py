import abc
import json
import logging
import pathlib
from collections import defaultdict
from dataclasses import dataclass, field
from typing import (
    Any,
    Callable,
    DefaultDict,
    Dict,
    List,
    Hashable,
    Mapping,
    Optional,
    Sequence,
    Set,
    Tuple,
    Type,
    Union,
    TYPE_CHECKING,
)

import ray
from ray.rllib.core.learner.reduce_result_dict_fn import _reduce_mean_results
from ray.rllib.core.learner.scaling_config import LearnerGroupScalingConfig
from ray.rllib.core.rl_module.marl_module import (
    MultiAgentRLModule,
    MultiAgentRLModuleSpec,
)
from ray.rllib.core.rl_module.rl_module import (
    RLModule,
    ModuleID,
    SingleAgentRLModuleSpec,
)
from ray.rllib.policy.sample_batch import MultiAgentBatch
from ray.rllib.utils.annotations import (
    OverrideToImplementCustomLogic,
    OverrideToImplementCustomLogic_CallToSuperRecommended,
)
from ray.rllib.utils.framework import try_import_tf, try_import_torch
from ray.rllib.utils.metrics import (
    ALL_MODULES,
    NUM_AGENT_STEPS_TRAINED,
    NUM_ENV_STEPS_TRAINED,
)
from ray.rllib.utils.minibatch_utils import (
    MiniBatchDummyIterator,
    MiniBatchCyclicIterator,
)
from ray.rllib.utils.nested_dict import NestedDict
from ray.rllib.utils.numpy import convert_to_numpy
from ray.rllib.utils.schedules.scheduler import Scheduler
from ray.rllib.utils.serialization import serialize_type
from ray.rllib.utils.typing import TensorType, ResultDict

if TYPE_CHECKING:
    from ray.rllib.core.rl_module.torch.torch_compile_config import TorchCompileConfig

torch, _ = try_import_torch()
tf1, tf, tfv = try_import_tf()

logger = logging.getLogger(__name__)

Optimizer = Union["torch.optim.Optimizer", "tf.keras.optimizers.Optimizer"]
Param = Union["torch.Tensor", "tf.Variable"]
ParamOptimizerPair = Tuple[Sequence[Param], Optimizer]
ParamOptimizerPairs = List[ParamOptimizerPair]
NamedParamOptimizerPairs = Dict[str, ParamOptimizerPair]
ParamRef = Hashable
ParamDict = Dict[ParamRef, Param]

# COMMON LEARNER LOSS_KEYS
POLICY_LOSS_KEY = "policy_loss"
VF_LOSS_KEY = "vf_loss"
ENTROPY_KEY = "entropy"

# Additional update keys
LEARNER_RESULTS_CURR_LR_KEY = "curr_lr"


@dataclass
class FrameworkHyperparameters:
    """The framework specific hyper-parameters.

    Args:
        eager_tracing: Whether to trace the model in eager mode. This enables tf
            tracing mode by wrapping the loss function computation in a tf.function.
            This is useful for speeding up the training loop. However, it is not
            compatible with all tf operations. For example, tf.print is not supported
            in tf.function.
        troch_compile_config: The TorchCompileConfig to use for compiling the RL
            Module in Torch.
    """

    eager_tracing: bool = False
    torch_compile_cfg: Optional["TorchCompileConfig"] = None


@dataclass
class LearnerHyperparameters:
    """Hyperparameters for a Learner, derived from a subset of AlgorithmConfig values.

    Instances of this class should only be created via calling
    `get_learner_hyperparameters()` on a frozen AlgorithmConfig object and should always
    considered read-only.

    When creating a new Learner, you should also define a new sub-class of this class
    and make sure the respective AlgorithmConfig sub-class has a proper implementation
    of the `get_learner_hyperparameters` method.

    Validation of the values of these hyperparameters should be done by the
    respective AlgorithmConfig class.
    """

    # TODO (Sven): Move lr from - currently - optimizer config to only exist here.
    # lr: float = None

    lr_schedule: Optional[List[List[Union[int, float]]]] = None


class Learner:
    """Base class for learners.

    This class will be used to train RLModules. It is responsible for defining the loss
    function, and updating the neural network weights that it owns. It also provides a
    way to add/remove modules to/from RLModules in a multi-agent scenario, in the
    middle of training (This is useful for league based training).

    TF and Torch specific implementation of this class fills in the framework-specific
    implementation details for distributed training, and for computing and applying
    gradients. User should not need to sub-class this class, but instead inherit from
    the TF or Torch specific sub-classes to implement their algorithm-specific update
    logic.

    Args:
        module_spec: The module specification for the RLModule that is being trained.
            If the module is a single agent module, after building the module it will
            be converted to a multi-agent module with a default key. Can be none if the
            module is provided directly via the `module` argument. Refer to
            ray.rllib.core.rl_module.SingleAgentRLModuleSpec
            or ray.rllib.core.rl_module.MultiAgentRLModuleSpec for more info.
        module: If learner is being used stand-alone, the RLModule can be optionally
            passed in directly instead of the through the `module_spec`.
        optimizer_config: The deep learning gradient optimizer configuration to be
            used. For example lr=0.0001, momentum=0.9, etc.
        scaling_config: Configuration for scaling the learner actors.
            Refer to ray.rllib.core.learner.scaling_config.LearnerGroupScalingConfig
            for more info.
        learner_hyperparameters: The hyper-parameters for the Learner.
            Algorithm specific learner hyper-parameters will passed in via this
            argument. For example in PPO the `vf_loss_coeff` hyper-parameter will be
            passed in via this argument. Refer to
            ray.rllib.core.learner.learner.LearnerHyperparameters for more info.
        framework_hps: The framework specific hyper-parameters. This will be used to
            pass in any framework specific hyper-parameter that will impact the module
            creation. For example `eager_tracing` in TF or `torch.compile()` in Torch.
            Refer to ray.rllib.core.learner.learner.FrameworkHyperparameters for
            more info.


    Usage pattern:

        .. code-block:: python

        # create a single agent RL module spec.
        module_spec = SingleAgentRLModuleSpec(
            module_class=MyModule,
            observation_space=env.observation_space,
            action_space=env.action_space,
            model_config_dict = {"hidden": [128, 128]}
        )

        # create a learner instance that will train the module
        learner = MyLearner(module_spec=module_spec)

        # Note: the learner should be built before it can be used.
        learner.build()

        # take one gradient update on the module and report the results
        results = learner.update(batch)

        # add a new module, perhaps for league based training
        learner.add_module(
            module_id="new_player",
            module_spec=SingleAgentRLModuleSpec(
                module_class=NewPlayerModule,
                observation_space=env.observation_space,
                action_space=env.action_space,
                model_config_dict = {"hidden": [128, 128]}
            )
        )

        # Take another gradient update with both previous and new modules.
        results = learner.update(batch)

        # remove a module
        learner.remove_module("new_player")

        # will train previous modules only.
        results = learner.update(batch)

        # get the state of the learner
        state = learner.get_state()

        # set the state of the learner
        learner.set_state(state)

        # get the weights of the underly multi-agent RLModule
        weights = learner.get_weights()

        # set the weights of the underly multi-agent RLModule
        learner.set_weights(weights)


    Extension pattern:

        .. code-block:: python

        class MyLearner(TorchLearner):

            def compute_loss(self, fwd_out, batch):
                # compute the loss based on batch and output of the forward pass
                # to access the learner hyper-parameters use `self._hps`

                return {ALL_MODULES: loss}
    """

    framework: str = None
    TOTAL_LOSS_KEY: str = "total_loss"

    def __init__(
        self,
        *,
        module_spec: Optional[
            Union[SingleAgentRLModuleSpec, MultiAgentRLModuleSpec]
        ] = None,
        module: Optional[RLModule] = None,
        optimizer_config: Mapping[str, Any] = None,
        learner_group_scaling_config: Optional[LearnerGroupScalingConfig] = None,
        learner_hyperparameters: Optional[LearnerHyperparameters] = None,
        framework_hyperparameters: Optional[FrameworkHyperparameters] = None,
    ):
        # TODO (Kourosh): convert optimizer configs to dataclasses
        if module_spec is not None and module is not None:
            raise ValueError(
                "Only one of module spec or module can be provided to Learner."
            )

        if module_spec is None and module is None:
            raise ValueError(
                "Either module_spec or module should be provided to Learner."
            )

        self._module_spec = module_spec
        self._module_obj = module
        self._optimizer_config = optimizer_config
        self._hps = learner_hyperparameters or LearnerHyperparameters()
        self._device = None

        # pick the configs that we need for the learner from scaling config
        self._learner_group_scaling_config = (
            learner_group_scaling_config or LearnerGroupScalingConfig()
        )
        self._distributed = self._learner_group_scaling_config.num_workers > 1
        self._use_gpu = self._learner_group_scaling_config.num_gpus_per_worker > 0
        # if we are using gpu but we are not distributed, use this gpu for training
        self._local_gpu_idx = self._learner_group_scaling_config.local_gpu_idx

        self._framework_hyperparameters = (
            framework_hyperparameters or FrameworkHyperparameters()
        )

        # whether self.build has already been called
        self._is_built = False

        # These are the attributes that are set during build.

        # The actual MARLModule used by this Learner.
        self._module: Optional[MultiAgentRLModule] = None
        # These are set for properly applying optimizers and adding or removing modules.
        self._optimizer_parameters: Dict[Optimizer, List[ParamRef]] = {}
        self._named_optimizers: Dict[str, Optimizer] = {}
        self._params: ParamDict = {}
        # Dict mapping ModuleID to a list of optimizer names. Note that the optimizer
        # name includes the ModuleID as a prefix: optimizer_name=`[ModuleID]_[.. rest]`.
        self._module_optimizers: Dict[ModuleID, List[str]] = defaultdict(list)

        # Registered metrics (one sub-dict per module ID) to be returned from
        # `Learner.update()`. These metrics will be "compiled" automatically into
        # the final results dict in the `self.compile_update_results()` method.
        self._metrics = defaultdict(dict)

    @property
    def distributed(self) -> bool:
        """Whether the learner is running in distributed mode."""
        return self._distributed

    @property
    def module(self) -> MultiAgentRLModule:
        """The multi-agent RLModule that is being trained."""
        return self._module

    @property
    def hps(self) -> LearnerHyperparameters:
        """The hyper-parameters for the learner."""
        return self._hps

    def configure_optimizers(self) -> ParamOptimizerPairs:
        """Configures the optimizers for the Learner.

        Do not override this method for your custom algorithms (which require certain
        optimizers), but rather override the `self.configure_optimizers_for_module(
        module_id=..)` method and return those optimizers from there that you need for
        the given module.

        This method configures, creates, and returns the optimizers that will be used to
        train the model. The optimizers are responsible for updating the model's
        parameters during training, based on the computed gradients. The method should
        return a list of tuples, where each tuple consists of a list of model
        parameters and a deep learning optimizer that should be used to optimize those
        parameters. To support both tf and torch, we must explicitly return the
        parameters as the first element of the tuple regardless of whether those
        exist in the optimizer objects or not. This method is called once at
        initialization.

        Returns:
            A list of tuples (parameters, optimizer), where parameters is a list of
            model parameters and optimizer is a deep learning optimizer.
        """
        param_optimizer_pairs = []
        name_to_optim = {}
        for module_id in self.module.keys():
            if self._is_module_compatible_with_learner(self.module[module_id]):
                (
                    module_param_optimizer_pairs,
                    module_named_optims,
                ) = self._configure_optimizers_for_module_helper(module_id)
                param_optimizer_pairs.extend(module_param_optimizer_pairs)
                name_to_optim.update(module_named_optims)
                self._module_optimizers[module_id].extend(
                    list(module_named_optims.keys())
                )
        self._named_optimizers = name_to_optim
        return param_optimizer_pairs

    def _configure_optimizers_for_module_helper(
        self, module_id: ModuleID
    ) -> Tuple[ParamOptimizerPairs, Dict[str, Optimizer]]:
        """Configures the optimizers for the given module_id.

        This method is a helper method for processing the output of
        configure_optimizers_for_module into a dictionary of names mapping to optimizers
        and a list of ParamOptimizerPairs. Developers should call this method
        instead of configure_optimizers_for_module, but users should still override
        configure_optimizers_for_module.

        Args:
            module_id: The module_id of the module to configure optimizers for.

        Returns:
            A tuple consisting of: A list of ParamOptimizerPairs and a dict of names
            mapping from optimizer names to optimizers.

        """
        pairs = []
        name_to_optim = {}
        pair_or_pairs: Union[
            ParamOptimizerPair, NamedParamOptimizerPairs
        ] = self.configure_optimizers_for_module(module_id)
        if isinstance(pair_or_pairs, tuple):
            # pair_or_pairs is a single ParamOptimizerPair
            pair = pair_or_pairs
            self._check_structure_param_optim_pair(pair)
            _, optim = pair
            name_to_optim[f"{module_id}"] = optim
            pairs.append(pair)
        elif isinstance(pair_or_pairs, dict):
            # pair_or_pairs is a NamedParamOptimizerPairs
            for name, pair in pair_or_pairs.items():
                self._check_structure_param_optim_pair(pair)
                _, optim = pair
                if not isinstance(name, str):
                    raise ValueError(
                        "The output of configure_optimizers_for_module must be a "
                        "NamedParamOptimizerPairs. The key of a "
                        "NamedParamOptimizerPairs must be a string."
                    )
                name_to_optim[f"{module_id}_{name}"] = optim
                pairs.append(pair)
        else:
            raise ValueError(
                "The output of configure_optimizers_for_module must be a "
                "ParamOptimizerPair or NamedParamOptimizerPairs."
            )
        return pairs, name_to_optim

    def _check_structure_param_optim_pair(self, param_optim_pair: Any) -> None:
        """Checks that the given param_optim_pair is a valid ParamOptimizerPair.

        Args:
            param_optim_pair: The param_optim_pair to check.

        """
        if not isinstance(param_optim_pair, tuple):
            raise ValueError(
                "ParamOptimizerPair must be a tuple of (parameters, optim)."
                f"Got a {type(param_optim_pair)} instead."
            )
        if len(param_optim_pair) != 2:
            raise ValueError(
                "ParamOptimizerPair must be a tuple of length 2 (parameters, optim)."
                f"This tuple has a length of {len(param_optim_pair)}."
            )
        params, _ = param_optim_pair
        if not isinstance(params, list):
            raise ValueError(
                "The first element of a ParamOptimizerPair must be a list of "
                "parameters."
            )

    @OverrideToImplementCustomLogic
    @abc.abstractmethod
    def configure_optimizers_for_module(
        self, module_id: ModuleID
    ) -> Union[ParamOptimizerPair, NamedParamOptimizerPairs]:
        """Configures an optimizer for the given module_id.

        This method is called for each RLModule in the Multi-Agent RLModule being
        trained by the Learner, as well as any new module added during training via
        add_module. It should construct a ParamOptimizerPair or
        NamedParamOptimizerPairs.

        In order to construct one optimizer for the entire RLModule, it should return a
        ParamOptimizerPair. A ParamOptimzierPair is a tuple (parameters, optimizer),
        where parameters is a list of model parameters and optimizer is a deep learning
        framework optimizer The parameter module_id can be used to determine which
        module to configure the optimizer for.

        Alternatively, for a module with different optimizers for policy and value
        networks, it should return a NamedParamOptimizerPairs, which is a dictionary
        mapping from optimizer name to a ParamOptimizerPair. e.g.
        {"policy_optim" : policy_param_optim_pair, "value_optim" : ...}

        Args:
            module_id: The module_id of the RLModule that is being configured.

        Returns:
            A ParamOptimizerPair or NamedParamOptimizerPairs for this module_id.
        """

    @OverrideToImplementCustomLogic
    @abc.abstractmethod
<<<<<<< HEAD
    def compute_gradients(self, loss: Dict[str, Any]) -> ParamDictType:
        """Computes the gradients based on the loss.
=======
    def compute_gradients(
        self, loss_per_module: Mapping[str, TensorType], **kwargs
    ) -> ParamDict:
        """Computes the gradients based on the given losses.
>>>>>>> 141f71e5

        Args:
            loss_per_module: Dict mapping module IDs to their individual total loss
                terms, computed by the individual `compute_loss_for_module()` calls.
                The overall total loss (sum of loss terms over all modules) is stored
                under the `ALL_MODULES` key.
            **kwargs: Forward compatibility kwargs.

        Returns:
            The gradients in the same (flat) format as self._params. Note that all
            top-level structures, such as module IDs, will not be present anymore in
            the returned dict. It will merely map parameter tensor references to their
            respective gradient tensors.
        """

    @OverrideToImplementCustomLogic
<<<<<<< HEAD
    def postprocess_gradients(self, gradients_dict: ParamDictType) -> ParamDictType:
        """Applies potential postprocessing operations on the gradients.

        This method is called after gradients have been computed, and modifies them
        before they are applied to the respective module(s).
        This includes grad clipping by value, norm, or global-norm, or other
        algorithm specific gradient postprocessing steps.

        Args:
            gradients_dict: A dictionary of gradients.

        Returns:
            A dictionary with the updated gradients.
        """
        return gradients_dict

    @abc.abstractmethod
    def apply_gradients(self, gradients_dict: ParamDictType) -> None:
=======
    @abc.abstractmethod
    def apply_gradients(self, gradients: ParamDict) -> None:
>>>>>>> 141f71e5
        """Applies the gradients to the MultiAgentRLModule parameters.

        Args:
            gradients: A dictionary of gradients in the same (flat) format as
                self._params. Note that top-level structures, such as module IDs,
                will not be present anymore in this dict. It will merely map gradient
                tensor references to gradient tensors.
        """

    def register_metric(self, module_id: str, key: str, value: Any) -> None:
        """Registers a single key/value metric pair for loss and gradient stats.

        Args:
            module_id: The module_id to register the metric under. This may be
                ALL_MODULES.
            key: The name of the metric to register (below the given `module_id`).
            value: The actual value of the metric. This might also be a tensor var (e.g.
                from within a traced tf2 function).
        """
        self._metrics[module_id][key] = value

    def register_metrics(self, module_id: str, metrics_dict: Dict[str, Any]) -> None:
        """Registers a several key/value metric pairs for loss and gradient stats.

        Args:
            module_id: The module_id to register the metrics under. This may be
                ALL_MODULES.
            metrics_dict: A dict mapping names of metrics to be registered (below the
                given `module_id`) to the actual values of these metrics. Values might
                also be tensor vars (e.g. from within a traced tf2 function).
        """
        for key, value in metrics_dict.items():
            self.register_metric(module_id, key, value)

    def get_weights(self, module_ids: Optional[Set[str]] = None) -> Mapping[str, Any]:
        """Returns the weights of the underlying MultiAgentRLModule.

        The output should be numpy-friendly for easy serialization, not framework
        specific tensors.

        Args:
            module_ids: The ids of the modules to get the weights for. If None, all
                modules will be returned.

        Returns:
            A dictionary that holds the weights of the modules in a numpy-friendly
            format.
        """
        module_states = self.module.get_state(module_ids)
        return convert_to_numpy({k: v for k, v in module_states.items()})

    @abc.abstractmethod
    def set_weights(self, weights: Mapping[str, Any]) -> None:
        """Sets the weights of the underlying MultiAgentRLModule"""

    @abc.abstractmethod
    def get_param_ref(self, param: Param) -> Hashable:
        """Returns a hashable reference to a trainable parameter.

        This should be overriden in framework specific specialization. For example in
        torch it will return the parameter itself, while in tf it returns the .ref() of
        the variable. The purpose is to retrieve a unique reference to the parameters.

        Args:
            param: The parameter to get the reference to.

        Returns:
            A reference to the parameter.
        """

    @abc.abstractmethod
    def get_parameters(self, module: RLModule) -> Sequence[Param]:
        """Returns the list of parameters of a module.

        This should be overriden in framework specific learner. For example in torch it
        will return .parameters(), while in tf it returns .trainable_variables.

        Args:
            module: The module to get the parameters from.

        Returns:
            The parameters of the module.
        """

    @abc.abstractmethod
    def _convert_batch_type(self, batch: MultiAgentBatch) -> NestedDict[TensorType]:
        """Converts a MultiAgentBatch to a NestedDict of Tensors on the correct device.

        Args:
            batch: The MultiAgentBatch object to convert.

        Returns:
            The resulting NestedDict with framework-specific tensor values placed
            on the correct device.
        """

    @OverrideToImplementCustomLogic_CallToSuperRecommended
    def compile_results(
        self,
        *,
        batch: MultiAgentBatch,
        fwd_out: Mapping[str, Any],
        loss_per_module: Mapping[str, TensorType],
        metrics_per_module: DefaultDict[ModuleID, Dict[str, Any]],
    ) -> Mapping[str, Any]:
        """Compile results from the update in a numpy-friendly format.

        Args:
            batch: The batch that was used for the update.
            fwd_out: The output of the forward train pass.
            loss_per_module: A dict mapping module IDs (including ALL_MODULES) to the
                individual loss tensors as returned by calls to
                `compute_loss_for_module(module_id=...)`.
            metrics_per_module: The collected metrics defaultdict mapping ModuleIDs to
                metrics dicts. These metrics are collected during loss- and
                gradient computation, gradient postprocessing, and gradient application.

        Returns:
            A dictionary of results sub-dicts per module (including ALL_MODULES).
        """
        if not isinstance(batch, MultiAgentBatch):
            raise ValueError(
                f"batch must be a MultiAgentBatch, but got {type(batch)} instead."
            )

        # We compile the metrics to have the structure:
        # top-leve key: module_id -> [key, e.g. self.TOTAL_LOSS_KEY] -> [value].
        # Results will include all registered metrics under the respective module ID
        # top-level key.
        module_learner_stats = defaultdict(dict)
        # Add the num agent|env steps trained counts for all modules.
        module_learner_stats[ALL_MODULES][NUM_AGENT_STEPS_TRAINED] = batch.agent_steps()
        module_learner_stats[ALL_MODULES][NUM_ENV_STEPS_TRAINED] = batch.env_steps()

        loss_per_module_numpy = convert_to_numpy(loss_per_module)

        for module_id in list(batch.policy_batches.keys()) + [ALL_MODULES]:
            module_learner_stats[module_id].update(
                {
                    self.TOTAL_LOSS_KEY: loss_per_module_numpy[module_id],
                    **convert_to_numpy(metrics_per_module[module_id]),
                }
            )
        return dict(module_learner_stats)

    @OverrideToImplementCustomLogic_CallToSuperRecommended
    def add_module(
        self,
        *,
        module_id: ModuleID,
        module_spec: SingleAgentRLModuleSpec,
    ) -> None:
        """Add a module to the underlying MultiAgentRLModule and the Learner.

        Args:
            module_id: The id of the module to add.
            module_spec: The module spec of the module to add.
        """
        self._check_is_built()
        module = module_spec.build()

        self.module.add_module(module_id, module)

        (
            param_optimizer_pair,
            name_to_optimizer,
        ) = self._configure_optimizers_for_module_helper(module_id)

        for (param_seq, optimizer) in param_optimizer_pair:
            self._optimizer_parameters[optimizer] = []
            for param in param_seq:
                param_ref = self.get_param_ref(param)
                self._optimizer_parameters[optimizer].append(param_ref)
                self._params[param_ref] = param
        self._named_optimizers.update(name_to_optimizer)
        self._module_optimizers[module_id].extend(list(name_to_optimizer.keys()))

    @OverrideToImplementCustomLogic_CallToSuperRecommended
    def remove_module(self, module_id: ModuleID) -> None:
        """Remove a module from the Learner.

        Args:
            module_id: The id of the module to remove.
        """
        self._check_is_built()
        module = self.module[module_id]

        if self._is_module_compatible_with_learner(module):
            parameters = self.get_parameters(module)
            for param in parameters:
                param_ref = self.get_param_ref(param)
                if param_ref in self._params:
                    del self._params[param_ref]
            optim_names = self._module_optimizers[module_id]
            for optim_name in optim_names:
                optim = self._named_optimizers[optim_name]
                del self._optimizer_parameters[optim]
                del self._named_optimizers[optim_name]
            del self._module_optimizers[module_id]

        self.module.remove_module(module_id)

    @OverrideToImplementCustomLogic_CallToSuperRecommended
    def build(self) -> None:
        """Builds the Learner.

        This method should be called before the learner is used. It is responsible for
        setting up the RLModule and optimizers.
        """
        if self._is_built:
            logger.debug("Learner already built. Skipping build.")
            return
        self._is_built = True

        # Build learning rate scheduling tools.
        # TODO (sven): Move lr from optimizer config to Learner HPs?
        #  We might not need optimizer config.
        self.lr_scheduler = Scheduler(
            fixed_value=self._optimizer_config["lr"],
            schedule=self.hps.lr_schedule,
            framework=self.framework,
            device=self._device,
        )

        self._module = self._make_module()

        for param_seq, optimizer in self.configure_optimizers():
            self._optimizer_parameters[optimizer] = []
            for param in param_seq:
                param_ref = self.get_param_ref(param)
                self._optimizer_parameters[optimizer].append(param_ref)
                self._params[param_ref] = param

    @OverrideToImplementCustomLogic
    def compute_loss(
        self,
        *,
        fwd_out: Union[MultiAgentBatch, NestedDict],
        batch: Union[MultiAgentBatch, NestedDict],
    ) -> Union[TensorType, Mapping[str, Any]]:
        """Computes the loss for the module being optimized.

        This method must be overridden by multiagent-specific algorithm learners to
        specify the specific loss computation logic. If the algorithm is single agent
<<<<<<< HEAD
        `compute_loss_per_module()` should be overriden instead.
        The input "fwd_out" is the output "forward_train" method of the underlying
        MultiAgentRLModule. The input "batch" is the data that was used to compute
        "fwd_out". The returned dictionary must contain a key called
        `self.TOTAL_LOSS_KEY`, which will be used to compute gradients. It is
        recommended to not compute any forward passes within this method, and to use the
        "forward_train" outputs to compute the required tensors for loss calculation.
=======
        `compute_loss_for_module()` should be overridden instead.
        `fwd_out` is the output of the `forward_train()` method of the underlying
        MultiAgentRLModule. `batch` is the data that was used to compute `fwd_out`.
        The returned dictionary must contain a key called
        ALL_MODULES, which will be used to compute gradients. It is recommended
        to not compute any forward passes within this method, and to use the
        `forward_train()` outputs of the RLModule(s) to compute the required tensors for
        loss calculations.
>>>>>>> 141f71e5

        Args:
            fwd_out: Output from a call to the `forward_train()` method of self.module
                during training (`self.update()`).
            batch: The training batch that was used to compute `fwd_out`.

        Returns:
<<<<<<< HEAD
            A dictionary of losses. The dictionary
            must contain one protected key `self.TOTAL_LOSS_KEY` which will be used for
            computing gradients through.
=======
            A dictionary mapping module IDs to individual loss terms. The dictionary
            must contain one protected key ALL_MODULES which will be used for computing
            gradients through.
>>>>>>> 141f71e5
        """
        loss_total = None
        loss_per_module = {}
        for module_id in fwd_out:
            module_batch = batch[module_id]
            module_fwd_out = fwd_out[module_id]

            loss = self.compute_loss_for_module(
                module_id=module_id,
                batch=module_batch,
                fwd_out=module_fwd_out,
            )
            loss_per_module[module_id] = loss

            if loss_total is None:
                loss_total = loss
            else:
                loss_total += loss

        loss_per_module[ALL_MODULES] = loss_total

        return loss_per_module

    @OverrideToImplementCustomLogic
    @abc.abstractmethod
    def compute_loss_for_module(
        self,
        *,
        module_id: ModuleID,
        batch: NestedDict,
        fwd_out: Mapping[str, TensorType],
    ) -> TensorType:
        """Computes the loss for a single module.

        Think of this as computing loss for a single agent. For multi-agent use-cases
        that require more complicated computation for loss, consider overriding the
        `compute_loss` method instead.

        Args:
            module_id: The id of the module.
            batch: The sample batch for this particular module.
            fwd_out: The output of the forward pass for this particular module.

        Returns:
<<<<<<< HEAD
            A dictionary of losses. The dictionary must contain one protected key
            `self.TOTAL_LOSS_KEY` which will be used for computing gradients through.
=======
            A single total loss tensor. If you have more than one optimizer on the
            provided `module_id` and would like to compute gradients separately using
            these different optimizers, simply add up the individual loss terms for
            each optimizer and return the sum. Also, for tracking the individual loss
            terms, you can use the `Learner.register_metric(s)` APIs.
>>>>>>> 141f71e5
        """

    @OverrideToImplementCustomLogic
    def additional_update(
        self,
        *,
        module_ids_to_update: Sequence[ModuleID] = None,
        timestep: int,
        **kwargs,
    ) -> Mapping[ModuleID, Any]:
        """Apply additional non-gradient based updates to this Trainer.

        For example, this could be used to do a polyak averaging update
        of a target network in off policy algorithms like SAC or DQN.

        Example:

        .. code-block:: python

            class DQNLearner(TorchLearner):

                def additional_update_for_module(self, module_id: ModuleID, tau: float):
                    # perform polyak averaging update
                    main = self.module[module_id].main
                    target = self.module[module_id].target
                    for param, target_param in zip(
                        main.parameters(), target.parameters()
                    ):
                        target_param.data.copy_(
                            tau * param.data + (1.0 - tau) * target_param.data
                        )

        And inside a training loop:

        .. code-block:: python

            for _ in range(100):
                sample = ...
                self.learner.update(sample)
                if self.learner.global_step % 10 == 0:
                    self.learner.additional_update(tau=0.01)

        Args:
            module_ids_to_update: The ids of the modules to update. If None, all
                modules will be updated.
            timestep: The current timestep.
            **kwargs: Keyword arguments to use for the additional update.

        Returns:
            A dictionary of results from the update
        """
        results_all_modules = {}
        module_ids = module_ids_to_update or self.module.keys()
        for module_id in module_ids:
            module_results = self.additional_update_for_module(
                module_id=module_id,
                timestep=timestep,
                **kwargs,
            )
            results_all_modules[module_id] = module_results

        return results_all_modules

    @OverrideToImplementCustomLogic_CallToSuperRecommended
    def additional_update_for_module(
        self,
        *,
        module_id: ModuleID,
        timestep: int,
        **kwargs,
    ) -> Dict[str, Any]:
        """Apply additional non-gradient based updates for a single module.

        See `additional_update` for more details.

        Args:
            module_id: The id of the module to update.
            timestep: The current global timestep (to be used with schedulers).
            **kwargs: Keyword arguments to use for the additional update.

        Returns:
            A dictionary of results from the update
        """
        return {}

    def update(
        self,
        batch: MultiAgentBatch,
        *,
        minibatch_size: Optional[int] = None,
        num_iters: int = 1,
        reduce_fn: Callable[[List[Mapping[str, Any]]], ResultDict] = (
            _reduce_mean_results
        ),
    ) -> Union[Mapping[str, Any], List[Mapping[str, Any]]]:
        """Do `num_iters` minibatch updates given the original batch.

        Given a batch of episodes you can use this method to take more
        than one backward pass on the batch. The same minibatch_size and num_iters
        will be used for all module ids in MultiAgentRLModule.

        Args:
            batch: A batch of data.
            minibatch_size: The size of the minibatch to use for each update.
            num_iters: The number of complete passes over all the sub-batches
                in the input multi-agent batch.
            reduce_fn: reduce_fn: A function to reduce the results from a list of
                minibatch updates. This can be any arbitrary function that takes a
                list of dictionaries and returns a single dictionary. For example you
                can either take an average (default) or concatenate the results (for
                example for metrics) or be more selective about you want to report back
                to the algorithm's training_step. If None is passed, the results will
                not get reduced.
        Returns:
            A dictionary of results, in numpy format or a list of such dictionaries in
            case `reduce_fn` is None and we have more than one minibatch pass.
        """
        self._check_is_built()

        missing_module_ids = set(batch.policy_batches.keys()) - set(self.module.keys())
        if len(missing_module_ids) > 0:
            raise ValueError(
                "Batch contains module ids that are not in the learner: "
                f"{missing_module_ids}"
            )

        if num_iters < 1:
            # We must do at least one pass on the batch for training.
            raise ValueError("`num_iters` must be >= 1")

        if minibatch_size:
            batch_iter = MiniBatchCyclicIterator
        elif num_iters > 1:
            # `minibatch_size` was not set but `num_iters` > 1.
            # Under the old training stack, users could do multiple sgd passes
            # over a batch without specifying a minibatch size. We enable
            # this behavior here by setting the minibatch size to be the size
            # of the batch (e.g. 1 minibatch of size batch.count)
            minibatch_size = batch.count
            batch_iter = MiniBatchCyclicIterator
        else:
            # `minibatch_size` and `num_iters` are not set by the user.
            batch_iter = MiniBatchDummyIterator

        results = []
        for minibatch in batch_iter(batch, minibatch_size, num_iters):
            # Convert minibatch into a tensor batch (NestedDict).
            tensor_minibatch = self._convert_batch_type(minibatch)
            # Make the actual in-graph/traced `_update` call. This should return
            # all tensor values (no numpy).
            (
                fwd_out,
                loss_per_module,
                metrics_per_module,
            ) = self._update(tensor_minibatch)

            result = self.compile_results(
                batch=minibatch,
                fwd_out=fwd_out,
                loss_per_module=loss_per_module,
                metrics_per_module=defaultdict(dict, **metrics_per_module),
            )
            self._check_result(result)
            # TODO (sven): Figure out whether `compile_metrics` should be forced
            #  to return all numpy/python data, then we can skip this conversion
            #  step here.
            results.append(convert_to_numpy(result))

        # Reduce results across all minibatches, if necessary.

        # If we only have one result anyways, then the user will not expect a list
        # to be reduced here (and might not provide a `reduce_fn` therefore) ->
        # Return single results dict.
        if len(results) == 1:
            return results[0]
        # If no `reduce_fn` provided, return list of results dicts.
        elif reduce_fn is None:
            return results
        # Pass list of results dicts through `reduce_fn` and return a single results
        # dict.
        return reduce_fn(results)

    @OverrideToImplementCustomLogic
    @abc.abstractmethod
    def _update(
        self,
        batch: NestedDict,
        **kwargs,
    ) -> Tuple[Any, Any, Any]:
        """Contains all logic for an in-graph/traceable update step.

        Framework specific subclasses must implement this method. This should include
        calls to the RLModule's `forward_train`, `compute_loss`, compute_gradients`,
        `postprocess_gradients`, and `apply_gradients` methods and return a tuple
        with all the individual results.

        Args:
            batch: The train batch already converted in to a (tensor) NestedDict.
            **kwargs: Forward compatibility kwargs.

        Returns:
            A tuple consisting of: 1) The `forward_train()` output of the RLModule,
            2) the loss_per_module dictionary mapping module IDs to individual loss
            tensors, and 3) a metrics dict mapping module
            IDs to metrics key/value pairs.
        """

    def set_state(self, state: Mapping[str, Any]) -> None:
        """Set the state of the learner.

        Args:
            state: The state of the optimizer and module. Can be obtained
                from `get_state`. State is a dictionary with two keys:
                "module_state" and "optimizer_state". The value of each key
                is a dictionary that can be passed to `set_weights` and
                `set_optimizer_weights` respectively.

        """
        # TODO (Kourosh): We have both get(set)_state and get(set)_weights. I think
        # having both can become confusing. Can we simplify this API requirement?
        self._check_is_built()
        # TODO: once we figure out the optimizer format, we can set/get the state
        if "module_state" not in state:
            raise ValueError(
                "state must have a key 'module_state' for the module weights"
            )
        if "optimizer_state" not in state:
            raise ValueError(
                "state must have a key 'optimizer_state' for the optimizer weights"
            )

        module_state = state.get("module_state")
        optimizer_state = state.get("optimizer_state")
        self.set_weights(module_state)
        self.set_optimizer_weights(optimizer_state)

    def get_state(self) -> Mapping[str, Any]:
        """Get the state of the learner.

        Returns:
            The state of the optimizer and module.

        """
        self._check_is_built()
        # TODO: once we figure out the optimizer format, we can set/get the state
        return {
            "module_state": self.get_weights(),
            "optimizer_state": self.get_optimizer_weights(),
        }
        # return {"module_state": self.get_weights(), "optimizer_state": {}}

    def set_optimizer_weights(self, weights: Mapping[str, Any]) -> None:
        """Set the weights of the optimizer.

        Args:
            weights: The weights of the optimizer.

        """
        raise NotImplementedError

    def get_optimizer_weights(self) -> Mapping[str, Any]:
        """Get the weights of the optimizer.

        Returns:
            The weights of the optimizer.

        """
        raise NotImplementedError

    def _get_metadata(self) -> Dict[str, Any]:
        metadata = {
            "learner_class": serialize_type(self.__class__),
            "ray_version": ray.__version__,
            "ray_commit": ray.__commit__,
            "module_state_dir": "module_state",
            "optimizer_state_dir": "optimizer_state",
        }
        return metadata

    def _save_optimizers(self, path: Union[str, pathlib.Path]) -> None:
        """Save the state of the optimizer to path

        NOTE: if path doesn't exist, then a new directory will be created. otherwise, it
        will be appended to.

        Args:
            path: The path to the directory to save the state to.

        """
        pass

    def _load_optimizers(self, path: Union[str, pathlib.Path]) -> None:
        """Load the state of the optimizer from path

        Args:
            path: The path to the directory to load the state from.

        """
        pass

    def save_state(self, path: Union[str, pathlib.Path]) -> None:
        """Save the state of the learner to path

        NOTE: if path doesn't exist, then a new directory will be created. otherwise, it
        will be appended to.

        the state of the learner is saved in the following format:

        checkpoint_dir/
            learner_state.json
            module_state/
                module_1/
                    ...
            optimizer_state/
                optimizers_module_1/
                    ...

        Args:
            path: The path to the directory to save the state to.

        """
        self._check_is_built()
        path = pathlib.Path(path)
        path.mkdir(parents=True, exist_ok=True)
        self.module.save_to_checkpoint(path / "module_state")
        self._save_optimizers(path / "optimizer_state")
        with open(path / "learner_state.json", "w") as f:
            metadata = self._get_metadata()
            json.dump(metadata, f)

    def load_state(
        self,
        path: Union[str, pathlib.Path],
    ) -> None:
        """Load the state of the learner from path

        Note: The learner must be constructed ahead of time before its state is loaded.

        Args:
            path: The path to the directory to load the state from.
        """
        self._check_is_built()
        path = pathlib.Path(path)
        del self._module
        # TODO(avnishn) from checkpoint doesn't currently support modules_to_load,
        #  but it should, so we will add it later.
        self._module_obj = MultiAgentRLModule.from_checkpoint(path / "module_state")
        self._reset()
        self.build()
        self._load_optimizers(path / "optimizer_state")

    @abc.abstractmethod
    def _is_module_compatible_with_learner(self, module: RLModule) -> bool:
        """Check whether the module is compatible with the learner.

        For example, if there is a random RLModule, it will not be a torch or tf
        module, but rather it is a numpy module. Therefore we should not consider it
        during gradient based optimization.

        Args:
            module: The module to check.

        Returns:
            True if the module is compatible with the learner.
        """

    def _make_module(self) -> MultiAgentRLModule:
        """Construct the multi-agent RL module for the learner.

        This method uses `self._module_specs` or `self._module_obj` to construct the
        module. If the module_class is a single agent RL module it will be wrapped to a
        multi-agent RL module. Override this method if there are other things that
        need to happen for instantiation of the module.

        Returns:
            A constructed MultiAgentRLModule.
        """
        if self._module_obj is not None:
            module = self._module_obj
        else:
            module = self._module_spec.build()
        # If not already, convert to MultiAgentRLModule.
        module = module.as_multi_agent()
        return module

    def _check_result(self, result: Mapping[str, Any]) -> None:
        """Checks whether the result has the correct format.

        All the keys should be referencing the module ids that got updated. There is a
        special key `ALL_MODULES` that hold any extra information that is not specific
        to a module.

        Args:
            result: The result of the update.

        Raises:
            ValueError: If the result are not in the correct format.
        """
        if not isinstance(result, dict):
            raise ValueError(
                f"The result of the update must be a dictionary. Got: {type(result)}"
            )

        if ALL_MODULES not in result:
            raise ValueError(
                f"The result of the update must have a key {ALL_MODULES} "
                "that holds any extra information that is not specific to a module."
            )

        for key in result:
            if key != ALL_MODULES:
                if key not in self.module.keys():
                    raise ValueError(
                        f"The key {key} in the result of the update is not a valid "
                        f"module id. Valid module ids are: {list(self.module.keys())}."
                    )

    def _check_is_built(self):
        if self.module is None:
            raise ValueError(
                "Learner.build() must be called after constructing a "
                "Learner and before calling any methods on it."
            )

    def _reset(self):
        self._params = {}
        self._optimizer_parameters = {}
        self._named_optimizers = {}
        self._module_optimizers = defaultdict(list)
        self._is_built = False

    def apply(self, func, *_args, **_kwargs):
        return func(self, *_args, **_kwargs)

    @abc.abstractmethod
    def _get_tensor_variable(
        self,
        value: Any,
        dtype: Any = None,
        trainable: bool = False,
    ) -> TensorType:
        """Returns a framework-specific tensor variable with the initial given value.

        This is a framework specific method that should be implemented by the
        framework specific sub-class.

        Args:
            value: The initial value for the tensor variable variable.

        Returns:
            The framework specific tensor variable of the given initial value,
            dtype and trainable/requires_grad property.
        """


@dataclass
class LearnerSpec:
    """The spec for constructing Learner actors.

    Args:
        learner_class: The Learner class to use.
        module_spec: The underlying (MA)RLModule spec to completely define the module.
        module: Alternatively the RLModule instance can be passed in directly. This
            only works if the Learner is not an actor.
        backend_config: The backend config for properly distributing the RLModule.
        optimizer_config: The optimizer setting to apply during training.
        learner_hyperparameters: The extra config for the loss/additional update. This
            should be a subclass of LearnerHyperparameters. This is useful for passing
            in algorithm configs that contains the hyper-parameters for loss
            computation, change of training behaviors, etc. e.g lr, entropy_coeff.
    """

    learner_class: Type["Learner"]
    module_spec: Union["SingleAgentRLModuleSpec", "MultiAgentRLModuleSpec"] = None
    module: Optional["RLModule"] = None
    learner_group_scaling_config: LearnerGroupScalingConfig = field(
        default_factory=LearnerGroupScalingConfig
    )
    optimizer_config: Dict[str, Any] = field(default_factory=dict)
    learner_hyperparameters: LearnerHyperparameters = field(
        default_factory=LearnerHyperparameters
    )
    framework_hyperparameters: FrameworkHyperparameters = field(
        default_factory=FrameworkHyperparameters
    )

    def get_params_dict(self) -> Dict[str, Any]:
        """Returns the parameters than be passed to the Learner constructor."""
        return {
            "module": self.module,
            "module_spec": self.module_spec,
            "learner_group_scaling_config": self.learner_group_scaling_config,
            "optimizer_config": self.optimizer_config,
            "learner_hyperparameters": self.learner_hyperparameters,
            "framework_hyperparameters": self.framework_hyperparameters,
        }

    def build(self) -> "Learner":
        """Builds the Learner instance."""
        return self.learner_class(**self.get_params_dict())<|MERGE_RESOLUTION|>--- conflicted
+++ resolved
@@ -451,15 +451,10 @@
 
     @OverrideToImplementCustomLogic
     @abc.abstractmethod
-<<<<<<< HEAD
-    def compute_gradients(self, loss: Dict[str, Any]) -> ParamDictType:
-        """Computes the gradients based on the loss.
-=======
     def compute_gradients(
         self, loss_per_module: Mapping[str, TensorType], **kwargs
     ) -> ParamDict:
         """Computes the gradients based on the given losses.
->>>>>>> 141f71e5
 
         Args:
             loss_per_module: Dict mapping module IDs to their individual total loss
@@ -476,33 +471,12 @@
         """
 
     @OverrideToImplementCustomLogic
-<<<<<<< HEAD
-    def postprocess_gradients(self, gradients_dict: ParamDictType) -> ParamDictType:
-        """Applies potential postprocessing operations on the gradients.
-
-        This method is called after gradients have been computed, and modifies them
-        before they are applied to the respective module(s).
-        This includes grad clipping by value, norm, or global-norm, or other
-        algorithm specific gradient postprocessing steps.
-
-        Args:
-            gradients_dict: A dictionary of gradients.
-
-        Returns:
-            A dictionary with the updated gradients.
-        """
-        return gradients_dict
-
     @abc.abstractmethod
-    def apply_gradients(self, gradients_dict: ParamDictType) -> None:
-=======
-    @abc.abstractmethod
-    def apply_gradients(self, gradients: ParamDict) -> None:
->>>>>>> 141f71e5
+    def apply_gradients(self, gradients_dict: ParamDict) -> None:
         """Applies the gradients to the MultiAgentRLModule parameters.
 
         Args:
-            gradients: A dictionary of gradients in the same (flat) format as
+            gradients_dict: A dictionary of gradients in the same (flat) format as
                 self._params. Note that top-level structures, such as module IDs,
                 will not be present anymore in this dict. It will merely map gradient
                 tensor references to gradient tensors.
@@ -743,15 +717,6 @@
 
         This method must be overridden by multiagent-specific algorithm learners to
         specify the specific loss computation logic. If the algorithm is single agent
-<<<<<<< HEAD
-        `compute_loss_per_module()` should be overriden instead.
-        The input "fwd_out" is the output "forward_train" method of the underlying
-        MultiAgentRLModule. The input "batch" is the data that was used to compute
-        "fwd_out". The returned dictionary must contain a key called
-        `self.TOTAL_LOSS_KEY`, which will be used to compute gradients. It is
-        recommended to not compute any forward passes within this method, and to use the
-        "forward_train" outputs to compute the required tensors for loss calculation.
-=======
         `compute_loss_for_module()` should be overridden instead.
         `fwd_out` is the output of the `forward_train()` method of the underlying
         MultiAgentRLModule. `batch` is the data that was used to compute `fwd_out`.
@@ -760,7 +725,6 @@
         to not compute any forward passes within this method, and to use the
         `forward_train()` outputs of the RLModule(s) to compute the required tensors for
         loss calculations.
->>>>>>> 141f71e5
 
         Args:
             fwd_out: Output from a call to the `forward_train()` method of self.module
@@ -768,15 +732,9 @@
             batch: The training batch that was used to compute `fwd_out`.
 
         Returns:
-<<<<<<< HEAD
-            A dictionary of losses. The dictionary
-            must contain one protected key `self.TOTAL_LOSS_KEY` which will be used for
-            computing gradients through.
-=======
             A dictionary mapping module IDs to individual loss terms. The dictionary
             must contain one protected key ALL_MODULES which will be used for computing
             gradients through.
->>>>>>> 141f71e5
         """
         loss_total = None
         loss_per_module = {}
@@ -821,16 +779,11 @@
             fwd_out: The output of the forward pass for this particular module.
 
         Returns:
-<<<<<<< HEAD
-            A dictionary of losses. The dictionary must contain one protected key
-            `self.TOTAL_LOSS_KEY` which will be used for computing gradients through.
-=======
             A single total loss tensor. If you have more than one optimizer on the
             provided `module_id` and would like to compute gradients separately using
             these different optimizers, simply add up the individual loss terms for
             each optimizer and return the sum. Also, for tracking the individual loss
             terms, you can use the `Learner.register_metric(s)` APIs.
->>>>>>> 141f71e5
         """
 
     @OverrideToImplementCustomLogic
