--- conflicted
+++ resolved
@@ -101,15 +101,11 @@
     Validation of the values of these hyperparameters should be done by the
     respective AlgorithmConfig class.
     """
-<<<<<<< HEAD
-    pass
-=======
 
     # TODO (Sven): Move lr from - currently - optimizer config to only exist here.
     # lr: float = None
 
     lr_schedule: Optional[List[List[Union[int, float]]]] = None
->>>>>>> 9432c9ec
 
 
 class Learner:
