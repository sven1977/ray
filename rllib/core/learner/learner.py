import abc
import json
import logging
import pathlib
from collections import defaultdict
from enum import Enum
from dataclasses import dataclass, field
from typing import (
    Any,
    Callable,
    DefaultDict,
    Dict,
    List,
    Hashable,
    Optional,
    Sequence,
    Set,
    Tuple,
    Type,
    Union,
    TYPE_CHECKING,
)

import ray
from ray.rllib.core.learner.reduce_result_dict_fn import _reduce_mean_results
from ray.rllib.core.learner.scaling_config import LearnerGroupScalingConfig
from ray.rllib.core.rl_module.marl_module import (
    MultiAgentRLModule,
    MultiAgentRLModuleSpec,
)
from ray.rllib.core.rl_module.rl_module import RLModule, SingleAgentRLModuleSpec
from ray.rllib.policy.sample_batch import DEFAULT_POLICY_ID, MultiAgentBatch
from ray.rllib.utils.annotations import (
    OverrideToImplementCustomLogic,
    OverrideToImplementCustomLogic_CallToSuperRecommended,
)
from ray.rllib.utils.debug import update_global_seed_if_necessary
from ray.rllib.utils.framework import try_import_tf, try_import_torch
from ray.rllib.utils.metrics import (
    ALL_MODULES,
    NUM_AGENT_STEPS_TRAINED,
    NUM_ENV_STEPS_TRAINED,
)
from ray.rllib.utils.minibatch_utils import (
    MiniBatchDummyIterator,
    MiniBatchCyclicIterator,
)
from ray.rllib.utils.nested_dict import NestedDict
from ray.rllib.utils.numpy import convert_to_numpy
from ray.rllib.utils.schedules.scheduler import Scheduler
from ray.rllib.utils.serialization import serialize_type
from ray.rllib.utils.typing import (
    EpisodeType,
    LearningRateOrSchedule,
    ModuleID,
    Optimizer,
    Param,
    ParamRef,
    ParamDict,
    ResultDict,
    TensorType,
)
from ray.util.annotations import PublicAPI

if TYPE_CHECKING:
    from ray.rllib.core.rl_module.torch.torch_compile_config import TorchCompileConfig

torch, _ = try_import_torch()
tf1, tf, tfv = try_import_tf()

logger = logging.getLogger(__name__)

DEFAULT_OPTIMIZER = "default_optimizer"

# COMMON LEARNER LOSS_KEYS
POLICY_LOSS_KEY = "policy_loss"
VF_LOSS_KEY = "vf_loss"
ENTROPY_KEY = "entropy"

# Additional update keys
LEARNER_RESULTS_CURR_LR_KEY = "curr_lr"


class TorchCompileWhatToCompile(str, Enum):
    """Enumerates schemes of what parts of the TorchLearner can be compiled.

    This can be either the entire update step of the learner or only the forward
    methods (and therein the forward_train method) of the RLModule.

    .. note::
        - torch.compiled code can become slow on graph breaks or even raise
            errors on unsupported operations. Empirically, compiling
            `forward_train` should introduce little graph breaks, raise no
            errors but result in a speedup comparable to compiling the
            complete update.
        - Using `complete_update` is experimental and may result in errors.
    """

    # Compile the entire update step of the learner.
    # This includes the forward pass of the RLModule, the loss computation, and the
    # optimizer step.
    COMPLETE_UPDATE = "complete_update"
    # Only compile the forward methods (and therein the forward_train method) of the
    # RLModule.
    FORWARD_TRAIN = "forward_train"


@dataclass
class FrameworkHyperparameters:
    """The framework specific hyper-parameters.

    Args:
        eager_tracing: Whether to trace the model in eager mode. This enables tf
            tracing mode by wrapping the loss function computation in a tf.function.
            This is useful for speeding up the training loop. However, it is not
            compatible with all tf operations. For example, tf.print is not supported
            in tf.function.
        torch_compile: Whether to use torch.compile() within the context of a given
            learner.
        what_to_compile: What to compile when using torch.compile(). Can be one of
            [TorchCompileWhatToCompile.complete_update,
            TorchCompileWhatToCompile.forward_train].
            If `complete_update`, the update step of the learner will be compiled. This
            includes the forward pass of the RLModule, the loss computation, and the
            optimizer step.
            If `forward_train`, only the forward methods (and therein the
            forward_train method) of the RLModule will be compiled.
            Either of the two may lead to different performance gains in different
            settings.
            `complete_update` promises the highest performance gains, but may not work
            in some settings. By compiling only forward_train, you may already get
            some speedups and avoid issues that arise from compiling the entire update.
        troch_compile_config: The TorchCompileConfig to use for compiling the RL
            Module in Torch.
    """

    eager_tracing: bool = True
    torch_compile: bool = False
    what_to_compile: str = TorchCompileWhatToCompile.FORWARD_TRAIN
    torch_compile_cfg: Optional["TorchCompileConfig"] = None

    def validate(self):
        if self.torch_compile:
            if self.what_to_compile not in [
                TorchCompileWhatToCompile.FORWARD_TRAIN,
                TorchCompileWhatToCompile.COMPLETE_UPDATE,
            ]:
                raise ValueError(
                    f"what_to_compile must be one of ["
                    f"TorchCompileWhatToCompile.forward_train, "
                    f"TorchCompileWhatToCompile.complete_update] but is"
                    f" {self.what_to_compile}"
                )
            if self.torch_compile_cfg is None:
                raise ValueError(
                    "torch_compile_cfg must be set when torch_compile is True."
                )


@dataclass
class LearnerHyperparameters:
    """Hyperparameters for a Learner, derived from a subset of AlgorithmConfig values.

    Instances of this class should only be created via calling
    `get_learner_hyperparameters()` on a frozen AlgorithmConfig object and should always
    considered read-only.

    When creating a new Learner, you should also define a new sub-class of this class
    and make sure the respective AlgorithmConfig sub-class has a proper implementation
    of the `get_learner_hyperparameters` method.

    Validation of the values of these hyperparameters should be done by the
    respective AlgorithmConfig class.

    For configuring different learning behaviors for different (single-agent) RLModules
    within the Learner, RLlib uses the `_per_module_overrides` property (dict), mapping
    ModuleID to a overridden version of self, in which the module-specific override
    settings are applied.
    """

    # Parameters used for gradient postprocessing (clipping) and gradient application.
    learning_rate: LearningRateOrSchedule = None
    grad_clip: float = None
    grad_clip_by: str = None
    seed: int = None

    # Maps ModuleIDs to LearnerHyperparameters that are to be used for that particular
    # module.
    # You can access the module-specific `LearnerHyperparameters` object for a given
    # module_id by using the `get_hps_for_module(module_id=..)` API.
    _per_module_overrides: Optional[Dict[ModuleID, "LearnerHyperparameters"]] = None

    def get_hps_for_module(self, module_id: ModuleID) -> "LearnerHyperparameters":
        """Returns a LearnerHyperparameter instance, given a `module_id`.

        This is useful for passing these module-specific HPs to a Learner's
        `..._for_module(module_id=.., hps=..)` methods. Individual modules within
        a MultiAgentRLModule can then override certain AlgorithmConfig settings
        of the main config, e.g. the learning rate.

        Args:
            module_id: The module ID for which to return a specific
                LearnerHyperparameter instance.

        Returns:
            The module specific LearnerHyperparameter instance.
        """
        # ModuleID found in our overrides dict. Return module specific HPs.
        if (
            self._per_module_overrides is not None
            and module_id in self._per_module_overrides
        ):
            # In case, the per-module sub-HPs object is still a dict, convert
            # it to a fully qualified LearnerHyperparameter object here first.
            if isinstance(self._per_module_overrides[module_id], dict):
                self._per_module_overrides[module_id] = type(self)(
                    **self._per_module_overrides[module_id]
                )
            # Return the module specific version of self.
            return self._per_module_overrides[module_id]
        # ModuleID not found in overrides or the overrides dict is None
        # -> return self.
        else:
            return self


@PublicAPI(stability="alpha")
class Learner:
    """Base class for Learners.

    This class will be used to train RLModules. It is responsible for defining the loss
    function, and updating the neural network weights that it owns. It also provides a
    way to add/remove modules to/from RLModules in a multi-agent scenario, in the
    middle of training (This is useful for league based training).

    TF and Torch specific implementation of this class fills in the framework-specific
    implementation details for distributed training, and for computing and applying
    gradients. User should not need to sub-class this class, but instead inherit from
    the TF or Torch specific sub-classes to implement their algorithm-specific update
    logic.

    Args:
        module_spec: The module specification for the RLModule that is being trained.
            If the module is a single agent module, after building the module it will
            be converted to a multi-agent module with a default key. Can be none if the
            module is provided directly via the `module` argument. Refer to
            ray.rllib.core.rl_module.SingleAgentRLModuleSpec
            or ray.rllib.core.rl_module.MultiAgentRLModuleSpec for more info.
        module: If learner is being used stand-alone, the RLModule can be optionally
            passed in directly instead of the through the `module_spec`.
        scaling_config: Configuration for scaling the learner actors.
            Refer to ray.rllib.core.learner.scaling_config.LearnerGroupScalingConfig
            for more info.
        learner_hyperparameters: The hyper-parameters for the Learner.
            Algorithm specific learner hyper-parameters will passed in via this
            argument. For example in PPO the `vf_loss_coeff` hyper-parameter will be
            passed in via this argument. Refer to
            ray.rllib.core.learner.learner.LearnerHyperparameters for more info.
        framework_hps: The framework specific hyper-parameters. This will be used to
            pass in any framework specific hyper-parameter that will impact the module
            creation. For example `eager_tracing` in TF or `torch.compile()` in Torch.
            Refer to ray.rllib.core.learner.learner.FrameworkHyperparameters for
            more info.

    Note: We use PPO and torch as an example here because many of the showcased
    components need implementations to come together. However, the same
    pattern is generally applicable.

        .. testcode::

            from ray.rllib.algorithms.ppo.torch.ppo_torch_rl_module import (
                PPOTorchRLModule
            )
            from ray.rllib.algorithms.ppo.ppo_catalog import PPOCatalog
            from ray.rllib.core.learner.torch.torch_learner import TorchLearner
            import gymnasium as gym

            env = gym.make("CartPole-v1")

            # Create a single agent RL module spec.
            module_spec = SingleAgentRLModuleSpec(
                module_class=PPOTorchRLModule,
                observation_space=env.observation_space,
                action_space=env.action_space,
                model_config_dict = {"hidden": [128, 128]},
                catalog_class = PPOCatalog,
            )

            # Create a learner instance that will train the module
            learner = TorchLearner(module_spec=module_spec)

            # Note: the learner should be built before it can be used.
            learner.build()

            # Take one gradient update on the module and report the results
            # results = learner.update(...)

            # Add a new module, perhaps for league based training
            learner.add_module(
                module_id="new_player",
                module_spec=SingleAgentRLModuleSpec(
                    module_class=PPOTorchRLModule,
                    observation_space=env.observation_space,
                    action_space=env.action_space,
                    model_config_dict = {"hidden": [128, 128]},
                    catalog_class = PPOCatalog,
                )
            )

            # Take another gradient update with both previous and new modules.
            # results = learner.update(...)

            # Remove a module
            learner.remove_module("new_player")

            # Will train previous modules only.
            # results = learner.update(...)

            # Get the state of the learner
            state = learner.get_state()

            # Set the state of the learner
            learner.set_state(state)

            # Get the weights of the underly multi-agent RLModule
            weights = learner.get_module_state()

            # Set the weights of the underly multi-agent RLModule
            learner.set_module_state(weights)


    Extension pattern:

        .. testcode::

            from ray.rllib.core.learner.torch.torch_learner import TorchLearner

            class MyLearner(TorchLearner):

               def compute_loss(self, fwd_out, batch):
                   # compute the loss based on batch and output of the forward pass
                   # to access the learner hyper-parameters use `self._hps`
                   return {ALL_MODULES: loss}
    """

    framework: str = None
    TOTAL_LOSS_KEY: str = "total_loss"

    def __init__(
        self,
        *,
        module_spec: Optional[
            Union[SingleAgentRLModuleSpec, MultiAgentRLModuleSpec]
        ] = None,
        module: Optional[RLModule] = None,
        learner_group_scaling_config: Optional[LearnerGroupScalingConfig] = None,
        learner_hyperparameters: Optional[LearnerHyperparameters] = None,
        framework_hyperparameters: Optional[FrameworkHyperparameters] = None,
    ):
        # We first set seeds
        if learner_hyperparameters and learner_hyperparameters.seed is not None:
            update_global_seed_if_necessary(
                self.framework, learner_hyperparameters.seed
            )

        if (module_spec is None) is (module is None):
            raise ValueError(
                "Exactly one of `module_spec` or `module` must be provided to Learner!"
            )

        self._module_spec = module_spec
        self._module_obj = module
        self._hps = learner_hyperparameters or LearnerHyperparameters()
        self._device = None

        # pick the configs that we need for the learner from scaling config
        self._learner_group_scaling_config = (
            learner_group_scaling_config or LearnerGroupScalingConfig()
        )
        self._distributed = self._learner_group_scaling_config.num_workers > 1
        self._use_gpu = self._learner_group_scaling_config.num_gpus_per_worker > 0
        # if we are using gpu but we are not distributed, use this gpu for training
        self._local_gpu_idx = self._learner_group_scaling_config.local_gpu_idx

        self._framework_hyperparameters = (
            framework_hyperparameters or FrameworkHyperparameters()
        )
        self._framework_hyperparameters.validate()

        # whether self.build has already been called
        self._is_built = False

        # These are the attributes that are set during build.

        # The actual MARLModule used by this Learner.
        self._module: Optional[MultiAgentRLModule] = None
        # These are set for properly applying optimizers and adding or removing modules.
        self._optimizer_parameters: Dict[Optimizer, List[ParamRef]] = {}
        self._named_optimizers: Dict[str, Optimizer] = {}
        self._params: ParamDict = {}
        # Dict mapping ModuleID to a list of optimizer names. Note that the optimizer
        # name includes the ModuleID as a prefix: optimizer_name=`[ModuleID]_[.. rest]`.
        self._module_optimizers: Dict[ModuleID, List[str]] = defaultdict(list)

        # Only manage optimizer's learning rate if user has NOT overridden
        # the `configure_optimizers_for_module` method. Otherwise, leave responsibility
        # to handle lr-updates entirely in user's hands.
        self._optimizer_lr_schedules: Dict[Optimizer, Scheduler] = {}

        # Registered metrics (one sub-dict per module ID) to be returned from
        # `Learner.update()`. These metrics will be "compiled" automatically into
        # the final results dict in the `self.compile_update_results()` method.
        self._metrics = defaultdict(dict)

    @property
    def distributed(self) -> bool:
        """Whether the learner is running in distributed mode."""
        return self._distributed

    @property
    def module(self) -> MultiAgentRLModule:
        """The multi-agent RLModule that is being trained."""
        return self._module

    @property
    def hps(self) -> LearnerHyperparameters:
        """The hyper-parameters for the learner."""
        return self._hps

    def register_optimizer(
        self,
        *,
        module_id: ModuleID = ALL_MODULES,
        optimizer_name: str = DEFAULT_OPTIMIZER,
        optimizer: Optimizer,
        params: Sequence[Param],
        lr_or_lr_schedule: Optional[LearningRateOrSchedule] = None,
    ) -> None:
        """Registers an optimizer with a ModuleID, name, param list and lr-scheduler.

        Use this method in your custom implementations of either
        `self.configure_optimizers()` or `self.configure_optimzers_for_module()` (you
        should only override one of these!). If you register a learning rate Scheduler
        setting together with an optimizer, RLlib will automatically keep this
        optimizer's learning rate updated throughout the training process.
        Alternatively, you can construct your optimizers directly with a learning rate
        and manage learning rate scheduling or updating yourself.

        Args:
            module_id: The `module_id` under which to register the optimizer. If not
                provided, will assume ALL_MODULES.
            optimizer_name: The name (str) of the optimizer. If not provided, will
                assume DEFAULT_OPTIMIZER.
            optimizer: The already instantiated optimizer object to register.
            params: A list of parameters (framework-specific variables) that will be
                trained/updated
            lr_or_lr_schedule: An optional fixed learning rate or learning rate schedule
                setup. If provided, RLlib will automatically keep the optimizer's
                learning rate updated.
        """
        # Validate optimizer instance and its param list.
        self._check_registered_optimizer(optimizer, params)

        full_registration_name = module_id + "_" + optimizer_name

        # Store the given optimizer under the given `module_id`.
        self._module_optimizers[module_id].append(full_registration_name)

        # Store the optimizer instance under its full `module_id`_`optimizer_name`
        # key.
        self._named_optimizers[full_registration_name] = optimizer

        # Store all given parameters under the given optimizer.
        self._optimizer_parameters[optimizer] = []
        for param in params:
            param_ref = self.get_param_ref(param)
            self._optimizer_parameters[optimizer].append(param_ref)
            self._params[param_ref] = param

        # Optionally, store a scheduler object along with this optimizer. If such a
        # setting is provided, RLlib will handle updating the optimizer's learning rate
        # over time.
        if lr_or_lr_schedule is not None:
            # Validate the given setting.
            Scheduler.validate(
                fixed_value_or_schedule=lr_or_lr_schedule,
                setting_name="lr_or_lr_schedule",
                description="learning rate or schedule",
            )
            # Create the scheduler object for this optimizer.
            scheduler = Scheduler(
                fixed_value_or_schedule=lr_or_lr_schedule,
                framework=self.framework,
                device=self._device,
            )
            self._optimizer_lr_schedules[optimizer] = scheduler
            # Set the optimizer to the current (first) learning rate.
            self._set_optimizer_lr(
                optimizer=optimizer,
                lr=scheduler.get_current_value(),
            )

    @OverrideToImplementCustomLogic
    def configure_optimizers(self) -> None:
        """Configures, creates, and registers the optimizers for this Learner.

        Optimizers are responsible for updating the model's parameters during training,
        based on the computed gradients.

        Normally, you should not override this method for your custom algorithms
        (which require certain optimizers), but rather override the
        `self.configure_optimizers_for_module(module_id=..)` method and register those
        optimizers in there that you need for the given `module_id`.

        You can register an optimizer for any RLModule within `self.module` (or for
        the ALL_MODULES ID) by calling `self.register_optimizer()` and passing the
        module_id, optimizer_name (only in case you would like to register more than
        one optimizer for a given module), the optimizer instane itself, a list
        of all the optimizer's parameters (to be updated by the optimizer), and
        an optional learning rate or learning rate schedule setting.

        This method is called once during building (`self.build()`).
        """

        # The default implementation simply calls `self.configure_optimizers_for_module`
        # on each RLModule within `self.module`.
        for module_id in self.module.keys():
            if self._is_module_compatible_with_learner(self.module[module_id]):
                hps = self.hps.get_hps_for_module(module_id)
                self.configure_optimizers_for_module(module_id=module_id, hps=hps)

    @OverrideToImplementCustomLogic
    @abc.abstractmethod
    def configure_optimizers_for_module(
        self, module_id: ModuleID, hps: LearnerHyperparameters
    ) -> None:
        """Configures an optimizer for the given module_id.

        This method is called for each RLModule in the Multi-Agent RLModule being
        trained by the Learner, as well as any new module added during training via
        `self.add_module()`. It should configure and construct one or more optimizers
        and register them via calls to `self.register_optimizer()` along with the
        `module_id`, an optional optimizer name (str), a list of the optimizer's
        framework specific parameters (variables), and an optional learning rate value
        or -schedule.

        Args:
            module_id: The module_id of the RLModule that is being configured.
            hps: The LearnerHyperparameters specific to the given `module_id`.
        """

    @OverrideToImplementCustomLogic
    @abc.abstractmethod
    def compute_gradients(
        self, loss_per_module: Dict[str, TensorType], **kwargs
    ) -> ParamDict:
        """Computes the gradients based on the given losses.

        Args:
            loss_per_module: Dict mapping module IDs to their individual total loss
                terms, computed by the individual `compute_loss_for_module()` calls.
                The overall total loss (sum of loss terms over all modules) is stored
                under `loss_per_module[ALL_MODULES]`.
            **kwargs: Forward compatibility kwargs.

        Returns:
            The gradients in the same (flat) format as self._params. Note that all
            top-level structures, such as module IDs, will not be present anymore in
            the returned dict. It will merely map parameter tensor references to their
            respective gradient tensors.
        """

    @OverrideToImplementCustomLogic
    def postprocess_gradients(self, gradients_dict: ParamDict) -> ParamDict:
        """Applies potential postprocessing operations on the gradients.

        This method is called after gradients have been computed and modifies them
        before they are applied to the respective module(s) by the optimizer(s).
        This might include grad clipping by value, norm, or global-norm, or other
        algorithm specific gradient postprocessing steps.

        This default implementation calls `self.postprocess_gradients_for_module()`
        on each of the sub-modules in our MultiAgentRLModule: `self.module` and
        returns the accumulated gradients dicts.

        Args:
            gradients_dict: A dictionary of gradients in the same (flat) format as
                self._params. Note that top-level structures, such as module IDs,
                will not be present anymore in this dict. It will merely map gradient
                tensor references to gradient tensors.

        Returns:
            A dictionary with the updated gradients and the exact same (flat) structure
            as the incoming `gradients_dict` arg.
        """

        # The flat gradients dict (mapping param refs to params), returned by this
        # method.
        postprocessed_gradients = {}

        for module_id in self.module.keys():
            # Send a gradients dict for only this `module_id` to the
            # `self.postprocess_gradients_for_module()` method.
            module_grads_dict = {}
            for optimizer_name, optimizer in self.get_optimizers_for_module(module_id):
                module_grads_dict.update(
                    self.filter_param_dict_for_optimizer(gradients_dict, optimizer)
                )

            module_grads_dict = self.postprocess_gradients_for_module(
                module_id=module_id,
                hps=self.hps.get_hps_for_module(module_id),
                module_gradients_dict=module_grads_dict,
            )
            assert isinstance(module_grads_dict, dict)

            # Update our return dict.
            postprocessed_gradients.update(module_grads_dict)

        return postprocessed_gradients

    @OverrideToImplementCustomLogic_CallToSuperRecommended
    def postprocess_gradients_for_module(
        self,
        *,
        module_id: ModuleID,
        hps: LearnerHyperparameters,
        module_gradients_dict: ParamDict,
    ) -> ParamDict:
        """Applies postprocessing operations on the gradients of the given module.

        Args:
            module_id: The module ID for which we will postprocess computed gradients.
                Note that `module_gradients_dict` already only carries those gradient
                tensors that belong to this `module_id`. Other `module_id`'s gradients
                are not available in this call.
            hps: The LearnerHyperparameters specific to the given `module_id`.
            module_gradients_dict: A dictionary of gradients in the same (flat) format
                as self._params, mapping gradient refs to gradient tensors, which are to
                be postprocessed. You may alter these tensors in place or create new
                ones and return these in a new dict.

        Returns:
            A dictionary with the updated gradients and the exact same (flat) structure
            as the incoming `module_gradients_dict` arg.
        """
        postprocessed_grads = {}

        if hps.grad_clip is None:
            postprocessed_grads.update(module_gradients_dict)
            return postprocessed_grads

        for optimizer_name, optimizer in self.get_optimizers_for_module(module_id):
            grad_dict_to_clip = self.filter_param_dict_for_optimizer(
                param_dict=module_gradients_dict,
                optimizer=optimizer,
            )
            # Perform gradient clipping, if configured.
            global_norm = self._get_clip_function()(
                grad_dict_to_clip,
                grad_clip=hps.grad_clip,
                grad_clip_by=hps.grad_clip_by,
            )
            if hps.grad_clip_by == "global_norm":
                self.register_metric(
                    module_id,
                    f"gradients_{optimizer_name}_global_norm",
                    global_norm,
                )
            postprocessed_grads.update(grad_dict_to_clip)

        return postprocessed_grads

    @OverrideToImplementCustomLogic
    @abc.abstractmethod
    def apply_gradients(self, gradients_dict: ParamDict) -> None:
        """Applies the gradients to the MultiAgentRLModule parameters.

        Args:
            gradients_dict: A dictionary of gradients in the same (flat) format as
                self._params. Note that top-level structures, such as module IDs,
                will not be present anymore in this dict. It will merely map gradient
                tensor references to gradient tensors.
        """

    def register_metric(self, module_id: str, key: str, value: Any) -> None:
        """Registers a single key/value metric pair for loss- and gradient stats.

        Args:
            module_id: The module_id to register the metric under. This may be
                ALL_MODULES.
            key: The name of the metric to register (below the given `module_id`).
            value: The actual value of the metric. This might also be a tensor var (e.g.
                from within a traced tf2 function).
        """
        self._metrics[module_id][key] = value

    def register_metrics(self, module_id: str, metrics_dict: Dict[str, Any]) -> None:
        """Registers several key/value metric pairs for loss- and gradient stats.

        Args:
            module_id: The module_id to register the metrics under. This may be
                ALL_MODULES.
            metrics_dict: A dict mapping names of metrics to be registered (below the
                given `module_id`) to the actual values of these metrics. Values might
                also be tensor vars (e.g. from within a traced tf2 function).
                These will be automatically converted to numpy values.
        """
        for key, value in metrics_dict.items():
            self.register_metric(module_id, key, value)

    def get_optimizer(
        self,
        module_id: ModuleID = DEFAULT_POLICY_ID,
        optimizer_name: str = DEFAULT_OPTIMIZER,
    ) -> Optimizer:
        """Returns the optimizer object, configured under the given module_id and name.

        If only one optimizer was registered under `module_id` (or ALL_MODULES)
        via the `self.register_optimizer` method, `optimizer_name` is assumed to be
        DEFAULT_OPTIMIZER.

        Args:
            module_id: The ModuleID for which to return the configured optimizer.
                If not provided, will assume DEFAULT_POLICY_ID.
            optimizer_name: The name of the optimizer (registered under `module_id` via
                `self.register_optimizer()`) to return. If not provided, will assume
                DEFAULT_OPTIMIZER.

        Returns:
            The optimizer object, configured under the given `module_id` and
            `optimizer_name`.
        """
        full_registration_name = module_id + "_" + optimizer_name
        assert full_registration_name in self._named_optimizers
        return self._named_optimizers[full_registration_name]

    def get_optimizers_for_module(
        self, module_id: ModuleID = ALL_MODULES
    ) -> List[Tuple[str, Optimizer]]:
        """Returns a list of (optimizer_name, optimizer instance)-tuples for module_id.

        Args:
            module_id: The ModuleID for which to return the configured
                (optimizer name, optimizer)-pairs. If not provided, will return
                optimizers registered under ALL_MODULES.

        Returns:
            A list of tuples of the format: ([optimizer_name], [optimizer object]),
            where optimizer_name is the name under which the optimizer was registered
            in `self.register_optimizer`. If only a single optimizer was
            configured for `module_id`, [optimizer_name] will be DEFAULT_OPTIMIZER.
        """
        named_optimizers = []
        for full_registration_name in self._module_optimizers[module_id]:
            optimizer = self._named_optimizers[full_registration_name]
            # TODO (sven): How can we avoid registering optimziers under this
            #  constructed `[module_id]_[optim_name]` format?
            optim_name = full_registration_name[len(module_id) + 1 :]
            named_optimizers.append((optim_name, optimizer))
        return named_optimizers

    def filter_param_dict_for_optimizer(
        self, param_dict: ParamDict, optimizer: Optimizer
    ) -> ParamDict:
        """Reduces the given ParamDict to contain only parameters for given optimizer.

        Args:
            param_dict: The ParamDict to reduce/filter down to the given `optimizer`.
                The returned dict will be a subset of `param_dict` only containing keys
                (param refs) that were registered together with `optimizer` (and thus
                that `optimizer` is responsible for applying gradients to).
            optimizer: The optimizer object to whose parameter refs the given
                `param_dict` should be reduced.

        Returns:
            A new ParamDict only containing param ref keys that belong to `optimizer`.
        """
        # Return a sub-dict only containing those param_ref keys (and their values)
        # that belong to the `optimizer`.
        return {
            ref: param_dict[ref]
            for ref in self._optimizer_parameters[optimizer]
            if ref in param_dict and param_dict[ref] is not None
        }

    def get_module_state(self, module_ids: Optional[Set[str]] = None) -> Dict[str, Any]:
        """Returns the state of the underlying MultiAgentRLModule.

        The output should be numpy-friendly for easy serialization, not framework
        specific tensors.

        Args:
            module_ids: The ids of the modules to get the weights for. If None, all
                modules will be returned.

        Returns:
            A dictionary that holds the state of the modules in a numpy-friendly
            format.
        """
        module_states = self.module.get_state(module_ids)
        return convert_to_numpy({k: v for k, v in module_states.items()})

    @abc.abstractmethod
    def set_module_state(self, state: Dict[str, Any]) -> None:
        """Sets the state of the underlying MultiAgentRLModule"""

    @abc.abstractmethod
    def get_param_ref(self, param: Param) -> Hashable:
        """Returns a hashable reference to a trainable parameter.

        This should be overriden in framework specific specialization. For example in
        torch it will return the parameter itself, while in tf it returns the .ref() of
        the variable. The purpose is to retrieve a unique reference to the parameters.

        Args:
            param: The parameter to get the reference to.

        Returns:
            A reference to the parameter.
        """

    @abc.abstractmethod
    def get_parameters(self, module: RLModule) -> Sequence[Param]:
        """Returns the list of parameters of a module.

        This should be overriden in framework specific learner. For example in torch it
        will return .parameters(), while in tf it returns .trainable_variables.

        Args:
            module: The module to get the parameters from.

        Returns:
            The parameters of the module.
        """

    @abc.abstractmethod
    def _convert_batch_type(self, batch: MultiAgentBatch) -> MultiAgentBatch:
        """Converts the elements of a MultiAgentBatch to Tensors on the correct device.

        Args:
            batch: The MultiAgentBatch object to convert.

        Returns:
            The resulting MultiAgentBatch with framework-specific tensor values placed
            on the correct device.
        """

    @OverrideToImplementCustomLogic_CallToSuperRecommended
    def compile_results(
        self,
        *,
        batch: MultiAgentBatch,
        fwd_out: Dict[str, Any],
        loss_per_module: Dict[str, TensorType],
        metrics_per_module: DefaultDict[ModuleID, Dict[str, Any]],
    ) -> Dict[str, Any]:
        """Compile results from the update in a numpy-friendly format.

        Args:
            batch: The batch that was used for the update.
            fwd_out: The output of the forward train pass.
            loss_per_module: A dict mapping module IDs (including ALL_MODULES) to the
                individual loss tensors as returned by calls to
                `compute_loss_for_module(module_id=...)`.
            metrics_per_module: The collected metrics defaultdict mapping ModuleIDs to
                metrics dicts. These metrics are collected during loss- and
                gradient computation, gradient postprocessing, and gradient application.

        Returns:
            A dictionary of results sub-dicts per module (including ALL_MODULES).
        """
        if not isinstance(batch, MultiAgentBatch):
            raise ValueError(
                f"batch must be a MultiAgentBatch, but got {type(batch)} instead."
            )

        # We compile the metrics to have the structure:
        # top-leve key: module_id -> [key, e.g. self.TOTAL_LOSS_KEY] -> [value].
        # Results will include all registered metrics under the respective module ID
        # top-level key.
        module_learner_stats = defaultdict(dict)
        # Add the num agent|env steps trained counts for all modules.
        module_learner_stats[ALL_MODULES][NUM_AGENT_STEPS_TRAINED] = batch.agent_steps()
        module_learner_stats[ALL_MODULES][NUM_ENV_STEPS_TRAINED] = batch.env_steps()

        loss_per_module_numpy = convert_to_numpy(loss_per_module)

        for module_id in list(batch.policy_batches.keys()) + [ALL_MODULES]:
            # Report total loss per module and other registered metrics.
            module_learner_stats[module_id].update(
                {
                    self.TOTAL_LOSS_KEY: loss_per_module_numpy[module_id],
                    **convert_to_numpy(metrics_per_module[module_id]),
                }
            )
            # Report registered optimizers' learning rates.
            module_learner_stats[module_id].update(
                {
                    f"{optim_name}_lr": convert_to_numpy(
                        self._get_optimizer_lr(optimizer)
                    )
                    for optim_name, optimizer in (
                        self.get_optimizers_for_module(module_id=module_id)
                    )
                }
            )

        return dict(module_learner_stats)

    @OverrideToImplementCustomLogic_CallToSuperRecommended
    def add_module(
        self,
        *,
        module_id: ModuleID,
        module_spec: SingleAgentRLModuleSpec,
    ) -> None:
        """Add a module to the underlying MultiAgentRLModule and the Learner.

        Args:
            module_id: The id of the module to add.
            module_spec: The module spec of the module to add.
        """
        self._check_is_built()
        module = module_spec.build()

        self.module.add_module(module_id, module)

        # Allow the user to configure one or more optimizers for this new module.
        self.configure_optimizers_for_module(
            module_id=module_id,
            hps=self.hps.get_hps_for_module(module_id),
        )

    @OverrideToImplementCustomLogic_CallToSuperRecommended
    def remove_module(self, module_id: ModuleID) -> None:
        """Remove a module from the Learner.

        Args:
            module_id: The id of the module to remove.
        """
        self._check_is_built()
        module = self.module[module_id]

        if self._is_module_compatible_with_learner(module):
            # Delete the removed module's parameters.
            parameters = self.get_parameters(module)
            for param in parameters:
                param_ref = self.get_param_ref(param)
                if param_ref in self._params:
                    del self._params[param_ref]
            # Delete the removed module's registered optimizers.
            for optimizer_name, optimizer in self.get_optimizers_for_module(module_id):
                del self._optimizer_parameters[optimizer]
                name = module_id + "_" + optimizer_name
                del self._named_optimizers[name]
                if optimizer in self._optimizer_lr_schedules:
                    del self._optimizer_lr_schedules[optimizer]
            del self._module_optimizers[module_id]

        self.module.remove_module(module_id)

    @OverrideToImplementCustomLogic_CallToSuperRecommended
    def build(self) -> None:
        """Builds the Learner.

        This method should be called before the learner is used. It is responsible for
        setting up the RLModule, optimizers, and (optionally) their lr-schedulers.
        """
        if self._is_built:
            logger.debug("Learner already built. Skipping build.")
            return
        self._is_built = True

        # Build the module to be trained by this learner.
        self._module = self._make_module()

        # Configure, construct, and register all optimizers needed to train
        # `self.module`.
        self.configure_optimizers()

    @OverrideToImplementCustomLogic
    def compute_loss(
        self,
        *,
        fwd_out: Union[MultiAgentBatch, NestedDict],
        batch: Union[MultiAgentBatch, NestedDict],
    ) -> Union[TensorType, Dict[str, Any]]:
        """Computes the loss for the module being optimized.

        This method must be overridden by multiagent-specific algorithm learners to
        specify the specific loss computation logic. If the algorithm is single agent
        `compute_loss_for_module()` should be overridden instead.
        `fwd_out` is the output of the `forward_train()` method of the underlying
        MultiAgentRLModule. `batch` is the data that was used to compute `fwd_out`.
        The returned dictionary must contain a key called
        ALL_MODULES, which will be used to compute gradients. It is recommended
        to not compute any forward passes within this method, and to use the
        `forward_train()` outputs of the RLModule(s) to compute the required tensors for
        loss calculations.

        Args:
            fwd_out: Output from a call to the `forward_train()` method of self.module
                during training (`self.update()`).
            batch: The training batch that was used to compute `fwd_out`.

        Returns:
            A dictionary mapping module IDs to individual loss terms. The dictionary
            must contain one protected key ALL_MODULES which will be used for computing
            gradients through.
        """
        loss_total = None
        loss_per_module = {}
        for module_id in fwd_out:
            module_batch = batch[module_id]
            module_fwd_out = fwd_out[module_id]

            loss = self.compute_loss_for_module(
                module_id=module_id,
                hps=self.hps.get_hps_for_module(module_id),
                batch=module_batch,
                fwd_out=module_fwd_out,
            )
            loss_per_module[module_id] = loss

            if loss_total is None:
                loss_total = loss
            else:
                loss_total += loss

        loss_per_module[ALL_MODULES] = loss_total

        return loss_per_module

    @OverrideToImplementCustomLogic
    @abc.abstractmethod
    def compute_loss_for_module(
        self,
        *,
        module_id: ModuleID,
        hps: LearnerHyperparameters,
        batch: NestedDict,
        fwd_out: Dict[str, TensorType],
    ) -> TensorType:
        """Computes the loss for a single module.

        Think of this as computing loss for a single agent. For multi-agent use-cases
        that require more complicated computation for loss, consider overriding the
        `compute_loss` method instead.

        Args:
            module_id: The id of the module.
            hps: The LearnerHyperparameters specific to the given `module_id`.
            batch: The sample batch for this particular module.
            fwd_out: The output of the forward pass for this particular module.

        Returns:
            A single total loss tensor. If you have more than one optimizer on the
            provided `module_id` and would like to compute gradients separately using
            these different optimizers, simply add up the individual loss terms for
            each optimizer and return the sum. Also, for tracking the individual loss
            terms, you can use the `Learner.register_metric(s)` APIs.
        """

    @OverrideToImplementCustomLogic
    def additional_update(
        self,
        *,
        module_ids_to_update: Optional[Sequence[ModuleID]] = None,
        timestep: int,
        **kwargs,
    ) -> Dict[ModuleID, Any]:
        """Apply additional non-gradient based updates to this Algorithm.

        For example, this could be used to do a polyak averaging update
        of a target network in off policy algorithms like SAC or DQN.

        Example:

        .. testcode::

            from ray.rllib.algorithms.ppo.torch.ppo_torch_rl_module import (
                PPOTorchRLModule
            )
            from ray.rllib.algorithms.ppo.ppo_catalog import PPOCatalog
            from ray.rllib.algorithms.ppo.torch.ppo_torch_learner import (
                PPOTorchLearner
            )
            from ray.rllib.algorithms.ppo.ppo_learner import (
                LEARNER_RESULTS_CURR_KL_COEFF_KEY
            )
            from ray.rllib.algorithms.ppo.ppo_learner import PPOLearnerHyperparameters
            import gymnasium as gym

            env = gym.make("CartPole-v1")
            hps = PPOLearnerHyperparameters(
                use_kl_loss=True,
                kl_coeff=0.2,
                kl_target=0.01,
                use_critic=True,
                clip_param=0.3,
                vf_clip_param=10.0,
                entropy_coeff=0.01,
                entropy_coeff_schedule = [
                    [0, 0.01],
                    [20000000, 0.0],
                ],
                vf_loss_coeff=0.5,
            )

            # Create a single agent RL module spec.
            module_spec = SingleAgentRLModuleSpec(
                module_class=PPOTorchRLModule,
                observation_space=env.observation_space,
                action_space=env.action_space,
                model_config_dict = {"hidden": [128, 128]},
                catalog_class = PPOCatalog,
            )

            class CustomPPOLearner(PPOTorchLearner):
                def additional_update_for_module(
                    self, *, module_id, hps, timestep, sampled_kl_values
                ):

                    results = super().additional_update_for_module(
                        module_id=module_id,
                        hps=hps,
                        timestep=timestep,
                        sampled_kl_values=sampled_kl_values,
                    )

                    # Try something else than the PPO paper here.
                    sampled_kl = sampled_kl_values[module_id]
                    curr_var = self.curr_kl_coeffs_per_module[module_id]
                    if sampled_kl > 1.2 * self.hps.kl_target:
                        curr_var.data *= 1.2
                    elif sampled_kl < 0.8 * self.hps.kl_target:
                        curr_var.data *= 0.4
                    results.update({LEARNER_RESULTS_CURR_KL_COEFF_KEY: curr_var.item()})


            learner = CustomPPOLearner(
                module_spec=module_spec,
                learner_hyperparameters=hps,
            )

            # Note: the learner should be built before it can be used.
            learner.build()

            # Inside a training loop, we can now call the additional update as we like:
            for i in range(100):
                # sample = ...
                # learner.update(sample)
                if i % 10 == 0:
                    learner.additional_update(
                        timestep=i,
                        sampled_kl_values={"default_policy": 0.5}
                    )

        Args:
            module_ids_to_update: The ids of the modules to update. If None, all
                modules will be updated.
            timestep: The current timestep.
            **kwargs: Keyword arguments to use for the additional update.

        Returns:
            A dictionary of results from the update
        """
        results_all_modules = {}
        module_ids = (
            module_ids_to_update
            if module_ids_to_update is not None
            else self.module.keys()
        )
        for module_id in module_ids:
            module_results = self.additional_update_for_module(
                module_id=module_id,
                hps=self.hps.get_hps_for_module(module_id),
                timestep=timestep,
                **kwargs,
            )
            results_all_modules[module_id] = module_results

        return results_all_modules

    @OverrideToImplementCustomLogic_CallToSuperRecommended
    def additional_update_for_module(
        self,
        *,
        module_id: ModuleID,
        hps: LearnerHyperparameters,
        timestep: int,
        **kwargs,
    ) -> Dict[str, Any]:
        """Apply additional non-gradient based updates for a single module.

        See `additional_update` for more details.

        Args:
            module_id: The id of the module to update.
            hps: The LearnerHyperparameters specific to the given `module_id`.
            timestep: The current global timestep (to be used with schedulers).
            **kwargs: Keyword arguments to use for the additional update.

        Returns:
            A dictionary of results from the update
        """
        results = {}

        # Only cover the optimizer mapped to this particular module.
        for optimizer_name, optimizer in self.get_optimizers_for_module(module_id):
            # Only update this optimizer's lr, if a scheduler has been registered
            # along with it.
            if optimizer in self._optimizer_lr_schedules:
                new_lr = self._optimizer_lr_schedules[optimizer].update(
                    timestep=timestep
                )
                self._set_optimizer_lr(optimizer, lr=new_lr)
                # Make sure our returned results differentiate by optimizer name
                # (if not the default name).
                stats_name = LEARNER_RESULTS_CURR_LR_KEY
                if optimizer_name != DEFAULT_OPTIMIZER:
                    stats_name += "_" + optimizer_name
                results.update({stats_name: new_lr})

        return results

    def update(
        self,
        *,
<<<<<<< HEAD
        # TODO (sven): We should allow passing in a single agent batch here
        #  as well for simplicity.
        batch: Optional[MultiAgentBatch] = None,
        episodes: Optional[List[EpisodeType]] = None,
        reduce_fn: Callable[[List[Mapping[str, Any]]], ResultDict] = (
            _reduce_mean_results
        ),
        # TODO (sven): Deprecate these in favor of config attributes for only those
        #  algos that actually need (and know how) to do minibatching.
        minibatch_size: Optional[int] = None,
        num_iters: int = 1,
    ) -> Union[Mapping[str, Any], List[Mapping[str, Any]]]:
=======
        minibatch_size: Optional[int] = None,
        num_iters: int = 1,
        reduce_fn: Callable[[List[Dict[str, Any]]], ResultDict] = (
            _reduce_mean_results
        ),
    ) -> Union[Dict[str, Any], List[Dict[str, Any]]]:
>>>>>>> 5ca101c5
        """Do `num_iters` minibatch updates given the original batch.

        Given a batch of episodes you can use this method to take more
        than one backward pass on the batch. The same minibatch_size and num_iters
        will be used for all module ids in MultiAgentRLModule.

        Args:
            batch: An optional batch of training data. If None, the `episodes` arg
                must be provided.
            episodes: An optional list of episodes objects. If None, the `batch` arg
                must be provided.
            reduce_fn: reduce_fn: A function to reduce the results from a list of
                minibatch updates. This can be any arbitrary function that takes a
                list of dictionaries and returns a single dictionary. For example you
                can either take an average (default) or concatenate the results (for
                example for metrics) or be more selective about you want to report back
                to the algorithm's training_step. If None is passed, the results will
                not get reduced.
            minibatch_size: The size of the minibatch to use for each update.
            num_iters: The number of complete passes over all the sub-batches
                in the input multi-agent batch.

        Returns:
            A dictionary of results, in numpy format or a list of such dictionaries in
            case `reduce_fn` is None and we have more than one minibatch pass.
        """
        self._check_is_built()

        # If a (multi-agent) batch is provided, check, whether our RLModule
        # contains all ModuleIDs found in this batch. If not, throw an error.
        if batch is not None:
            unknown_module_ids = set(batch.policy_batches.keys()) - set(
                self.module.keys()
            )
            if len(unknown_module_ids) > 0:
                raise ValueError(
                    "Batch contains module ids that are not in the learner: "
                    f"{unknown_module_ids}"
                )

        if num_iters < 1:
            # We must do at least one pass on the batch for training.
            raise ValueError("`num_iters` must be >= 1")

        # Call the train data preprocessor.
        batch, episodes = self._preprocess_train_data(batch=batch, episodes=episodes)

        # TODO (sven): Insert a call to the Learner ConnectorV2 pipeline here, providing
        #  it both `batch` and `episode` for further custom processing before the
        #  actual `Learner._update()` call.

        if minibatch_size:
            batch_iter = MiniBatchCyclicIterator
        elif num_iters > 1:
            # `minibatch_size` was not set but `num_iters` > 1.
            # Under the old training stack, users could do multiple sgd passes
            # over a batch without specifying a minibatch size. We enable
            # this behavior here by setting the minibatch size to be the size
            # of the batch (e.g. 1 minibatch of size batch.count)
            minibatch_size = batch.count
            batch_iter = MiniBatchCyclicIterator
        else:
            # `minibatch_size` and `num_iters` are not set by the user.
            batch_iter = MiniBatchDummyIterator

        results = []
        # Convert input batch into a tensor batch (MultiAgentBatch) on the correct
        # device (e.g. GPU). We move the batch already here to avoid having to move
        # every single minibatch that is created in the `batch_iter` below.
        batch = self._convert_batch_type(batch)
        batch = self._set_slicing_by_batch_id(batch, value=True)

        for tensor_minibatch in batch_iter(batch, minibatch_size, num_iters):
            # Make the actual in-graph/traced `_update` call. This should return
            # all tensor values (no numpy).
            nested_tensor_minibatch = NestedDict(tensor_minibatch.policy_batches)
            (
                fwd_out,
                loss_per_module,
                metrics_per_module,
            ) = self._update(nested_tensor_minibatch)

            result = self.compile_results(
                batch=tensor_minibatch,
                fwd_out=fwd_out,
                loss_per_module=loss_per_module,
                metrics_per_module=defaultdict(dict, **metrics_per_module),
            )
            self._check_result(result)
            # TODO (sven): Figure out whether `compile_results` should be forced
            #  to return all numpy/python data, then we can skip this conversion
            #  step here.
            results.append(convert_to_numpy(result))

        self._set_slicing_by_batch_id(batch, value=False)

        # Reduce results across all minibatches, if necessary.

        # If we only have one result anyways, then the user will not expect a list
        # to be reduced here (and might not provide a `reduce_fn` therefore) ->
        # Return single results dict.
        if len(results) == 1:
            return results[0]
        # If no `reduce_fn` provided, return list of results dicts.
        elif reduce_fn is None:
            return results
        # Pass list of results dicts through `reduce_fn` and return a single results
        # dict.
        return reduce_fn(results)

    @OverrideToImplementCustomLogic
    def _preprocess_train_data(
        self,
        *,
        batch: Optional[MultiAgentBatch] = None,
        episodes: Optional[List[EpisodeType]] = None,
    ) -> Tuple[Optional[MultiAgentBatch], Optional[List[EpisodeType]]]:
        """Allows custom preprocessing of batch/episode data before the actual update.

        The higher level order, in which this method is called from within
        `Learner.update(batch, episodes)` is:
        * batch, episodes = self._preprocess_train_data(batch, episodes)
        * batch = self._learner_connector(batch, episodes)
        * results = self._update(batch)

        The default implementation does not do any processing and is a mere pass
        through. However, specific algorithms should override this method to implement
        their specific training data preprocessing needs. It is possible to perform
        preliminary RLModule forward passes (besides the main "forward_train()" call
        during `self._update`) in this method and custom algorithms might also want to
        use this Learner's `self._learner_connector` to prepare the data
        (batch/episodes) for such extra forward calls.

        Args:
            batch: An optional batch of training data to preprocess.
            episodes: An optional list of episodes objects to preprocess.

        Returns:
            A tuple consisting of the processed `batch` and the processed list of
            `episodes`.
        """
        return batch, episodes

    @OverrideToImplementCustomLogic
    @abc.abstractmethod
    def _update(
        self,
        batch: NestedDict,
        **kwargs,
    ) -> Tuple[Any, Any, Any]:
        """Contains all logic for an in-graph/traceable update step.

        Framework specific subclasses must implement this method. This should include
        calls to the RLModule's `forward_train`, `compute_loss`, compute_gradients`,
        `postprocess_gradients`, and `apply_gradients` methods and return a tuple
        with all the individual results.

        Args:
            batch: The train batch already converted in to a (tensor) NestedDict.
            kwargs: Forward compatibility kwargs.

        Returns:
            A tuple consisting of:
                1) The `forward_train()` output of the RLModule,
                2) the loss_per_module dictionary mapping module IDs to individual loss
                    tensors
                3) a metrics dict mapping module IDs to metrics key/value pairs.

        """

    def set_state(self, state: Dict[str, Any]) -> None:
        """Set the state of the learner.

        Args:
            state: The state of the optimizer and module. Can be obtained
                from `get_state`. State is a dictionary with two keys:
                "module_state" and "optimizer_state". The value of each key
                is a dictionary that can be passed to `set_module_state` and
                `set_optimizer_state` respectively.

        """
        self._check_is_built()
        # TODO: once we figure out the optimizer format, we can set/get the state
        if "module_state" not in state:
            raise ValueError(
                "state must have a key 'module_state' for the module weights"
            )
        if "optimizer_state" not in state:
            raise ValueError(
                "state must have a key 'optimizer_state' for the optimizer weights"
            )

        module_state = state.get("module_state")
        optimizer_state = state.get("optimizer_state")
        self.set_module_state(module_state)
        self.set_optimizer_state(optimizer_state)

    def get_state(self) -> Dict[str, Any]:
        """Get the state of the learner.

        Returns:
            The state of the optimizer and module.

        """
        self._check_is_built()
        return {
            "module_state": self.get_module_state(),
            "optimizer_state": self.get_optimizer_state(),
        }

    def set_optimizer_state(self, state: Dict[str, Any]) -> None:
        """Sets the state of all optimizers currently registered in this Learner.

        Args:
            state: The state of the optimizers.
        """
        raise NotImplementedError

    def get_optimizer_state(self) -> Dict[str, Any]:
        """Returns the state of all optimizers currently registered in this Learner.

        Returns:
            The current state of all optimizers currently registered in this Learner.
        """
        raise NotImplementedError

    def _set_slicing_by_batch_id(
        self, batch: MultiAgentBatch, *, value: bool
    ) -> MultiAgentBatch:
        """Enables slicing by batch id in the given batch.

        If the input batch contains batches of sequences we need to make sure when
        slicing happens it is sliced via batch id and not timestamp. Calling this
        method enables the same flag on each SampleBatch within the input
        MultiAgentBatch.

        Args:
            batch: The MultiAgentBatch to enable slicing by batch id on.
            value: The value to set the flag to.

        Returns:
            The input MultiAgentBatch with the indexing flag is enabled / disabled on.
        """

        for pid, policy_batch in batch.policy_batches.items():
            # We assume that arriving batches for recurrent modules OR batches that
            # have a SEQ_LENS column are already zero-padded to the max sequence length
            # and have tensors of shape [B, T, ...]. Therefore, we slice sequence
            # lengths in B. See SampleBatch for more information.
            if (
                self.module[pid].is_stateful()
                or policy_batch.get("seq_lens") is not None
            ):
                if value:
                    policy_batch.enable_slicing_by_batch_id()
                else:
                    policy_batch.disable_slicing_by_batch_id()

        return batch

    def _get_metadata(self) -> Dict[str, Any]:
        metadata = {
            "learner_class": serialize_type(self.__class__),
            "ray_version": ray.__version__,
            "ray_commit": ray.__commit__,
            "module_state_dir": "module_state",
            "optimizer_state_dir": "optimizer_state",
        }
        return metadata

    def _save_optimizers(self, path: Union[str, pathlib.Path]) -> None:
        """Save the state of the optimizer to path

        NOTE: if path doesn't exist, then a new directory will be created. otherwise, it
        will be appended to.

        Args:
            path: The path to the directory to save the state to.

        """
        pass

    def _load_optimizers(self, path: Union[str, pathlib.Path]) -> None:
        """Load the state of the optimizer from path

        Args:
            path: The path to the directory to load the state from.

        """
        pass

    def save_state(self, path: Union[str, pathlib.Path]) -> None:
        """Save the state of the learner to path

        NOTE: if path doesn't exist, then a new directory will be created. otherwise, it
        will be appended to.

        the state of the learner is saved in the following format:

        .. testcode::
            :skipif: True

            checkpoint_dir/
                learner_state.json
                module_state/
                    module_1/
                        ...
                optimizer_state/
                    optimizers_module_1/
                        ...

        Args:
            path: The path to the directory to save the state to.

        """
        self._check_is_built()
        path = pathlib.Path(path)
        path.mkdir(parents=True, exist_ok=True)
        self.module.save_to_checkpoint(path / "module_state")
        self._save_optimizers(path / "optimizer_state")
        with open(path / "learner_state.json", "w") as f:
            metadata = self._get_metadata()
            json.dump(metadata, f)

    def load_state(
        self,
        path: Union[str, pathlib.Path],
    ) -> None:
        """Load the state of the learner from path

        Note: The learner must be constructed ahead of time before its state is loaded.

        Args:
            path: The path to the directory to load the state from.
        """
        self._check_is_built()
        path = pathlib.Path(path)
        del self._module
        # TODO(avnishn) from checkpoint doesn't currently support modules_to_load,
        #  but it should, so we will add it later.
        self._module_obj = MultiAgentRLModule.from_checkpoint(path / "module_state")
        self._reset()
        self.build()
        self._load_optimizers(path / "optimizer_state")

    @abc.abstractmethod
    def _is_module_compatible_with_learner(self, module: RLModule) -> bool:
        """Check whether the module is compatible with the learner.

        For example, if there is a random RLModule, it will not be a torch or tf
        module, but rather it is a numpy module. Therefore we should not consider it
        during gradient based optimization.

        Args:
            module: The module to check.

        Returns:
            True if the module is compatible with the learner.
        """

    def _make_module(self) -> MultiAgentRLModule:
        """Construct the multi-agent RL module for the learner.

        This method uses `self._module_specs` or `self._module_obj` to construct the
        module. If the module_class is a single agent RL module it will be wrapped to a
        multi-agent RL module. Override this method if there are other things that
        need to happen for instantiation of the module.

        Returns:
            A constructed MultiAgentRLModule.
        """
        if self._module_obj is not None:
            module = self._module_obj
        else:
            module = self._module_spec.build()
        # If not already, convert to MultiAgentRLModule.
        module = module.as_multi_agent()
        return module

    def _check_registered_optimizer(
        self,
        optimizer: Optimizer,
        params: Sequence[Param],
    ) -> None:
        """Checks that the given optimizer and parameters are valid for the framework.

        Args:
            optimizer: The optimizer object to check.
            params: The list of parameters to check.
        """
        if not isinstance(params, list):
            raise ValueError(
                f"`params` ({params}) must be a list of framework-specific parameters "
                "(variables)!"
            )

    def _check_result(self, result: Dict[str, Any]) -> None:
        """Checks whether the result has the correct format.

        All the keys should be referencing the module ids that got updated. There is a
        special key `ALL_MODULES` that hold any extra information that is not specific
        to a module.

        Args:
            result: The result of the update.

        Raises:
            ValueError: If the result are not in the correct format.
        """
        if not isinstance(result, dict):
            raise ValueError(
                f"The result of the update must be a dictionary. Got: {type(result)}"
            )

        if ALL_MODULES not in result:
            raise ValueError(
                f"The result of the update must have a key {ALL_MODULES} "
                "that holds any extra information that is not specific to a module."
            )

        for key in result:
            if key != ALL_MODULES:
                if key not in self.module.keys():
                    raise ValueError(
                        f"The key {key} in the result of the update is not a valid "
                        f"module id. Valid module ids are: {list(self.module.keys())}."
                    )

    def _check_is_built(self):
        if self.module is None:
            raise ValueError(
                "Learner.build() must be called after constructing a "
                "Learner and before calling any methods on it."
            )

    def _reset(self):
        self._params = {}
        self._optimizer_parameters = {}
        self._named_optimizers = {}
        self._module_optimizers = defaultdict(list)
        self._optimizer_lr_schedules = {}
        self._metrics = defaultdict(dict)
        self._is_built = False

    def apply(self, func, *_args, **_kwargs):
        return func(self, *_args, **_kwargs)

    @abc.abstractmethod
    def _get_tensor_variable(
        self,
        value: Any,
        dtype: Any = None,
        trainable: bool = False,
    ) -> TensorType:
        """Returns a framework-specific tensor variable with the initial given value.

        This is a framework specific method that should be implemented by the
        framework specific sub-class.

        Args:
            value: The initial value for the tensor variable variable.

        Returns:
            The framework specific tensor variable of the given initial value,
            dtype and trainable/requires_grad property.
        """

    @staticmethod
    @abc.abstractmethod
    def _get_optimizer_lr(optimizer: Optimizer) -> float:
        """Returns the current learning rate of the given local optimizer.

        Args:
            optimizer: The local optimizer to get the current learning rate for.

        Returns:
            The learning rate value (float) of the given optimizer.
        """

    @staticmethod
    @abc.abstractmethod
    def _set_optimizer_lr(optimizer: Optimizer, lr: float) -> None:
        """Updates the learning rate of the given local optimizer.

        Args:
            optimizer: The local optimizer to update the learning rate for.
            lr: The new learning rate.
        """

    @staticmethod
    @abc.abstractmethod
    def _get_clip_function() -> Callable:
        """Returns the gradient clipping function to use, given the framework."""


@dataclass
class LearnerSpec:
    """The spec for constructing Learner actors.

    Args:
        learner_class: The Learner class to use.
        module_spec: The underlying (MA)RLModule spec to completely define the module.
        module: Alternatively the RLModule instance can be passed in directly. This
            only works if the Learner is not an actor.
        backend_config: The backend config for properly distributing the RLModule.
        learner_hyperparameters: The extra config for the loss/additional update. This
            should be a subclass of LearnerHyperparameters. This is useful for passing
            in algorithm configs that contains the hyper-parameters for loss
            computation, change of training behaviors, etc. e.g lr, entropy_coeff.

    """

    learner_class: Type["Learner"]
    module_spec: Union["SingleAgentRLModuleSpec", "MultiAgentRLModuleSpec"] = None
    module: Optional["RLModule"] = None
    learner_group_scaling_config: LearnerGroupScalingConfig = field(
        default_factory=LearnerGroupScalingConfig
    )
    learner_hyperparameters: LearnerHyperparameters = field(
        default_factory=LearnerHyperparameters
    )
    framework_hyperparameters: FrameworkHyperparameters = field(
        default_factory=FrameworkHyperparameters
    )

    def get_params_dict(self) -> Dict[str, Any]:
        """Returns the parameters than be passed to the Learner constructor."""
        return {
            "module": self.module,
            "module_spec": self.module_spec,
            "learner_group_scaling_config": self.learner_group_scaling_config,
            "learner_hyperparameters": self.learner_hyperparameters,
            "framework_hyperparameters": self.framework_hyperparameters,
        }

    def build(self) -> "Learner":
        """Builds the Learner instance."""
        return self.learner_class(**self.get_params_dict())<|MERGE_RESOLUTION|>--- conflicted
+++ resolved
@@ -1228,27 +1228,18 @@
     def update(
         self,
         *,
-<<<<<<< HEAD
         # TODO (sven): We should allow passing in a single agent batch here
         #  as well for simplicity.
         batch: Optional[MultiAgentBatch] = None,
         episodes: Optional[List[EpisodeType]] = None,
-        reduce_fn: Callable[[List[Mapping[str, Any]]], ResultDict] = (
+        reduce_fn: Callable[[List[Dict[str, Any]]], ResultDict] = (
             _reduce_mean_results
         ),
         # TODO (sven): Deprecate these in favor of config attributes for only those
         #  algos that actually need (and know how) to do minibatching.
         minibatch_size: Optional[int] = None,
         num_iters: int = 1,
-    ) -> Union[Mapping[str, Any], List[Mapping[str, Any]]]:
-=======
-        minibatch_size: Optional[int] = None,
-        num_iters: int = 1,
-        reduce_fn: Callable[[List[Dict[str, Any]]], ResultDict] = (
-            _reduce_mean_results
-        ),
     ) -> Union[Dict[str, Any], List[Dict[str, Any]]]:
->>>>>>> 5ca101c5
         """Do `num_iters` minibatch updates given the original batch.
 
         Given a batch of episodes you can use this method to take more
