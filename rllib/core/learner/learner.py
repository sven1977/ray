--- conflicted
+++ resolved
@@ -1121,22 +1121,13 @@
 
     def update_from_batch(
         self,
+        batch: MultiAgentBatch,
         *,
-<<<<<<< HEAD
-        batch: Optional[MultiAgentBatch] = None,
-        episodes: Optional[List[EpisodeType]] = None,
-        reduce_fn: Callable[[List[Dict[str, Any]]], ResultDict] = (
-            _reduce_mean_results
-        ),
-        # TODO (sven): Deprecate these in favor of learner hyperparams for only those
-        #  algos actually that need to do minibatching.
-=======
         reduce_fn: Callable[[List[Dict[str, Any]]], ResultDict] = (
             _reduce_mean_results
         ),
         # TODO (sven): Deprecate these in favor of config attributes for only those
         #  algos that actually need (and know how) to do minibatching.
->>>>>>> 806701ed
         minibatch_size: Optional[int] = None,
         num_iters: int = 1,
     ) -> Union[Dict[str, Any], List[Dict[str, Any]]]:
@@ -1155,30 +1146,14 @@
                 example for metrics) or be more selective about you want to report back
                 to the algorithm's training_step. If None is passed, the results will
                 not get reduced.
-<<<<<<< HEAD
-=======
             minibatch_size: The size of the minibatch to use for each update.
             num_iters: The number of complete passes over all the sub-batches
                 in the input multi-agent batch.
->>>>>>> 806701ed
 
         Returns:
             A dictionary of results, in numpy format or a list of such dictionaries in
             case `reduce_fn` is None and we have more than one minibatch pass.
         """
-<<<<<<< HEAD
-        self._check_is_built()
-
-        if batch is not None:
-            unknown_module_ids = set(batch.policy_batches.keys()) - set(
-                self.module.keys()
-            )
-            if len(unknown_module_ids) > 0:
-                raise ValueError(
-                    "Batch contains module ids that are not in the learner: "
-                    f"{unknown_module_ids}"
-                )
-=======
         return self._update_from_batch_or_episodes(
             batch=batch,
             episodes=None,
@@ -1186,7 +1161,6 @@
             minibatch_size=minibatch_size,
             num_iters=num_iters,
         )
->>>>>>> 806701ed
 
     def update_from_episodes(
         self,
@@ -1202,44 +1176,9 @@
     ) -> Union[Dict[str, Any], List[Dict[str, Any]]]:
         """Do `num_iters` minibatch updates given a list of episodes.
 
-<<<<<<< HEAD
-        # Call the train data preprocessor.
-        batch, episodes = self._preprocess_train_data(batch=batch, episodes=episodes)
-
-        # Call the learner connector.
-        batch = self._learner_connector(
-            rl_module=self.module["default_policy"],  # TODO: make multi-agent capable
-            data=batch,
-            episodes=episodes,
-            # persistent_data=None, # TODO
-        )
-
-        # TODO (sven): Thus far, processing from episodes and the learner connector are
-        #  solely single-agent.
-        if episodes is not None:
-            batch = MultiAgentBatch(
-                policy_batches={DEFAULT_POLICY_ID: SampleBatch(batch)},
-                env_steps=sum(len(e) for e in episodes),
-            )
-
-        if minibatch_size:
-            batch_iter = MiniBatchCyclicIterator
-        elif num_iters > 1:
-            # `minibatch_size` was not set but `num_iters` > 1.
-            # Under the old training stack, users could do multiple sgd passes
-            # over a batch without specifying a minibatch size. We enable
-            # this behavior here by setting the minibatch size to be the size
-            # of the batch (e.g. 1 minibatch of size batch.count)
-            minibatch_size = batch.count
-            batch_iter = MiniBatchCyclicIterator
-        else:
-            # `minibatch_size` and `num_iters` are not set by the user.
-            batch_iter = MiniBatchDummyIterator
-=======
         You can use this method to take more than one backward pass on the batch.
         The same `minibatch_size` and `num_iters` will be used for all module ids in
         MultiAgentRLModule.
->>>>>>> 806701ed
 
         Args:
             episodes: An list of episode objects to update from.
@@ -1254,19 +1193,6 @@
             num_iters: The number of complete passes over all the sub-batches
                 in the input multi-agent batch.
 
-<<<<<<< HEAD
-            result = self.compile_results(
-                batch=tensor_minibatch,
-                fwd_out=fwd_out,
-                loss_per_module=loss_per_module,
-                metrics_per_module=defaultdict(dict, **metrics_per_module),
-            )
-            self._check_result(result)
-            # TODO (sven): Figure out whether `compile_results` should be forced
-            #  to return all numpy/python data, then we can skip this conversion
-            #  step here.
-            results.append(convert_to_numpy(result))
-=======
         Returns:
             A dictionary of results, in numpy format or a list of such dictionaries in
             case `reduce_fn` is None and we have more than one minibatch pass.
@@ -1278,7 +1204,6 @@
             minibatch_size=minibatch_size,
             num_iters=num_iters,
         )
->>>>>>> 806701ed
 
     @OverrideToImplementCustomLogic
     def _preprocess_train_data(
@@ -1306,34 +1231,6 @@
         Args:
             batch: An optional batch of training data to preprocess.
             episodes: An optional list of episodes objects to preprocess.
-
-        Returns:
-            A tuple consisting of the processed `batch` and the processed list of
-            `episodes`.
-        """
-        return batch, episodes
-
-    @OverrideToImplementCustomLogic
-    def _preprocess_train_data(self, *, batch, episodes) -> Tuple[Any, Any]:
-        """Allows custom preprocessing of batch/episode data before the actual update.
-
-        The higher level order, in which this method is called from within
-        `Learner.update(batch, episodes)` is:
-        * _preprocess_train_data(batch, episodes)
-        * _learner_connector(batch, episodes)
-        * _update_from_batch(batch)
-
-        The default implementation does not do any processing and is a mere pass
-        through. However, specific algorithms should override this method to implement
-        their specific training data preprocessing needs. It is possible to perform
-        separate forward passes (besides the main "forward_train()" one during
-        `_update_from_batch`) in this method and custom algorithms might also want to
-        use this Learner's `self._learner_connector` to prepare the data
-        (batch/episodes) for such an extra forward call.
-
-        Args:
-            batch: A data batch to preprocess.
-            episodes: A list of episodes to preprocess.
 
         Returns:
             A tuple consisting of the processed `batch` and the processed list of
@@ -1460,9 +1357,21 @@
         # Call the train data preprocessor.
         batch, episodes = self._preprocess_train_data(batch=batch, episodes=episodes)
 
-        # TODO (sven): Insert a call to the Learner ConnectorV2 pipeline here, providing
-        #  it both `batch` and `episode` for further custom processing before the
-        #  actual `Learner._update()` call.
+        # Call the learner connector.
+        batch = self._learner_connector(
+            rl_module=self.module["default_policy"],  # TODO: make multi-agent capable
+            data=batch,
+            episodes=episodes,
+            # persistent_data=None, # TODO
+        )
+
+        # TODO (sven): Thus far, processing from episodes and the learner connector are
+        #  solely single-agent.
+        if episodes is not None:
+            batch = MultiAgentBatch(
+                policy_batches={DEFAULT_POLICY_ID: SampleBatch(batch)},
+                env_steps=sum(len(e) for e in episodes),
+            )
 
         if minibatch_size:
             batch_iter = MiniBatchCyclicIterator
