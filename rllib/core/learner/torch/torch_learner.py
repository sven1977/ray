import logging
import pathlib
from typing import (
    Any,
    Callable,
    Hashable,
    Mapping,
    Optional,
    Sequence,
    Union,
)

from ray.rllib.core.learner.learner import (
    FrameworkHyperparameters,
    Learner,
    LearnerHyperparameters,
<<<<<<< HEAD
    ParamOptimizerPair,
    NamedParamOptimizerPairs,
    ParamDict,
    Param,
=======
>>>>>>> f1f714c6
)
from ray.rllib.core.rl_module.marl_module import MultiAgentRLModule
from ray.rllib.core.rl_module.rl_module import (
    RLModule,
    ModuleID,
    SingleAgentRLModuleSpec,
)
from ray.rllib.core.rl_module.torch.torch_rl_module import TorchDDPRLModule
from ray.rllib.core.rl_module.torch.torch_rl_module import (
    TorchRLModule,
)
from ray.rllib.policy.sample_batch import MultiAgentBatch
from ray.rllib.utils.annotations import (
    override,
    OverrideToImplementCustomLogic,
)
from ray.rllib.utils.framework import try_import_torch
from ray.rllib.utils.metrics import ALL_MODULES
from ray.rllib.utils.nested_dict import NestedDict
from ray.rllib.utils.torch_utils import (
    convert_to_torch_tensor,
    copy_torch_tensors,
)
from ray.rllib.utils.typing import Optimizer, Param, ParamDict, TensorType

torch, nn = try_import_torch()

if torch:
    from ray.train.torch.train_loop_utils import get_device


logger = logging.getLogger(__name__)


class TorchLearner(Learner):
    framework: str = "torch"

    def __init__(
        self,
        *,
        framework_hyperparameters: Optional[FrameworkHyperparameters] = None,
        **kwargs,
    ):
        super().__init__(
            framework_hyperparameters=(
                framework_hyperparameters or FrameworkHyperparameters()
            ),
            **kwargs,
        )

        # Will be set during build.
        self._device = None

    @OverrideToImplementCustomLogic
    @override(Learner)
    def configure_optimizers_for_module(
        self, module_id: ModuleID, hps: LearnerHyperparameters
<<<<<<< HEAD
    ) -> Union[ParamOptimizerPair, NamedParamOptimizerPairs]:
        module = self._module[module_id]

        optimizers = {
            "sgd": torch.optim.SGD,
            "adam": torch.optim.Adam,
            "adamw": torch.optim.AdamW,
            "sparseadam": torch.optim.SparseAdam,
            "adamax": torch.optim.Adamax,
            "asgd": torch.optim.ASGD,
            "lbfgs": torch.optim.LBFGS,
            "rmsprop": torch.optim.RMSprop,
            "rprop": torch.optim.Rprop,
            "adagrad": torch.optim.Adagrad,
            "adadelta": torch.optim.Adadelta,
        }

        # Use keras' convenience method to get the proper optimizer class, no
        # matter upper/lower case.
        optim_class = optimizers.get(hps.optimizer_type)
        parameters = self.get_parameters(module)
        optim = optim_class(parameters)
        pair: ParamOptimizerPair = (parameters, optim)
        return pair
=======
    ) -> None:
        module = self._module[module_id]

        # For this default implementation, the learning rate is handled by the
        # attached lr Scheduler (controlled by self.hps.learning_rate, which can be a
        # fixed value of a schedule setting).
        optimizer = torch.optim.Adam(self.get_parameters(module))
        params = self.get_parameters(module)

        # Register the created optimizer (under the default optimizer name).
        self.register_optimizer(
            module_id=module_id,
            optimizer=optimizer,
            params=params,
            lr_or_lr_schedule=hps.learning_rate,
        )
>>>>>>> f1f714c6

    @override(Learner)
    def _update(
        self,
        batch: NestedDict,
        **kwargs,
    ):
        """Performs a single update given a batch of data."""
        fwd_out = self.module.forward_train(batch)
        loss_per_module = self.compute_loss(fwd_out=fwd_out, batch=batch)

        gradients = self.compute_gradients(loss_per_module)
        postprocessed_gradients = self.postprocess_gradients(gradients)
        self.apply_gradients(postprocessed_gradients)
        return fwd_out, loss_per_module, self._metrics

    @override(Learner)
    def compute_gradients(
        self, loss_per_module: Mapping[str, TensorType], **kwargs
    ) -> ParamDict:
        for optim in self._optimizer_parameters:
            # set_to_none is a faster way to zero out the gradients
            optim.zero_grad(set_to_none=True)
        loss_per_module[ALL_MODULES].backward()
        grads = {pid: p.grad for pid, p in self._params.items()}

        return grads

    @override(Learner)
    def apply_gradients(self, gradients_dict: ParamDict) -> None:
        # Make sure the parameters do not carry gradients on their own.
        for optim in self._optimizer_parameters:
            optim.zero_grad(set_to_none=True)

        # Set the gradient of the parameters.
        for pid, grad in gradients_dict.items():
            self._params[pid].grad = grad

        # For each optimizer call its step function.
        for optim in self._optimizer_parameters:
            optim.step()

    @override(Learner)
    def set_module_state(self, state: Mapping[str, Any]) -> None:
        """Sets the weights of the underlying MultiAgentRLModule"""
        state = convert_to_torch_tensor(state, device=self._device)
        return self._module.set_state(state)

    @override(Learner)
    def _save_optimizers(self, path: Union[str, pathlib.Path]) -> None:
        path = pathlib.Path(path)
        path.mkdir(parents=True, exist_ok=True)
        optim_state = self.get_optimizer_state()
        for name, state in optim_state.items():
            torch.save(state, path / f"{name}.pt")

    @override(Learner)
    def _load_optimizers(self, path: Union[str, pathlib.Path]) -> None:
        path = pathlib.Path(path)
        if not path.exists():
            raise ValueError(f"Directory {path} does not exist.")
        state = {}
        for name in self._named_optimizers.keys():
            state[name] = torch.load(path / f"{name}.pt")
        self.set_optimizer_state(state)

    @override(Learner)
    def get_optimizer_state(self) -> Mapping[str, Any]:
        optimizer_name_state = {}
        for name, optim in self._named_optimizers.items():
            optim_state_dict = optim.state_dict()
            optim_state_dict_cpu = copy_torch_tensors(optim_state_dict, device="cpu")
            optimizer_name_state[name] = optim_state_dict_cpu
        return optimizer_name_state

    @override(Learner)
    def set_optimizer_state(self, state: Mapping[str, Any]) -> None:
        for name, state_dict in state.items():
            if name not in self._named_optimizers:
                raise ValueError(
                    f"Optimizer {name} in `state` is not known."
                    f"Known optimizers are {self._named_optimizers.keys()}"
                )
            optim = self._named_optimizers[name]
            state_dict_correct_device = copy_torch_tensors(
                state_dict, device=self._device
            )
            optim.load_state_dict(state_dict_correct_device)

    @override(Learner)
    def get_param_ref(self, param: Param) -> Hashable:
        return param

    @override(Learner)
    def get_parameters(self, module: RLModule) -> Sequence[Param]:
        return list(module.parameters())

    @override(Learner)
    def _convert_batch_type(self, batch: MultiAgentBatch):
        batch = convert_to_torch_tensor(batch.policy_batches, device=self._device)
        batch = NestedDict(batch)
        return batch

    @override(Learner)
    def add_module(
        self,
        *,
        module_id: ModuleID,
        module_spec: SingleAgentRLModuleSpec,
    ) -> None:
        super().add_module(
            module_id=module_id,
            module_spec=module_spec,
        )

        # we need to ddpify the module that was just added to the pool
        module = self._module[module_id]
        if isinstance(module, TorchRLModule):
            self._module[module_id].to(self._device)
            if self.distributed:
                self._module.add_module(
                    module_id, TorchDDPRLModule(module), override=True
                )

    @override(Learner)
    def build(self) -> None:
        """Builds the TorchLearner.

        This method is specific to TorchLearner. Before running super() it will
        initialze the device properly based on the `_use_gpu` and `_distributed`
        flags, so that `_make_module()` can place the created module on the correct
        device. After running super() it will wrap the module in a TorchDDPRLModule
        if `_distributed` is True.
        """
        # TODO (Kourosh): How do we handle model parallelism?
        # TODO (Kourosh): Instead of using _TorchAccelerator, we should use the public
        #  API in ray.train but allow for session to be None without any errors raised.
        if self._use_gpu:
            # get_device() returns the 0th device if
            # it is called from outside of a Ray Train session. Its necessary to give
            # the user the option to run on the gpu of their choice, so we enable that
            # option here via the local gpu id scaling config parameter.
            if self._distributed:
                self._device = get_device()
            else:
                assert self._local_gpu_idx < torch.cuda.device_count(), (
                    f"local_gpu_idx {self._local_gpu_idx} is not a valid GPU id or is "
                    " not available."
                )
                # this is an index into the available cuda devices. For example if
                # os.environ["CUDA_VISIBLE_DEVICES"] = "1" then
                # torch.cuda.device_count() = 1 and torch.device(0) will actuall map to
                # the gpu with id 1 on the node.
                self._device = torch.device(self._local_gpu_idx)
        else:
            self._device = torch.device("cpu")

        super().build()

        # Maybe torch compile forward methods.
        compile_config = self._framework_hyperparameters.torch_compile_cfg
        if compile_config is not None:
            for module in self._module._rl_modules.values():
                if isinstance(module, TorchRLModule):
                    module.compile(compile_config)

        self._make_modules_ddp_if_necessary()

    @OverrideToImplementCustomLogic
    def _make_modules_ddp_if_necessary(self) -> None:
        """Default logic for (maybe) making all Modules within self._module DDP."""

        # If the module is a MultiAgentRLModule and nn.Module we can simply assume
        # all the submodules are registered. Otherwise, we need to loop through
        # each submodule and move it to the correct device.
        # TODO (Kourosh): This can result in missing modules if the user does not
        #  register them in the MultiAgentRLModule. We should find a better way to
        #  handle this.
        if self._distributed:
            # Single agent module: Convert to `TorchDDPRLModule`.
            if isinstance(self._module, TorchRLModule):
                self._module = TorchDDPRLModule(self._module)
            # Multi agent module: Convert each submodule to `TorchDDPRLModule`.
            else:
                assert isinstance(self._module, MultiAgentRLModule)
                for key in self._module.keys():
                    sub_module = self._module[key]
                    if isinstance(sub_module, TorchRLModule):
                        # Wrap and override the module ID key in self._module.
                        self._module.add_module(
                            key, TorchDDPRLModule(sub_module), override=True
                        )

    def _is_module_compatible_with_learner(self, module: RLModule) -> bool:
        return isinstance(module, nn.Module)

    @override(Learner)
    def _check_registered_optimizer(
        self,
        optimizer: Optimizer,
        params: Sequence[Param],
    ) -> None:
        super()._check_registered_optimizer(optimizer, params)
        if not isinstance(optimizer, torch.optim.Optimizer):
            raise ValueError(
                f"The optimizer ({optimizer}) is not a torch.optim.Optimizer! "
                "Only use torch.optim.Optimizer subclasses for TorchLearner."
            )
        for param in params:
            if not isinstance(param, torch.Tensor):
                raise ValueError(
                    f"One of the parameters ({param}) in the registered optimizer "
                    "is not a torch.Tensor!"
                )

    @override(Learner)
    def _make_module(self) -> MultiAgentRLModule:
        module = super()._make_module()
        self._map_module_to_device(module)
        return module

    def _map_module_to_device(self, module: MultiAgentRLModule) -> None:
        """Moves the module to the correct device."""
        if isinstance(module, torch.nn.Module):
            module.to(self._device)
        else:
            for key in module.keys():
                if isinstance(module[key], torch.nn.Module):
                    module[key].to(self._device)

    @override(Learner)
    def _get_tensor_variable(
        self, value, dtype=None, trainable=False
    ) -> "torch.Tensor":
        return torch.tensor(
            value,
            requires_grad=trainable,
            device=self._device,
            dtype=(
                dtype
                or (
                    torch.float32
                    if isinstance(value, float)
                    else torch.int32
                    if isinstance(value, int)
                    else None
                )
            ),
        )

    @staticmethod
    @override(Learner)
    def _set_optimizer_lr(optimizer: "torch.optim.Optimizer", lr: float) -> None:
        for g in optimizer.param_groups:
            g["lr"] = lr

    @staticmethod
    @override(Learner)
    def _get_clip_function() -> Callable:
        from ray.rllib.utils.torch_utils import clip_gradients

        return clip_gradients<|MERGE_RESOLUTION|>--- conflicted
+++ resolved
@@ -14,13 +14,6 @@
     FrameworkHyperparameters,
     Learner,
     LearnerHyperparameters,
-<<<<<<< HEAD
-    ParamOptimizerPair,
-    NamedParamOptimizerPairs,
-    ParamDict,
-    Param,
-=======
->>>>>>> f1f714c6
 )
 from ray.rllib.core.rl_module.marl_module import MultiAgentRLModule
 from ray.rllib.core.rl_module.rl_module import (
@@ -78,32 +71,6 @@
     @override(Learner)
     def configure_optimizers_for_module(
         self, module_id: ModuleID, hps: LearnerHyperparameters
-<<<<<<< HEAD
-    ) -> Union[ParamOptimizerPair, NamedParamOptimizerPairs]:
-        module = self._module[module_id]
-
-        optimizers = {
-            "sgd": torch.optim.SGD,
-            "adam": torch.optim.Adam,
-            "adamw": torch.optim.AdamW,
-            "sparseadam": torch.optim.SparseAdam,
-            "adamax": torch.optim.Adamax,
-            "asgd": torch.optim.ASGD,
-            "lbfgs": torch.optim.LBFGS,
-            "rmsprop": torch.optim.RMSprop,
-            "rprop": torch.optim.Rprop,
-            "adagrad": torch.optim.Adagrad,
-            "adadelta": torch.optim.Adadelta,
-        }
-
-        # Use keras' convenience method to get the proper optimizer class, no
-        # matter upper/lower case.
-        optim_class = optimizers.get(hps.optimizer_type)
-        parameters = self.get_parameters(module)
-        optim = optim_class(parameters)
-        pair: ParamOptimizerPair = (parameters, optim)
-        return pair
-=======
     ) -> None:
         module = self._module[module_id]
 
@@ -120,7 +87,6 @@
             params=params,
             lr_or_lr_schedule=hps.learning_rate,
         )
->>>>>>> f1f714c6
 
     @override(Learner)
     def _update(
@@ -150,13 +116,13 @@
         return grads
 
     @override(Learner)
-    def apply_gradients(self, gradients_dict: ParamDict) -> None:
+    def apply_gradients(self, gradients: ParamDict) -> None:
         # Make sure the parameters do not carry gradients on their own.
         for optim in self._optimizer_parameters:
             optim.zero_grad(set_to_none=True)
 
         # Set the gradient of the parameters.
-        for pid, grad in gradients_dict.items():
+        for pid, grad in gradients.items():
             self._params[pid].grad = grad
 
         # For each optimizer call its step function.
