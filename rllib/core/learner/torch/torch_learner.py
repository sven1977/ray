--- conflicted
+++ resolved
@@ -111,17 +111,11 @@
         # Clip by L2-norm (per gradient tensor).
         grad_clip_by_norm = self._optimizer_config.get("grad_clip_by_norm", None)
         if grad_clip_by_norm is not None:
-<<<<<<< HEAD
-            gradients_dict = tree.map_structure(
-                lambda v: nn.utils.clip_grad_norm_(v, grad_clip_by_norm), gradients_dict
-            )
-=======
             gradients_dict = {
                 k: nn.utils.clip_grad_norm_(
                     v, grad_clip_by_norm
                 ) for k, v in gradients_dict.items()
             }
->>>>>>> 9e7daf0a
 
         # Clip by global L2-norm (across all gradient tensors).
         grad_clip_by_global_norm = self._optimizer_config.get(
