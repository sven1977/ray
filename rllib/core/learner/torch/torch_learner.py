--- conflicted
+++ resolved
@@ -97,48 +97,6 @@
         self,
         gradients_dict: Mapping[str, Any],
     ) -> Mapping[str, Any]:
-<<<<<<< HEAD
-        """Applies grad clipping depending on the optimizer config."""
-
-        # Clip by value (each gradient individually).
-        grad_clip_by_value = self._optimizer_config.get("grad_clip_by_value", None)
-        if grad_clip_by_value is not None:
-            gradients_dict = {
-                k: torch.clip(
-                    v, -grad_clip_by_value, grad_clip_by_value
-                ) for k, v in gradients_dict.items()
-            }
-
-        # Clip by L2-norm (per gradient tensor).
-        grad_clip_by_norm = self._optimizer_config.get("grad_clip_by_norm", None)
-        if grad_clip_by_norm is not None:
-            gradients_dict = {
-                k: nn.utils.clip_grad_norm_(
-                    v, grad_clip_by_norm
-                ) for k, v in gradients_dict.items()
-            }
-
-        # Clip by global L2-norm (across all gradient tensors).
-        grad_clip_by_global_norm = self._optimizer_config.get(
-            "grad_clip_by_global_norm", None
-        )
-        if grad_clip_by_global_norm is not None:
-            # Compute the global L2-norm of all the gradient tensors.
-            grad_tensors = gradients_dict.values()
-            total_l2_norm = 0.0
-            for tensor in grad_tensors:
-                # `.norm()` is the square root of the sum of all squares.
-                # We need to "undo" the square root b/c we want to compute the global
-                # norm afterwards -> `** 2`.
-                total_l2_norm += tensor.norm(2) ** 2
-            # Now we do the square root.
-            total_l2_norm = torch.sqrt(total_l2_norm)
-
-            # Clip all the gradients.
-            if total_l2_norm > grad_clip_by_global_norm:
-                for tensor in grad_tensors:
-                    tensor.mul_(grad_clip_by_global_norm / total_l2_norm)
-=======
         """Postprocesses gradients depending on the optimizer config."""
 
         # Perform gradient clipping, if necessary.
@@ -147,7 +105,6 @@
             grad_clip=self._optimizer_config.get("grad_clip"),
             grad_clip_by=self._optimizer_config.get("grad_clip_by"),
         )
->>>>>>> 86fe469b
 
         return gradients_dict
 
