from collections import deque
from functools import partial
import pathlib
import socket
from typing import (
    Any,
    Callable,
    List,
    Mapping,
    Optional,
    Set,
    Type,
    TYPE_CHECKING,
    Union,
)

import ray
from ray.rllib.core.learner.reduce_result_dict_fn import _reduce_mean_results
from ray.rllib.core.rl_module.rl_module import (
    ModuleID,
    SingleAgentRLModuleSpec,
)
from ray.rllib.core.learner.learner import (
    LearnerSpec,
)
from ray.rllib.policy.sample_batch import MultiAgentBatch, SampleBatch
from ray.rllib.utils.actor_manager import FaultTolerantActorManager
from ray.rllib.utils.minibatch_utils import ShardBatchIterator
from ray.rllib.utils.typing import ResultDict
from ray.rllib.utils.metrics import ALL_MODULES
from ray.rllib.utils.numpy import convert_to_numpy
from ray.train._internal.backend_executor import BackendExecutor
from ray.tune.utils.file_transfer import sync_dir_between_nodes


if TYPE_CHECKING:
    from ray.rllib.core.learner.learner import Learner


def _get_backend_config(learner_class: Type["Learner"]) -> str:
    if learner_class.framework == "torch":
        from ray.train.torch import TorchConfig

        backend_config = TorchConfig()
    elif learner_class.framework == "tf":
        from ray.train.tensorflow import TensorflowConfig

        backend_config = TensorflowConfig()
    else:
        raise ValueError("framework must be either torch or tf")

    return backend_config


def _is_module_trainable(module_id: ModuleID, batch: MultiAgentBatch) -> bool:
    """Default implemntation for is_module_trainable()

    It assumes that the module is trainable by default.
    """
    return True


class LearnerGroup:
    """Coordinator of Learners.
    Public API:
        .update(batch) -> updates the RLModule based on gradient descent algos.
        .additional_update() -> any additional non-gradient based updates will get
                                called from this entry point.
        .get_state() -> returns the state of the RLModule and RLOptimizer from
                        all of the Learners.
        .set_state() -> sets the state of all the Learners.
        .get_weights() -> returns the weights of the RLModule from the Learner(s).
        .set_weights() -> sets the weights of the RLModule in the Learner(s).
        .add_module() -> add a new RLModule to the MultiAgentRLModule being trained by
                         this LearnerGroup.
        .remove_module() -> remove an RLModule from the MultiAgentRLModule being trained
                            by this LearnerGroup.
    Args:
        learner_spec: The specification for constructing Learners.
        max_queue_len: The maximum number of batches to queue up if doing non-blocking
            updates (e.g. `self.update(batch, block=False)`). If the queue is full it
            will evict the oldest batch first.
    """

    def __init__(
        self,
        learner_spec: LearnerSpec,
        max_queue_len: int = 20,
    ):
        scaling_config = learner_spec.learner_group_scaling_config
        learner_class = learner_spec.learner_class

        # TODO (Kourosh): Go with a _remote flag instead of _is_local to be more
        #  explicit.
        self._is_local = scaling_config.num_workers == 0
        self._learner = None
        self._workers = None
        # If a user calls self.shutdown() on their own then this flag is set to true.
        # When del is called the backend executor isn't shutdown twice if this flag is
        # true. the backend executor would otherwise log a warning to the console from
        # ray train.
        self._is_shut_down = False

        self._is_module_trainable = _is_module_trainable

        # How many timesteps had to be dropped due to a full input queue?
        self._in_queue_ts_dropped = 0

        if self._is_local:
            self._learner = learner_class(**learner_spec.get_params_dict())
            self._learner.build()
            self._worker_manager = None
            self._in_queue = []
        else:
            backend_config = _get_backend_config(learner_class)
            backend_executor = BackendExecutor(
                backend_config=backend_config,
                num_workers=scaling_config.num_workers,
                num_cpus_per_worker=scaling_config.num_cpus_per_worker,
                num_gpus_per_worker=scaling_config.num_gpus_per_worker,
                max_retries=0,
            )
            backend_executor.start(
                train_cls=learner_class,
                train_cls_kwargs=learner_spec.get_params_dict(),
            )
            self._backend_executor = backend_executor

            self._workers = [w.actor for w in backend_executor.worker_group.workers]

            # Run the neural network building code on remote workers.
            ray.get([w.build.remote() for w in self._workers])
            # Use only 1 max in flight request per worker since training workers have to
            # be synchronously executed.
            self._worker_manager = FaultTolerantActorManager(
                self._workers,
                #TEST: Test allowing 2 in-flight update requests per actor
                max_remote_requests_in_flight_per_actor=3,
            )
            self._in_queue = deque(maxlen=max_queue_len)

    def get_in_queue_stats(self) -> Mapping[str, Any]:
<<<<<<< HEAD
        """Returns the current stats for the input queue for this learner group.
        """
=======
        """Returns the current stats for the input queue for this learner group."""
>>>>>>> 4b78f62e
        return {
            "learner_group_queue_size": len(self._in_queue),
            "learner_group_queue_ts_dropped": self._in_queue_ts_dropped,
        }

    @property
    def is_local(self) -> bool:
        return self._is_local

    def update(
        self,
        batches: List[MultiAgentBatch],
        *,
        minibatch_size: Optional[int] = None,
        num_iters: int = 1,
        reduce_fn: Callable[[List[Mapping[str, Any]]], ResultDict] = (
            _reduce_mean_results
        ),
        block: bool = True,
    ) -> Union[Mapping[str, Any], List[Mapping[str, Any]]]:
        """Do one or more gradient based updates to the Learner(s) based on given data.

        Args:
            batches: The List of data to use for the update(s).
            minibatch_size: The minibatch size to use for the update.
            num_iters: The number of complete passes over all the sub-batches in the
                input multi-agent batch.
            reduce_fn: A function to reduce the results from a list of Learner Actors
                into a single result. This can be any arbitrary function that takes a
                list of dictionaries and returns a single dictionary. For example you
                can either take an average (default) or concatenate the results (for
                example for metrics) or be more selective about you want to report back
                to the algorithm's training_step. If None is passed, the results will
                not get reduced.
            block: Whether to block until each update is complete.

        Returns:
            A list of dictionaries of results from the updates from the Learner(s)
        """

        # Construct a multi-agent batch with only the trainable modules.
        train_batches = []
        for batch in batches:
            train_batch = {}
            for module_id in batch.policy_batches.keys():
                if self._is_module_trainable(module_id, batch):
                    train_batch[module_id] = batch.policy_batches[module_id]
            train_batches.append(MultiAgentBatch(train_batch, batch.count))

        if self.is_local:
            if not block:
                raise ValueError(
                    "Cannot run update in non-blocking mode when running in local "
                    "mode with num_workers=0."
                )
            results = [
                self._learner.update(
                    train_batch,
                    minibatch_size=minibatch_size,
                    num_iters=num_iters,
                    reduce_fn=reduce_fn,
                ) for train_batch in train_batches
            ]
        else:
            results = self._distributed_update(
                train_batches,
                minibatch_size=minibatch_size,
                num_iters=num_iters,
                reduce_fn=reduce_fn,
                block=block,
            )

        # TODO (Kourosh): Maybe we should use LearnerInfoBuilder() here?
        if reduce_fn is None or not results:
            return results
        return reduce_fn(results)

    def _distributed_update(
        self,
        batches: List[MultiAgentBatch],
        *,
        minibatch_size: Optional[int] = None,
        num_iters: int = 1,
        reduce_fn: Callable[[List[Mapping[str, Any]]], ResultDict] = (
            _reduce_mean_results
        ),
        block: bool = True,
    ) -> List[Mapping[str, Any]]:
        """Do a gradient based update to the Learners using DDP training.

        Note: this function is used if the num_gpus this LearnerGroup is configured
            with is > 0. If _fake_gpus is True then this function will still be used
            for distributed training, but the workers will be configured to use a
            different backend than the cuda backend.

        Args:
            See `.update()` docstring.

        Returns:
            A list of dictionaries of results from the updates from the Learner(s)
        """
        # Make sure minibatch size is reduced to the correct number of shards as well
        # (just like we split each batch into the number of learner workers).
        if minibatch_size is not None:
            minibatch_size //= len(self._workers)

        def _learner_update(learner, minibatch):
            return learner.update(
                minibatch,
                minibatch_size=minibatch_size,
                num_iters=num_iters,
                reduce_fn=reduce_fn,
            )

        if block:
            results = []
            for batch in batches:
                results.extend(self._get_results(self._worker_manager.foreach_actor([
                    partial(_learner_update, minibatch=minibatch)
                    for minibatch in ShardBatchIterator(batch, len(self._workers))
                ])))
            return results
        else:
            # Queue the new batches.
            if batches:
                for batch in batches:
                    # If queue is full, kick out the oldest item (and thus add its
                    # length to the "dropped ts" counter).
                    if len(self._in_queue) == self._in_queue.maxlen:
                        self._in_queue_ts_dropped += len(self._in_queue[0])

                    # NOT RECOMMENDED (completely destroys learning performance):
                    # Shuffle batch when not using sequence information.
                    #if batch.get(SampleBatch.SEQ_LENS) is None:
                    #    batch.shuffle()
                    self._in_queue.append(batch)

            # Retrieve all ready results (kicked off by prior calls to this method).
            results = self._worker_manager.fetch_ready_async_reqs()
            # Only if there are no more requests in-flight on any of the learners,
            # we can send in one new batch for sharding and parallel learning.
            if self._worker_manager_ready():
                count = 0
                while len(self._in_queue) > 0 and count < 3:
                    #TODO: TOTEST Pull a single batch from the queue (from the right side, meaning:
                    # use the newest ones first!).
                    batch = self._in_queue.popleft()
                    self._worker_manager.foreach_actor_async([
                        partial(_learner_update, minibatch=minibatch)
                        for minibatch in ShardBatchIterator(batch, len(self._workers))
                    ])
                    count += 1

            results = self._get_results(results)

            return results

    def _worker_manager_ready(self):
        # TODO: TOTEST: Allow for some number of in-flight requests.
        return self._worker_manager.num_outstanding_async_reqs() <= self._worker_manager.num_actors() * 2

    def _get_results(self, results):
        processed_results = []
        for result in results:
            result_or_error = result.get()
            if result.ok:
                processed_results.append(result_or_error)
            else:
                raise result_or_error
        return processed_results

    def additional_update(
        self,
        *,
        reduce_fn: Callable[[ResultDict], ResultDict] = _reduce_mean_results,
        **kwargs,
    ) -> Union[Mapping[str, Any], List[Mapping[str, Any]]]:
        """Apply additional non-gradient based updates to the Learners.

        For example, this could be used to do a polyak averaging update
        of a target network in off policy algorithms like SAC or DQN.

        By default this is a pass through that calls `Learner.additional_update`

        Args:
            reduce_fn: See `update()` documentation for more details.
            **kwargs: Keyword arguments to pass to each Learner.

        Returns:
            A list of dictionaries of results from the updates from each worker.
        """

        if self.is_local:
            return self._learner.additional_update(**kwargs)
        else:
            results = self._worker_manager.foreach_actor(
                [lambda w: w.additional_update(**kwargs) for _ in self._workers]
            )
            results = self._get_results(results)
            if reduce_fn is None:
                return results
            return reduce_fn(results)

    def add_module(
        self,
        *,
        module_id: ModuleID,
        module_spec: SingleAgentRLModuleSpec,
    ) -> None:
        """Add a module to the Learners maintained by this LearnerGroup.

        Args:
            module_id: The id of the module to add.
            module_spec:  #TODO (Kourosh) fill in here.
        """
        if self.is_local:
            self._learner.add_module(
                module_id=module_id,
                module_spec=module_spec,
            )
        else:
            results = self._worker_manager.foreach_actor(
                lambda w: w.add_module(
                    module_id=module_id,
                    module_spec=module_spec,
                )
            )
            return self._get_results(results)

    def remove_module(self, module_id: ModuleID) -> None:
        """Remove a module from the Learners maintained by this LearnerGroup.

        Args:
            module_id: The id of the module to remove.

        """
        if self.is_local:
            self._learner.remove_module(module_id)
        else:
            refs = []
            for worker in self._workers:
                ref = worker.remove_module.remote(module_id)
                refs.append(ref)
            ray.get(refs)

    def set_weights(self, weights) -> None:
        # TODO (Kourosh) Set / get weight has to be thoroughly
        # tested across actors and multi-gpus
        if self.is_local:
            self._learner.set_weights(weights)
        else:
            results_or_errors = self._worker_manager.foreach_actor(
                lambda w: w.set_weights(weights)
            )
            # raise errors if any
            self._get_results(results_or_errors)

    def get_weights(self, module_ids: Optional[Set[str]] = None) -> Mapping[str, Any]:
        if self.is_local:
            weights = self._learner.get_weights(module_ids)
        else:
            worker = self._worker_manager.healthy_actor_ids()[0]
            assert len(self._workers) == self._worker_manager.num_healthy_actors()
            weights = self._worker_manager.foreach_actor(
                lambda w: w.get_weights(module_ids), remote_actor_ids=[worker]
            )
            weights = self._get_results(weights)[0]

        return convert_to_numpy(weights)

    def get_state(self) -> Mapping[ModuleID, Mapping[str, Any]]:
        """Get the states of the first Learners.

        This should be the same across Learners
        """
        if self.is_local:
            return self._learner.get_state()
        else:
            worker = self._worker_manager.healthy_actor_ids()[0]
            assert len(self._workers) == self._worker_manager.num_healthy_actors()
            results = self._worker_manager.foreach_actor(
                lambda w: w.get_state(), remote_actor_ids=[worker]
            )
            return self._get_results(results)[0]

    def set_state(self, state: List[Mapping[ModuleID, Mapping[str, Any]]]) -> None:
        """Sets the states of the Learners.

        Args:
            state: The state of the Learners

        """
        if self.is_local:
            self._learner.set_state(state)
        else:
            self._worker_manager.foreach_actor(lambda w: w.set_state(state))

    def set_is_module_trainable(
        self, is_module_trainable: Callable[[ModuleID, MultiAgentBatch], bool] = None
    ) -> None:
        """Sets the function that determines whether a module is trainable.

        Args:
            is_module_trainable: A function that takes in a module id and a batch
                and returns a boolean indicating whether the module should be trained
                on the batch.
        """
        if is_module_trainable is not None:
            self._is_module_trainable = is_module_trainable

    def save_state(self, path: str) -> None:
        """Saves the state of the LearnerGroup.

        Args:
            path: The path to save the state to.
        """
        if self.is_local:
            self._learner.save_state(path)
        else:
            worker = self._worker_manager.healthy_actor_ids()[0]
            worker_ip_addr = self._worker_manager.foreach_actor(
                self._get_ip_address, remote_actor_ids=[worker]
            )
            worker_ip_addr = self._get_results(worker_ip_addr)[0]
            self_ip_addr = self._get_ip_address()

            if worker_ip_addr == self_ip_addr:
                self._worker_manager.foreach_actor(
                    lambda w: w.save_state(path), remote_actor_ids=[worker]
                )
            else:
                # save the checkpoint to a temporary location on the worker

                # create a temporary directory on the worker
                worker_temp_dir = self._worker_manager.foreach_actor(
                    self._create_temporary_dir, remote_actor_ids=[worker]
                )
                worker_temp_dir = self._get_results(worker_temp_dir)[0]

                # save the checkpoint to the temporary directory on the worker
                self._worker_manager.foreach_actor(
                    lambda w: w.save_state(worker_temp_dir), remote_actor_ids=[worker]
                )

                # sync the temporary directory on the worker to the local directory
                sync_dir_between_nodes(
                    worker_ip_addr, worker_temp_dir, self_ip_addr, path
                )

                # creating this function here instead of making it a member funciton
                # becasue it uses the worker_temp_dir variable, and this can't
                # be passed in as an argument to foreach_actor
                def remove_dir(w):
                    import shutil

                    shutil.rmtree(worker_temp_dir)

                # remove the temporary directory on the worker
                self._worker_manager.foreach_actor(
                    remove_dir, remote_actor_ids=[worker]
                )

    def load_state(self, path: str) -> None:
        """Loads the state of the LearnerGroup.

        Args:
            path: The path to load the state from.
        """
        path = pathlib.Path(path)
        if not path.is_dir():
            raise ValueError(
                f"Path {path} is not a directory. "
                "Please specify a directory containing the checkpoint files."
            )
        if not path.exists():
            raise ValueError(f"Path {path} does not exist.")
        path = str(path.absolute())
        if self.is_local:
            self._learner.load_state(path)
        else:
            assert len(self._workers) == self._worker_manager.num_healthy_actors()
            head_node_ip = socket.gethostbyname(socket.gethostname())
            workers = self._worker_manager.healthy_actor_ids()

            def _load_state(w):
                # doing imports here since they might not be imported on the worker
                import socket
                import tempfile

                hostname = socket.gethostname()
                worker_node_ip = socket.gethostbyname(hostname)
                # if the worker is on the same node as the head, load the checkpoint
                # directly from the path otherwise sync the checkpoint from the head
                # to the worker and load it from there
                if worker_node_ip == head_node_ip:
                    w.load_state(path)
                else:
                    with tempfile.TemporaryDirectory() as temp_dir:
                        sync_dir_between_nodes(
                            head_node_ip, path, worker_node_ip, temp_dir
                        )
                        w.load_state(temp_dir)

            self._worker_manager.foreach_actor(_load_state, remote_actor_ids=workers)

    @staticmethod
    def _create_temporary_dir(_=None) -> str:
        """Creates a temporary directory.

        Args:
            _: Unused arg. Exists to make this function compatible with foreach_actor
            calls.

        Returns:
            The path to the temporary directory.
        """
        import tempfile

        return tempfile.mkdtemp()

    @staticmethod
    def _get_ip_address(_=None) -> str:
        """Returns this process's address.

        Args:
            _: Unused arg. Exists to make this function compatible with foreach_actor
            calls.

        Returns:
            The address of this process.

        """
        import socket

        hostname = socket.gethostname()

        return socket.gethostbyname(hostname)

    def shutdown(self):
        """Shuts down the LearnerGroup."""
        if not self._is_local:
            self._backend_executor.shutdown()
            self._is_shut_down = True

    def __del__(self):
        if not self._is_shut_down:
            self.shutdown()<|MERGE_RESOLUTION|>--- conflicted
+++ resolved
@@ -140,12 +140,7 @@
             self._in_queue = deque(maxlen=max_queue_len)
 
     def get_in_queue_stats(self) -> Mapping[str, Any]:
-<<<<<<< HEAD
-        """Returns the current stats for the input queue for this learner group.
-        """
-=======
         """Returns the current stats for the input queue for this learner group."""
->>>>>>> 4b78f62e
         return {
             "learner_group_queue_size": len(self._in_queue),
             "learner_group_queue_ts_dropped": self._in_queue_ts_dropped,
