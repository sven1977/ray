from collections import defaultdict, deque
from functools import partial
import pathlib
from typing import (
    Any,
    Callable,
    Dict,
    List,
    Optional,
    Set,
    Type,
    TYPE_CHECKING,
    Union,
)
import uuid

import ray
from ray.rllib.core.learner.reduce_result_dict_fn import _reduce_mean_results
from ray.rllib.core.rl_module.rl_module import (
    SingleAgentRLModuleSpec,
    RLMODULE_STATE_DIR_NAME,
)
from ray.rllib.core.learner.learner import LearnerSpec
from ray.rllib.policy.sample_batch import MultiAgentBatch
from ray.rllib.utils.actor_manager import FaultTolerantActorManager
<<<<<<< HEAD
from ray.rllib.utils.minibatch_utils import ShardBatchIterator, ShardEpisodesIterator
from ray.rllib.utils.typing import EpisodeType, ResultDict
=======
from ray.rllib.utils.deprecation import Deprecated
from ray.rllib.utils.minibatch_utils import ShardBatchIterator
from ray.rllib.utils.typing import ModuleID, ResultDict, ShouldModuleBeUpdatedFn
>>>>>>> 5ca101c5
from ray.rllib.utils.numpy import convert_to_numpy
from ray.train._internal.backend_executor import BackendExecutor
from ray.tune.utils.file_transfer import sync_dir_between_nodes
from ray.util.annotations import PublicAPI


if TYPE_CHECKING:
    from ray.rllib.core.learner.learner import Learner


def _get_backend_config(learner_class: Type["Learner"]) -> str:
    if learner_class.framework == "torch":
        from ray.train.torch import TorchConfig

        backend_config = TorchConfig()
    elif learner_class.framework == "tf2":
        from ray.train.tensorflow import TensorflowConfig

        backend_config = TensorflowConfig()
    else:
        raise ValueError("framework must be either torch or tf")

    return backend_config


def _default_should_module_be_updated_fn(
    module_id: ModuleID,
    batch: MultiAgentBatch,
) -> bool:
    """Default implemntation for `LearnerGroup.should_module_be_updated_fn()`.

    It assumes that all modules are to be updated by default.
    """
    return True


@PublicAPI(stability="alpha")
class LearnerGroup:
    """Coordinator of Learners.

    Args:
        learner_spec: The specification for constructing Learners.
        max_queue_len: The maximum number of batches to queue up if doing async_update
            If the queue is full it will evict the oldest batch first.

    """

    def __init__(
        self,
        learner_spec: LearnerSpec,
        max_queue_len: int = 20,
    ):
        scaling_config = learner_spec.learner_group_scaling_config
        learner_class = learner_spec.learner_class

        # TODO (Kourosh): Go with a _remote flag instead of _is_local to be more
        #  explicit.
        self._is_local = scaling_config.num_workers == 0
        self._learner = None
        self._workers = None
        # If a user calls self.shutdown() on their own then this flag is set to true.
        # When del is called the backend executor isn't shutdown twice if this flag is
        # true. the backend executor would otherwise log a warning to the console from
        # ray train.
        self._is_shut_down = False

        self._should_module_be_updated_fn = _default_should_module_be_updated_fn

        # How many timesteps had to be dropped due to a full input queue?
        self._in_queue_ts_dropped = 0

        if self._is_local:
            self._learner = learner_class(**learner_spec.get_params_dict())
            self._learner.build()
            self._worker_manager = None
            self._in_queue = []
        else:
            backend_config = _get_backend_config(learner_class)
            backend_executor = BackendExecutor(
                backend_config=backend_config,
                num_workers=scaling_config.num_workers,
                num_cpus_per_worker=scaling_config.num_cpus_per_worker,
                num_gpus_per_worker=scaling_config.num_gpus_per_worker,
                max_retries=0,
            )
            backend_executor.start(
                train_cls=learner_class,
                train_cls_kwargs=learner_spec.get_params_dict(),
            )
            self._backend_executor = backend_executor

            self._workers = [w.actor for w in backend_executor.worker_group.workers]

            # Run the neural network building code on remote workers.
            ray.get([w.build.remote() for w in self._workers])

            self._worker_manager = FaultTolerantActorManager(
                self._workers,
                # TODO (sven): This probably works even without any restriction
                #  (allowing for any arbitrary number of requests in-flight). Test with
                #  3 first, then with unlimited, and if both show the same behavior on
                #  an async algo, remove this restriction entirely.
                max_remote_requests_in_flight_per_actor=3,
            )
            # This is a list of the tags for asynchronous update requests that are
            # inflight, and is used for grouping together the results of requests
            # that were sent to the workers at the same time.
            self._inflight_request_tags: Set[str] = set()
            self._in_queue = deque(maxlen=max_queue_len)

    def get_in_queue_stats(self) -> Dict[str, Any]:
        """Returns the current stats for the input queue for this learner group."""
        return {
            "learner_group_queue_size": len(self._in_queue),
            "learner_group_queue_ts_dropped": self._in_queue_ts_dropped,
        }

    @property
    def is_local(self) -> bool:
        return self._is_local

    def update(
        self,
        *,
<<<<<<< HEAD
        batch: Optional[MultiAgentBatch] = None,
        episodes: Optional[List[EpisodeType]] = None,
        reduce_fn: Optional[Callable[[List[Mapping[str, Any]]], ResultDict]] = (
            _reduce_mean_results
        ),
        # TODO (sven): Deprecate the following args. They should be extracted from the
        #  LearnerHyperparameters of those specific algorithms that actually require
        #  these settings.
        minibatch_size: Optional[int] = None,
        num_iters: int = 1,
    ) -> Union[Mapping[str, Any], List[Mapping[str, Any]]]:
=======
        minibatch_size: Optional[int] = None,
        num_iters: int = 1,
        reduce_fn: Optional[Callable[[List[Dict[str, Any]]], ResultDict]] = (
            _reduce_mean_results
        ),
    ) -> Union[Dict[str, Any], List[Dict[str, Any]]]:
>>>>>>> 5ca101c5
        """Do one or more gradient based updates to the Learner(s) based on given data.

        Args:
            batch: The (optional) data batch to use for the update. If there are more
                than one Learner workers, the batch is split amongst these and one
                shard is sent to each Learner. If `batch` is not provided, the user
                must provide the `episodes` arg. Sending both `batch` and `episodes`
                is also allowed.
            episodes: The (optional) list of Episodes to process and perform the update
                for. If there are more than one Learner workers, the list of episodes
                is split amongst these and one list shard is sent to each Learner.
                If `episodes` is not provided, the user must provide the `batch` arg.
                Sending both `batch` and `episodes` is also allowed.
            minibatch_size: The minibatch size to use for the update.
            num_iters: The number of complete passes over all the sub-batches in the
                input multi-agent batch.
            reduce_fn: An optional callable to reduce the results from a list of the
                Learner actors into a single result. This can be any arbitrary function
                that takes a list of dictionaries and returns a single dictionary. For
                example, you can either take an average (default) or concatenate the
                results (for example for metrics) or be more selective about you want to
                report back to the algorithm's training_step. If None is passed, the
                results will not get reduced.

        Returns:
            A dictionary with the reduced results of the updates from the Learner(s) or
            a list of dictionaries of results from the updates from the Learner(s).
        """

<<<<<<< HEAD
        # Construct a multi-agent batch with only the trainable modules.
        # TODO (sven): Move this into individual Learners. It might be that
        #  batch/episodes postprocessing on each Learner requires the non-trainable
        #  modules' data.
        train_batch = None
        if batch is not None:
            train_batch = {}
            for module_id in batch.policy_batches.keys():
                if self._is_module_trainable(module_id, batch):
                    train_batch[module_id] = batch.policy_batches[module_id]
            train_batch = MultiAgentBatch(train_batch, batch.count)
=======
        # Construct a multi-agent batch with only those modules in it that should
        # be updated.
        train_batch = {}
        for module_id in batch.policy_batches.keys():
            if self.should_module_be_updated_fn(module_id, batch):
                train_batch[module_id] = batch.policy_batches[module_id]
        train_batch = MultiAgentBatch(train_batch, batch.count)
>>>>>>> 5ca101c5

        if self.is_local:
            assert batch is not None or episodes is not None
            results = [
                self._learner.update(
                    batch=train_batch,
                    episodes=episodes,
                    reduce_fn=reduce_fn,
                    minibatch_size=minibatch_size,
                    num_iters=num_iters,
                )
            ]
        else:

            # Define remote function to be called on all Learner actors.
            def _learner_update(
                learner: Learner, batch_shard=None, episodes_shard=None
            ):
                return learner.update(
                    batch=batch_shard,
                    episodes=episodes_shard,
                    reduce_fn=reduce_fn,
                    minibatch_size=minibatch_size,
                    num_iters=num_iters,
                )

            # Only batch provided, split it up into n shards.
            if episodes is None:
                assert batch is not None
                results = self._get_results(
                    self._worker_manager.foreach_actor(
                        [
                            partial(_learner_update, batch_shard=batch_shard)
                            for batch_shard in ShardBatchIterator(
                                train_batch, len(self._workers)
                            )
                        ]
                    )
                )
            # Only episodes provided, split them up into n shards.
            elif batch is None:
                assert episodes is not None
                results = self._get_results(
                    self._worker_manager.foreach_actor(
                        [
                            partial(_learner_update, episodes_shard=episodes_shard)
                            for episodes_shard in ShardEpisodesIterator(
                                episodes, len(self._workers)
                            )
                        ]
                    )
                )
            # TODO (sven): Implement the case in which both batch and episodes might
            #  already be provided (or figure out whether this makes sense at all).
            else:
                raise NotImplementedError

        # TODO (sven): Move reduce_fn to the training_step
        if reduce_fn is None:
            return results
        else:
            return reduce_fn(results)

    def async_update(
        self,
        *,
<<<<<<< HEAD
        batch: Optional[MultiAgentBatch] = None,
        episodes: Optional[List[EpisodeType]] = None,
        reduce_fn: Optional[Callable[[List[Mapping[str, Any]]], ResultDict]] = (
            _reduce_mean_results
        ),
        # TODO (sven): Deprecate the following args. They should be extracted from the
        #  LearnerHyperparameters of those specific algorithms that actually require
        #  these settings.
        minibatch_size: Optional[int] = None,
        num_iters: int = 1,
    ) -> Union[List[Mapping[str, Any]], List[List[Mapping[str, Any]]]]:
=======
        minibatch_size: Optional[int] = None,
        num_iters: int = 1,
        reduce_fn: Optional[Callable[[List[Dict[str, Any]]], ResultDict]] = (
            _reduce_mean_results
        ),
    ) -> Union[List[Dict[str, Any]], List[List[Dict[str, Any]]]]:
>>>>>>> 5ca101c5
        """Asnychronously do gradient based updates to the Learner(s) with `batch`.

        Args:
            batch: The (optional) data batch to use for the update. If there are more
                than one Learner workers, the batch is split amongst these and one
                shard is sent to each Learner. If `batch` is not provided, the user
                must provide the `episodes` arg. Sending both `batch` and `episodes`
                is also allowed.
            episodes: The (optional) list of Episodes to process and perform the update
                for. If there are more than one Learner workers, the list of episodes
                is split amongst these and one list shard is sent to each Learner.
                If `episodes` is not provided, the user must provide the `batch` arg.
                Sending both `batch` and `episodes` is also allowed.
            reduce_fn: An optional callable to reduce the results from a list of the
                Learner actors into a single result. This can be any arbitrary function
                that takes a list of dictionaries and returns a single dictionary. For
                example you can either take an average (default) or concatenate the
                results (for example for metrics) or be more selective about you want to
                report back to the algorithm's training_step. If None is passed, the
                results will not get reduced.
            minibatch_size: The minibatch size to use for the update.
            num_iters: The number of complete passes over all the sub-batches in the
                input multi-agent batch.

        Returns:
            A list of list of dictionaries of results, where the outer list
            corresponds to separate calls to `async_update`, and the inner
            list corresponds to the results from each Learner(s). Or if the results
            are reduced, a list of dictionaries of the reduced results from each
            call to async_update that is ready.
        """
        if self.is_local:
            raise ValueError(
                "Cannot call `async_update` when running in local mode "
                "(`config.num_learner_workers=0`)!"
            )
        else:
            if minibatch_size is not None:
                minibatch_size //= len(self._workers)

            # Define remote function to be called on all Learner actors.
            def _learner_update(learner, batch_shard=None, episodes_shard=None):
                return learner.update(
                    batch=batch_shard,
                    episodes=episodes_shard,
                    reduce_fn=reduce_fn,
                    minibatch_size=minibatch_size,
                    num_iters=num_iters,
                )

            # Queue the new batches.
            # If queue is full, kick out the oldest item (and thus add its
            # length to the "dropped ts" counter).
            if len(self._in_queue) == self._in_queue.maxlen:
                self._in_queue_ts_dropped += len(self._in_queue[0])

            self._in_queue.append((batch, episodes))

            # Retrieve all ready results (kicked off by prior calls to this method).
            results = self._worker_manager.fetch_ready_async_reqs(
                tags=list(self._inflight_request_tags)
            )
            # Only if there are no more requests in-flight on any of the learners,
            # we can send in one new batch for sharding and parallel learning.
            if self._worker_manager_ready():
                count = 0
                # TODO (sven): This probably works even without any restriction
                #  (allowing for any arbitrary number of requests in-flight). Test with
                #  3 first, then with unlimited, and if both show the same behavior on
                #  an async algo, remove this restriction entirely.
                while len(self._in_queue) > 0 and count < 3:
                    # Pull a single batch from the queue (from the left side, meaning:
                    # use the oldest one first).
                    update_tag = str(uuid.uuid4())
                    self._inflight_request_tags.add(update_tag)
                    batch, episodes = self._in_queue.popleft()

                    # Only batch provided, split it up into n shards.
                    if episodes is None:
                        assert batch is not None
                        self._worker_manager.foreach_actor_async(
                            [
                                partial(_learner_update, batch_shard=batch_shard)
                                for batch_shard in ShardBatchIterator(
                                    batch, len(self._workers)
                                )
                            ],
                            tag=update_tag,
                        )
                    # Only episodes provided, split them up into n shards.
                    elif batch is None:
                        assert episodes is not None
                        self._worker_manager.foreach_actor(
                            [
                                partial(_learner_update, episodes_shard=episodes_shard)
                                for episodes_shard in ShardEpisodesIterator(
                                    episodes, len(self._workers)
                                )
                            ],
                            tag=update_tag,
                        )
                    # TODO (sven): Implement the case in which both batch and episodes
                    #  might already be provided (or figure out whether this makes sense
                    #  at all).
                    else:
                        raise NotImplementedError

                    count += 1

            # NOTE: There is a strong assumption here that the requests launched to
            # learner workers will return at the same time, since they have a
            # barrier inside themselves for gradient aggregation. Therefore, results
            # should be a list of lists where each inner list should be the length of
            # the number of learner workers, if results from a non-blocking update are
            # ready.
            results = self._get_async_results(results)

            # TODO(sven): Move reduce_fn to the training_step
            if reduce_fn is None:
                return results
            else:
                return [reduce_fn(r) for r in results]

    def _worker_manager_ready(self):
        # TODO (sven): This probably works even without any restriction (allowing for
        #  any arbitrary number of requests in-flight). Test with 3 first, then with
        #  unlimited, and if both show the same behavior on an async algo, remove
        #  this method entirely.
        return (
            self._worker_manager.num_outstanding_async_reqs()
            <= self._worker_manager.num_actors() * 2
        )

    def _get_results(self, results):
        processed_results = []
        for result in results:
            result_or_error = result.get()
            if result.ok:
                processed_results.append(result_or_error)
            else:
                raise result_or_error
        return processed_results

    def _get_async_results(self, results):
        """Get results from the worker manager and group them by tag.

        Returns:
            A list of lists of results, where each inner list contains all results
            for same tags.

        """
        unprocessed_results = defaultdict(list)
        for result in results:
            result_or_error = result.get()
            if result.ok:
                assert (
                    result.tag
                ), "Cannot call _get_async_results on untagged async requests."
                unprocessed_results[result.tag].append(result_or_error)
            else:
                raise result_or_error

        for tag in unprocessed_results.keys():
            self._inflight_request_tags.remove(tag)
        return list(unprocessed_results.values())

    def additional_update(
        self,
        *,
        reduce_fn: Callable[[ResultDict], ResultDict] = _reduce_mean_results,
        **kwargs,
    ) -> Union[Dict[str, Any], List[Dict[str, Any]]]:
        """Apply additional non-gradient based updates to the Learners.

        For example, this could be used to do a polyak averaging update
        of a target network in off policy algorithms like SAC or DQN.

        By default this is a pass through that calls `Learner.additional_update`

        Args:
            reduce_fn: See `update()` documentation for more details.
            **kwargs: Keyword arguments to pass to each Learner.

        Returns:
            A list of dictionaries of results from the updates from each worker.
        """

        if self.is_local:
            return self._learner.additional_update(**kwargs)
        else:
            results = self._worker_manager.foreach_actor(
                [lambda w: w.additional_update(**kwargs) for _ in self._workers]
            )
            results = self._get_results(results)
            if reduce_fn is None:
                return results
            # TODO(sven): Move reduce_fn to the training_step
            return reduce_fn(results)

    def add_module(
        self,
        *,
        module_id: ModuleID,
        module_spec: SingleAgentRLModuleSpec,
    ) -> None:
        """Add a module to the Learners maintained by this LearnerGroup.

        Args:
            module_id: The id of the module to add.
            module_spec:  #TODO (Kourosh) fill in here.
        """
        if self.is_local:
            self._learner.add_module(
                module_id=module_id,
                module_spec=module_spec,
            )
        else:
            results = self._worker_manager.foreach_actor(
                lambda w: w.add_module(
                    module_id=module_id,
                    module_spec=module_spec,
                )
            )
            return self._get_results(results)

    def remove_module(self, module_id: ModuleID) -> None:
        """Remove a module from the Learners maintained by this LearnerGroup.

        Args:
            module_id: The id of the module to remove.

        """
        if self.is_local:
            self._learner.remove_module(module_id)
        else:
            refs = []
            for worker in self._workers:
                ref = worker.remove_module.remote(module_id)
                refs.append(ref)
            ray.get(refs)

<<<<<<< HEAD
    def get_weights(self, module_ids: Optional[Set[str]] = None) -> Mapping[str, Any]:
=======
    def get_weights(self, module_ids: Optional[Set[str]] = None) -> Dict[str, Any]:
>>>>>>> 5ca101c5
        """Get the weights of the MultiAgentRLModule maintained by each Learner.

        Args:
            module_ids: The ids of the modules to get the weights of.

        Returns:
            A mapping of module ids to their weights.

        """
        if self.is_local:
            state = self._learner.get_module_state(module_ids)
        else:
            worker = self._worker_manager.healthy_actor_ids()[0]
            assert len(self._workers) == self._worker_manager.num_healthy_actors()
            state = self._worker_manager.foreach_actor(
                lambda w: w.get_module_state(module_ids), remote_actor_ids=[worker]
            )
            state = self._get_results(state)[0]

        return convert_to_numpy(state)

<<<<<<< HEAD
    def set_weights(self, weights: Mapping[str, Any]) -> None:
=======
    def set_weights(self, weights: Dict[str, Any]) -> None:
>>>>>>> 5ca101c5
        """Set the weights of the MultiAgentRLModule maintained by each Learner.

        The weights don't have to include all the modules in the MARLModule.
            This way the weights of only some of the Agents can be set.

        Args:
            weights: The weights to set each RLModule in the MARLModule to.
<<<<<<< HEAD

        """
        if self.is_local:
            self._learner.set_module_state(weights)
        else:
            results_or_errors = self._worker_manager.foreach_actor(
                lambda w: w.set_module_state(weights)
            )
            # raise errors if any
            self._get_results(results_or_errors)

    def get_state(self) -> Mapping[ModuleID, Mapping[str, Any]]:
        """Get the states of the first Learners.
=======
>>>>>>> 5ca101c5

        """
        if self.is_local:
            self._learner.set_module_state(weights)
        else:
            results_or_errors = self._worker_manager.foreach_actor(
                lambda w: w.set_module_state(weights)
            )
            # raise errors if any
            self._get_results(results_or_errors)

    def get_state(self) -> Dict[str, Any]:
        """Get the states of this LearnerGroup.

        Contains the Learners' state (which should be the same across Learners) and
        some other information.

        Returns:
            The state dict mapping str keys to state information.
        """
        if self.is_local:
            learner_state = self._learner.get_state()
        else:
            worker = self._worker_manager.healthy_actor_ids()[0]
            assert len(self._workers) == self._worker_manager.num_healthy_actors()
            results = self._worker_manager.foreach_actor(
                lambda w: w.get_state(), remote_actor_ids=[worker]
            )
            learner_state = self._get_results(results)[0]
        return {
            "learner_state": learner_state,
            "should_module_be_updated_fn": self.should_module_be_updated_fn,
        }

    def set_state(self, state: Dict[str, Any]) -> None:
        """Sets the state of this LearnerGroup.

        Note that all Learners share the same state.

        Args:
            state: The state dict mapping str keys to state information.
        """
        learner_state = state.get("learner_state")
        if learner_state is not None:
            if self.is_local:
                self._learner.set_state(learner_state)
            else:
                self._worker_manager.foreach_actor(lambda w: w.set_state(learner_state))
        if state.get("should_module_be_updated_fn"):
            self.set_should_module_be_updated_fn(state["should_module_be_updated_fn"])

    @property
    def should_module_be_updated_fn(self):
        return self._should_module_be_updated_fn

    def set_should_module_be_updated_fn(
        self, should_module_be_updated_fn: Optional[ShouldModuleBeUpdatedFn] = None
    ) -> None:
        """Sets the function that determines whether a module should be updated or not.

        Args:
            should_module_be_updated_fn: An optional callable that takes in a ModuleID
                and a batch and returns a boolean indicating whether the module should
                be updated on the given batch.
        """
        # If None, use default implementation (all modules should be updated).
        if should_module_be_updated_fn is None:
            should_module_be_updated_fn = _default_should_module_be_updated_fn
        # If container given, construct a simple callable returning True
        # if the ModuleID is found in the list/set of IDs.
        elif not callable(should_module_be_updated_fn):
            if not isinstance(should_module_be_updated_fn, (list, set, tuple)):
                raise ValueError(
                    "`should_module_be_updated_fn` arg must either be a [list|set|"
                    "tuple] or a callable taking a ModuleID and a MultiAgentBatch as "
                    "call args and returning True|False (whether module is to be "
                    "updated or not?)."
                )
            module_ids = set(should_module_be_updated_fn)

            def should_module_be_updated_fn(mid, batch=None):
                return mid in module_ids

        self._should_module_be_updated_fn = should_module_be_updated_fn

    # TODO (sven): Why did we chose to re-invent the wheel here and provide load/save
    #  from/to disk functionality? This should all be replaced with a simple
    #  get/set_state logic, which returns/takes a dict and then loading and saving
    #  should be managed by the owner class (Algorithm/Trainable).
    def save_state(self, path: str) -> None:
        """Saves the state of the LearnerGroup.

        Args:
            path: The path to save the state to.
        """
        if self.is_local:
            self._learner.save_state(path)
        else:
            worker = self._worker_manager.healthy_actor_ids()[0]
            worker_ip_addr = self._worker_manager.foreach_actor(
                self._get_ip_address, remote_actor_ids=[worker]
            )
            worker_ip_addr = self._get_results(worker_ip_addr)[0]
            self_ip_addr = self._get_ip_address()

            if worker_ip_addr == self_ip_addr:
                self._worker_manager.foreach_actor(
                    lambda w: w.save_state(path), remote_actor_ids=[worker]
                )
            else:
                # save the checkpoint to a temporary location on the worker

                # create a temporary directory on the worker
                worker_temp_dir = self._worker_manager.foreach_actor(
                    self._create_temporary_dir, remote_actor_ids=[worker]
                )
                worker_temp_dir = self._get_results(worker_temp_dir)[0]

                # save the checkpoint to the temporary directory on the worker
                self._worker_manager.foreach_actor(
                    lambda w: w.save_state(worker_temp_dir), remote_actor_ids=[worker]
                )

                # sync the temporary directory on the worker to the local directory
                sync_dir_between_nodes(
                    worker_ip_addr, worker_temp_dir, self_ip_addr, path
                )

                # creating this function here instead of making it a member funciton
                # becasue it uses the worker_temp_dir variable, and this can't
                # be passed in as an argument to foreach_actor
                def remove_dir(w):
                    import shutil

                    shutil.rmtree(worker_temp_dir)

                # remove the temporary directory on the worker
                self._worker_manager.foreach_actor(
                    remove_dir, remote_actor_ids=[worker]
                )

    def load_state(self, path: str) -> None:
        """Loads the state of the LearnerGroup.

        Args:
            path: The path to load the state from.
        """
        path = str(self._resolve_checkpoint_path(path))

        if self.is_local:
            self._learner.load_state(path)
        else:
            assert len(self._workers) == self._worker_manager.num_healthy_actors()
            head_node_ip = ray.util.get_node_ip_address()
            workers = self._worker_manager.healthy_actor_ids()

            def _load_state(w):
                # doing imports here since they might not be imported on the worker
                import ray
                import tempfile

                worker_node_ip = ray.util.get_node_ip_address()
                # if the worker is on the same node as the head, load the checkpoint
                # directly from the path otherwise sync the checkpoint from the head
                # to the worker and load it from there
                if worker_node_ip == head_node_ip:
                    w.load_state(path)
                else:
                    with tempfile.TemporaryDirectory() as temp_dir:
                        sync_dir_between_nodes(
                            head_node_ip, path, worker_node_ip, temp_dir
                        )
                        w.load_state(temp_dir)

            self._worker_manager.foreach_actor(_load_state, remote_actor_ids=workers)

    def load_module_state(
        self,
        *,
        marl_module_ckpt_dir: Optional[str] = None,
        modules_to_load: Optional[Set[str]] = None,
        rl_module_ckpt_dirs: Optional[Dict[ModuleID, str]] = None,
    ) -> None:

        """Load the checkpoints of the modules being trained by this LearnerGroup.

        `load_module_state` can be used 3 ways:
            1. Load a checkpoint for the MultiAgentRLModule being trained by this
                LearnerGroup. Limit the modules that are loaded from the checkpoint
                by specifying the `modules_to_load` argument.
            2. Load the checkpoint(s) for single agent RLModules that
                are in the MultiAgentRLModule being trained by this LearnerGroup.
            3. Load a checkpoint for the MultiAgentRLModule being trained by this
                LearnerGroup and load the checkpoint(s) for single agent RLModules
                that are in the MultiAgentRLModule. The checkpoints for the single
                agent RLModules take precedence over the module states in the
                MultiAgentRLModule checkpoint.

        NOTE: At lease one of marl_module_ckpt_dir or rl_module_ckpt_dirs is
            must be specified. modules_to_load can only be specified if
            marl_module_ckpt_dir is specified.

        Args:
            marl_module_ckpt_dir: The path to the checkpoint for the
                MultiAgentRLModule.
            modules_to_load: A set of module ids to load from the checkpoint.
            rl_module_ckpt_dirs: A mapping from module ids to the path to a
                checkpoint for a single agent RLModule.
        """
        if not (marl_module_ckpt_dir or rl_module_ckpt_dirs):
            raise ValueError(
                "At least one of multi_agent_module_state or "
                "single_agent_module_states must be specified."
            )
        if marl_module_ckpt_dir:
            if not isinstance(marl_module_ckpt_dir, str):
                raise ValueError("multi_agent_module_state must be a string path.")
            marl_module_ckpt_dir = self._resolve_checkpoint_path(marl_module_ckpt_dir)
        if rl_module_ckpt_dirs:
            if not isinstance(rl_module_ckpt_dirs, dict):
                raise ValueError("single_agent_module_states must be a dictionary.")
            for module_id, path in rl_module_ckpt_dirs.items():
                if not isinstance(path, str):
                    raise ValueError(
                        "rl_module_ckpt_dirs must be a dictionary "
                        "mapping module ids to string paths."
                    )
                rl_module_ckpt_dirs[module_id] = self._resolve_checkpoint_path(path)
        if modules_to_load:
            if not isinstance(modules_to_load, set):
                raise ValueError("modules_to_load must be a set.")
            for module_id in modules_to_load:
                if not isinstance(module_id, str):
                    raise ValueError("modules_to_load must be a list of strings.")

        if self.is_local:
            module_keys = set(self._learner.module.keys())
        else:
            workers = self._worker_manager.healthy_actor_ids()
            module_keys = set(
                self._get_results(
                    self._worker_manager.foreach_actor(
                        lambda w: w.module.keys(), remote_actor_ids=[workers[0]]
                    )
                )[0]
            )

        if marl_module_ckpt_dir and rl_module_ckpt_dirs:
            # If both a MARLModule checkpoint and RLModule checkpoints are specified,
            # the RLModule checkpoints take precedence over the MARLModule checkpoint,
            # so we should not load any modules in the MARLModule checkpoint that are
            # also in the RLModule checkpoints.
            if modules_to_load:
                for module_id in rl_module_ckpt_dirs.keys():
                    if module_id in modules_to_load:
                        raise ValueError(
                            f"module_id {module_id} was specified in both "
                            "`modules_to_load` AND `rl_module_ckpt_dirs`! "
                            "Specify a module to be loaded either in `modules_to_load` "
                            "or `rl_module_ckpt_dirs`, but not in both."
                        )
            else:
                modules_to_load = module_keys - set(rl_module_ckpt_dirs.keys())

        # No need to do any file transfer operations if we are running training
        # on the experiment head node.
        if self._is_local:
            if marl_module_ckpt_dir:
                # load the MARLModule checkpoint if they were specified
                self._learner.module.load_state(
                    marl_module_ckpt_dir, modules_to_load=modules_to_load
                )
            if rl_module_ckpt_dirs:
                # load the RLModule if they were specified
                for module_id, path in rl_module_ckpt_dirs.items():
                    self._learner.module[module_id].load_state(
                        path / RLMODULE_STATE_DIR_NAME
                    )
        else:
            self._distributed_load_module_state(
                marl_module_ckpt_dir=marl_module_ckpt_dir,
                modules_to_load=modules_to_load,
                rl_module_ckpt_dirs=rl_module_ckpt_dirs,
            )

    def _distributed_load_module_state(
        self,
        *,
        marl_module_ckpt_dir: Optional[str] = None,
        modules_to_load: Optional[Set[str]] = None,
        rl_module_ckpt_dirs: Optional[Dict[ModuleID, str]] = None,
    ):
        """Load the checkpoints of the modules being trained by this LearnerGroup.

           This method only needs to be called if the LearnerGroup is training
           distributed learners (e.g num_learner_workers > 0).

        Args:
            marl_module_ckpt_dir: The path to the checkpoint for the
                MultiAgentRLModule.
            modules_to_load: A set of module ids to load from the checkpoint.
            rl_module_ckpt_dirs: A mapping from module ids to the path to a
                checkpoint for a single agent RLModule.

        """

        assert len(self._workers) == self._worker_manager.num_healthy_actors()
        workers = self._worker_manager.healthy_actor_ids()
        head_node_ip = ray.util.get_node_ip_address()

        def _load_module_state(w):
            # doing imports here since they might not be imported on the worker
            import ray
            import tempfile
            import shutil

            worker_node_ip = ray.util.get_node_ip_address()
            # sync the checkpoints from the head to the worker if the worker is not
            # on the same node as the head
            tmp_marl_module_ckpt_dir = marl_module_ckpt_dir
            tmp_rl_module_ckpt_dirs = rl_module_ckpt_dirs
            if worker_node_ip != head_node_ip:
                if marl_module_ckpt_dir:
                    tmp_marl_module_ckpt_dir = tempfile.mkdtemp()
                    sync_dir_between_nodes(
                        source_ip=head_node_ip,
                        source_path=marl_module_ckpt_dir,
                        target_ip=worker_node_ip,
                        target_path=tmp_marl_module_ckpt_dir,
                    )
                if rl_module_ckpt_dirs:
                    tmp_rl_module_ckpt_dirs = {}
                    for module_id, path in rl_module_ckpt_dirs.items():
                        tmp_rl_module_ckpt_dirs[module_id] = tempfile.mkdtemp()
                        sync_dir_between_nodes(
                            source_ip=head_node_ip,
                            source_path=path,
                            target_ip=worker_node_ip,
                            target_path=tmp_rl_module_ckpt_dirs[module_id],
                        )
                        tmp_rl_module_ckpt_dirs[module_id] = pathlib.Path(
                            tmp_rl_module_ckpt_dirs[module_id]
                        )
            if marl_module_ckpt_dir:
                # load the MARLModule checkpoint if they were specified
                w.module.load_state(
                    tmp_marl_module_ckpt_dir, modules_to_load=modules_to_load
                )
            if rl_module_ckpt_dirs:
                # load the RLModule if they were specified
                for module_id, path in tmp_rl_module_ckpt_dirs.items():
                    w.module[module_id].load_state(path / RLMODULE_STATE_DIR_NAME)

            # remove the temporary directories on the worker if any were created
            if worker_node_ip != head_node_ip:
                if marl_module_ckpt_dir:
                    shutil.rmtree(tmp_marl_module_ckpt_dir)
                if rl_module_ckpt_dirs:
                    for module_id, path in tmp_rl_module_ckpt_dirs.items():
                        shutil.rmtree(path)

        self._worker_manager.foreach_actor(_load_module_state, remote_actor_ids=workers)

    @staticmethod
    def _resolve_checkpoint_path(path: str) -> pathlib.Path:
        """Checks that the provided checkpoint path is a dir and makes it absolute."""
        path = pathlib.Path(path)
        if not path.is_dir():
            raise ValueError(
                f"Path {path} is not a directory. "
                "Please specify a directory containing the checkpoint files."
            )
        if not path.exists():
            raise ValueError(f"Path {path} does not exist.")
        path = path.absolute()
        return path

    @staticmethod
    def _create_temporary_dir(_=None) -> str:
        """Creates a temporary directory.

        Args:
            _: Unused arg. Exists to make this function compatible with foreach_actor
            calls.

        Returns:
            The path to the temporary directory.
        """
        import tempfile

        return tempfile.mkdtemp()

    @staticmethod
    def _get_ip_address(_=None) -> str:
        """Returns this process's address.

        Args:
            _: Unused arg. Exists to make this function compatible with foreach_actor
            calls.

        Returns:
            The address of this process.

        """
        import ray

        return ray.util.get_node_ip_address()

    def shutdown(self):
        """Shuts down the LearnerGroup."""
        if not self._is_local:
            self._backend_executor.shutdown()
            self._is_shut_down = True

    def __del__(self):
        if not self._is_shut_down:
            self.shutdown()

    @Deprecated(new="LearnerGroup.set_should_module_be_updated_fn()", error=True)
    def set_is_module_trainable(self, *args, **kwargs):
        pass<|MERGE_RESOLUTION|>--- conflicted
+++ resolved
@@ -23,14 +23,9 @@
 from ray.rllib.core.learner.learner import LearnerSpec
 from ray.rllib.policy.sample_batch import MultiAgentBatch
 from ray.rllib.utils.actor_manager import FaultTolerantActorManager
-<<<<<<< HEAD
+from ray.rllib.utils.deprecation import Deprecated
 from ray.rllib.utils.minibatch_utils import ShardBatchIterator, ShardEpisodesIterator
-from ray.rllib.utils.typing import EpisodeType, ResultDict
-=======
-from ray.rllib.utils.deprecation import Deprecated
-from ray.rllib.utils.minibatch_utils import ShardBatchIterator
-from ray.rllib.utils.typing import ModuleID, ResultDict, ShouldModuleBeUpdatedFn
->>>>>>> 5ca101c5
+from ray.rllib.utils.typing import EpisodeType, ModuleID, ResultDict, ShouldModuleBeUpdatedFn
 from ray.rllib.utils.numpy import convert_to_numpy
 from ray.train._internal.backend_executor import BackendExecutor
 from ray.tune.utils.file_transfer import sync_dir_between_nodes
@@ -155,10 +150,9 @@
     def update(
         self,
         *,
-<<<<<<< HEAD
         batch: Optional[MultiAgentBatch] = None,
         episodes: Optional[List[EpisodeType]] = None,
-        reduce_fn: Optional[Callable[[List[Mapping[str, Any]]], ResultDict]] = (
+        reduce_fn: Optional[Callable[[List[Dict[str, Any]]], ResultDict]] = (
             _reduce_mean_results
         ),
         # TODO (sven): Deprecate the following args. They should be extracted from the
@@ -166,15 +160,7 @@
         #  these settings.
         minibatch_size: Optional[int] = None,
         num_iters: int = 1,
-    ) -> Union[Mapping[str, Any], List[Mapping[str, Any]]]:
-=======
-        minibatch_size: Optional[int] = None,
-        num_iters: int = 1,
-        reduce_fn: Optional[Callable[[List[Dict[str, Any]]], ResultDict]] = (
-            _reduce_mean_results
-        ),
     ) -> Union[Dict[str, Any], List[Dict[str, Any]]]:
->>>>>>> 5ca101c5
         """Do one or more gradient based updates to the Learner(s) based on given data.
 
         Args:
@@ -204,8 +190,8 @@
             a list of dictionaries of results from the updates from the Learner(s).
         """
 
-<<<<<<< HEAD
-        # Construct a multi-agent batch with only the trainable modules.
+        # Construct a multi-agent batch with only those modules in it that should
+        # be updated.
         # TODO (sven): Move this into individual Learners. It might be that
         #  batch/episodes postprocessing on each Learner requires the non-trainable
         #  modules' data.
@@ -213,18 +199,9 @@
         if batch is not None:
             train_batch = {}
             for module_id in batch.policy_batches.keys():
-                if self._is_module_trainable(module_id, batch):
+                if self.should_module_be_updated_fn(module_id, batch):
                     train_batch[module_id] = batch.policy_batches[module_id]
             train_batch = MultiAgentBatch(train_batch, batch.count)
-=======
-        # Construct a multi-agent batch with only those modules in it that should
-        # be updated.
-        train_batch = {}
-        for module_id in batch.policy_batches.keys():
-            if self.should_module_be_updated_fn(module_id, batch):
-                train_batch[module_id] = batch.policy_batches[module_id]
-        train_batch = MultiAgentBatch(train_batch, batch.count)
->>>>>>> 5ca101c5
 
         if self.is_local:
             assert batch is not None or episodes is not None
@@ -291,10 +268,9 @@
     def async_update(
         self,
         *,
-<<<<<<< HEAD
         batch: Optional[MultiAgentBatch] = None,
         episodes: Optional[List[EpisodeType]] = None,
-        reduce_fn: Optional[Callable[[List[Mapping[str, Any]]], ResultDict]] = (
+        reduce_fn: Optional[Callable[[List[Dict[str, Any]]], ResultDict]] = (
             _reduce_mean_results
         ),
         # TODO (sven): Deprecate the following args. They should be extracted from the
@@ -302,15 +278,7 @@
         #  these settings.
         minibatch_size: Optional[int] = None,
         num_iters: int = 1,
-    ) -> Union[List[Mapping[str, Any]], List[List[Mapping[str, Any]]]]:
-=======
-        minibatch_size: Optional[int] = None,
-        num_iters: int = 1,
-        reduce_fn: Optional[Callable[[List[Dict[str, Any]]], ResultDict]] = (
-            _reduce_mean_results
-        ),
     ) -> Union[List[Dict[str, Any]], List[List[Dict[str, Any]]]]:
->>>>>>> 5ca101c5
         """Asnychronously do gradient based updates to the Learner(s) with `batch`.
 
         Args:
@@ -552,11 +520,7 @@
                 refs.append(ref)
             ray.get(refs)
 
-<<<<<<< HEAD
-    def get_weights(self, module_ids: Optional[Set[str]] = None) -> Mapping[str, Any]:
-=======
     def get_weights(self, module_ids: Optional[Set[str]] = None) -> Dict[str, Any]:
->>>>>>> 5ca101c5
         """Get the weights of the MultiAgentRLModule maintained by each Learner.
 
         Args:
@@ -578,34 +542,14 @@
 
         return convert_to_numpy(state)
 
-<<<<<<< HEAD
-    def set_weights(self, weights: Mapping[str, Any]) -> None:
-=======
     def set_weights(self, weights: Dict[str, Any]) -> None:
->>>>>>> 5ca101c5
         """Set the weights of the MultiAgentRLModule maintained by each Learner.
 
         The weights don't have to include all the modules in the MARLModule.
-            This way the weights of only some of the Agents can be set.
+        This way the weights of only some of the Agents can be set.
 
         Args:
             weights: The weights to set each RLModule in the MARLModule to.
-<<<<<<< HEAD
-
-        """
-        if self.is_local:
-            self._learner.set_module_state(weights)
-        else:
-            results_or_errors = self._worker_manager.foreach_actor(
-                lambda w: w.set_module_state(weights)
-            )
-            # raise errors if any
-            self._get_results(results_or_errors)
-
-    def get_state(self) -> Mapping[ModuleID, Mapping[str, Any]]:
-        """Get the states of the first Learners.
-=======
->>>>>>> 5ca101c5
 
         """
         if self.is_local:
@@ -635,6 +579,7 @@
                 lambda w: w.get_state(), remote_actor_ids=[worker]
             )
             learner_state = self._get_results(results)[0]
+
         return {
             "learner_state": learner_state,
             "should_module_be_updated_fn": self.should_module_be_updated_fn,
