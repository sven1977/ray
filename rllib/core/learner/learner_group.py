--- conflicted
+++ resolved
@@ -23,14 +23,9 @@
 from ray.rllib.core.learner.learner import Learner, LearnerSpec
 from ray.rllib.policy.sample_batch import MultiAgentBatch
 from ray.rllib.utils.actor_manager import FaultTolerantActorManager
-<<<<<<< HEAD
+from ray.rllib.utils.deprecation import Deprecated
 from ray.rllib.utils.minibatch_utils import ShardBatchIterator, ShardEpisodesIterator
-from ray.rllib.utils.typing import EpisodeType, ResultDict
-=======
-from ray.rllib.utils.deprecation import Deprecated
-from ray.rllib.utils.minibatch_utils import ShardBatchIterator
-from ray.rllib.utils.typing import ModuleID, ResultDict, ShouldModuleBeUpdatedFn
->>>>>>> d7926fad
+from ray.rllib.utils.typing import EpisodeType, ModuleID, ResultDict, ShouldModuleBeUpdatedFn
 from ray.rllib.utils.numpy import convert_to_numpy
 from ray.train._internal.backend_executor import BackendExecutor
 from ray.tune.utils.file_transfer import sync_dir_between_nodes
@@ -151,10 +146,9 @@
     def update(
         self,
         *,
-<<<<<<< HEAD
         batch: Optional[MultiAgentBatch] = None,
         episodes: Optional[List[EpisodeType]] = None,
-        reduce_fn: Optional[Callable[[List[Mapping[str, Any]]], ResultDict]] = (
+        reduce_fn: Optional[Callable[[List[Dict[str, Any]]], ResultDict]] = (
             _reduce_mean_results
         ),
         # TODO (sven): Deprecate the following args. They should be extracted from the
@@ -162,15 +156,7 @@
         #  these settings.
         minibatch_size: Optional[int] = None,
         num_iters: int = 1,
-    ) -> Union[Mapping[str, Any], List[Mapping[str, Any]]]:
-=======
-        minibatch_size: Optional[int] = None,
-        num_iters: int = 1,
-        reduce_fn: Optional[Callable[[List[Dict[str, Any]]], ResultDict]] = (
-            _reduce_mean_results
-        ),
     ) -> Union[Dict[str, Any], List[Dict[str, Any]]]:
->>>>>>> d7926fad
         """Do one or more gradient based updates to the Learner(s) based on given data.
 
         Args:
@@ -200,7 +186,6 @@
             a list of dictionaries of results from the updates from the Learner(s).
         """
 
-<<<<<<< HEAD
         # Construct a multi-agent batch with only the trainable modules.
         # TODO (sven): Move this into individual Learners. It might be that
         #  batch/episodes postprocessing on each Learner requires the non-trainable
@@ -209,18 +194,9 @@
         if batch is not None:
             train_batch = {}
             for module_id in batch.policy_batches.keys():
-                if self._is_module_trainable(module_id, batch):
+                if self.should_module_be_updated_fn(module_id, batch):
                     train_batch[module_id] = batch.policy_batches[module_id]
             train_batch = MultiAgentBatch(train_batch, batch.count)
-=======
-        # Construct a multi-agent batch with only those modules in it that should
-        # be updated.
-        train_batch = {}
-        for module_id in batch.policy_batches.keys():
-            if self.should_module_be_updated_fn(module_id, batch):
-                train_batch[module_id] = batch.policy_batches[module_id]
-        train_batch = MultiAgentBatch(train_batch, batch.count)
->>>>>>> d7926fad
 
         if self.is_local:
             assert batch is not None or episodes is not None
@@ -285,10 +261,9 @@
     def async_update(
         self,
         *,
-<<<<<<< HEAD
         batch: Optional[MultiAgentBatch] = None,
         episodes: Optional[List[EpisodeType]] = None,
-        reduce_fn: Optional[Callable[[List[Mapping[str, Any]]], ResultDict]] = (
+        reduce_fn: Optional[Callable[[List[Dict[str, Any]]], ResultDict]] = (
             _reduce_mean_results
         ),
         # TODO (sven): Deprecate the following args. They should be extracted from the
@@ -296,15 +271,7 @@
         #  these settings.
         minibatch_size: Optional[int] = None,
         num_iters: int = 1,
-    ) -> Union[List[Mapping[str, Any]], List[List[Mapping[str, Any]]]]:
-=======
-        minibatch_size: Optional[int] = None,
-        num_iters: int = 1,
-        reduce_fn: Optional[Callable[[List[Dict[str, Any]]], ResultDict]] = (
-            _reduce_mean_results
-        ),
     ) -> Union[List[Dict[str, Any]], List[List[Dict[str, Any]]]]:
->>>>>>> d7926fad
         """Asnychronously do gradient based updates to the Learner(s) with `batch`.
 
         Args:
