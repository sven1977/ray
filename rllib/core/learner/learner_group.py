--- conflicted
+++ resolved
@@ -24,14 +24,7 @@
 from ray.rllib.policy.sample_batch import MultiAgentBatch
 from ray.rllib.utils.actor_manager import FaultTolerantActorManager
 from ray.rllib.utils.deprecation import Deprecated, deprecation_warning
-<<<<<<< HEAD
 from ray.rllib.utils.minibatch_utils import ShardBatchIterator, ShardEpisodesIterator
-=======
-from ray.rllib.utils.minibatch_utils import (
-    ShardBatchIterator,
-    ShardEpisodesIterator,
-)
->>>>>>> 806701ed
 from ray.rllib.utils.numpy import convert_to_numpy
 from ray.rllib.utils.typing import (
     EpisodeType,
@@ -213,13 +206,9 @@
 
     def update_from_batch(
         self,
+        batch: MultiAgentBatch,
         *,
-<<<<<<< HEAD
-        batch: Optional[MultiAgentBatch] = None,
-        episodes: Optional[List[EpisodeType]] = None,
-=======
         async_update: bool = False,
->>>>>>> 806701ed
         reduce_fn: Optional[Callable[[List[Dict[str, Any]]], ResultDict]] = (
             _reduce_mean_results
         ),
@@ -228,25 +217,6 @@
         #  these settings.
         minibatch_size: Optional[int] = None,
         num_iters: int = 1,
-<<<<<<< HEAD
-    ) -> Union[Dict[str, Any], List[Dict[str, Any]]]:
-        """Do one or more gradient based updates to the Learner(s) based on given data.
-
-        Args:
-            batch: The (optional) data batch to use for the update. If there are more
-                than one Learner workers, the batch is split amongst these and one
-                shard is sent to each Learner. If `batch` is not provided, the user
-                must provide the `episodes` arg. Sending both `batch` and `episodes`
-                is also allowed.
-            episodes: The (optional) list of Episodes to process and perform the update
-                for. If there are more than one Learner workers, the list of episodes
-                is split amongst these and one list shard is sent to each Learner.
-                If `episodes` is not provided, the user must provide the `batch` arg.
-                Sending both `batch` and `episodes` is also allowed.
-            minibatch_size: The minibatch size to use for the update.
-            num_iters: The number of complete passes over all the sub-batches in the
-                input multi-agent batch.
-=======
     ) -> Union[Dict[str, Any], List[Dict[str, Any]], List[List[Dict[str, Any]]]]:
         """Performs gradient based update(s) on the Learner(s), based on given batch.
 
@@ -258,7 +228,6 @@
                 sent asynchronously. If True, will return NOT the results from the
                 update on the given data, but all results from prior asynchronous update
                 requests that have not been returned thus far.
->>>>>>> 806701ed
             reduce_fn: An optional callable to reduce the results from a list of the
                 Learner actors into a single result. This can be any arbitrary function
                 that takes a list of dictionaries and returns a single dictionary. For
@@ -280,83 +249,6 @@
             results are reduced, a list of dictionaries of the reduced results from each
             call to async_update that is ready.
         """
-<<<<<<< HEAD
-
-        # if minibatch_size is not None:
-        #    minibatch_size //= len(self._workers)
-
-        # Construct a multi-agent batch with only the trainable modules.
-        # TODO (sven): Move this into individual Learners. It might be that
-        #  batch/episodes postprocessing on each Learner requires the non-trainable
-        #  modules' data.
-        train_batch = None
-        if batch is not None:
-            train_batch = {}
-            for module_id in batch.policy_batches.keys():
-                if self.should_module_be_updated_fn(module_id, batch):
-                    train_batch[module_id] = batch.policy_batches[module_id]
-            train_batch = MultiAgentBatch(train_batch, batch.count)
-
-        if self.is_local:
-            assert batch is not None or episodes is not None
-            results = [
-                self._learner.update(
-                    batch=train_batch,
-                    episodes=episodes,
-                    minibatch_size=minibatch_size,
-                    num_iters=num_iters,
-                    reduce_fn=reduce_fn,
-                )
-            ]
-        else:
-
-            def _learner_update(
-                learner: Learner, batch_shard=None, episodes_shard=None
-            ):
-                return learner.update(
-                    batch=batch_shard,
-                    episodes=episodes_shard,
-                    minibatch_size=minibatch_size,
-                    num_iters=num_iters,
-                    reduce_fn=reduce_fn,
-                )
-
-            # Only batch provided, split it up into n shards.
-            if episodes is None:
-                assert batch is not None
-                results = self._get_results(
-                    self._worker_manager.foreach_actor(
-                        [
-                            partial(_learner_update, batch_shard=batch_shard)
-                            for batch_shard in ShardBatchIterator(
-                                train_batch, len(self._workers)
-                            )
-                        ]
-                    )
-                )
-            elif batch is None:
-                assert episodes is not None
-                results = self._get_results(
-                    self._worker_manager.foreach_actor(
-                        [
-                            partial(_learner_update, episodes_shard=episodes_shard)
-                            for episodes_shard in ShardEpisodesIterator(
-                                episodes, len(self._workers)
-                            )
-                        ]
-                    )
-                )
-            # TODO (sven): Implement the case in which both batch and episodes might
-            #  already be provided (or figure out whether this makes sense at all).
-            else:
-                raise NotImplementedError
-
-        # TODO (sven): Move reduce_fn to the training_step
-        if reduce_fn is None:
-            return results
-        else:
-            return reduce_fn(results)
-=======
         # Construct a multi-agent batch with only those modules in it that should
         # be updated.
         # TODO (sven): Move this filtering of input data into individual Learners.
@@ -376,19 +268,12 @@
             minibatch_size=minibatch_size,
             num_iters=num_iters,
         )
->>>>>>> 806701ed
 
     def update_from_episodes(
         self,
-<<<<<<< HEAD
-        *,
-        batch: Optional[MultiAgentBatch] = None,
-        episodes: Optional[List[EpisodeType]] = None,
-=======
         episodes: List[EpisodeType],
         *,
         async_update: bool = False,
->>>>>>> 806701ed
         reduce_fn: Optional[Callable[[List[Dict[str, Any]]], ResultDict]] = (
             _reduce_mean_results
         ),
@@ -397,22 +282,6 @@
         #  these settings.
         minibatch_size: Optional[int] = None,
         num_iters: int = 1,
-<<<<<<< HEAD
-    ) -> Union[List[Dict[str, Any]], List[List[Dict[str, Any]]]]:
-        """Asnychronously do gradient based updates to the Learner(s) with `batch`.
-
-        Args:
-            batch: The (optional) data batch to use for the update. If there are more
-                than one Learner workers, the batch is split amongst these and one
-                shard is sent to each Learner. If `batch` is not provided, the user
-                must provide the `episodes` arg. Sending both `batch` and `episodes`
-                is also allowed.
-            episodes: The (optional) list of Episodes to process and perform the update
-                for. If there are more than one Learner workers, the list of episodes
-                is split amongst these and one list shard is sent to each Learner.
-                If `episodes` is not provided, the user must provide the `batch` arg.
-                Sending both `batch` and `episodes` is also allowed.
-=======
     ) -> Union[Dict[str, Any], List[Dict[str, Any]], List[List[Dict[str, Any]]]]:
         """Performs gradient based update(s) on the Learner(s), based on given episodes.
 
@@ -424,7 +293,6 @@
                 sent asynchronously. If True, will return NOT the results from the
                 update on the given data, but all results from prior asynchronous update
                 requests that have not been returned thus far.
->>>>>>> 806701ed
             minibatch_size: The minibatch size to use for the update.
             num_iters: The number of complete passes over all the sub-batches in the
                 input multi-agent batch.
@@ -446,80 +314,6 @@
             results are reduced, a list of dictionaries of the reduced results from each
             call to async_update that is ready.
         """
-<<<<<<< HEAD
-        if self.is_local:
-            raise ValueError(
-                "Cannot call `async_update` when running in local mode with "
-                "num_workers=0."
-            )
-
-        def _learner_update(learner, minibatch):
-            return learner.update(
-                minibatch,
-                minibatch_size=minibatch_size,
-                num_iters=num_iters,
-                reduce_fn=reduce_fn,
-            )
-
-        # Queue the new batches.
-        # If queue is full, kick out the oldest item (and thus add its
-        # length to the "dropped ts" counter).
-        if len(self._in_queue) == self._in_queue.maxlen:
-            self._in_queue_ts_dropped += len(self._in_queue[0])
-
-        self._in_queue.append(batch)
-
-        # Retrieve all ready results (kicked off by prior calls to this method).
-        results = self._worker_manager.fetch_ready_async_reqs(
-            tags=list(self._inflight_request_tags)
-        )
-        # Only if there are no more requests in-flight on any of the learners,
-        # we can send in one new batch for sharding and parallel learning.
-        if self._worker_manager_ready():
-            count = 0
-            # TODO (sven): This probably works even without any restriction
-            #  (allowing for any arbitrary number of requests in-flight). Test with
-            #  3 first, then with unlimited, and if both show the same behavior on
-            #  an async algo, remove this restriction entirely.
-            while len(self._in_queue) > 0 and count < 3:
-                # Pull a single batch from the queue (from the left side, meaning:
-                # use the oldest one first).
-                update_tag = str(uuid.uuid4())
-                self._inflight_request_tags.add(update_tag)
-                batch = self._in_queue.popleft()
-                self._worker_manager.foreach_actor_async(
-                    [
-                        partial(_learner_update, minibatch=minibatch)
-                        for minibatch in ShardBatchIterator(batch, len(self._workers))
-                    ],
-                    tag=update_tag,
-                )
-                count += 1
-
-        # NOTE: There is a strong assumption here that the requests launched to
-        # learner workers will return at the same time, since they are have a
-        # barrier inside of themselves for gradient aggregation. Therefore results
-        # should be a list of lists where each inner list should be the length of
-        # the number of learner workers, if results from an  non-blocking update are
-        # ready.
-        results = self._get_async_results(results)
-
-        # TODO(sven): Move reduce_fn to the training_step
-        if reduce_fn is None:
-            return results
-        else:
-            return [reduce_fn(r) for r in results]
-
-    def _worker_manager_ready(self):
-        # TODO (sven): This probably works even without any restriction (allowing for
-        #  any arbitrary number of requests in-flight). Test with 3 first, then with
-        #  unlimited, and if both show the same behavior on an async algo, remove
-        #  this method entirely.
-        return (
-            self._worker_manager.num_outstanding_async_reqs()
-            <= self._worker_manager.num_actors() * 2
-        )
-=======
         return self._update(
             batch=None,
             episodes=episodes,
@@ -632,7 +426,6 @@
             return reduce_fn(results)
         else:
             return [reduce_fn(r) for r in results]
->>>>>>> 806701ed
 
     def _get_results(self, results):
         processed_results = []
