--- conflicted
+++ resolved
@@ -44,11 +44,7 @@
     # Common extra RLModule output keys.
     STATE_IN = "state_in"
     STATE_OUT = "state_out"
-<<<<<<< HEAD
-    FEATURES = "features"
-=======
     EMBEDDINGS = "embeddings"
->>>>>>> e182e192
     ACTION_DIST_INPUTS = "action_dist_inputs"
     ACTION_PROB = "action_prob"
     ACTION_LOGP = "action_logp"
