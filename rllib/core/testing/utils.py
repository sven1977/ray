--- conflicted
+++ resolved
@@ -125,11 +125,7 @@
     # that is used in the learner.
     learner = _cls(
         module_spec=spec,
-<<<<<<< HEAD
-        learner_group_scaling_config=LearnerGroupScalingConfig(),
-=======
         learner_hyperparameters=learner_hps or BaseTestingLearnerHyperparameters(),
->>>>>>> f1f714c6
         framework_hyperparameters=FrameworkHyperparameters(eager_tracing=eager_tracing),
     )
     learner.build()
