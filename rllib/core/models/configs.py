--- conflicted
+++ resolved
@@ -70,10 +70,7 @@
         use_bias: Whether to use bias on all dense layers in the network (including
             a possible output layer).
     """
-<<<<<<< HEAD
-=======
-
->>>>>>> e59f467d
+
     input_dims: Union[List[int], Tuple[int]] = None
     hidden_layer_dims: Union[List[int], Tuple[int]] = (256, 256)
     hidden_layer_activation: str = "relu"
@@ -96,11 +93,7 @@
             )
         if self.output_dims is None and not self.hidden_layer_dims:
             raise ValueError(
-<<<<<<< HEAD
-                f"If `output_dims` is None, you must specify at least one hidden layer "
-=======
                 "If `output_dims` is None, you must specify at least one hidden layer "
->>>>>>> e59f467d
                 "dim, e.g. `hidden_layer_dims=[32]`! `hidden_layer_dims` must not "
                 "be empty in this case."
             )
@@ -237,12 +230,8 @@
 
     def _validate(self, framework: str = "torch"):
         actual_output_dims = (
-<<<<<<< HEAD
-            [self.hidden_layer_dims[-1]] if self.output_dims is None
-=======
             [self.hidden_layer_dims[-1]]
             if self.output_dims is None
->>>>>>> e59f467d
             else self.output_dims
         )
         if len(actual_output_dims) > 1 or actual_output_dims[0] % 2 == 1:
@@ -551,13 +540,6 @@
         # Linear(8, 4, bias=False)
         # Tanh()
     """
-    def _validate(self, framework: str = "torch"):
-        super()._validate(framework)
-        if self.output_dims is None:
-            raise ValueError(
-                f"`output_dims` ({self.output_dims}) of MLPEncoderConfig must not be "
-                "None! Use a 1D tensor describing the output dimension, e.g. `[32]`!"
-            )
 
     def _validate(self, framework: str = "torch"):
         super()._validate(framework)
