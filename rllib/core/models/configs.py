from dataclasses import dataclass, field
from typing import Callable, Dict, List, Optional, Tuple, Union
from ray.rllib.utils.typing import ViewRequirementsDict
import functools

import gymnasium as gym

from ray.rllib.core.models.base import ModelConfig, Model, Encoder
from ray.rllib.models.utils import get_activation_fn
from ray.rllib.utils.annotations import ExperimentalAPI


@ExperimentalAPI
def _framework_implemented(torch: bool = True, tf2: bool = True):
    """Decorator to check if a model was implemented in a framework.

    Args:
        torch: Whether we can build this model with torch.
        tf2: Whether we can build this model with tf2.

    Returns:
        The decorated function.

    Raises:
        ValueError: If the framework is not available to build.
    """
    accepted = []
    if torch:
        accepted.append("torch")
    if tf2:
        accepted.append("tf2")

    def decorator(fn: Callable) -> Callable:
        @functools.wraps(fn)
        def checked_build(self, framework, **kwargs):
            if framework not in accepted:
                raise ValueError(
                    f"This config does not support framework "
                    f"{framework}. Only frameworks in {accepted} are "
                    f"supported."
                )
            return fn(self, framework, **kwargs)

        return checked_build

    return decorator


@ExperimentalAPI
@dataclass
class _MLPConfig(ModelConfig):
    """Generic configuration class for multi-layer-perceptron based Model classes.

    This is a private class as users should not configure their models directly
    through this class, but use one of the sub-classes, e.g. `MLPHeadConfig` or
    `MLPEncoderConfig`.

    Attributes:
        input_dims: A 1D tensor indicating the input dimension, e.g. `[32]`.
        hidden_layer_dims: The sizes of the hidden layers. If an empty list, only a
            single layer will be built of size `output_dims[0]`.
        hidden_layer_activation: The activation function to use after each layer (
            except for the output).
        hidden_layer_use_layernorm: Whether to insert a LayerNorm functionality
            in between each hidden layer's output and its activation.
        output_dims: A 1D Tensor indicating the size of the output layer. This may be
            set to `None` in case no extra output layer should be built and only the
            layers specified by `hidden_layer_dims` will part of the network.
        output_activation: The activation function to use for the output layer, if any.
        use_bias: Whether to use bias on all dense layers in the network (including
            a possible output layer).
    """

    input_dims: Union[List[int], Tuple[int]] = None
    hidden_layer_dims: Union[List[int], Tuple[int]] = (256, 256)
    hidden_layer_activation: str = "relu"
    hidden_layer_use_layernorm: bool = False
    output_dims: Optional[Union[List[int], Tuple[int]]] = None
    output_activation: str = "linear"
    use_bias: bool = True

    def _validate(self, framework: str = "torch"):
        """Makes sure that settings are valid."""
        if self.input_dims is not None and len(self.input_dims) != 1:
            raise ValueError(
                f"`input_dims` ({self.input_dims}) of MLPConfig must be 1D, "
                "e.g. `[32]`!"
            )
        if self.output_dims is not None and len(self.output_dims) != 1:
            raise ValueError(
                f"`output_dims` ({self.output_dims}) of MLPConfig must be 1D, "
                "e.g. `[32]`!"
            )
        if self.output_dims is None and not self.hidden_layer_dims:
            raise ValueError(
                "If `output_dims` is None, you must specify at least one hidden layer "
                "dim, e.g. `hidden_layer_dims=[32]`! `hidden_layer_dims` must not "
                "be empty in this case."
            )

        # Call these already here to catch errors early on.
        get_activation_fn(self.hidden_layer_activation, framework=framework)
        get_activation_fn(self.output_activation, framework=framework)


@ExperimentalAPI
@dataclass
class MLPHeadConfig(_MLPConfig):
    """Configuration for an MLP head.

    See _MLPConfig for usage details.
    Note that MLPHeads must specify `output_dims` as a 1D tensor. It is not allowed to
    leave `output_dims` as None.

    Example:
    .. code-block:: python
        # Configuration:
        config = MLPHeadConfig(
            input_dims=[4],  # must be 1D tensor
            hidden_layer_dims=[8, 8],
            hidden_layer_activation="relu",
            hidden_layer_use_layernorm=False,
            output_dims=[2],  # must be 1D tensor
            output_activation="linear",
        )
        model = config.build(framework="tf2")

        # Resulting stack in pseudocode:
        # Linear(4, 8, bias=True)
        # ReLU()
        # Linear(8, 8, bias=True)
        # ReLU()
        # Linear(8, 2, bias=True)

    Example:
    .. code-block:: python
        # Configuration:
        config = MLPHeadConfig(
            input_dims=[2],
            hidden_layer_dims=[10],
            hidden_layer_activation="silu",
            hidden_layer_use_layernorm=True,
            output_dims=[4],
            output_activation="tanh",
            use_bias=False,
        )
        model = config.build(framework="torch")

        # Resulting stack in pseudocode:
        # Linear(2, 10, bias=False)
        # LayerNorm((10,))  # layer norm always before activation
        # SiLU()
        # Linear(10, 4, bias=False)
        # Tanh()
    """

    @_framework_implemented()
    def build(self, framework: str = "torch") -> Model:
        self._validate(framework=framework)

        if framework == "torch":
            from ray.rllib.core.models.torch.heads import TorchMLPHead

            return TorchMLPHead(self)
        else:
            from ray.rllib.core.models.tf.heads import TfMLPHead

            return TfMLPHead(self)


@ExperimentalAPI
@dataclass
class FreeLogStdMLPHeadConfig(_MLPConfig):
    """Configuration for an MLPHead with a floating second half of outputs.

    This model can be useful together with Gaussian Distributions.
    This gaussian distribution would be conditioned as follows:
        - The first half of outputs from this model can be used as
        state-dependent means when conditioning a gaussian distribution
        - The second half are floating free biases that can be used as
        state-independent standard deviations to condition a gaussian distribution.
    The mean values are produced by an MLPHead, while the standard
    deviations are added as floating free biases from a single 1D trainable variable
    (not dependent on the net's inputs).

    The output dimensions of the configured MLPHeadConfig must be even and are
    divided by two to gain the output dimensions of each the mean-net and the
    free std-variable.

    Example:
    .. code-block:: python
        # Configuration:
        config = FreeLogStdMLPHeadConfig(
            input_dims=[2],
            hidden_layer_dims=[16],
            hidden_layer_activation=None,
            hidden_layer_use_layernorm=False,
            output_dims=[8],  # <- this must be an even size
            use_bias=True,
        )
        model = config.build(framework="tf2")

        # Resulting stack in pseudocode:
        # Linear(2, 16, bias=True)
        # Linear(8, 8, bias=True)  # 16 / 2 = 8 -> 8 nodes for the mean
        # Extra variable:
        # Tensor((8,), float32)  # for the free (observation independent) std outputs

    Example:
    .. code-block:: python
        # Configuration:
        config = FreeLogStdMLPHeadConfig(
            input_dims=[2],
            hidden_layer_dims=[31, 100],   # <- last idx must be an even size
            hidden_layer_activation="relu",
            hidden_layer_use_layernorm=False,
            output_dims=None,  # use the last hidden layer
            use_bias=False,
        )
        model = config.build(framework="torch")

        # Resulting stack in pseudocode:
        # Linear(2, 31, bias=False)
        # ReLu()
        # Linear(31, 50, bias=False)  # 100 / 2 = 50 -> 50 nodes for the mean
        # ReLu()
        # Extra variable:
        # Tensor((50,), float32)  # for the free (observation independent) std outputs
    """

    def _validate(self, framework: str = "torch"):
        actual_output_dims = (
            [self.hidden_layer_dims[-1]]
            if self.output_dims is None
            else self.output_dims
        )
        if len(actual_output_dims) > 1 or actual_output_dims[0] % 2 == 1:
            raise ValueError(
                "`output_dims` or last value in `hidden_layer_dims` "
                f"({actual_output_dims}) of a FreeLogStdMLPHeadConfig must be a "
                "1D tensor, whose only item is dividable by 2, e.g. `[2]` or `[128]`!"
            )

    @_framework_implemented()
    def build(self, framework: str = "torch") -> Model:
        self._validate(framework=framework)

        if framework == "torch":
            from ray.rllib.core.models.torch.heads import TorchFreeLogStdMLPHead

            return TorchFreeLogStdMLPHead(self)
        else:
            from ray.rllib.core.models.tf.heads import TfFreeLogStdMLPHead

            return TfFreeLogStdMLPHead(self)


@ExperimentalAPI
@dataclass
class CNNTransposeHeadConfig(ModelConfig):
    """Configuration for a convolutional transpose head (decoder) network.

<<<<<<< HEAD
    The configured CNNTranspose transforms 1D-observations into an image space.
    The stack of layers is composed of a sequence of Conv2DTranspose layers.
    `input_dims` describes the shape of the (1D) input tensor,
    `initial_image_dims` describes the input into the first Conv2DTranspose
    layer. Translation from `input_dim` to `initial_image_dims` is done
    via an initial Dense layer (w/o activation, w/o layer-norm, and w/ bias).
    Beyond that, each layer specified by `cnn_transpose_filter_specifiers`
    is followed by an activation function according
    to `cnn_transpose_activation`.
=======
    The configured Model transforms 1D-observations into an image space.
    The stack of layers is composed of an initial Dense layer, followed by a sequence
    of Conv2DTranspose layers.
    `input_dims` describes the shape of the (1D) input tensor,
    `initial_image_dims` describes the input into the first Conv2DTranspose
    layer, where the translation from `input_dim` to `initial_image_dims` is done
    via the initial Dense layer (w/o activation, w/o layer-norm, and w/ bias).

    Beyond that, each layer specified by `cnn_transpose_filter_specifiers`
    is followed by an activation function according to `cnn_transpose_activation`.

>>>>>>> 863928c4
    `output_dims` is reached after the final Conv2DTranspose layer.
    Not that the last Conv2DTranspose layer is never activated and never layer-norm'd
    regardless of the other settings.

<<<<<<< HEAD
=======
    An example for a single conv2d operation is as follows:
    Input "image" is (4, 4, 24) (not yet strided), padding is "same", stride=2,
    kernel=5.

    First, the input "image" is strided (with stride=2):

    Input image (4x4 (x24)):
    A B C D
    E F G H
    I J K L
    M N O P

    Stride with stride=2 -> (7x7 (x24))
    A 0 B 0 C 0 D
    0 0 0 0 0 0 0
    E 0 F 0 G 0 H
    0 0 0 0 0 0 0
    I 0 J 0 K 0 L
    0 0 0 0 0 0 0
    M 0 N 0 O 0 P

    Then this strided "image" (strided_size=7x7) is padded (exact padding values will be
    computed by the model):

    Padding -> (left=3, right=2, top=3, bottom=2)

    0 0 0 0 0 0 0 0 0 0 0 0
    0 0 0 0 0 0 0 0 0 0 0 0
    0 0 0 0 0 0 0 0 0 0 0 0
    0 0 0 A 0 B 0 C 0 D 0 0
    0 0 0 0 0 0 0 0 0 0 0 0
    0 0 0 E 0 F 0 G 0 H 0 0
    0 0 0 0 0 0 0 0 0 0 0 0
    0 0 0 I 0 J 0 K 0 L 0 0
    0 0 0 0 0 0 0 0 0 0 0 0
    0 0 0 M 0 N 0 O 0 P 0 0
    0 0 0 0 0 0 0 0 0 0 0 0
    0 0 0 0 0 0 0 0 0 0 0 0

    Then deconvolution with kernel=5 yields an output "image" of 8x8 (x num output
    filters).

>>>>>>> 863928c4
    Attributes:
        input_dims: The input dimensions of the network. This must be a 1D tensor.
        initial_image_dims: The shape of the input to the first
            Conv2DTranspose layer. We will make sure the input is transformed to
            these dims via a preceding initial Dense layer, followed by a reshape,
            before entering the Conv2DTranspose stack.
        cnn_transpose_filter_specifiers: A list of lists, where each element of an inner
            list contains elements of the form
            `[number of channels/filters, [kernel width, kernel height], stride]` to
            specify a convolutional layer stacked in order of the outer list.
        cnn_transpose_activation: The activation function to use after each layer
            (except for the output).
        cnn_transpose_use_layernorm: Whether to insert a LayerNorm functionality
            in between each Conv2DTranspose layer's output and its activation.
        use_bias: Whether to use bias on all Conv2D layers.

    Example:
    .. code-block:: python
        # Configuration:
        config = CNNTransposeHeadConfig(
            input_dims=[10],  # 1D input vector (possibly coming from another NN)
            initial_image_dims=[4, 4, 96],  # first image input to deconv stack
            cnn_transpose_filter_specifiers=[
                [48, [4, 4], 2],
                [24, [4, 4], 2],
                [3, [4, 4], 2],
            ],
            cnn_transpose_activation="silu",  # or "swish", which is the same
            cnn_transpose_use_layernorm=False,
            use_bias=True,
        )
        model = config.build(framework="torch)

        # Resulting stack in pseudocode:
        # Linear(10, 4*4*24)
        # Conv2DTranspose(
        #   in_channels=96, out_channels=48,
        #   kernel_size=[4, 4], stride=2, bias=True,
        # )
        # Swish()
        # Conv2DTranspose(
        #   in_channels=48, out_channels=24,
        #   kernel_size=[4, 4], stride=2, bias=True,
        # )
        # Swish()
        # Conv2DTranspose(
        #   in_channels=24, out_channels=3,
        #   kernel_size=[4, 4], stride=2, bias=True,
        # )

    Example:
    .. code-block:: python
        # Configuration:
        config = CNNTransposeHeadConfig(
            input_dims=[128],  # 1D input vector (possibly coming from another NN)
            initial_image_dims=[4, 4, 32],  # first image input to deconv stack
            cnn_transpose_filter_specifiers=[
                [16, 4, 2],
                [3, 4, 2],
            ],
            cnn_transpose_activation="relu",
            cnn_transpose_use_layernorm=True,
            use_bias=False,
        )
        model = config.build(framework="torch)

        # Resulting stack in pseudocode:
        # Linear(128, 4*4*32, bias=True)  # bias always True for initial dense layer
        # Conv2DTranspose(
        #   in_channels=32, out_channels=16,
        #   kernel_size=[4, 4], stride=2, bias=False,
        # )
        # LayerNorm((-3, -2, -1))  # layer normalize over last 3 axes
        # ReLU()
        # Conv2DTranspose(
        #   in_channels=16, out_channels=3,
        #   kernel_size=[4, 4], stride=2, bias=False,
        # )
    """

    input_dims: Union[List[int], Tuple[int]] = None
    initial_image_dims: Union[List[int], Tuple[int]] = field(
        default_factory=lambda: [4, 4, 96]
    )
    cnn_transpose_filter_specifiers: List[List[Union[int, List[int]]]] = field(
        default_factory=lambda: [[48, [4, 4], 2], [24, [4, 4], 2], [3, [4, 4], 2]]
    )
    cnn_transpose_activation: str = "relu"
    cnn_transpose_use_layernorm: bool = False
    use_bias: bool = True

    def _validate(self, framework: str = "torch"):
        if len(self.input_dims) != 1:
            raise ValueError(
                f"`input_dims` ({self.input_dims}) of CNNTransposeHeadConfig must be a "
                "3D tensor (image-like) with the dimensions meaning: width x height x "
                "num_filters, e.g. `[4, 4, 92]`!"
            )

    @_framework_implemented()
    def build(self, framework: str = "torch") -> Model:
        self._validate()

        if framework == "torch":
            from ray.rllib.core.models.torch.heads import TorchCNNTransposeHead

            return TorchCNNTransposeHead(self)

        elif framework == "tf2":
            from ray.rllib.core.models.tf.heads import TfCNNTransposeHead

            return TfCNNTransposeHead(self)


@ExperimentalAPI
@dataclass
class CNNEncoderConfig(ModelConfig):
    """Configuration for a convolutional network.

    The configured CNN encodes 3D-observations into a latent space.
    The stack of layers is composed of a sequence of convolutional layers.
    `input_dims` describes the shape of the input tensor. Beyond that, each layer
    specified by `filter_specifiers` is followed by an activation function according
    to `filter_activation`. `output_dims` is reached by flattening a final
    convolutional layer and applying a linear layer with `output_activation`.
    See ModelConfig for usage details.

    Example:

    .. code-block:: python
        # Configuration:
        config = CNNEncoderConfig(
            input_dims=[84, 84, 3],  # must be 3D tensor (image: w x h x C)
            cnn_filter_specifiers=[
                [16, [8, 8], 4],
                [32, [4, 4], 2],
            ],
            cnn_activation="relu",
            cnn_use_layernorm=False,
            output_dims=[256],  # must be 1D tensor
            output_activation="linear",
            use_bias=True,
        )
        model = config.build(framework="torch")

        # Resulting stack in pseudocode:
        # Conv2D(
        #   in_channels=3, out_channels=16,
        #   kernel_size=[8, 8], stride=[4, 4], bias=True,
        # )
        # ReLU()
        # Conv2D(
        #   in_channels=16, out_channels=32,
        #   kernel_size=[4, 4], stride=[2, 2], bias=True,
        # )
        # ReLU()
        # Conv2D(
        #   in_channels=32, out_channels=1,
        #   kernel_size=[1, 1], stride=[1, 1], bias=True,
        # )
        # Flatten()
        # Linear(121, 256)

    Attributes:
        input_dims: The input dimension of the network. These must be given in the
            form of `(width, height, channels)`.
        cnn_filter_specifiers: A list of lists, where each element of an inner list
            contains elements of the form
            `[number of channels/filters, [kernel width, kernel height], stride]` to
            specify a convolutional layer stacked in order of the outer list.
        cnn_activation: The activation function to use after each layer (
            except for the output).
        cnn_use_layernorm: Whether to insert a LayerNorm functionality
            in between each CNN layer's output and its activation. Note that
            the output layer
        output_activation: The activation function to use for the dense output layer.
        use_bias: Whether to use bias on all Conv2D layers.
    """

    input_dims: Union[List[int], Tuple[int]] = None
    cnn_filter_specifiers: List[List[Union[int, List[int]]]] = field(
        default_factory=lambda: [[16, [4, 4], 2], [32, [4, 4], 2], [64, [8, 8], 2]]
    )
    cnn_activation: str = "relu"
    cnn_use_layernorm: bool = False
    output_dims: Union[List[int], Tuple[int]] = None
    output_activation: str = "linear"
    use_bias: bool = True

    def _validate(self, framework: str = "torch"):
        if len(self.input_dims) != 3:
            raise ValueError(
                f"`input_dims` ({self.input_dims}) of CNNEncoderConfig must be a 3D "
                "tensor (image) with the dimensions meaning: width x height x "
                "channels, e.g. `[64, 64, 3]`!"
            )
        if self.output_dims is None or len(self.output_dims) != 1:
            raise ValueError(
                f"`output_dims` ({self.output_dims}) of CNNEncoderConfig must be "
                "a 1D tensor describing the (after flattening) output dimension of "
                "the CNN, e.g. `[256]`!"
            )

    @_framework_implemented()
    def build(self, framework: str = "torch") -> Model:
        self._validate()

        if framework == "torch":
            from ray.rllib.core.models.torch.encoder import TorchCNNEncoder

            return TorchCNNEncoder(self)

        elif framework == "tf2":
            from ray.rllib.core.models.tf.encoder import TfCNNEncoder

            return TfCNNEncoder(self)


@ExperimentalAPI
@dataclass
class MLPEncoderConfig(_MLPConfig):
    """Configuration for an MLP that acts as an encoder.

    See _MLPConfig for usage details.
    Note that MLPEncoders may specify `output_dims` as None in case only the hidden
    layers with their specified activations should be part of the resulting network.

    Example:
    .. code-block:: python
        # Configuration:
        config = MLPEncoderConfig(
            input_dims=[4],  # must be 1D tensor
            hidden_layer_dims=[16],
            hidden_layer_activation="relu",
            hidden_layer_use_layernorm=False,
            output_dims=None,  # maybe None or a 1D tensor
        )
        model = config.build(framework="torch")

        # Resulting stack in pseudocode:
        # Linear(4, 16, bias=True)
        # ReLU()

    Example:
    .. code-block:: python
        # Configuration:
        config = MLPEncoderConfig(
            input_dims=[2],
            hidden_layer_dims=[8, 8],
            hidden_layer_activation="silu",
            hidden_layer_use_layernorm=True,
            output_dims=[4],
            output_activation="tanh",
            use_bias=False,
        )
        model = config.build(framework="tf2")

        # Resulting stack in pseudocode:
        # Linear(2, 8, bias=False)
        # LayerNorm((8,))  # layernorm always before activation
        # SiLU()
        # Linear(8, 8, bias=False)
        # LayerNorm((8,))  # layernorm always before activation
        # SiLU()
        # Linear(8, 4, bias=False)
        # Tanh()
    """

    def _validate(self, framework: str = "torch"):
        super()._validate(framework)
        if self.output_dims is None:
            raise ValueError(
                f"`output_dims` ({self.output_dims}) of MLPEncoderConfig must not be "
                "None! Use a 1D tensor describing the output dimension, e.g. `[32]`!"
            )

    @_framework_implemented()
    def build(self, framework: str = "torch") -> Encoder:
        self._validate()

        if framework == "torch":
            from ray.rllib.core.models.torch.encoder import TorchMLPEncoder

            return TorchMLPEncoder(self)
        else:
            from ray.rllib.core.models.tf.encoder import TfMLPEncoder

            return TfMLPEncoder(self)


@ExperimentalAPI
@dataclass
<<<<<<< HEAD
class RecurrentEncoderConfig(ModelConfig):
    """Configuration for an LSTM-based or a GRU-based encoder.

    The encoder consists of N LSTM/GRU layers stacked on top of each other and feeding
    their outputs as inputs to the respective next layer. The internal state is
    structued as (num_layers, B, hidden-size) for all hidden state components, e.g.
    h- and c-states of the LSTM layer(s) or h-state of the GRU layer(s).
=======
class LSTMEncoderConfig(ModelConfig):
    """Configuration for an LSTM encoder.

    The encoder consists of N LSTM layers stacked on top of each other and feeding their
    outputs as inputs to the respective next layer. The internal state is structued
    as (num_layers, B, hidden-size) for both h- and c-states of the LSTM layer(s).
>>>>>>> 863928c4

    Example:
    .. code-block:: python
        # Configuration:
<<<<<<< HEAD
        config = RecurrentEncoderConfig(
            recurrent_layer_type="lstm",
            input_dims=[16],  # must be 1D tensor
            hidden_dim=128,
            num_layers=2,
=======
        config = LSTMEncoderConfig(
            input_dims=[16],  # must be 1D tensor
            hidden_dim=128,
            num_lstm_layers=2,
>>>>>>> 863928c4
            output_dims=[256],  # maybe None or a 1D tensor
            output_activation="linear",
            use_bias=True,
        )
        model = config.build(framework="torch")

        # Resulting stack in pseudocode:
        # LSTM(16, 128, bias=True)
        # LSTM(128, 128, bias=True)
        # Linear(128, 256, bias=True)

        # Resulting shape of the internal states (c- and h-states):
        # (2, B, 128) for each c- and h-states.

    Example:
    .. code-block:: python
        # Configuration:
<<<<<<< HEAD
        config = RecurrentEncoderConfig(
            recurrent_layer_type="gru",
            input_dims=[32],  # must be 1D tensor
            hidden_dim=64,
            num_layers=1,
=======
        config = LSTMEncoderConfig(
            input_dims=[32],  # must be 1D tensor
            hidden_dim=64,
            num_lstm_layers=1,
>>>>>>> 863928c4
            output_dims=None,  # maybe None or a 1D tensor
            use_bias=False,
        )
        model = config.build(framework="torch")

        # Resulting stack in pseudocode:
<<<<<<< HEAD
        # GRU(32, 64, bias=False)

        # Resulting shape of the internal state:
        # (1, B, 64)

    Attributes:
        recurrent_layer_type: The type of the recurrent layer(s).
            Either "lstm" or "gru".
        input_dims: The input dimensions. Must be 1D. This is the 1D shape of the tensor
            that goes into the first recurrent layer.
        hidden_dim: The size of the hidden internal state(s) of the recurrent layer(s).
            For example, for an LSTM, this would be the size of the c- and h-tensors.
        num_layers: The number of recurrent (LSTM or GRU) layers to stack.
        batch_major: Wether the input is batch major (B, T, ..) or
            time major (T, B, ..).
        output_activation: The activation function to use for the linear output layer.
=======
        # LSTM(32, 64, bias=False)

        # Resulting shape of the internal states (c- and h-states):
        # (1, B, 64) for each c- and h-states.

    Attributes:
        input_dims: A 1D tensor indicating the input dimension, e.g. `[32]`.
        hidden_dim: The size of the hidden internal states (h- and c-states) of the
            LSTM layer(s).
        num_lstm_layers: The number of LSTM layers to stack.
        batch_major: Wether the input is batch major (B, T, ..) or
            time major (T, B, ..).
        output_activation: The activation function to use for the output layer.
>>>>>>> 863928c4
        use_bias: Whether to use bias on all layers in the network.
        view_requirements_dict: The view requirements to use if anything else than
            observation_space or action_space is to be encoded. This signifies an
            advanced use case.
        get_tokenizer_config: A callable that takes a gym.Space and a dict and
            returns a ModelConfig to build tokenizers for observations, actions and
            other spaces that might be present in the view_requirements_dict.
    """

    recurrent_layer_type: str = "lstm"
    hidden_dim: int = None
<<<<<<< HEAD
    num_layers: int = None
=======
    num_lstm_layers: int = None
>>>>>>> 863928c4
    batch_major: bool = True
    output_activation: str = "linear"
    use_bias: bool = True
    view_requirements_dict: ViewRequirementsDict = None
    get_tokenizer_config: Callable[[gym.Space, Dict], ModelConfig] = None

<<<<<<< HEAD
=======
    def _validate(self, framework: str = "torch"):
        """Makes sure that settings are valid."""
        if self.input_dims is not None and len(self.input_dims) != 1:
            raise ValueError(
                f"`input_dims` ({self.input_dims}) of LSTMEncoderConfig must be 1D, "
                "e.g. `[32]`!"
            )

        # Call these already here to catch errors early on.
        get_activation_fn(self.output_activation, framework=framework)

>>>>>>> 863928c4
    @_framework_implemented()
    def build(self, framework: str = "torch") -> Encoder:
        if (
            self.get_tokenizer_config is not None
            or self.view_requirements_dict is not None
        ):
            raise NotImplementedError(
                "LSTMEncoderConfig does not support configuring LSTMs that encode "
                "depending on view_requirements or have a custom tokenizer. "
                "Therefore, this config expects `view_requirements_dict=None` and "
                "`get_tokenizer_config=None`."
            )

        if framework == "torch":
            from ray.rllib.core.models.torch.encoder import (
                TorchGRUEncoder as GRU,
                TorchLSTMEncoder as LSTM,
            )
        else:
            from ray.rllib.core.models.tf.encoder import (
                TfGRUEncoder as GRU,
                TfLSTMEncoder as LSTM,
            )

<<<<<<< HEAD
        if self.recurrent_layer_type == "lstm":
            return LSTM(self)
        else:
            return GRU(self)
=======
            return TorchLSTMEncoder(self)
        else:
            from ray.rllib.core.models.tf.encoder import TfLSTMEncoder

            return TfLSTMEncoder(self)
>>>>>>> 863928c4


@ExperimentalAPI
@dataclass
class ActorCriticEncoderConfig(ModelConfig):
    """Configuration for an ActorCriticEncoder.

    The base encoder functions like other encoders in RLlib. It is wrapped by the
    ActorCriticEncoder to provides a shared encoder Model to use in RLModules that
    provides twofold outputs: one for the actor and one for the critic. See
    ModelConfig for usage details.

    Attributes:
        base_encoder_config: The configuration for the wrapped encoder(s).
        shared: Whether the base encoder is shared between the actor and critic.
    """

    base_encoder_config: ModelConfig = None
    shared: bool = True

    @_framework_implemented()
    def build(self, framework: str = "torch") -> Model:
        if framework == "torch":
            from ray.rllib.core.models.torch.encoder import (
                TorchActorCriticEncoder,
            )

            return TorchActorCriticEncoder(self)
        else:
            from ray.rllib.core.models.tf.encoder import TfActorCriticEncoder

            return TfActorCriticEncoder(self)<|MERGE_RESOLUTION|>--- conflicted
+++ resolved
@@ -260,17 +260,6 @@
 class CNNTransposeHeadConfig(ModelConfig):
     """Configuration for a convolutional transpose head (decoder) network.
 
-<<<<<<< HEAD
-    The configured CNNTranspose transforms 1D-observations into an image space.
-    The stack of layers is composed of a sequence of Conv2DTranspose layers.
-    `input_dims` describes the shape of the (1D) input tensor,
-    `initial_image_dims` describes the input into the first Conv2DTranspose
-    layer. Translation from `input_dim` to `initial_image_dims` is done
-    via an initial Dense layer (w/o activation, w/o layer-norm, and w/ bias).
-    Beyond that, each layer specified by `cnn_transpose_filter_specifiers`
-    is followed by an activation function according
-    to `cnn_transpose_activation`.
-=======
     The configured Model transforms 1D-observations into an image space.
     The stack of layers is composed of an initial Dense layer, followed by a sequence
     of Conv2DTranspose layers.
@@ -282,13 +271,10 @@
     Beyond that, each layer specified by `cnn_transpose_filter_specifiers`
     is followed by an activation function according to `cnn_transpose_activation`.
 
->>>>>>> 863928c4
     `output_dims` is reached after the final Conv2DTranspose layer.
     Not that the last Conv2DTranspose layer is never activated and never layer-norm'd
     regardless of the other settings.
 
-<<<<<<< HEAD
-=======
     An example for a single conv2d operation is as follows:
     Input "image" is (4, 4, 24) (not yet strided), padding is "same", stride=2,
     kernel=5.
@@ -331,7 +317,6 @@
     Then deconvolution with kernel=5 yields an output "image" of 8x8 (x num output
     filters).
 
->>>>>>> 863928c4
     Attributes:
         input_dims: The input dimensions of the network. This must be a 1D tensor.
         initial_image_dims: The shape of the input to the first
@@ -624,7 +609,6 @@
 
 @ExperimentalAPI
 @dataclass
-<<<<<<< HEAD
 class RecurrentEncoderConfig(ModelConfig):
     """Configuration for an LSTM-based or a GRU-based encoder.
 
@@ -632,30 +616,15 @@
     their outputs as inputs to the respective next layer. The internal state is
     structued as (num_layers, B, hidden-size) for all hidden state components, e.g.
     h- and c-states of the LSTM layer(s) or h-state of the GRU layer(s).
-=======
-class LSTMEncoderConfig(ModelConfig):
-    """Configuration for an LSTM encoder.
-
-    The encoder consists of N LSTM layers stacked on top of each other and feeding their
-    outputs as inputs to the respective next layer. The internal state is structued
-    as (num_layers, B, hidden-size) for both h- and c-states of the LSTM layer(s).
->>>>>>> 863928c4
-
-    Example:
-    .. code-block:: python
-        # Configuration:
-<<<<<<< HEAD
+
+    Example:
+    .. code-block:: python
+        # Configuration:
         config = RecurrentEncoderConfig(
             recurrent_layer_type="lstm",
             input_dims=[16],  # must be 1D tensor
             hidden_dim=128,
             num_layers=2,
-=======
-        config = LSTMEncoderConfig(
-            input_dims=[16],  # must be 1D tensor
-            hidden_dim=128,
-            num_lstm_layers=2,
->>>>>>> 863928c4
             output_dims=[256],  # maybe None or a 1D tensor
             output_activation="linear",
             use_bias=True,
@@ -673,25 +642,17 @@
     Example:
     .. code-block:: python
         # Configuration:
-<<<<<<< HEAD
         config = RecurrentEncoderConfig(
             recurrent_layer_type="gru",
             input_dims=[32],  # must be 1D tensor
             hidden_dim=64,
             num_layers=1,
-=======
-        config = LSTMEncoderConfig(
-            input_dims=[32],  # must be 1D tensor
-            hidden_dim=64,
-            num_lstm_layers=1,
->>>>>>> 863928c4
             output_dims=None,  # maybe None or a 1D tensor
             use_bias=False,
         )
         model = config.build(framework="torch")
 
         # Resulting stack in pseudocode:
-<<<<<<< HEAD
         # GRU(32, 64, bias=False)
 
         # Resulting shape of the internal state:
@@ -708,21 +669,6 @@
         batch_major: Wether the input is batch major (B, T, ..) or
             time major (T, B, ..).
         output_activation: The activation function to use for the linear output layer.
-=======
-        # LSTM(32, 64, bias=False)
-
-        # Resulting shape of the internal states (c- and h-states):
-        # (1, B, 64) for each c- and h-states.
-
-    Attributes:
-        input_dims: A 1D tensor indicating the input dimension, e.g. `[32]`.
-        hidden_dim: The size of the hidden internal states (h- and c-states) of the
-            LSTM layer(s).
-        num_lstm_layers: The number of LSTM layers to stack.
-        batch_major: Wether the input is batch major (B, T, ..) or
-            time major (T, B, ..).
-        output_activation: The activation function to use for the output layer.
->>>>>>> 863928c4
         use_bias: Whether to use bias on all layers in the network.
         view_requirements_dict: The view requirements to use if anything else than
             observation_space or action_space is to be encoded. This signifies an
@@ -734,19 +680,13 @@
 
     recurrent_layer_type: str = "lstm"
     hidden_dim: int = None
-<<<<<<< HEAD
     num_layers: int = None
-=======
-    num_lstm_layers: int = None
->>>>>>> 863928c4
     batch_major: bool = True
     output_activation: str = "linear"
     use_bias: bool = True
     view_requirements_dict: ViewRequirementsDict = None
     get_tokenizer_config: Callable[[gym.Space, Dict], ModelConfig] = None
 
-<<<<<<< HEAD
-=======
     def _validate(self, framework: str = "torch"):
         """Makes sure that settings are valid."""
         if self.input_dims is not None and len(self.input_dims) != 1:
@@ -758,7 +698,6 @@
         # Call these already here to catch errors early on.
         get_activation_fn(self.output_activation, framework=framework)
 
->>>>>>> 863928c4
     @_framework_implemented()
     def build(self, framework: str = "torch") -> Encoder:
         if (
@@ -783,18 +722,10 @@
                 TfLSTMEncoder as LSTM,
             )
 
-<<<<<<< HEAD
         if self.recurrent_layer_type == "lstm":
             return LSTM(self)
         else:
             return GRU(self)
-=======
-            return TorchLSTMEncoder(self)
-        else:
-            from ray.rllib.core.models.tf.encoder import TfLSTMEncoder
-
-            return TfLSTMEncoder(self)
->>>>>>> 863928c4
 
 
 @ExperimentalAPI
