--- conflicted
+++ resolved
@@ -116,11 +116,7 @@
         self.observation_space = observation_space
         self.action_space = action_space
 
-<<<<<<< HEAD
-        self._model_config_dict = model_config_dict
-=======
         self._model_config_dict = default_config | model_config_dict
->>>>>>> c3afcc3f
         self._latent_dims = None
 
         self._determine_components_hook()
@@ -263,11 +259,6 @@
         """
         activation = model_config_dict["fcnet_activation"]
         output_activation = model_config_dict["fcnet_activation"]
-<<<<<<< HEAD
-        fcnet_hiddens = model_config_dict["fcnet_hiddens"]
-        encoder_latent_dim = fcnet_hiddens[-1]
-=======
->>>>>>> c3afcc3f
         use_lstm = model_config_dict["use_lstm"]
 
         if use_lstm:
@@ -277,11 +268,7 @@
                 hidden_dim=model_config_dict["lstm_cell_size"],
                 hidden_weights_initializer=model_config_dict["lstm_kernel_initializer"],
                 hidden_weights_initializer_config=model_config_dict[
-<<<<<<< HEAD
-                    "lstm_weights_initializer_kwargs"
-=======
                     "lstm_kernel_initializer_kwargs"
->>>>>>> c3afcc3f
                 ],
                 hidden_bias_initializer=model_config_dict["lstm_bias_initializer"],
                 hidden_bias_initializer_config=model_config_dict[
@@ -348,12 +335,6 @@
                     input_dims=observation_space.shape,
                     cnn_filter_specifiers=model_config_dict["conv_filters"],
                     cnn_activation=model_config_dict["conv_activation"],
-<<<<<<< HEAD
-                    #cnn_use_layernorm=model_config_dict.get(
-                    #    "conv_use_layernorm", False
-                    #),
-=======
->>>>>>> c3afcc3f
                     cnn_kernel_initializer=model_config_dict["conv_kernel_initializer"],
                     cnn_kernel_initializer_config=model_config_dict[
                         "conv_kernel_initializer_kwargs"
