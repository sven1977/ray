import abc
from typing import Tuple, Union

import numpy as np

from ray.rllib.core.models.base import (
    Model,
    ModelConfig,
    _raise_not_decorated_exception,
)
<<<<<<< HEAD
from ray.rllib.core.models.torch.primitives import nn
=======
>>>>>>> 16101b8e
from ray.rllib.core.models.specs.checker import (
    is_input_decorated,
    is_output_decorated,
    check_input_specs,
    check_output_specs,
)
from ray.rllib.utils.annotations import override
<<<<<<< HEAD
from ray.rllib.utils.nested_dict import NestedDict
from ray.rllib.utils.typing import TensorType

=======
from ray.rllib.utils.framework import try_import_torch
from ray.rllib.utils.nested_dict import NestedDict
from ray.rllib.utils.typing import TensorType

torch, nn = try_import_torch()

>>>>>>> 16101b8e

class TorchModel(nn.Module, Model, abc.ABC):
    """Base class for RLlib's PyTorch models.

    This class defines the interface for RLlib's PyTorch models and checks
    whether inputs and outputs of forward are checked with `check_input_specs()` and
    `check_output_specs()` respectively.

    Example usage for a single Flattening layer:

    .. testcode::

        from ray.rllib.core.models.torch.base import TorchModel
        from ray.rllib.core.models.base import ModelConfig
        import torch

        class FlattenModelConfig(ModelConfig):
            def build(self, framework: str):
                assert framework == "torch"
                return TorchFlattenModel(self)

        class TorchFlattenModel(TorchModel):
            def __init__(self, config):
                TorchModel.__init__(self, config)
                self.flatten_layer = torch.nn.Flatten()

            def _forward(self, inputs, **kwargs):
                return self.flatten_layer(inputs)

        model = FlattenModelConfig().build("torch")
        inputs = torch.Tensor([[[1, 2]]])
        print(model(inputs))

    .. testoutput::

        tensor([[1., 2.]])

    """

    def __init__(self, config: ModelConfig, skip_nn_module_init=False):
        """Initialized a TorchModel.

        Args:
            config: The ModelConfig to use
            skip_nn_module_init: Whether to skip the call to nn.Module.__init__.
                This should be used if the child class has called nn.Module.__init__
                already to avoid deleting sub-modules that were added between the two
                nn.Module.__init__ calls.
        """
        nn.Module.__init__(self)
        Model.__init__(self, config)

        # Raise errors if forward method is not decorated to check specs.
        if not is_input_decorated(self.forward):
            _raise_not_decorated_exception(type(self).__name__ + ".forward()", "input")
        if not is_output_decorated(self.forward):
            _raise_not_decorated_exception(type(self).__name__ + ".forward()", "output")

    @check_input_specs("input_specs")
    @check_output_specs("output_specs")
    def forward(
        self, inputs: Union[NestedDict, TensorType], **kwargs
    ) -> Union[NestedDict, TensorType]:
        """Returns the output of this model for the given input.

        This method only makes sure that we have a spec-checked _forward() method.

        Args:
            inputs: The input tensors.
            **kwargs: Forward compatibility kwargs.

        Returns:
            NestedDict: The output tensors.
        """
        return self._forward(inputs, **kwargs)

    @override(Model)
    def get_num_parameters(self) -> Tuple[int, int]:
<<<<<<< HEAD
        num_all_params = sum([int(np.prod(p.size())) for p in self.parameters()])
        trainable_params = filter(lambda p: p.requires_grad, self.parameters())
        num_trainable_params = sum([int(np.prod(p.size())) for p in trainable_params])
        return (
            num_trainable_params,
            num_all_params - num_trainable_params,
        )
=======
        num_all_params = sum(int(np.prod(p.size())) for p in self.parameters())
        trainable_params = filter(lambda p: p.requires_grad, self.parameters())
        num_trainable_params = sum(int(np.prod(p.size())) for p in trainable_params)
        return (
            num_trainable_params,
            num_all_params - num_trainable_params,
        )

    @override(Model)
    def _set_to_dummy_weights(self, value_sequence=(-0.02, -0.01, 0.01, 0.02)):
        trainable_weights = [p for p in self.parameters() if p.requires_grad]
        non_trainable_weights = [p for p in self.parameters() if not p.requires_grad]
        for i, w in enumerate(trainable_weights + non_trainable_weights):
            fill_val = value_sequence[i % len(value_sequence)]
            with torch.no_grad():
                w.fill_(fill_val)
>>>>>>> 16101b8e
<|MERGE_RESOLUTION|>--- conflicted
+++ resolved
@@ -8,10 +8,6 @@
     ModelConfig,
     _raise_not_decorated_exception,
 )
-<<<<<<< HEAD
-from ray.rllib.core.models.torch.primitives import nn
-=======
->>>>>>> 16101b8e
 from ray.rllib.core.models.specs.checker import (
     is_input_decorated,
     is_output_decorated,
@@ -19,18 +15,12 @@
     check_output_specs,
 )
 from ray.rllib.utils.annotations import override
-<<<<<<< HEAD
-from ray.rllib.utils.nested_dict import NestedDict
-from ray.rllib.utils.typing import TensorType
-
-=======
 from ray.rllib.utils.framework import try_import_torch
 from ray.rllib.utils.nested_dict import NestedDict
 from ray.rllib.utils.typing import TensorType
 
 torch, nn = try_import_torch()
 
->>>>>>> 16101b8e
 
 class TorchModel(nn.Module, Model, abc.ABC):
     """Base class for RLlib's PyTorch models.
@@ -109,15 +99,6 @@
 
     @override(Model)
     def get_num_parameters(self) -> Tuple[int, int]:
-<<<<<<< HEAD
-        num_all_params = sum([int(np.prod(p.size())) for p in self.parameters()])
-        trainable_params = filter(lambda p: p.requires_grad, self.parameters())
-        num_trainable_params = sum([int(np.prod(p.size())) for p in trainable_params])
-        return (
-            num_trainable_params,
-            num_all_params - num_trainable_params,
-        )
-=======
         num_all_params = sum(int(np.prod(p.size())) for p in self.parameters())
         trainable_params = filter(lambda p: p.requires_grad, self.parameters())
         num_trainable_params = sum(int(np.prod(p.size())) for p in trainable_params)
@@ -133,5 +114,4 @@
         for i, w in enumerate(trainable_weights + non_trainable_weights):
             fill_val = value_sequence[i % len(value_sequence)]
             with torch.no_grad():
-                w.fill_(fill_val)
->>>>>>> 16101b8e
+                w.fill_(fill_val)