--- conflicted
+++ resolved
@@ -15,10 +15,7 @@
     CNNEncoderConfig,
     LSTMEncoderConfig,
     MLPEncoderConfig,
-<<<<<<< HEAD
     RecurrentEncoderConfig,
-=======
->>>>>>> 863928c4
 )
 from ray.rllib.core.models.torch.base import TorchModel
 from ray.rllib.core.models.torch.primitives import TorchMLP, TorchCNN
@@ -235,11 +232,7 @@
 class TorchLSTMEncoder(TorchModel, Encoder):
     """An encoder that uses an LSTM cell and a linear layer."""
 
-<<<<<<< HEAD
     def __init__(self, config: RecurrentEncoderConfig) -> None:
-=======
-    def __init__(self, config: LSTMEncoderConfig) -> None:
->>>>>>> 863928c4
         TorchModel.__init__(self, config)
 
         # Create the torch LSTM layer.
@@ -247,11 +240,7 @@
             # We only support 1D spaces right now.
             config.input_dims[0],
             config.hidden_dim,
-<<<<<<< HEAD
             config.num_layers,
-=======
-            config.num_lstm_layers,
->>>>>>> 863928c4
             batch_first=config.batch_major,
             bias=config.use_bias,
         )
@@ -267,13 +256,9 @@
         return SpecDict(
             {
                 # b, t for batch major; t, b for time major.
-<<<<<<< HEAD
-                SampleBatch.OBS: TorchTensorSpec("b, t, d", d=self.config.input_dims[0]),
-=======
                 SampleBatch.OBS: TorchTensorSpec(
                     "b, t, d", d=self.config.input_dims[0]
                 ),
->>>>>>> 863928c4
                 STATE_IN: {
                     "h": TorchTensorSpec(
                         "b, l, h",
@@ -319,7 +304,6 @@
     @override(Model)
     def _forward(self, inputs: NestedDict, **kwargs) -> NestedDict:
         out = inputs[SampleBatch.OBS].float()
-<<<<<<< HEAD
 
         # States are batch-first when coming in. Make them layers-first.
         states_in = tree.map_structure(lambda s: s.transpose(0, 1), inputs[STATE_IN])
@@ -327,15 +311,6 @@
         out, states_out = self.lstm(out, (states_in["h"], states_in["c"]))
         states_out = {"h": states_out[0], "c": states_out[1]}
 
-=======
-
-        # States are batch-first when coming in. Make them layers-first.
-        states_in = tree.map_structure(lambda s: s.transpose(0, 1), inputs[STATE_IN])
-
-        out, states_out = self.lstm(out, (states_in["h"], states_in["c"]))
-        states_out = {"h": states_out[0], "c": states_out[1]}
-
->>>>>>> 863928c4
         out = self.linear(out)
 
         return {
