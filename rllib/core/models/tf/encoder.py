--- conflicted
+++ resolved
@@ -1,4 +1,4 @@
-from typing import Union
+from typing import Optional
 
 from ray.rllib.core.models.base import (
     Encoder,
@@ -7,7 +7,6 @@
     STATE_OUT,
     ENCODER_OUT,
 )
-<<<<<<< HEAD
 from ray.rllib.core.models.base import Model
 from ray.rllib.core.models.configs import (
     ActorCriticEncoderConfig,
@@ -20,14 +19,6 @@
 from ray.rllib.core.models.specs.specs_dict import SpecDict
 from ray.rllib.core.models.specs.specs_tf import TfTensorSpec
 from ray.rllib.models.utils import get_activation_fn
-=======
-from ray.rllib.core.models.base import ModelConfig, Model
-from ray.rllib.core.models.tf.primitives import TfMLP
-from ray.rllib.core.models.tf.primitives import TfModel
-from ray.rllib.core.models.specs.specs_base import Spec
-from ray.rllib.core.models.specs.specs_dict import SpecDict
-from ray.rllib.core.models.specs.specs_tf import TFTensorSpecs
->>>>>>> abe4f97e
 from ray.rllib.policy.sample_batch import SampleBatch
 from ray.rllib.utils.annotations import override
 from ray.rllib.utils.framework import try_import_tf
@@ -53,7 +44,7 @@
         )
 
     @override(Model)
-    def get_input_specs(self) -> Union[Spec, None]:
+    def get_input_specs(self) -> Optional[Spec]:
         return SpecDict(
             {
                 SampleBatch.OBS: TfTensorSpec("b, d", d=self.config.input_dims[0]),
@@ -63,7 +54,7 @@
         )
 
     @override(Model)
-    def get_output_specs(self) -> Union[Spec, None]:
+    def get_output_specs(self) -> Optional[Spec]:
         return SpecDict(
             {
                 ENCODER_OUT: TfTensorSpec("b, d", d=self.config.output_dims[0]),
@@ -72,7 +63,6 @@
         )
 
     @override(Model)
-<<<<<<< HEAD
     def _forward(self, inputs: NestedDict, **kwargs) -> NestedDict:
         return NestedDict(
             {
@@ -110,9 +100,7 @@
         self.net = tf.keras.Sequential(layers)
 
     @override(Model)
-=======
->>>>>>> abe4f97e
-    def get_input_specs(self) -> Union[Spec, None]:
+    def get_input_specs(self) -> Optional[Spec]:
         return SpecDict(
             {
                 SampleBatch.OBS: TfTensorSpec(
@@ -127,7 +115,7 @@
         )
 
     @override(Model)
-    def get_output_specs(self) -> Union[Spec, None]:
+    def get_output_specs(self) -> Optional[Spec]:
         return SpecDict(
             {
                 ENCODER_OUT: TfTensorSpec("b, d", d=self.config.output_dims[0]),
