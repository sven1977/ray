import abc
from dataclasses import dataclass
from typing import List, Optional, Tuple, Union

from ray.rllib import SampleBatch
from ray.rllib.core.models.specs.checker import convert_to_canonical_format
from ray.rllib.core.models.specs.specs_base import Spec
from ray.rllib.core.models.specs.specs_dict import SpecDict
from ray.rllib.utils.annotations import ExperimentalAPI
from ray.rllib.utils.annotations import override
from ray.rllib.utils.nested_dict import NestedDict
from ray.rllib.utils.typing import TensorType

# Top level keys that unify model i/o.
STATE_IN: str = "state_in"
STATE_OUT: str = "state_out"
ENCODER_OUT: str = "encoder_out"
# For Actor-Critic algorithms, these signify data related to the actor and critic
ACTOR: str = "actor"
CRITIC: str = "critic"


def _raise_not_decorated_exception(class_and_method, input_or_output):
    raise ValueError(
        f"`{class_and_method}()` not decorated with {input_or_output} specification. "
        f"Decorate it with @check_{input_or_output}_specs() to define a specification."
    )


@ExperimentalAPI
@dataclass
class ModelConfig(abc.ABC):
    """Base class for configuring a `Model` instance.
<<<<<<< HEAD

    ModelConfigs are DL framework-agnostic.
    A `Model` (as a sub-component of an `RLModule`) is built via calling the
    respective ModelConfig's `build()` method.
    RLModules build their sub-components this way after receiving one or more
    `ModelConfig` instances from a Catalog object.

    However, `ModelConfig` is not restricted to be used only with Catalog or RLModules.
    Usage examples can be found in the individual Model classes', e.g.
    see `ray.rllib.core.models.configs::MLPHeadConfig`.

=======

    ModelConfigs are DL framework-agnostic.
    A `Model` (as a sub-component of an `RLModule`) is built via calling the
    respective ModelConfig's `build()` method.
    RLModules build their sub-components this way after receiving one or more
    `ModelConfig` instances from a Catalog object.

    However, `ModelConfig` is not restricted to be used only with Catalog or RLModules.
    Usage examples can be found in the individual Model classes', e.g.
    see `ray.rllib.core.models.configs::MLPHeadConfig`.

>>>>>>> e59f467d
    Attributes:
        input_dims: The input dimensions of the network
        output_dims: The output dimensions of the network.
    """

    input_dims: Union[List[int], Tuple[int]] = None
    output_dims: Union[List[int], Tuple[int]] = None

    @abc.abstractmethod
    def build(self, framework: str):
        """Builds the model.

        Args:
            framework: The framework to use for building the model.
        """
        raise NotImplementedError


class Model(abc.ABC):
    """Framework-agnostic base class for RLlib models.

    Models are low-level neural network components that offer input- and
    output-specification, a forward method, and a get_initial_state method. Models
    are composed in RLModules.

    Usage Example together with ModelConfig:

    .. testcode::

        from ray.rllib.core.models.base import Model, ModelConfig
        from dataclasses import dataclass

        class MyModel(Model):
            def __init__(self, config):
                super().__init__(config)
                self.my_param = config.my_param * 2

            def _forward(self, input_dict):
                return input_dict["obs"] * self.my_param


        @dataclass
        class MyModelConfig(ModelConfig):
            my_param: int = 42

            def build(self, framework: str):
                if framework == "bork":
                    return MyModel(self)


        config = MyModelConfig(my_param=3)
        model = config.build(framework="bork")
        print(model._forward({"obs": 1}))

    .. testoutput::

        6

    """

    def __init__(self, config: ModelConfig):
        self.config = config

    def __init_subclass__(cls, **kwargs):
        # Automatically add a __post_init__ method to all subclasses of Model.
        # This method is called after the __init__ method of the subclass.
        def init_decorator(previous_init):
            def new_init(self, *args, **kwargs):
                previous_init(self, *args, **kwargs)
                if type(self) == cls:
                    self.__post_init__()

            return new_init

        cls.__init__ = init_decorator(cls.__init__)

    def __post_init__(self):
        """Called automatically after the __init__ method of the subclasses.

        The module first calls the __init__ method of the subclass, With in the
        __init__ you should call the super().__init__ method. Then after the __init__
        method of the subclass is called, the __post_init__ method is called.

        This is a good place to do any initialization that requires access to the
        subclass's attributes.
        """
        self._input_specs = self.get_input_specs()
        self._output_specs = self.get_output_specs()

    def get_input_specs(self) -> Optional[Spec]:
        """Returns the input specs of this model.

        Override `get_input_specs` to define your own input specs.
        This method should not be called often, e.g. every forward pass.
        Instead, it should be called once at instantiation to define Model.input_specs.

        Returns:
            Spec: The input specs.
        """
        return None

    def get_output_specs(self) -> Optional[Spec]:
        """Returns the output specs of this model.

        Override `get_output_specs` to define your own output specs.
        This method should not be called often, e.g. every forward pass.
        Instead, it should be called once at instantiation to define Model.output_specs.

        Returns:
            Spec: The output specs.
        """
        return None

    @property
    def input_specs(self) -> Spec:
        """Returns the input spec of this model."""
        return self._input_specs

    @input_specs.setter
    def input_specs(self, spec: Spec) -> None:
        raise ValueError(
            "`input_specs` cannot be set directly. Override "
            "Model.get_input_specs() instead. Set Model._input_specs if "
            "you want to override this behavior."
        )

    @property
    def output_specs(self) -> Spec:
        """Returns the output specs of this model."""
        return self._output_specs

    @output_specs.setter
    def output_specs(self, spec: Spec) -> None:
        raise ValueError(
            "`output_specs` cannot be set directly. Override "
            "Model.get_output_specs() instead. Set Model._output_specs if "
            "you want to override this behavior."
        )

    def get_initial_state(self) -> Union[NestedDict, List[TensorType]]:
        """Returns the initial state of the Model.

        It can be left empty if this Model is not stateful.
        """
        return NestedDict()

    @abc.abstractmethod
    def _forward(self, input_dict: NestedDict, **kwargs) -> NestedDict:
        """Returns the output of this model for the given input.

        This method is called by the forwarding method of the respective framework
        that is itself wrapped by RLlib in order to check model inputs and outputs.

        Args:
            input_dict: The input tensors.
            **kwargs: Forward compatibility kwargs.

        Returns:
            NestedDict: The output tensors.
        """

    @abc.abstractmethod
    def get_num_parameters(self) -> Tuple[int, int]:
        """Returns a tuple of (num trainable params, num non-trainable params)."""

    @abc.abstractmethod
    def _set_to_dummy_weights(self, value_sequence=(-0.02, -0.01, 0.01, 0.02)) -> None:
        """Helper method to set all weights to deterministic dummy values.

        Calling this method on two `Models` that have the same architecture using
        the exact same `value_sequence` arg should make both models output the exact
        same values on arbitrary inputs. This will work, even if the two `Models`
        are of different DL frameworks.

        Args:
            value_sequence: Looping through the list of all parameters (weight matrices,
                bias tensors, etc..) of this model, in each iteration i, we set all
                values in this parameter to `value_sequence[i % len(value_sequence)]`
                (round robin).

        Example:
            TODO:
        """


class Encoder(Model, abc.ABC):
    """The framework-agnostic base class for all RLlib encoders.

    Encoders are used to transform observations to a latent space.
    Therefore, their `input_specs` contains the observation space dimensions.
    Similarly, their `output_specs` contains the latent space dimensions.
    Encoders can be recurrent, in which case the state should be part of input- and
    output_specs. The latent vectors produced by an encoder are fed into subsequent
    "heads". Any implementation of Encoder should also be callable. This should be done
    by also inheriting from a framework-specific model base-class, s.a. TorchModel or
    TfModel.

    Abstract illustration of typical flow of tensors:

    Inputs
    |
    Encoder
    |      \
    Head1  Head2
    |      /
    Outputs

    Outputs of encoders are generally of shape (B, latent_dim) or (B, T, latent_dim).
    That is, for time-series data, we encode into the latent space for each time step.
    This should be reflected in the `output_specs`.

    Usage example together with a ModelConfig:

    .. testcode::

        from dataclasses import dataclass
        import numpy as np

        from ray.rllib.core.models.base import ModelConfig
        from ray.rllib.core.models.base import Encoder, ENCODER_OUT, STATE_IN, STATE_OUT
        from ray.rllib.policy.sample_batch import SampleBatch

        class NumpyEncoder(Encoder):
            def __init__(self, config):
                super().__init__(config)
                self.factor = config.factor

            @check_input_specs("input_specs")
            @check_output_specs("output_specs")
            def __call__(self, *args, **kwargs):
                # This is a dummy method to do checked forward passes.
                return self._forward(*args, **kwargs)

            def _forward(self, input_dict, **kwargs):
                obs = input_dict[SampleBatch.OBS]
                return {
                    ENCODER_OUT: np.array(obs) * self.factor,
                    STATE_OUT: np.array(input_dict[STATE_IN]) * self.factor,
                }

        @dataclass
        class NumpyEncoderConfig(ModelConfig):
            factor: int = None

            def build(self, framework: str):
                return NumpyEncoder(self)

        config = NumpyEncoderConfig(factor=2)
        encoder = NumpyEncoder(config)
        print(encoder({SampleBatch.OBS: 1, STATE_IN: 2}))

    .. testoutput::

        {'encoder_out': 2, 'state_out': 4}

    """

    @override(Model)
    def get_input_specs(self) -> Optional[Spec]:
        return convert_to_canonical_format([SampleBatch.OBS, STATE_IN])

    @override(Model)
    def get_output_specs(self) -> Optional[Spec]:
        return convert_to_canonical_format([ENCODER_OUT, STATE_OUT])

    @abc.abstractmethod
    def _forward(self, input_dict: NestedDict, **kwargs) -> NestedDict:
        """Returns the latent of the encoder for the given inputs.

        This method is called by the forwarding method of the respective framework
        that is itself wrapped by RLlib in order to check model inputs and outputs.

        The input dict contains at minimum the observation and the state of the encoder
        (None for stateless encoders).
        The output dict contains at minimum the latent and the state of the encoder
        (None for stateless encoders).
        To establish an agreement between the encoder and RLModules, these values
        have the fixed keys `SampleBatch.OBS` and `STATE_IN` for the `input_dict`,
        and `STATE_OUT` and `ENCODER_OUT` for the returned NestedDict.

        Args:
            input_dict: The input tensors. Must contain at a minimum the keys
                SampleBatch.OBS and STATE_IN (which might be None for stateless
                encoders).
            **kwargs: Forward compatibility kwargs.

        Returns:
            NestedDict: The output tensors. Must contain at a minimum the keys
                ENCODER_OUT and STATE_OUT (which might be None for stateless encoders).
        """
        raise NotImplementedError


class ActorCriticEncoder(Encoder):
    """An encoder that potentially holds two encoders.

    This is a special case of encoder that can either enclose a single,
    shared encoder or two separate encoders: One for the actor and one for the
    critic. The two encoders are of the same type and we can therefore make the
    assumption that they have the same input and output specs.
    """

    framework = None

    def __init__(self, config: ModelConfig) -> None:
        if config.shared:
            self.encoder = config.base_encoder_config.build(framework=self.framework)
        else:
            self.actor_encoder = config.base_encoder_config.build(
                framework=self.framework
            )
            self.critic_encoder = config.base_encoder_config.build(
                framework=self.framework
            )

        # We need to call Encoder.__init__() after initializing the encoder(s) in
        # order to build on their specs.
        super().__init__(config)

    @override(Model)
    def get_input_specs(self) -> Optional[Spec]:
        if self.config.shared:
            state_in_spec = self.encoder.input_specs[STATE_IN]
        else:
            state_in_spec = {
                ACTOR: self.actor_encoder.input_specs[STATE_IN],
                CRITIC: self.critic_encoder.input_specs[STATE_IN],
            }

        return SpecDict(
            {
                SampleBatch.OBS: None,
                STATE_IN: state_in_spec,
                SampleBatch.SEQ_LENS: None,
            }
        )

    @override(Model)
    def get_output_specs(self) -> Optional[Spec]:
        if self.config.shared:
            state_out_spec = self.encoder.output_specs[STATE_OUT]
        else:
            state_out_spec = {
                ACTOR: self.actor_encoder.output_specs[STATE_OUT],
                CRITIC: self.critic_encoder.output_specs[STATE_OUT],
            }

        return SpecDict(
            {
                ENCODER_OUT: {
                    ACTOR: None,
                    CRITIC: None,
                },
                STATE_OUT: state_out_spec,
            }
        )

    @override(Model)
    def get_initial_state(self):
        if self.config.shared:
            return self.encoder.get_initial_state()
        else:
            return {
                ACTOR: self.actor_encoder.get_initial_state(),
                CRITIC: self.critic_encoder.get_initial_state(),
            }

    @override(Model)
    def _forward(self, inputs: NestedDict, **kwargs) -> NestedDict:
        if self.config.shared:
            outs = self.encoder(inputs, **kwargs)
            return NestedDict(
                {
                    ENCODER_OUT: {ACTOR: outs[ENCODER_OUT], CRITIC: outs[ENCODER_OUT]},
                    STATE_OUT: outs[STATE_OUT],
                }
            )
        else:
            actor_inputs = NestedDict({**inputs, **{STATE_IN: inputs[STATE_IN][ACTOR]}})
            critic_inputs = NestedDict(
                {**inputs, **{STATE_IN: inputs[STATE_IN][CRITIC]}}
            )
            actor_out = self.actor_encoder(actor_inputs, **kwargs)
            critic_out = self.critic_encoder(critic_inputs, **kwargs)
            return NestedDict(
                {
                    ENCODER_OUT: {
                        ACTOR: actor_out[ENCODER_OUT],
                        CRITIC: critic_out[ENCODER_OUT],
                    },
                    STATE_OUT: {
                        ACTOR: actor_out[STATE_OUT],
                        CRITIC: critic_out[STATE_OUT],
                    },
                }
            )<|MERGE_RESOLUTION|>--- conflicted
+++ resolved
@@ -31,7 +31,6 @@
 @dataclass
 class ModelConfig(abc.ABC):
     """Base class for configuring a `Model` instance.
-<<<<<<< HEAD
 
     ModelConfigs are DL framework-agnostic.
     A `Model` (as a sub-component of an `RLModule`) is built via calling the
@@ -43,19 +42,6 @@
     Usage examples can be found in the individual Model classes', e.g.
     see `ray.rllib.core.models.configs::MLPHeadConfig`.
 
-=======
-
-    ModelConfigs are DL framework-agnostic.
-    A `Model` (as a sub-component of an `RLModule`) is built via calling the
-    respective ModelConfig's `build()` method.
-    RLModules build their sub-components this way after receiving one or more
-    `ModelConfig` instances from a Catalog object.
-
-    However, `ModelConfig` is not restricted to be used only with Catalog or RLModules.
-    Usage examples can be found in the individual Model classes', e.g.
-    see `ray.rllib.core.models.configs::MLPHeadConfig`.
-
->>>>>>> e59f467d
     Attributes:
         input_dims: The input dimensions of the network
         output_dims: The output dimensions of the network.
