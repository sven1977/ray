--- conflicted
+++ resolved
@@ -1,10 +1,6 @@
 import logging
 import time
-<<<<<<< HEAD
-from typing import Callable, List, Optional, Tuple, \
-=======
 from typing import Any, Callable, Container, Dict, List, Optional, Tuple, \
->>>>>>> 893536eb
     TYPE_CHECKING
 
 import ray
