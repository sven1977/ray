import logging
import numpy as np
import random
from typing import Any, Dict, List, Optional

# Import ray before psutil will make sure we use psutil's bundled version
import ray  # noqa F401
import psutil  # noqa E402

from ray.rllib.execution.segment_tree import SumSegmentTree, MinSegmentTree
from ray.rllib.policy.sample_batch import SampleBatch
from ray.rllib.utils.annotations import DeveloperAPI, override
from ray.util.debug import log_once
from ray.rllib.utils.deprecation import Deprecated, DEPRECATED_VALUE, \
    deprecation_warning
from ray.rllib.utils.metrics.window_stat import WindowStat
from ray.rllib.utils.typing import SampleBatchType

# Constant that represents all policies in lockstep replay mode.
_ALL_POLICIES = "__all__"

logger = logging.getLogger(__name__)


def warn_replay_capacity(*, item: SampleBatchType, num_items: int) -> None:
    """Warn if the configured replay buffer capacity is too large."""
    if log_once("replay_capacity"):
        item_size = item.size_bytes()
        psutil_mem = psutil.virtual_memory()
        total_gb = psutil_mem.total / 1e9
        mem_size = num_items * item_size / 1e9
        msg = ("Estimated max memory usage for replay buffer is {} GB "
               "({} batches of size {}, {} bytes each), "
               "available system memory is {} GB".format(
                   mem_size, num_items, item.count, item_size, total_gb))
        if mem_size > total_gb:
            raise ValueError(msg)
        elif mem_size > 0.2 * total_gb:
            logger.warning(msg)
        else:
            logger.info(msg)


@Deprecated(new="warn_replay_capacity", error=False)
def warn_replay_buffer_size(*, item: SampleBatchType, num_items: int) -> None:
    return warn_replay_capacity(item=item, num_items=num_items)


@DeveloperAPI
class ReplayBuffer:
    @DeveloperAPI
    def __init__(self,
                 capacity: int = 10000,
                 size: Optional[int] = DEPRECATED_VALUE):
        """Initializes a ReplayBuffer instance.

        Args:
            capacity: Max number of timesteps to store in the FIFO
                buffer. After reaching this number, older samples will be
                dropped to make space for new ones.
        """
        # Deprecated args.
        if size != DEPRECATED_VALUE:
            deprecation_warning(
                "ReplayBuffer(size)", "ReplayBuffer(capacity)", error=False)
            capacity = size

        # The actual storage (list of SampleBatches).
        self._storage = []

        self.capacity = capacity
        # The next index to override in the buffer.
        self._next_idx = 0
        self._hit_count = np.zeros(self.capacity)

        # Whether we have already hit our capacity (and have therefore
        # started to evict older samples).
        self._eviction_started = False

        # Number of (single) timesteps that have been added to the buffer
        # over its lifetime. Note that each added item (batch) may contain
        # more than one timestep.
        self._num_timesteps_added = 0
        self._num_timesteps_added_wrap = 0

        # Number of (single) timesteps that have been sampled from the buffer
        # over its lifetime.
        self._num_timesteps_sampled = 0

        self._evicted_hit_stats = WindowStat("evicted_hit", 1000)
        self._est_size_bytes = 0

    def __len__(self) -> int:
        """Returns the number of items currently stored in this buffer."""
        return len(self._storage)

    @DeveloperAPI
    def add(self, item: SampleBatchType, weight: float) -> None:
        """Add a batch of experiences.

        Args:
            item: SampleBatch to add to this buffer's storage.
            weight: The weight of the added sample used in subsequent
                sampling steps. Only relevant if this ReplayBuffer is
                a PrioritizedReplayBuffer.
        """
        print(f"Adding item {item} to buffer.")
        assert item.count > 0, item
        warn_replay_capacity(item=item, num_items=self.capacity / item.count)

        # Update our timesteps counts.
        self._num_timesteps_added += item.count
        self._num_timesteps_added_wrap += item.count

        if self._next_idx >= len(self._storage):
            self._storage.append(item)
            self._est_size_bytes += item.size_bytes()
        else:
            self._storage[self._next_idx] = item

        # Wrap around storage as a circular buffer once we hit capacity.
        if self._num_timesteps_added_wrap >= self.capacity:
            self._eviction_started = True
            self._num_timesteps_added_wrap = 0
            self._next_idx = 0
        else:
            self._next_idx += 1

        # Eviction of older samples has already started (buffer is "full").
        if self._eviction_started:
            self._evicted_hit_stats.push(self._hit_count[self._next_idx])
            self._hit_count[self._next_idx] = 0

    @DeveloperAPI
    def sample(self, num_items: int, beta: float = 0.0) -> SampleBatchType:
<<<<<<< HEAD
        """Sample a batch of size `num_items` from this buffer.

        If less than `num_items` records are in this buffer, some samples in
        the results may be repeated to fulfil the batch size (`num_items`)
        request.

        Args:
            num_items: Number of items to sample from this buffer.
            beta: The prioritized replay beta value. Only relevant if this
                ReplayBuffer is a PrioritizedReplayBuffer.
=======
        """Sample a batch of experiences.

        Args:
            num_items: Number of items to sample from this buffer.
            beta: This is ignored (only used by prioritized replay buffers).
>>>>>>> d5bfb7b7

        Returns:
            Concatenated batch of items.
        """
<<<<<<< HEAD
        # If we don't have any samples yet in this buffer, return None.
        if len(self) == 0:
            return None

        idxes = [random.randint(0, len(self) - 1) for _ in range(num_items)]
        self._num_timesteps_sampled += num_items
        return self._encode_sample(idxes)
=======
        idxes = [
            random.randint(0,
                           len(self._storage) - 1) for _ in range(num_items)
        ]
        sample = self._encode_sample(idxes)
        # Update our timesteps counters.
        self._num_timesteps_sampled += len(sample)
        return sample
>>>>>>> d5bfb7b7

    @DeveloperAPI
    def stats(self, debug: bool = False) -> dict:
        """Returns the stats of this buffer.

        Args:
            debug: If True, adds sample eviction statistics to the returned
                stats dict.

        Returns:
            A dictionary of stats about this buffer.
        """
        data = {
            "added_count": self._num_timesteps_added,
            "added_count_wrapped": self._num_timesteps_added_wrap,
            "eviction_started": self._eviction_started,
            "sampled_count": self._num_timesteps_sampled,
            "est_size_bytes": self._est_size_bytes,
            "num_entries": len(self._storage),
        }
        if debug:
            data.update(self._evicted_hit_stats.stats())
        return data

    @DeveloperAPI
    def get_state(self) -> Dict[str, Any]:
        """Returns all local state.

        Returns:
            The serializable local state.
        """
        state = {"_storage": self._storage, "_next_idx": self._next_idx}
        state.update(self.stats(debug=False))
        return state

    @DeveloperAPI
    def set_state(self, state: Dict[str, Any]) -> None:
        """Restores all local state to the provided `state`.

        Args:
            state: The new state to set this buffer. Can be
                obtained by calling `self.get_state()`.
        """
        # The actual storage.
        self._storage = state["_storage"]
        self._next_idx = state["_next_idx"]
        # Stats and counts.
        self._num_timesteps_added = state["added_count"]
        self._num_timesteps_added_wrap = state["added_count_wrapped"]
        self._eviction_started = state["eviction_started"]
        self._num_timesteps_sampled = state["sampled_count"]
        self._est_size_bytes = state["est_size_bytes"]

    def _encode_sample(self, idxes: List[int]) -> SampleBatchType:
        out = SampleBatch.concat_samples([self._storage[i] for i in idxes])
        out.decompress_if_needed()
        return out


@DeveloperAPI
class PrioritizedReplayBuffer(ReplayBuffer):
    @DeveloperAPI
    def __init__(self,
                 capacity: int = 10000,
                 alpha: float = 1.0,
                 size: Optional[int] = DEPRECATED_VALUE):
        """Initializes a PrioritizedReplayBuffer instance.

        Args:
            capacity: Max number of timesteps to store in the FIFO
                buffer. After reaching this number, older samples will be
                dropped to make space for new ones.
            alpha: How much prioritization is used
                (0.0=no prioritization, 1.0=full prioritization).
        """
        super(PrioritizedReplayBuffer, self).__init__(capacity, size)
        assert alpha > 0
        self._alpha = alpha

        it_capacity = 1
        while it_capacity < self.capacity:
            it_capacity *= 2

        self._it_sum = SumSegmentTree(it_capacity)
        self._it_min = MinSegmentTree(it_capacity)
        self._max_priority = 1.0
        self._prio_change_stats = WindowStat("reprio", 1000)

    @DeveloperAPI
    @override(ReplayBuffer)
    def add(self, item: SampleBatchType, weight: float) -> None:
        """Add a batch of experiences.

        Args:
            item: SampleBatch to add to this buffer's storage.
            weight: The weight of the added sample used in subsequent sampling
                steps.
        """
        idx = self._next_idx
        super(PrioritizedReplayBuffer, self).add(item, weight)
        if weight is None:
            weight = self._max_priority
        self._it_sum[idx] = weight**self._alpha
        self._it_min[idx] = weight**self._alpha

    def _sample_proportional(self, num_items: int) -> List[int]:
        res = []
        for _ in range(num_items):
            # TODO(szymon): should we ensure no repeats?
            mass = random.random() * self._it_sum.sum(0, len(self._storage))
            idx = self._it_sum.find_prefixsum_idx(mass)
            res.append(idx)
        return res

    @DeveloperAPI
    @override(ReplayBuffer)
    def sample(self, num_items: int, beta: float) -> SampleBatchType:
        """Sample `num_items` items from this buffer, including prio. weights.

        If less than `num_items` records are in this buffer, some samples in
        the results may be repeated to fulfil the batch size (`num_items`)
        request.

        Args:
            num_items: Number of items to sample from this buffer.
            beta: To what degree to use importance weights
                (0 - no corrections, 1 - full correction).

        Returns:
            Concatenated batch of items including "weights" and
            "batch_indexes" fields denoting IS of each sampled
            transition and original idxes in buffer of sampled experiences.
        """
        # If we don't have any samples yet in this buffer, return None.
        if len(self) == 0:
            return None

        assert beta >= 0.0

        idxes = self._sample_proportional(num_items)

        weights = []
        batch_indexes = []
        p_min = self._it_min.min() / self._it_sum.sum()
        max_weight = (p_min * len(self))**(-beta)

        for idx in idxes:
            p_sample = self._it_sum[idx] / self._it_sum.sum()
            weight = (p_sample * len(self))**(-beta)
            count = self._storage[idx].count
            # If zero-padded, count will not be the actual batch size of the
            # data.
            if isinstance(self._storage[idx], SampleBatch) and \
                    self._storage[idx].zero_padded:
                actual_size = self._storage[idx].max_seq_len
            else:
                actual_size = count
            weights.extend([weight / max_weight] * actual_size)
            batch_indexes.extend([idx] * actual_size)
            self._num_timesteps_sampled += count
        batch = self._encode_sample(idxes)

        # Note: prioritization is not supported in lockstep replay mode.
        if isinstance(batch, SampleBatch):
            batch["weights"] = np.array(weights)
            batch["batch_indexes"] = np.array(batch_indexes)

        return batch

    @DeveloperAPI
    def update_priorities(self, idxes: List[int],
                          priorities: List[float]) -> None:
        """Update priorities of sampled transitions.

        Sets priority of transition at index idxes[i] in buffer
        to priorities[i].

        Args:
            idxes: List of indices of sampled transitions
            priorities: List of updated priorities corresponding to
                transitions at the sampled idxes denoted by
                variable `idxes`.
        """
        # Making sure we don't pass in e.g. a torch tensor.
        assert isinstance(idxes, (list, np.ndarray)), \
            "ERROR: `idxes` is not a list or np.ndarray, but " \
            "{}!".format(type(idxes).__name__)
        assert len(idxes) == len(priorities)
        for idx, priority in zip(idxes, priorities):
            assert priority > 0
            assert 0 <= idx < len(self._storage)
            delta = priority**self._alpha - self._it_sum[idx]
            self._prio_change_stats.push(delta)
            self._it_sum[idx] = priority**self._alpha
            self._it_min[idx] = priority**self._alpha

            self._max_priority = max(self._max_priority, priority)

    @DeveloperAPI
    @override(ReplayBuffer)
    def stats(self, debug: bool = False) -> Dict:
        """Returns the stats of this buffer.

        Args:
            debug: If true, adds sample eviction statistics to the
                returned stats dict.

        Returns:
            A dictionary of stats about this buffer.
        """
        parent = ReplayBuffer.stats(self, debug)
        if debug:
            parent.update(self._prio_change_stats.stats())
        return parent

    @DeveloperAPI
    @override(ReplayBuffer)
    def get_state(self) -> Dict[str, Any]:
        """Returns all local state.

        Returns:
            The serializable local state.
        """
        # Get parent state.
        state = super().get_state()
        # Add prio weights.
        state.update({
            "sum_segment_tree": self._it_sum.get_state(),
            "min_segment_tree": self._it_min.get_state(),
            "max_priority": self._max_priority,
        })
        return state

    @DeveloperAPI
    @override(ReplayBuffer)
    def set_state(self, state: Dict[str, Any]) -> None:
        """Restores all local state to the provided `state`.

        Args:
            state: The new state to set this buffer. Can be obtained by
                calling `self.get_state()`.
        """
        super().set_state(state)
        self._it_sum.set_state(state["sum_segment_tree"])
        self._it_min.set_state(state["min_segment_tree"])
        self._max_priority = state["max_priority"]


# Visible for testing.
_local_replay_buffer = None<|MERGE_RESOLUTION|>--- conflicted
+++ resolved
@@ -104,7 +104,6 @@
                 sampling steps. Only relevant if this ReplayBuffer is
                 a PrioritizedReplayBuffer.
         """
-        print(f"Adding item {item} to buffer.")
         assert item.count > 0, item
         warn_replay_capacity(item=item, num_items=self.capacity / item.count)
 
@@ -133,7 +132,6 @@
 
     @DeveloperAPI
     def sample(self, num_items: int, beta: float = 0.0) -> SampleBatchType:
-<<<<<<< HEAD
         """Sample a batch of size `num_items` from this buffer.
 
         If less than `num_items` records are in this buffer, some samples in
@@ -144,35 +142,19 @@
             num_items: Number of items to sample from this buffer.
             beta: The prioritized replay beta value. Only relevant if this
                 ReplayBuffer is a PrioritizedReplayBuffer.
-=======
-        """Sample a batch of experiences.
-
-        Args:
-            num_items: Number of items to sample from this buffer.
-            beta: This is ignored (only used by prioritized replay buffers).
->>>>>>> d5bfb7b7
 
         Returns:
             Concatenated batch of items.
         """
-<<<<<<< HEAD
         # If we don't have any samples yet in this buffer, return None.
         if len(self) == 0:
             return None
 
         idxes = [random.randint(0, len(self) - 1) for _ in range(num_items)]
-        self._num_timesteps_sampled += num_items
-        return self._encode_sample(idxes)
-=======
-        idxes = [
-            random.randint(0,
-                           len(self._storage) - 1) for _ in range(num_items)
-        ]
         sample = self._encode_sample(idxes)
         # Update our timesteps counters.
         self._num_timesteps_sampled += len(sample)
         return sample
->>>>>>> d5bfb7b7
 
     @DeveloperAPI
     def stats(self, debug: bool = False) -> dict:
