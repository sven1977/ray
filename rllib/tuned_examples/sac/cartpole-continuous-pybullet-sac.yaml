--- conflicted
+++ resolved
@@ -2,13 +2,8 @@
     env: CartPoleContinuousBulletEnv-v0
     run: SAC
     stop:
-<<<<<<< HEAD
-        episode_reward_mean: 80
-        timesteps_total: 20000
-=======
         episode_reward_mean: 40
         timesteps_total: 100000
->>>>>>> 87c79553
     config:
         # Works for both torch and tf.
         framework: tf
