from torch import nn

from ray.rllib.algorithms.sac.sac import SACConfig
from ray.rllib.core.rl_module.default_model_config import DefaultModelConfig
from ray.rllib.utils.test_utils import add_rllib_example_script_args

parser = add_rllib_example_script_args(
    default_timesteps=20000,
    default_reward=-250.0,
)
parser.set_defaults(enable_new_api_stack=True)
# Use `parser` to add your own custom command line options to this script
# and (if needed) use their values to set up `config` below.
args = parser.parse_args()

config = (
    SACConfig()
    .environment("Pendulum-v1")
    .training(
        initial_alpha=1.001,
        # Use a smaller learning rate for the policy.
        actor_lr=2e-4 * (args.num_learners or 1) ** 0.5,
        critic_lr=8e-4 * (args.num_learners or 1) ** 0.5,
        alpha_lr=9e-4 * (args.num_learners or 1) ** 0.5,
        lr=None,
        target_entropy="auto",
        n_step=(2, 5),
        tau=0.005,
        train_batch_size_per_learner=256,
        target_network_update_freq=1,
        replay_buffer_config={
            "type": "PrioritizedEpisodeReplayBuffer",
            "capacity": 100000,
            "alpha": 1.0,
            "beta": 0.0,
        },
        num_steps_sampled_before_learning_starts=256 * (args.num_learners or 1),
    )
    .rl_module(
        model_config=DefaultModelConfig(
            fcnet_hiddens=[256, 256],
            fcnet_activation="relu",
            fcnet_kernel_initializer=nn.init.xavier_uniform_,
            head_fcnet_hiddens=[],
            head_fcnet_activation=None,
<<<<<<< HEAD
            head_fcnet_weights_initializer="orthogonal_",
            head_fcnet_weights_initializer_kwargs={"gain": 0.01},
=======
            head_fcnet_kernel_initializer="orthogonal_",
            head_fcnet_kernel_initializer_kwargs={"gain": 0.01},
>>>>>>> c3afcc3f
        ),
    )
    .reporting(
        metrics_num_episodes_for_smoothing=5,
    )
)


if __name__ == "__main__":
    from ray.rllib.utils.test_utils import run_rllib_example_script_experiment

    run_rllib_example_script_experiment(config, args)<|MERGE_RESOLUTION|>--- conflicted
+++ resolved
@@ -43,13 +43,8 @@
             fcnet_kernel_initializer=nn.init.xavier_uniform_,
             head_fcnet_hiddens=[],
             head_fcnet_activation=None,
-<<<<<<< HEAD
-            head_fcnet_weights_initializer="orthogonal_",
-            head_fcnet_weights_initializer_kwargs={"gain": 0.01},
-=======
             head_fcnet_kernel_initializer="orthogonal_",
             head_fcnet_kernel_initializer_kwargs={"gain": 0.01},
->>>>>>> c3afcc3f
         ),
     )
     .reporting(
