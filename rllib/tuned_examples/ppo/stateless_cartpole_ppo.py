from ray.rllib.algorithms.ppo import PPOConfig
from ray.rllib.connectors.env_to_module import MeanStdFilter
from ray.rllib.core.rl_module.default_model_config import DefaultModelConfig
from ray.rllib.examples.envs.classes.stateless_cartpole import StatelessCartPole
from ray.rllib.utils.test_utils import add_rllib_example_script_args

parser = add_rllib_example_script_args(
    default_timesteps=2000000,
    default_reward=350.0,
)
parser.set_defaults(
    enable_new_api_stack=True,
    num_env_runners=3,
)
# Use `parser` to add your own custom command line options to this script
# and (if needed) use their values to set up `config` below.
args = parser.parse_args()

config = (
    PPOConfig()
    .environment(StatelessCartPole)
    .env_runners(
        env_to_module_connector=lambda env: MeanStdFilter(),
    )
    .training(
        lr=0.0003 * ((args.num_learners or 1) ** 0.5),
        num_epochs=6,
        vf_loss_coeff=0.05,
    )
    .rl_module(
        model_config=DefaultModelConfig(
<<<<<<< HEAD
            vf_share_layers=True,
=======
            vf_share_layers=False,
>>>>>>> c3afcc3f
            use_lstm=True,
            max_seq_len=20,
        ),
    )
)


if __name__ == "__main__":
    from ray.rllib.utils.test_utils import run_rllib_example_script_experiment

    run_rllib_example_script_experiment(config, args)<|MERGE_RESOLUTION|>--- conflicted
+++ resolved
@@ -29,11 +29,7 @@
     )
     .rl_module(
         model_config=DefaultModelConfig(
-<<<<<<< HEAD
-            vf_share_layers=True,
-=======
             vf_share_layers=False,
->>>>>>> c3afcc3f
             use_lstm=True,
             max_seq_len=20,
         ),
