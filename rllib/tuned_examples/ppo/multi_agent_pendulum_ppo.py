from ray.rllib.algorithms.ppo import PPOConfig
from ray.rllib.connectors.env_to_module import MeanStdFilter
from ray.rllib.examples.envs.classes.multi_agent import MultiAgentPendulum
from ray.rllib.utils.metrics import (
    ENV_RUNNER_RESULTS,
    EPISODE_RETURN_MEAN,
    NUM_ENV_STEPS_SAMPLED_LIFETIME,
)
from ray.rllib.utils.test_utils import add_rllib_example_script_args
from ray.tune.registry import register_env

parser = add_rllib_example_script_args(default_timesteps=500000)
parser.set_defaults(
    enable_new_api_stack=True,
    num_agents=2,
)
# Use `parser` to add your own custom command line options to this script
# and (if needed) use their values to set up `config` below.
args = parser.parse_args()

register_env("multi_agent_pendulum", lambda cfg: MultiAgentPendulum(config=cfg))

config = (
    PPOConfig()
    .api_stack(
        enable_rl_module_and_learner=True,
        enable_env_runner_and_connector_v2=True,
    )
    .environment("multi_agent_pendulum", env_config={"num_agents": args.num_agents})
    .env_runners(
        env_to_module_connector=lambda env: MeanStdFilter(multi_agent=True),
    )
    .training(
        train_batch_size_per_learner=1024,
        minibatch_size=128,
        lr=0.0002 * (args.num_gpus or 1) ** 0.5,
        gamma=0.95,
        lambda_=0.5,
    )
    .rl_module(
        model_config_dict={
            "fcnet_activation": "relu",
            "uses_new_env_runners": True,
        },
    )
<<<<<<< HEAD
    .training(
        train_batch_size_per_learner=512,
        lambda_=0.1,
        gamma=0.95,
        lr=0.0003,
        sgd_minibatch_size=64,
        vf_clip_param=10.0,
    )
=======
>>>>>>> ed5b3821
    .multi_agent(
        policy_mapping_fn=lambda aid, *arg, **kw: f"p{aid}",
        policies={f"p{i}" for i in range(args.num_agents)},
    )
)

stop = {
    NUM_ENV_STEPS_SAMPLED_LIFETIME: args.stop_timesteps,
    # Divide by num_agents to get actual return per agent.
    f"{ENV_RUNNER_RESULTS}/{EPISODE_RETURN_MEAN}": -300.0 * (args.num_agents or 1),
}


if __name__ == "__main__":
    from ray.rllib.utils.test_utils import run_rllib_example_script_experiment

    run_rllib_example_script_experiment(config, args, stop=stop)<|MERGE_RESOLUTION|>--- conflicted
+++ resolved
@@ -43,17 +43,6 @@
             "uses_new_env_runners": True,
         },
     )
-<<<<<<< HEAD
-    .training(
-        train_batch_size_per_learner=512,
-        lambda_=0.1,
-        gamma=0.95,
-        lr=0.0003,
-        sgd_minibatch_size=64,
-        vf_clip_param=10.0,
-    )
-=======
->>>>>>> ed5b3821
     .multi_agent(
         policy_mapping_fn=lambda aid, *arg, **kw: f"p{aid}",
         policies={f"p{i}" for i in range(args.num_agents)},
