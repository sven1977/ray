from ray.rllib.algorithms.dqn import DQNConfig
from ray.rllib.core.rl_module.default_model_config import DefaultModelConfig
from ray.rllib.examples.envs.classes.multi_agent import MultiAgentCartPole
from ray.rllib.utils.metrics import (
    ENV_RUNNER_RESULTS,
    EPISODE_RETURN_MEAN,
    NUM_ENV_STEPS_SAMPLED_LIFETIME,
)
from ray.tune.registry import register_env

from ray.rllib.utils.test_utils import add_rllib_example_script_args

parser = add_rllib_example_script_args(
    default_timesteps=500000,
)
parser.set_defaults(
    enable_new_api_stack=True,
    num_agents=2,
)
# Use `parser` to add your own custom command line options to this script
# and (if needed) use their values to set up `config` below.
args = parser.parse_args()

register_env("multi_agent_cartpole", lambda cfg: MultiAgentCartPole(config=cfg))

config = (
    DQNConfig()
    .api_stack(
        enable_rl_module_and_learner=True,
        enable_env_runner_and_connector_v2=True,
    )
    .environment(env="multi_agent_cartpole", env_config={"num_agents": args.num_agents})
    .training(
        lr=0.0005 * (args.num_gpus or 1) ** 0.5,
        train_batch_size_per_learner=48,
        replay_buffer_config={
            "type": "MultiAgentPrioritizedEpisodeReplayBuffer",
            "capacity": 50000,
            "alpha": 0.6,
            "beta": 0.4,
        },
        n_step=(2, 5),
        double_q=True,
        num_atoms=1,
        noisy=False,
        dueling=True,
    )
    .rl_module(
<<<<<<< HEAD
        model_config=DefaultModelConfig(
            fcnet_hiddens=[256],
            fcnet_activation="tanh",
            epsilon=[(0, 1.0), (10000, 0.02)],
            fcnet_bias_initializer="zeros_",
            post_fcnet_bias_initializer="zeros_",
            post_fcnet_hiddens=[256],
        ),
=======
        model_config_dict={
            "fcnet_hiddens": [256, 256],
            "fcnet_activation": "tanh",
            "epsilon": [(0, 1.0), (20000, 0.02)],
            "fcnet_bias_initializer": "zeros_",
            "post_fcnet_bias_initializer": "zeros_",
            "post_fcnet_hiddens": [256],
        },
>>>>>>> e182e192
    )
)

if args.num_agents:
    config.multi_agent(
        policy_mapping_fn=lambda aid, *arg, **kw: f"p{aid}",
        policies={f"p{i}" for i in range(args.num_agents)},
    )

stop = {
    NUM_ENV_STEPS_SAMPLED_LIFETIME: args.stop_timesteps,
    # `episode_return_mean` is the sum of all agents/policies' returns.
    f"{ENV_RUNNER_RESULTS}/{EPISODE_RETURN_MEAN}": 200.0 * args.num_agents,
}

if __name__ == "__main__":

    from ray.rllib.utils.test_utils import run_rllib_example_script_experiment

    assert (
        args.num_agents > 0
    ), "The `--num-agents` arg must be > 0 for this script to work."

    run_rllib_example_script_experiment(config, args, stop=stop)<|MERGE_RESOLUTION|>--- conflicted
+++ resolved
@@ -46,25 +46,14 @@
         dueling=True,
     )
     .rl_module(
-<<<<<<< HEAD
         model_config=DefaultModelConfig(
-            fcnet_hiddens=[256],
+            fcnet_hiddens=[256, 256],
             fcnet_activation="tanh",
-            epsilon=[(0, 1.0), (10000, 0.02)],
+            epsilon=[(0, 1.0), (20000, 0.02)],
             fcnet_bias_initializer="zeros_",
             post_fcnet_bias_initializer="zeros_",
             post_fcnet_hiddens=[256],
         ),
-=======
-        model_config_dict={
-            "fcnet_hiddens": [256, 256],
-            "fcnet_activation": "tanh",
-            "epsilon": [(0, 1.0), (20000, 0.02)],
-            "fcnet_bias_initializer": "zeros_",
-            "post_fcnet_bias_initializer": "zeros_",
-            "post_fcnet_hiddens": [256],
-        },
->>>>>>> e182e192
     )
 )
 
