from abc import abstractmethod, ABCMeta
from collections import defaultdict, namedtuple
import logging
import numpy as np
import queue
import threading
import time
from typing import Any, Callable, Dict, List, Iterable, Optional, Set, Tuple,\
    Type, TYPE_CHECKING, Union

from ray.util.debug import log_once
from ray.rllib.evaluation.collectors.sample_collector import \
    SampleCollector
from ray.rllib.evaluation.collectors.simple_list_collector import \
    SimpleListCollector
from ray.rllib.evaluation.episode import MultiAgentEpisode
from ray.rllib.evaluation.rollout_metrics import RolloutMetrics
from ray.rllib.evaluation.sample_batch_builder import \
    MultiAgentSampleBatchBuilder
from ray.rllib.env.base_env import BaseEnv, ASYNC_RESET_RETURN
from ray.rllib.env.wrappers.atari_wrappers import get_wrapper_by_cls, \
    MonitorEnv
from ray.rllib.models.preprocessors import Preprocessor
from ray.rllib.offline import InputReader
from ray.rllib.policy.policy import Policy
from ray.rllib.utils.annotations import override, DeveloperAPI
from ray.rllib.utils.debug import summarize
from ray.rllib.utils.deprecation import deprecation_warning
from ray.rllib.utils.filter import Filter
from ray.rllib.utils.numpy import convert_to_numpy
from ray.rllib.utils.spaces.space_utils import clip_action, \
    unsquash_action, unbatch
from ray.rllib.utils.tf_run_builder import TFRunBuilder
from ray.rllib.utils.typing import SampleBatchType, AgentID, PolicyID, \
    EnvObsType, EnvInfoDict, EnvID, MultiEnvDict, EnvActionType, \
    TensorStructType

if TYPE_CHECKING:
    from ray.rllib.agents.callbacks import DefaultCallbacks
    from ray.rllib.evaluation.observation_function import ObservationFunction
    from ray.rllib.evaluation.rollout_worker import RolloutWorker
    from ray.rllib.utils import try_import_tf
    _, tf, _ = try_import_tf()
    from gym.envs.classic_control.rendering import SimpleImageViewer

logger = logging.getLogger(__name__)

PolicyEvalData = namedtuple("PolicyEvalData", [
    "env_id", "agent_id", "obs", "info", "rnn_state", "prev_action",
    "prev_reward"
])

# A batch of RNN states with dimensions [state_index, batch, state_object].
StateBatch = List[List[Any]]


class NewEpisodeDefaultDict(defaultdict):
    def __missing__(self, env_id):
        if self.default_factory is None:
            raise KeyError(env_id)
        else:
            ret = self[env_id] = self.default_factory(env_id)
            return ret


class _PerfStats:
    """Sampler perf stats that will be included in rollout metrics."""

    def __init__(self):
        self.iters = 0
        self.raw_obs_processing_time = 0.0
        self.inference_time = 0.0
        self.action_processing_time = 0.0
        self.env_wait_time = 0.0
        self.env_render_time = 0.0

    def get(self):
        # Mean multiplicator (1000 = ms -> sec).
        factor = 1000 / self.iters
        return {
            # Raw observation preprocessing.
            "mean_raw_obs_processing_ms": self.raw_obs_processing_time *
            factor,
            # Computing actions through policy.
            "mean_inference_ms": self.inference_time * factor,
            # Processing actions (to be sent to env, e.g. clipping).
            "mean_action_processing_ms": self.action_processing_time * factor,
            # Waiting for environment (during poll).
            "mean_env_wait_ms": self.env_wait_time * factor,
            # Environment rendering (False by default).
            "mean_env_render_ms": self.env_render_time * factor,
        }


@DeveloperAPI
class SamplerInput(InputReader, metaclass=ABCMeta):
    """Reads input experiences from an existing sampler."""

    @override(InputReader)
    def next(self) -> SampleBatchType:
        batches = [self.get_data()]
        batches.extend(self.get_extra_batches())
        if len(batches) > 1:
            return batches[0].concat_samples(batches)
        else:
            return batches[0]

    @abstractmethod
    @DeveloperAPI
    def get_data(self) -> SampleBatchType:
        raise NotImplementedError

    @abstractmethod
    @DeveloperAPI
    def get_metrics(self) -> List[RolloutMetrics]:
        raise NotImplementedError

    @abstractmethod
    @DeveloperAPI
    def get_extra_batches(self) -> List[SampleBatchType]:
        raise NotImplementedError


@DeveloperAPI
class SyncSampler(SamplerInput):
    """Sync SamplerInput that collects experiences when `get_data()` is called.
    """

    def __init__(
            self,
            *,
            worker: "RolloutWorker",
            env: BaseEnv,
            clip_rewards: bool,
            rollout_fragment_length: int,
            count_steps_by: str = "env_steps",
            callbacks: "DefaultCallbacks",
            horizon: int = None,
            multiple_episodes_in_batch: bool = False,
            tf_sess=None,
            normalize_actions: bool = True,
            clip_actions: bool = False,
            soft_horizon: bool = False,
            no_done_at_end: bool = False,
            observation_fn: "ObservationFunction" = None,
            sample_collector_class: Optional[Type[SampleCollector]] = None,
            render: bool = False,
            # Obsolete.
            policies=None,
            policy_mapping_fn=None,
            preprocessors=None,
            obs_filters=None,
    ):
        """Initializes a SyncSampler object.

        Args:
            worker (RolloutWorker): The RolloutWorker that will use this
                Sampler for sampling.
            env (Env): Any Env object. Will be converted into an RLlib BaseEnv.
            clip_rewards (Union[bool,float]): True for +/-1.0 clipping, actual
                float value for +/- value clipping. False for no clipping.
            rollout_fragment_length (int): The length of a fragment to collect
                before building a SampleBatch from the data and resetting
                the SampleBatchBuilder object.
            callbacks (Callbacks): The Callbacks object to use when episode
                events happen during rollout.
            horizon (Optional[int]): Hard-reset the Env
            multiple_episodes_in_batch (bool): Whether to pack multiple
                episodes into each batch. This guarantees batches will be
                exactly `rollout_fragment_length` in size.
            tf_sess (Optional[tf.Session]): A tf.Session object to use (only if
                framework=tf).
            normalize_actions (bool): Whether to normalize actions to the
                action space's bounds.
            clip_actions (bool): Whether to clip actions according to the
                given action_space's bounds.
            soft_horizon (bool): If True, calculate bootstrapped values as if
                episode had ended, but don't physically reset the environment
                when the horizon is hit.
            no_done_at_end (bool): Ignore the done=True at the end of the
                episode and instead record done=False.
            observation_fn (Optional[ObservationFunction]): Optional
                multi-agent observation func to use for preprocessing
                observations.
            sample_collector_class (Optional[Type[SampleCollector]]): An
                optional Samplecollector sub-class to use to collect, store,
                and retrieve environment-, model-, and sampler data.
            render (bool): Whether to try to render the environment after each
                step.
        """
        # All of the following arguments are deprecated. They will instead be
        # provided via the passed in `worker` arg, e.g. `worker.policy_map`.
        if log_once("deprecated_sync_sampler_args"):
            if policies is not None:
                deprecation_warning(old="policies")
            if policy_mapping_fn is not None:
                deprecation_warning(old="policy_mapping_fn")
            if preprocessors is not None:
                deprecation_warning(old="preprocessors")
            if obs_filters is not None:
                deprecation_warning(old="obs_filters")

        self.base_env = BaseEnv.to_base_env(env)
        self.rollout_fragment_length = rollout_fragment_length
        self.horizon = horizon
        self.extra_batches = queue.Queue()
        self.perf_stats = _PerfStats()
        if not sample_collector_class:
            sample_collector_class = SimpleListCollector
        self.sample_collector = sample_collector_class(
            worker.policy_map,
            clip_rewards,
            callbacks,
            multiple_episodes_in_batch,
            rollout_fragment_length,
            count_steps_by=count_steps_by)
        self.render = render

        # Create the rollout generator to use for calls to `get_data()`.
        self.rollout_provider = _env_runner(
            worker, self.base_env, self.extra_batches.put,
            self.rollout_fragment_length, self.horizon, clip_rewards,
<<<<<<< HEAD
            normalize_actions, clip_actions, multiple_episodes_in_batch,
            callbacks, tf_sess, self.perf_stats, soft_horizon, no_done_at_end,
            observation_fn, self.sample_collector, self.render)
=======
            clip_actions, multiple_episodes_in_batch, callbacks, tf_sess,
            self.perf_stats, soft_horizon, no_done_at_end, observation_fn,
            self.sample_collector, self.render)
>>>>>>> be6db064
        self.metrics_queue = queue.Queue()

    @override(SamplerInput)
    def get_data(self) -> SampleBatchType:
        while True:
            item = next(self.rollout_provider)
            if isinstance(item, RolloutMetrics):
                self.metrics_queue.put(item)
            else:
                return item

    @override(SamplerInput)
    def get_metrics(self) -> List[RolloutMetrics]:
        completed = []
        while True:
            try:
                completed.append(self.metrics_queue.get_nowait()._replace(
                    perf_stats=self.perf_stats.get()))
            except queue.Empty:
                break
        return completed

    @override(SamplerInput)
    def get_extra_batches(self) -> List[SampleBatchType]:
        extra = []
        while True:
            try:
                extra.append(self.extra_batches.get_nowait())
            except queue.Empty:
                break
        return extra


@DeveloperAPI
class AsyncSampler(threading.Thread, SamplerInput):
    """Async SamplerInput that collects experiences in thread and queues them.

    Once started, experiences are continuously collected and put into a Queue,
    from where they can be unqueued by the caller of `get_data()`.
    """

    def __init__(
            self,
            *,
            worker: "RolloutWorker",
            env: BaseEnv,
            clip_rewards: bool,
            rollout_fragment_length: int,
            count_steps_by: str = "env_steps",
            callbacks: "DefaultCallbacks",
            horizon: int = None,
            multiple_episodes_in_batch: bool = False,
            tf_sess=None,
            normalize_actions: bool = True,
            clip_actions: bool = False,
            blackhole_outputs: bool = False,
            soft_horizon: bool = False,
            no_done_at_end: bool = False,
            observation_fn: "ObservationFunction" = None,
            sample_collector_class: Optional[Type[SampleCollector]] = None,
            render: bool = False,
            # Obsolete.
            policies=None,
            policy_mapping_fn=None,
            preprocessors=None,
            obs_filters=None,
    ):
        """Initializes a AsyncSampler object.

        Args:
            worker (RolloutWorker): The RolloutWorker that will use this
                Sampler for sampling.
            env (Env): Any Env object. Will be converted into an RLlib BaseEnv.
            clip_rewards (Union[bool, float]): True for +/-1.0 clipping, actual
                float value for +/- value clipping. False for no clipping.
            rollout_fragment_length (int): The length of a fragment to collect
                before building a SampleBatch from the data and resetting
                the SampleBatchBuilder object.
            count_steps_by (str): Either "env_steps" or "agent_steps".
                Refers to the unit of `rollout_fragment_length`.
            callbacks (Callbacks): The Callbacks object to use when episode
                events happen during rollout.
            horizon (Optional[int]): Hard-reset the Env
            multiple_episodes_in_batch (bool): Whether to pack multiple
                episodes into each batch. This guarantees batches will be
                exactly `rollout_fragment_length` in size.
            tf_sess (Optional[tf.Session]): A tf.Session object to use (only if
                framework=tf).
            normalize_actions (bool): Whether to normalize actions to the
                action space's bounds.
            clip_actions (bool): Whether to clip actions according to the
                given action_space's bounds.
            blackhole_outputs (bool): Whether to collect samples, but then
                not further process or store them (throw away all samples).
            soft_horizon (bool): If True, calculate bootstrapped values as if
                episode had ended, but don't physically reset the environment
                when the horizon is hit.
            no_done_at_end (bool): Ignore the done=True at the end of the
                episode and instead record done=False.
            observation_fn (Optional[ObservationFunction]): Optional
                multi-agent observation func to use for preprocessing
                observations.
            sample_collector_class (Optional[Type[SampleCollector]]): An
                optional Samplecollector sub-class to use to collect, store,
                and retrieve environment-, model-, and sampler data.
            render (bool): Whether to try to render the environment after each
                step.
        """
        # All of the following arguments are deprecated. They will instead be
        # provided via the passed in `worker` arg, e.g. `worker.policy_map`.
        if log_once("deprecated_async_sampler_args"):
            if policies is not None:
                deprecation_warning(old="policies")
            if policy_mapping_fn is not None:
                deprecation_warning(old="policy_mapping_fn")
            if preprocessors is not None:
                deprecation_warning(old="preprocessors")
            if obs_filters is not None:
                deprecation_warning(old="obs_filters")

        self.worker = worker

        for _, f in worker.filters.items():
            assert getattr(f, "is_concurrent", False), \
                "Observation Filter must support concurrent updates."

        self.base_env = BaseEnv.to_base_env(env)
        threading.Thread.__init__(self)
        self.queue = queue.Queue(5)
        self.extra_batches = queue.Queue()
        self.metrics_queue = queue.Queue()
        self.rollout_fragment_length = rollout_fragment_length
        self.horizon = horizon
        self.clip_rewards = clip_rewards
        self.daemon = True
        self.multiple_episodes_in_batch = multiple_episodes_in_batch
        self.tf_sess = tf_sess
        self.callbacks = callbacks
        self.normalize_actions = normalize_actions
        self.clip_actions = clip_actions
        self.blackhole_outputs = blackhole_outputs
        self.soft_horizon = soft_horizon
        self.no_done_at_end = no_done_at_end
        self.perf_stats = _PerfStats()
        self.shutdown = False
        self.observation_fn = observation_fn
        self.render = render
        if not sample_collector_class:
            sample_collector_class = SimpleListCollector
        self.sample_collector = sample_collector_class(
            worker.policy_map,
            clip_rewards,
            callbacks,
            multiple_episodes_in_batch,
            rollout_fragment_length,
            count_steps_by=count_steps_by)

    @override(threading.Thread)
    def run(self):
        try:
            self._run()
        except BaseException as e:
            self.queue.put(e)
            raise e

    def _run(self):
        if self.blackhole_outputs:
            queue_putter = (lambda x: None)
            extra_batches_putter = (lambda x: None)
        else:
            queue_putter = self.queue.put
            extra_batches_putter = (
                lambda x: self.extra_batches.put(x, timeout=600.0))
        rollout_provider = _env_runner(
            self.worker, self.base_env, extra_batches_putter,
            self.rollout_fragment_length, self.horizon, self.clip_rewards,
<<<<<<< HEAD
            self.normalize_actions, self.clip_actions,
            self.multiple_episodes_in_batch, self.callbacks, self.tf_sess,
            self.perf_stats, self.soft_horizon, self.no_done_at_end,
            self.observation_fn, self.sample_collector, self.render)
=======
            self.clip_actions, self.multiple_episodes_in_batch, self.callbacks,
            self.tf_sess, self.perf_stats, self.soft_horizon,
            self.no_done_at_end, self.observation_fn, self.sample_collector,
            self.render)
>>>>>>> be6db064
        while not self.shutdown:
            # The timeout variable exists because apparently, if one worker
            # dies, the other workers won't die with it, unless the timeout is
            # set to some large number. This is an empirical observation.
            item = next(rollout_provider)
            if isinstance(item, RolloutMetrics):
                self.metrics_queue.put(item)
            else:
                queue_putter(item)

    @override(SamplerInput)
    def get_data(self) -> SampleBatchType:
        if not self.is_alive():
            raise RuntimeError("Sampling thread has died")
        rollout = self.queue.get(timeout=600.0)

        # Propagate errors.
        if isinstance(rollout, BaseException):
            raise rollout

        return rollout

    @override(SamplerInput)
    def get_metrics(self) -> List[RolloutMetrics]:
        completed = []
        while True:
            try:
                completed.append(self.metrics_queue.get_nowait()._replace(
                    perf_stats=self.perf_stats.get()))
            except queue.Empty:
                break
        return completed

    @override(SamplerInput)
    def get_extra_batches(self) -> List[SampleBatchType]:
        extra = []
        while True:
            try:
                extra.append(self.extra_batches.get_nowait())
            except queue.Empty:
                break
        return extra


def _env_runner(
        worker: "RolloutWorker",
        base_env: BaseEnv,
        extra_batch_callback: Callable[[SampleBatchType], None],
        rollout_fragment_length: int,
        horizon: int,
        clip_rewards: bool,
        normalize_actions: bool,
        clip_actions: bool,
        multiple_episodes_in_batch: bool,
        callbacks: "DefaultCallbacks",
        tf_sess: Optional["tf.Session"],
        perf_stats: _PerfStats,
        soft_horizon: bool,
        no_done_at_end: bool,
        observation_fn: "ObservationFunction",
        sample_collector: Optional[SampleCollector] = None,
        render: bool = None,
) -> Iterable[SampleBatchType]:
    """This implements the common experience collection logic.

    Args:
        worker (RolloutWorker): Reference to the current rollout worker.
        base_env (BaseEnv): Env implementing BaseEnv.
        extra_batch_callback (fn): function to send extra batch data to.
        rollout_fragment_length (int): Number of episode steps before
            `SampleBatch` is yielded. Set to infinity to yield complete
            episodes.
        horizon (int): Horizon of the episode.
        clip_rewards (bool): Whether to clip rewards before postprocessing.
        multiple_episodes_in_batch (bool): Whether to pack multiple
            episodes into each batch. This guarantees batches will be exactly
            `rollout_fragment_length` in size.
        normalize_actions (bool): Whether to normalize actions to the action
            space's bounds.
        clip_actions (bool): Whether to clip actions to the space range.
        callbacks (DefaultCallbacks): User callbacks to run on episode events.
        tf_sess (Session|None): Optional tensorflow session to use for batching
            TF policy evaluations.
        perf_stats (_PerfStats): Record perf stats into this object.
        soft_horizon (bool): Calculate rewards but don't reset the
            environment when the horizon is hit.
        no_done_at_end (bool): Ignore the done=True at the end of the episode
            and instead record done=False.
        observation_fn (ObservationFunction): Optional multi-agent
            observation func to use for preprocessing observations.
        sample_collector (Optional[SampleCollector]): An optional
            SampleCollector object to use.
        render (bool): Whether to try to render the environment after each
            step.

    Yields:
        rollout (SampleBatch): Object containing state, action, reward,
            terminal condition, and other fields as dictated by `policy`.
    """

    # May be populated with used for image rendering
    simple_image_viewer: Optional["SimpleImageViewer"] = None

    # Try to get Env's `max_episode_steps` prop. If it doesn't exist, ignore
    # error and continue with max_episode_steps=None.
    max_episode_steps = None
    try:
        max_episode_steps = base_env.get_unwrapped()[0].spec.max_episode_steps
    except Exception:
        pass

    # Trainer has a given `horizon` setting.
    if horizon:
        # `horizon` is larger than env's limit.
        if max_episode_steps and horizon > max_episode_steps:
            # Try to override the env's own max-step setting with our horizon.
            # If this won't work, throw an error.
            try:
                base_env.get_unwrapped()[0].spec.max_episode_steps = horizon
                base_env.get_unwrapped()[0]._max_episode_steps = horizon
            except Exception:
                raise ValueError(
                    "Your `horizon` setting ({}) is larger than the Env's own "
                    "timestep limit ({}), which seems to be unsettable! Try "
                    "to increase the Env's built-in limit to be at least as "
                    "large as your wanted `horizon`.".format(
                        horizon, max_episode_steps))
    # Otherwise, set Trainer's horizon to env's max-steps.
    elif max_episode_steps:
        horizon = max_episode_steps
        logger.debug(
            "No episode horizon specified, setting it to Env's limit ({}).".
            format(max_episode_steps))
    # No horizon/max_episode_steps -> Episodes may be infinitely long.
    else:
        horizon = float("inf")
        logger.debug("No episode horizon specified, assuming inf.")

    # Pool of batch builders, which can be shared across episodes to pack
    # trajectory data.
    batch_builder_pool: List[MultiAgentSampleBatchBuilder] = []

    def get_batch_builder():
        if batch_builder_pool:
            return batch_builder_pool.pop()
        else:
            return None

    def new_episode(env_id):
        episode = MultiAgentEpisode(
            worker.policy_map,
            worker.policy_mapping_fn,
            get_batch_builder,
            extra_batch_callback,
            env_id=env_id)
        # Call each policy's Exploration.on_episode_start method.
        # type: Policy
        for p in worker.policy_map.values():
            if getattr(p, "exploration", None) is not None:
                p.exploration.on_episode_start(
                    policy=p,
                    environment=base_env,
                    episode=episode,
                    tf_sess=getattr(p, "_sess", None))
        callbacks.on_episode_start(
            worker=worker,
            base_env=base_env,
            policies=worker.policy_map,
            episode=episode,
            env_index=env_id,
        )
        return episode

    active_episodes: Dict[str, MultiAgentEpisode] = \
        NewEpisodeDefaultDict(new_episode)

    while True:
        perf_stats.iters += 1
        t0 = time.time()
        # Get observations from all ready agents.
        # type: MultiEnvDict, MultiEnvDict, MultiEnvDict, MultiEnvDict, ...
        unfiltered_obs, rewards, dones, infos, off_policy_actions = \
            base_env.poll()
        perf_stats.env_wait_time += time.time() - t0

        if log_once("env_returns"):
            logger.info("Raw obs from env: {}".format(
                summarize(unfiltered_obs)))
            logger.info("Info return from env: {}".format(summarize(infos)))

        # Process observations and prepare for policy evaluation.
        t1 = time.time()
        # type: Set[EnvID], Dict[PolicyID, List[PolicyEvalData]],
        #       List[Union[RolloutMetrics, SampleBatchType]]
        active_envs, to_eval, outputs = \
            _process_observations(
                worker=worker,
                base_env=base_env,
                active_episodes=active_episodes,
                unfiltered_obs=unfiltered_obs,
                rewards=rewards,
                dones=dones,
                infos=infos,
                horizon=horizon,
                multiple_episodes_in_batch=multiple_episodes_in_batch,
                callbacks=callbacks,
                soft_horizon=soft_horizon,
                no_done_at_end=no_done_at_end,
                observation_fn=observation_fn,
                sample_collector=sample_collector,
            )
        perf_stats.raw_obs_processing_time += time.time() - t1
        for o in outputs:
            yield o

        # Do batched policy eval (accross vectorized envs).
        t2 = time.time()
        # type: Dict[PolicyID, Tuple[TensorStructType, StateBatch, dict]]
        eval_results = _do_policy_eval(
            to_eval=to_eval,
            policies=worker.policy_map,
            policy_mapping_fn=worker.policy_mapping_fn,
            sample_collector=sample_collector,
            active_episodes=active_episodes,
            tf_sess=tf_sess,
        )
        perf_stats.inference_time += time.time() - t2

        # Process results and update episode state.
        t3 = time.time()
        actions_to_send: Dict[EnvID, Dict[AgentID, EnvActionType]] = \
            _process_policy_eval_results(
                to_eval=to_eval,
                eval_results=eval_results,
                active_episodes=active_episodes,
                active_envs=active_envs,
                off_policy_actions=off_policy_actions,
                policies=worker.policy_map,
<<<<<<< HEAD
                normalize_actions=normalize_actions,
=======
>>>>>>> be6db064
                clip_actions=clip_actions,
            )
        perf_stats.action_processing_time += time.time() - t3

        # Return computed actions to ready envs. We also send to envs that have
        # taken off-policy actions; those envs are free to ignore the action.
        t4 = time.time()
        base_env.send_actions(actions_to_send)
        perf_stats.env_wait_time += time.time() - t4

        # Try to render the env, if required.
        if render:
            t5 = time.time()
            # Render can either return an RGB image (uint8 [w x h x 3] numpy
            # array) or take care of rendering itself (returning True).
            rendered = base_env.try_render()
            # Rendering returned an image -> Display it in a SimpleImageViewer.
            if isinstance(rendered, np.ndarray) and len(rendered.shape) == 3:
                # ImageViewer not defined yet, try to create one.
                if simple_image_viewer is None:
                    try:
                        from gym.envs.classic_control.rendering import \
                            SimpleImageViewer
                        simple_image_viewer = SimpleImageViewer()
                    except (ImportError, ModuleNotFoundError):
                        render = False  # disable rendering
                        logger.warning(
                            "Could not import gym.envs.classic_control."
                            "rendering! Try `pip install gym[all]`.")
                if simple_image_viewer:
                    simple_image_viewer.imshow(rendered)
            elif rendered not in [True, False, None]:
                raise ValueError(
                    "The env's ({base_env}) `try_render()` method returned an"
                    " unsupported value! Make sure you either return a "
                    "uint8/w x h x 3 (RGB) image or handle rendering in a "
                    "window and then return `True`.")
            perf_stats.env_render_time += time.time() - t5


def _process_observations(
        *,
        worker: "RolloutWorker",
        base_env: BaseEnv,
        active_episodes: Dict[str, MultiAgentEpisode],
        unfiltered_obs: Dict[EnvID, Dict[AgentID, EnvObsType]],
        rewards: Dict[EnvID, Dict[AgentID, float]],
        dones: Dict[EnvID, Dict[AgentID, bool]],
        infos: Dict[EnvID, Dict[AgentID, EnvInfoDict]],
        horizon: int,
        multiple_episodes_in_batch: bool,
        callbacks: "DefaultCallbacks",
        soft_horizon: bool,
        no_done_at_end: bool,
        observation_fn: "ObservationFunction",
        sample_collector: SampleCollector,
) -> Tuple[Set[EnvID], Dict[PolicyID, List[PolicyEvalData]], List[Union[
        RolloutMetrics, SampleBatchType]]]:
    """Record new data from the environment and prepare for policy evaluation.

    Args:
        worker (RolloutWorker): Reference to the current rollout worker.
        base_env (BaseEnv): Env implementing BaseEnv.
        batch_builder_pool (List[SampleBatchBuilder]): List of pooled
            SampleBatchBuilder object for recycling.
        active_episodes (Dict[str, MultiAgentEpisode]): Mapping from
            episode ID to currently ongoing MultiAgentEpisode object.
        unfiltered_obs (dict): Doubly keyed dict of env-ids -> agent ids
            -> unfiltered observation tensor, returned by a `BaseEnv.poll()`
            call.
        rewards (dict): Doubly keyed dict of env-ids -> agent ids ->
            rewards tensor, returned by a `BaseEnv.poll()` call.
        dones (dict): Doubly keyed dict of env-ids -> agent ids ->
            boolean done flags, returned by a `BaseEnv.poll()` call.
        infos (dict): Doubly keyed dict of env-ids -> agent ids ->
            info dicts, returned by a `BaseEnv.poll()` call.
        horizon (int): Horizon of the episode.
        rollout_fragment_length (int): Number of episode steps before
            `SampleBatch` is yielded. Set to infinity to yield complete
            episodes.
        multiple_episodes_in_batch (bool): Whether to pack multiple
            episodes into each batch. This guarantees batches will be exactly
            `rollout_fragment_length` in size.
        callbacks (DefaultCallbacks): User callbacks to run on episode events.
        soft_horizon (bool): Calculate rewards but don't reset the
            environment when the horizon is hit.
        no_done_at_end (bool): Ignore the done=True at the end of the episode
            and instead record done=False.
        observation_fn (ObservationFunction): Optional multi-agent
            observation func to use for preprocessing observations.
        sample_collector (SampleCollector): The SampleCollector object
            used to store and retrieve environment samples.

    Returns:
        Tuple:
            - active_envs: Set of non-terminated env ids.
            - to_eval: Map of policy_id to list of agent PolicyEvalData.
            - outputs: List of metrics and samples to return from the sampler.
    """

    # Output objects.
    active_envs: Set[EnvID] = set()
    to_eval: Dict[PolicyID, List[PolicyEvalData]] = defaultdict(list)
    outputs: List[Union[RolloutMetrics, SampleBatchType]] = []

    # For each (vectorized) sub-environment.
    # type: EnvID, Dict[AgentID, EnvObsType]
    for env_id, all_agents_obs in unfiltered_obs.items():
        is_new_episode: bool = env_id not in active_episodes
        episode: MultiAgentEpisode = active_episodes[env_id]

        if not is_new_episode:
            sample_collector.episode_step(episode)
            episode._add_agent_rewards(rewards[env_id])

        # Check episode termination conditions.
        if dones[env_id]["__all__"] or episode.length >= horizon:
            hit_horizon = (episode.length >= horizon
                           and not dones[env_id]["__all__"])
            all_agents_done = True
            atari_metrics: List[RolloutMetrics] = _fetch_atari_metrics(
                base_env)
            if atari_metrics is not None:
                for m in atari_metrics:
                    outputs.append(
                        m._replace(custom_metrics=episode.custom_metrics))
            else:
                outputs.append(
                    RolloutMetrics(episode.length, episode.total_reward,
                                   dict(episode.agent_rewards),
                                   episode.custom_metrics, {},
                                   episode.hist_data, episode.media))
            # Check whether we have to create a fake-last observation
            # for some agents (the environment is not required to do so if
            # dones[__all__]=True).
            for ag_id in episode.get_agents():
                if not episode.last_done_for(
                        ag_id) and ag_id not in all_agents_obs:
                    # Create a fake (all-0s) observation.
                    obs_sp = worker.policy_map[episode.policy_for(
                        ag_id)].observation_space
                    obs_sp = getattr(obs_sp, "original_space", obs_sp)
                    all_agents_obs[ag_id] = np.zeros_like(obs_sp.sample())
        else:
            hit_horizon = False
            all_agents_done = False
            active_envs.add(env_id)

        # Custom observation function is applied before preprocessing.
        if observation_fn:
            all_agents_obs: Dict[AgentID, EnvObsType] = observation_fn(
                agent_obs=all_agents_obs,
                worker=worker,
                base_env=base_env,
                policies=worker.policy_map,
                episode=episode)
            if not isinstance(all_agents_obs, dict):
                raise ValueError(
                    "observe() must return a dict of agent observations")

        # For each agent in the environment.
        # type: AgentID, EnvObsType
        for agent_id, raw_obs in all_agents_obs.items():
            assert agent_id != "__all__"

            last_observation: EnvObsType = episode.last_observation_for(
                agent_id)
            agent_done = bool(all_agents_done or dones[env_id].get(agent_id))

            # A new agent (initial obs) is already done -> Skip entirely.
            if last_observation is None and agent_done:
                continue

            policy_id: PolicyID = episode.policy_for(agent_id)

            prep_obs: EnvObsType = _get_or_raise(worker.preprocessors,
                                                 policy_id).transform(raw_obs)
            if log_once("prep_obs"):
                logger.info("Preprocessed obs: {}".format(summarize(prep_obs)))
            filtered_obs: EnvObsType = _get_or_raise(worker.filters,
                                                     policy_id)(prep_obs)
            if log_once("filtered_obs"):
                logger.info("Filtered obs: {}".format(summarize(filtered_obs)))

            episode._set_last_observation(agent_id, filtered_obs)
            episode._set_last_raw_obs(agent_id, raw_obs)
            episode._set_last_done(agent_id, agent_done)
            # Infos from the environment.
            agent_infos = infos[env_id].get(agent_id, {})
            episode._set_last_info(agent_id, agent_infos)

            # Record transition info if applicable.
            if last_observation is None:
                sample_collector.add_init_obs(episode, agent_id, env_id,
                                              policy_id, episode.length - 1,
                                              filtered_obs)
            else:
                # Add actions, rewards, next-obs to collectors.
                values_dict = {
                    "t": episode.length - 1,
                    "env_id": env_id,
                    "agent_index": episode._agent_index(agent_id),
                    # Action (slot 0) taken at timestep t.
                    "actions": episode.last_action_for(agent_id),
                    # Reward received after taking a at timestep t.
                    "rewards": rewards[env_id].get(agent_id, 0.0),
                    # After taking action=a, did we reach terminal?
                    "dones": (False if (no_done_at_end
                                        or (hit_horizon and soft_horizon)) else
                              agent_done),
                    # Next observation.
                    "new_obs": filtered_obs,
                }
                # Add extra-action-fetches to collectors.
                pol = worker.policy_map[policy_id]
                for key, value in episode.last_pi_info_for(agent_id).items():
                    if key in pol.view_requirements:
                        values_dict[key] = value
                # Env infos for this agent.
                if "infos" in pol.view_requirements:
                    values_dict["infos"] = agent_infos
                sample_collector.add_action_reward_next_obs(
                    episode.episode_id, agent_id, env_id, policy_id,
                    agent_done, values_dict)

            if not agent_done:
                item = PolicyEvalData(
                    env_id, agent_id, filtered_obs, agent_infos, None
                    if last_observation is None else
                    episode.rnn_state_for(agent_id), None
                    if last_observation is None else
                    episode.last_action_for(agent_id), rewards[env_id].get(
                        agent_id, 0.0))
                to_eval[policy_id].append(item)

        # Invoke the `on_episode_step` callback after the step is logged
        # to the episode.
        # Exception: The very first env.poll() call causes the env to get reset
        # (no step taken yet, just a single starting observation logged).
        # We need to skip this callback in this case.
        if episode.length > 0:
            callbacks.on_episode_step(
                worker=worker,
                base_env=base_env,
                episode=episode,
                env_index=env_id)

        # Episode is done for all agents (dones[__all__] == True)
        # or we hit the horizon.
        if all_agents_done:
            is_done = dones[env_id]["__all__"]
            check_dones = is_done and not no_done_at_end

            # If, we are not allowed to pack the next episode into the same
            # SampleBatch (batch_mode=complete_episodes) -> Build the
            # MultiAgentBatch from a single episode and add it to "outputs".
            # Otherwise, just postprocess and continue collecting across
            # episodes.
            ma_sample_batch = sample_collector.postprocess_episode(
                episode,
                is_done=is_done or (hit_horizon and not soft_horizon),
                check_dones=check_dones,
                build=not multiple_episodes_in_batch)
            if ma_sample_batch:
                outputs.append(ma_sample_batch)

            # Call each policy's Exploration.on_episode_end method.
            for p in worker.policy_map.values():
                if getattr(p, "exploration", None) is not None:
                    p.exploration.on_episode_end(
                        policy=p,
                        environment=base_env,
                        episode=episode,
                        tf_sess=getattr(p, "_sess", None))
            # Call custom on_episode_end callback.
            callbacks.on_episode_end(
                worker=worker,
                base_env=base_env,
                policies=worker.policy_map,
                episode=episode,
                env_index=env_id,
            )
            # Horizon hit and we have a soft horizon (no hard env reset).
            if hit_horizon and soft_horizon:
                episode.soft_reset()
                resetted_obs: Dict[AgentID, EnvObsType] = all_agents_obs
            else:
                del active_episodes[env_id]
                resetted_obs: Dict[AgentID, EnvObsType] = base_env.try_reset(
                    env_id)
            # Reset not supported, drop this env from the ready list.
            if resetted_obs is None:
                if horizon != float("inf"):
                    raise ValueError(
                        "Setting episode horizon requires reset() support "
                        "from the environment.")
            # Creates a new episode if this is not async return.
            # If reset is async, we will get its result in some future poll.
            elif resetted_obs != ASYNC_RESET_RETURN:
                new_episode: MultiAgentEpisode = active_episodes[env_id]
                if observation_fn:
                    resetted_obs: Dict[AgentID, EnvObsType] = observation_fn(
                        agent_obs=resetted_obs,
                        worker=worker,
                        base_env=base_env,
                        policies=worker.policy_map,
                        episode=new_episode)
                # type: AgentID, EnvObsType
                for agent_id, raw_obs in resetted_obs.items():
                    policy_id: PolicyID = new_episode.policy_for(agent_id)
                    prep_obs: EnvObsType = _get_or_raise(
                        worker.preprocessors, policy_id).transform(raw_obs)
                    filtered_obs: EnvObsType = _get_or_raise(
                        worker.filters, policy_id)(prep_obs)
                    new_episode._set_last_observation(agent_id, filtered_obs)

                    # Add initial obs to buffer.
                    sample_collector.add_init_obs(
                        new_episode, agent_id, env_id, policy_id,
                        new_episode.length - 1, filtered_obs)

                    item = PolicyEvalData(
                        env_id, agent_id, filtered_obs,
                        episode.last_info_for(agent_id) or {},
                        episode.rnn_state_for(agent_id), None, 0.0)
                    to_eval[policy_id].append(item)

    # Try to build something.
    if multiple_episodes_in_batch:
        sample_batches = \
            sample_collector.try_build_truncated_episode_multi_agent_batch()
        if sample_batches:
            outputs.extend(sample_batches)

    return active_envs, to_eval, outputs


def _do_policy_eval(
        *,
        to_eval: Dict[PolicyID, List[PolicyEvalData]],
        policies: Dict[PolicyID, Policy],
        policy_mapping_fn: Callable[[AgentID, "MultiAgentEpisode"], PolicyID],
        sample_collector,
        active_episodes: Dict[str, MultiAgentEpisode],
        tf_sess: Optional["tf.Session"] = None,
) -> Dict[PolicyID, Tuple[TensorStructType, StateBatch, dict]]:
    """Call compute_actions on collected episode/model data to get next action.

    Args:
        to_eval (Dict[PolicyID, List[PolicyEvalData]]): Mapping of policy
            IDs to lists of PolicyEvalData objects (items in these lists will
            be the batch's items for the model forward pass).
        policies (Dict[PolicyID, Policy]): Mapping from policy ID to Policy
            obj.
        sample_collector (SampleCollector): The SampleCollector object to use.
        tf_sess (Optional[tf.Session]): Optional tensorflow session to use for
            batching TF policy evaluations.

    Returns:
        eval_results: dict of policy to compute_action() outputs.
    """

    eval_results: Dict[PolicyID, TensorStructType] = {}

    if tf_sess:
        builder = TFRunBuilder(tf_sess, "policy_eval")
        pending_fetches: Dict[PolicyID, Any] = {}
    else:
        builder = None

    if log_once("compute_actions_input"):
        logger.info("Inputs to compute_actions():\n\n{}\n".format(
            summarize(to_eval)))

    for policy_id, eval_data in to_eval.items():
        # In case the policyID has been removed from this worker, we need to
        # re-assign policy_id and re-lookup the Policy object to use.
        try:
            policy: Policy = _get_or_raise(policies, policy_id)
        except ValueError:
            policy_id = policy_mapping_fn(eval_data[0].agent_id,
                                          active_episodes[eval_data[0].env_id])
            policy: Policy = _get_or_raise(policies, policy_id)

        input_dict = sample_collector.get_inference_input_dict(policy_id)
        eval_results[policy_id] = \
            policy.compute_actions_from_input_dict(
                input_dict,
                timestep=policy.global_timestep,
                episodes=[active_episodes[t.env_id] for t in eval_data])

    if builder:
        # type: PolicyID, Tuple[TensorStructType, StateBatch, dict]
        for pid, v in pending_fetches.items():
            eval_results[pid] = builder.get(v)

    if log_once("compute_actions_result"):
        logger.info("Outputs of compute_actions():\n\n{}\n".format(
            summarize(eval_results)))

    return eval_results


def _process_policy_eval_results(
        *,
        to_eval: Dict[PolicyID, List[PolicyEvalData]],
        eval_results: Dict[PolicyID, Tuple[TensorStructType, StateBatch,
                                           dict]],
        active_episodes: Dict[str, MultiAgentEpisode],
        active_envs: Set[int],
        off_policy_actions: MultiEnvDict,
        policies: Dict[PolicyID, Policy],
        normalize_actions: bool,
        clip_actions: bool,
) -> Dict[EnvID, Dict[AgentID, EnvActionType]]:
    """Process the output of policy neural network evaluation.

    Records policy evaluation results into the given episode objects and
    returns replies to send back to agents in the env.

    Args:
        to_eval (Dict[PolicyID, List[PolicyEvalData]]): Mapping of policy IDs
            to lists of PolicyEvalData objects.
        eval_results (Dict[PolicyID, List]): Mapping of policy IDs to list of
            actions, rnn-out states, extra-action-fetches dicts.
        active_episodes (Dict[str, MultiAgentEpisode]): Mapping from
            episode ID to currently ongoing MultiAgentEpisode object.
        active_envs (Set[int]): Set of non-terminated env ids.
        off_policy_actions (dict): Doubly keyed dict of env-ids -> agent ids ->
            off-policy-action, returned by a `BaseEnv.poll()` call.
        policies (Dict[PolicyID, Policy]): Mapping from policy ID to Policy.
        normalize_actions (bool): Whether to normalize actions to the action
            space's bounds.
        clip_actions (bool): Whether to clip actions to the action space's
            bounds.

    Returns:
        actions_to_send: Nested dict of env id -> agent id -> actions to be
            sent to Env (np.ndarrays).
    """

    actions_to_send: Dict[EnvID, Dict[AgentID, EnvActionType]] = \
        defaultdict(dict)

    # type: int
    for env_id in active_envs:
        actions_to_send[env_id] = {}  # at minimum send empty dict

    # type: PolicyID, List[PolicyEvalData]
    for policy_id, eval_data in to_eval.items():
        actions: TensorStructType = eval_results[policy_id][0]
        actions = convert_to_numpy(actions)

        rnn_out_cols: StateBatch = eval_results[policy_id][1]
        pi_info_cols: dict = eval_results[policy_id][2]

        # In case actions is a list (representing the 0th dim of a batch of
        # primitive actions), try converting it first.
        if isinstance(actions, list):
            actions = np.array(actions)

        # Store RNN state ins/outs and extra-action fetches to episode.
        for f_i, column in enumerate(rnn_out_cols):
            pi_info_cols["state_out_{}".format(f_i)] = column

        policy: Policy = _get_or_raise(policies, policy_id)
        # Split action-component batches into single action rows.
        actions: List[EnvActionType] = unbatch(actions)
        # type: int, EnvActionType
        for i, action in enumerate(actions):
            # Normalize, if necessary.
            if normalize_actions:
                action_to_send = unsquash_action(action,
                                                 policy.action_space_struct)
            # Clip, if necessary.
            elif clip_actions:
                action_to_send = clip_action(action,
                                             policy.action_space_struct)
            else:
                action_to_send = action

            env_id: int = eval_data[i].env_id
            agent_id: AgentID = eval_data[i].agent_id
            episode: MultiAgentEpisode = active_episodes[env_id]
            episode._set_rnn_state(agent_id, [c[i] for c in rnn_out_cols])
            episode._set_last_pi_info(
                agent_id, {k: v[i]
                           for k, v in pi_info_cols.items()})
            if env_id in off_policy_actions and \
                    agent_id in off_policy_actions[env_id]:
                episode._set_last_action(agent_id,
                                         off_policy_actions[env_id][agent_id])
            else:
                episode._set_last_action(agent_id, action)

            assert agent_id not in actions_to_send[env_id]
            actions_to_send[env_id][agent_id] = action_to_send

    return actions_to_send


def _fetch_atari_metrics(base_env: BaseEnv) -> List[RolloutMetrics]:
    """Atari games have multiple logical episodes, one per life.

    However, for metrics reporting we count full episodes, all lives included.
    """
    unwrapped = base_env.get_unwrapped()
    if not unwrapped:
        return None
    atari_out = []
    for u in unwrapped:
        monitor = get_wrapper_by_cls(u, MonitorEnv)
        if not monitor:
            return None
        for eps_rew, eps_len in monitor.next_episode_results():
            atari_out.append(RolloutMetrics(eps_len, eps_rew))
    return atari_out


def _to_column_format(rnn_state_rows: List[List[Any]]) -> StateBatch:
    num_cols = len(rnn_state_rows[0])
    return [[row[i] for row in rnn_state_rows] for i in range(num_cols)]


def _get_or_raise(mapping: Dict[PolicyID, Union[Policy, Preprocessor, Filter]],
                  policy_id: PolicyID) -> Union[Policy, Preprocessor, Filter]:
    """Returns an object under key `policy_id` in `mapping`.

    Args:
        mapping (Dict[PolicyID, Union[Policy, Preprocessor, Filter]]): The
            mapping dict from policy id (str) to actual object (Policy,
            Preprocessor, etc.).
        policy_id (str): The policy ID to lookup.

    Returns:
        Union[Policy, Preprocessor, Filter]: The found object.

    Raises:
        ValueError: If `policy_id` cannot be found in `mapping`.
    """
    if policy_id not in mapping:
        raise ValueError(
            "Could not find policy for agent: PolicyID `{}` not found "
            "in policy map, whose keys are `{}`.".format(
                policy_id, mapping.keys()))
    return mapping[policy_id]<|MERGE_RESOLUTION|>--- conflicted
+++ resolved
@@ -219,16 +219,11 @@
         # Create the rollout generator to use for calls to `get_data()`.
         self.rollout_provider = _env_runner(
             worker, self.base_env, self.extra_batches.put,
-            self.rollout_fragment_length, self.horizon, clip_rewards,
-<<<<<<< HEAD
-            normalize_actions, clip_actions, multiple_episodes_in_batch,
-            callbacks, tf_sess, self.perf_stats, soft_horizon, no_done_at_end,
+            self.rollout_fragment_length, self.horizon,
+            clip_rewards, normalize_actions, clip_actions,
+            multiple_episodes_in_batch, callbacks, tf_sess,
+            self.perf_stats, soft_horizon, no_done_at_end,
             observation_fn, self.sample_collector, self.render)
-=======
-            clip_actions, multiple_episodes_in_batch, callbacks, tf_sess,
-            self.perf_stats, soft_horizon, no_done_at_end, observation_fn,
-            self.sample_collector, self.render)
->>>>>>> be6db064
         self.metrics_queue = queue.Queue()
 
     @override(SamplerInput)
@@ -404,18 +399,12 @@
                 lambda x: self.extra_batches.put(x, timeout=600.0))
         rollout_provider = _env_runner(
             self.worker, self.base_env, extra_batches_putter,
-            self.rollout_fragment_length, self.horizon, self.clip_rewards,
-<<<<<<< HEAD
-            self.normalize_actions, self.clip_actions,
-            self.multiple_episodes_in_batch, self.callbacks, self.tf_sess,
-            self.perf_stats, self.soft_horizon, self.no_done_at_end,
-            self.observation_fn, self.sample_collector, self.render)
-=======
-            self.clip_actions, self.multiple_episodes_in_batch, self.callbacks,
+            self.rollout_fragment_length, self.horizon,
+            self.clip_rewards, self.normalize_actions, self.clip_actions,
+            self.multiple_episodes_in_batch, self.callbacks,
             self.tf_sess, self.perf_stats, self.soft_horizon,
             self.no_done_at_end, self.observation_fn, self.sample_collector,
             self.render)
->>>>>>> be6db064
         while not self.shutdown:
             # The timeout variable exists because apparently, if one worker
             # dies, the other workers won't die with it, unless the timeout is
@@ -654,10 +643,7 @@
                 active_envs=active_envs,
                 off_policy_actions=off_policy_actions,
                 policies=worker.policy_map,
-<<<<<<< HEAD
                 normalize_actions=normalize_actions,
-=======
->>>>>>> be6db064
                 clip_actions=clip_actions,
             )
         perf_stats.action_processing_time += time.time() - t3
