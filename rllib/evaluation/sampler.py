--- conflicted
+++ resolved
@@ -1055,13 +1055,8 @@
                               agent_done),
                     # Next observation.
                     "new_obs": filtered_obs,
-<<<<<<< HEAD
-                    # Env infos for this agent.
-                    "infos": agent_infos,
-=======
                     ## Env infos for this agent.
                     #"infos": agent_infos,
->>>>>>> 73a07b52
                 }
                 # Add extra-action-fetches to collectors.
                 pol = policies[policy_id]
