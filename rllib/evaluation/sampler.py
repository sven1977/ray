--- conflicted
+++ resolved
@@ -837,20 +837,6 @@
         if dones[env_id]["__all__"] or episode.length >= horizon:
             hit_horizon = episode.length >= horizon and not dones[env_id]["__all__"]
             all_agents_done = True
-<<<<<<< HEAD
-            #atari_metrics: List[RolloutMetrics] = _fetch_atari_metrics(
-            #    base_env)
-            #if atari_metrics is not None:
-            #    for m in atari_metrics:
-            #        outputs.append(
-            #            m._replace(custom_metrics=episode.custom_metrics))
-            #else:
-            #    outputs.append(
-            #        RolloutMetrics(episode.length, episode.total_reward,
-            #                       dict(episode.agent_rewards),
-            #                       episode.custom_metrics, {},
-            #                       episode.hist_data, episode.media))
-=======
             atari_metrics: List[RolloutMetrics] = _fetch_atari_metrics(base_env)
             if atari_metrics is not None:
                 for m in atari_metrics:
@@ -867,7 +853,6 @@
                         episode.media,
                     )
                 )
->>>>>>> b2b44229
             # Check whether we have to create a fake-last observation
             # for some agents (the environment is not required to do so if
             # dones[__all__]=True).
@@ -1278,24 +1263,6 @@
     return actions_to_send
 
 
-<<<<<<< HEAD
-#def _fetch_atari_metrics(base_env: BaseEnv) -> List[RolloutMetrics]:
-#    """Atari games have multiple logical episodes, one per life.
-
-#    However, for metrics reporting we count full episodes, all lives included.
-#    """
-#    unwrapped = base_env.get_unwrapped()
-#    if not unwrapped:
-#        return None
-#    atari_out = []
-#    for u in unwrapped:
-#        monitor = get_wrapper_by_cls(u, MonitorEnv)
-#        if not monitor:
-#            return None
-#        for eps_rew, eps_len in monitor.next_episode_results():
-#            atari_out.append(RolloutMetrics(eps_len, eps_rew))
-#    return atari_out
-=======
 def _fetch_atari_metrics(base_env: BaseEnv) -> List[RolloutMetrics]:
     """Atari games have multiple logical episodes, one per life.
 
@@ -1312,7 +1279,6 @@
         for eps_rew, eps_len in monitor.next_episode_results():
             atari_out.append(RolloutMetrics(eps_len, eps_rew))
     return atari_out
->>>>>>> b2b44229
 
 
 def _to_column_format(rnn_state_rows: List[List[Any]]) -> StateBatch:
