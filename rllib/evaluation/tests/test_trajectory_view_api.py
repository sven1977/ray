--- conflicted
+++ resolved
@@ -81,7 +81,7 @@
                     assert view_req_policy[key].data_col is None
                 else:
                     assert view_req_policy[key].data_col == SampleBatch.OBS
-                    assert view_req_policy[key].data_rel_pos == 1
+                    assert view_req_policy[key].shift == 1
             rollout_worker = trainer.workers.local_worker()
             sample_batch = rollout_worker.sample()
             expected_count = \
@@ -121,10 +121,10 @@
 
                 if key == SampleBatch.PREV_ACTIONS:
                     assert view_req_policy[key].data_col == SampleBatch.ACTIONS
-                    assert view_req_policy[key].data_rel_pos == -1
+                    assert view_req_policy[key].shift == -1
                 elif key == SampleBatch.PREV_REWARDS:
                     assert view_req_policy[key].data_col == SampleBatch.REWARDS
-                    assert view_req_policy[key].data_rel_pos == -1
+                    assert view_req_policy[key].shift == -1
                 elif key not in [
                         SampleBatch.NEXT_OBS, SampleBatch.PREV_ACTIONS,
                         SampleBatch.PREV_REWARDS
@@ -132,8 +132,7 @@
                     assert view_req_policy[key].data_col is None
                 else:
                     assert view_req_policy[key].data_col == SampleBatch.OBS
-                    assert view_req_policy[key].data_rel_pos == 1
-<<<<<<< HEAD
+                    assert view_req_policy[key].shift == 1
             trainer.stop()
 
     def test_traj_view_attention_net(self):
@@ -173,8 +172,6 @@
             assert sample.count == config["rollout_fragment_length"]
             results = trainer.train()
             assert results["train_batch_size"] == config["train_batch_size"]
-=======
->>>>>>> 401d3426
             trainer.stop()
 
     def test_traj_view_simple_performance(self):
