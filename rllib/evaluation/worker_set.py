import gym
import logging
import importlib.util
from types import FunctionType
from typing import Callable, Dict, List, Optional, Set, Tuple, Type, TypeVar, \
    Union

import ray
from ray.actor import ActorHandle
from ray.rllib.evaluation.rollout_worker import RolloutWorker
from ray.rllib.env.base_env import BaseEnv
from ray.rllib.env.env_context import EnvContext
from ray.rllib.offline import NoopOutput, JsonReader, MixedInput, JsonWriter, \
    ShuffledInput, D4RLReader
from ray.rllib.policy.policy import Policy, PolicySpec
from ray.rllib.utils import merge_dicts
from ray.rllib.utils.annotations import DeveloperAPI
from ray.rllib.utils.deprecation import Deprecated
from ray.rllib.utils.framework import try_import_tf
from ray.rllib.utils.from_config import from_config
from ray.rllib.utils.typing import EnvType, PolicyID, SampleBatchType, \
    TrainerConfigDict
from ray.tune.registry import registry_contains_input, registry_get_input

tf1, tf, tfv = try_import_tf()

logger = logging.getLogger(__name__)

# Generic type var for foreach_* methods.
T = TypeVar("T")


@DeveloperAPI
class WorkerSet:
    """Set of RolloutWorkers with n @ray.remote workers and one local worker.

    Where n may be 0.
    """

    def __init__(
            self,
            *,
            env_creator: Optional[Callable[[EnvContext], EnvType]] = None,
            validate_env: Optional[Callable[[EnvType], None]] = None,
            policy_class: Optional[Type[Policy]] = None,
            trainer_config: Optional[TrainerConfigDict] = None,
            num_workers: int = 0,
            local_worker: bool = True,
            logdir: Optional[str] = None,
            _setup: bool = True,
    ):
        """Initializes a WorkerSet instance.

        Args:
            env_creator: Function that returns env given env config.
            validate_env: Optional callable to validate the generated
                environment (only on worker=0).
            policy_class: An optional Policy class. If None, PolicySpecs can be
                generated automatically by using the Trainer's default class
                of via a given multi-agent policy config dict.
            trainer_config: Optional dict that extends the common config of
                the Trainer class.
            num_workers: Number of remote rollout workers to create.
            local_worker: Whether to create a local (non @ray.remote) worker
                in the returned set as well (default: True). If `num_workers`
                is 0, always create a local worker.
            logdir: Optional logging directory for workers.
            _setup: Whether to setup workers. This is only for testing.
        """

        if not trainer_config:
            from ray.rllib.agents.trainer import COMMON_CONFIG
            trainer_config = COMMON_CONFIG

        self._env_creator = env_creator
        self._policy_class = policy_class
        self._remote_config = trainer_config
        self._logdir = logdir

        if _setup:
            # Force a local worker if num_workers == 0 (no remote workers).
            # Otherwise, this WorkerSet would be empty.
            self._local_worker = None
            if num_workers == 0:
                local_worker = True

            self._local_config = merge_dicts(
                trainer_config,
                {"tf_session_args": trainer_config["local_tf_session_args"]})

            # Create a number of @ray.remote workers.
            self._remote_workers = []
            self.add_workers(num_workers)

            # Create a local worker, if needed.
            # If num_workers > 0 and we don't have an env on the local worker,
            # get the observation- and action spaces for each policy from
            # the first remote worker (which does have an env).
            if local_worker and self._remote_workers and \
                    not trainer_config.get("create_env_on_driver") and \
                    (not trainer_config.get("observation_space") or
                     not trainer_config.get("action_space")):
                remote_spaces = ray.get(self.remote_workers(
                )[0].foreach_policy.remote(
                    lambda p, pid: (pid, p.observation_space, p.action_space)))
                spaces = {
                    e[0]: (getattr(e[1], "original_space", e[1]), e[2])
                    for e in remote_spaces
                }
                # Try to add the actual env's obs/action spaces.
                try:
                    env_spaces = ray.get(self.remote_workers(
                    )[0].foreach_env.remote(
                        lambda env: (env.observation_space, env.action_space))
                                         )[0]
                    spaces["__env__"] = env_spaces
                except Exception:
                    pass

                logger.info("Inferred observation/action spaces from remote "
                            f"worker (local worker has no env): {spaces}")
            else:
                spaces = None

            if local_worker:
                self._local_worker = self._make_worker(
                    cls=RolloutWorker,
                    env_creator=env_creator,
                    validate_env=validate_env,
                    policy_cls=self._policy_class,
                    worker_index=0,
                    num_workers=num_workers,
                    config=self._local_config,
                    spaces=spaces,
                )

    def local_worker(self) -> RolloutWorker:
        """Returns the local rollout worker."""
        return self._local_worker

    def remote_workers(self) -> List[ActorHandle]:
        """Returns a list of remote rollout workers."""
        return self._remote_workers

    def sync_weights(self,
                     policies: Optional[List[PolicyID]] = None,
                     from_worker: Optional[RolloutWorker] = None) -> None:
        """Syncs model weights from the local worker to all remote workers.

        Args:
            policies: Optional list of PolicyIDs to sync weights for.
                If None (default), sync weights to/from all policies.
            from_worker: Optional RolloutWorker instance to sync from.
                If None (default), sync from this WorkerSet's local worker.
        """
        if self.local_worker() is None and from_worker is None:
            raise TypeError(
                "No `local_worker` in WorkerSet, must provide `from_worker` "
                "arg in `sync_weights()`!")

        # Only sync if we have remote workers or `from_worker` is provided.
        if self.remote_workers() or from_worker is not None:
            weights = (from_worker
                       or self.local_worker()).get_weights(policies)
            # Put weights only once into object store and use same object
            # ref to synch to all workers.
            weights_ref = ray.put(weights)
            # Sync to all remote workers in this WorkerSet.
            for to_worker in self.remote_workers():
                to_worker.set_weights.remote(weights_ref)

            # If `from_worker` is provided, also sync to this WorkerSet's
            # local worker.
            if from_worker is not None and self.local_worker() is not None:
                self.local_worker().set_weights(weights)

    def add_workers(self, num_workers: int) -> None:
        """Creates and adds a number of remote workers to this worker set.

        Can be called several times on the same WorkerSet to add more
        RolloutWorkers to the set.

        Args:
            num_workers: The number of remote Workers to add to this
                WorkerSet.
        """
        remote_args = {
            "num_cpus": self._remote_config["num_cpus_per_worker"],
            "num_gpus": self._remote_config["num_gpus_per_worker"],
            "resources": self._remote_config["custom_resources_per_worker"],
        }
        cls = RolloutWorker.as_remote(**remote_args).remote
        self._remote_workers.extend([
            self._make_worker(
                cls=cls,
                env_creator=self._env_creator,
                validate_env=None,
                policy_cls=self._policy_class,
                worker_index=i + 1,
                num_workers=num_workers,
                config=self._remote_config,
            ) for i in range(num_workers)
        ])

    def reset(self, new_remote_workers: List[ActorHandle]) -> None:
        """Hard overrides the remote workers in this set with the given one.

        Args:
            new_remote_workers: A list of new RolloutWorkers
                (as `ActorHandles`) to use as remote workers.
        """
        self._remote_workers = new_remote_workers

    def stop(self) -> None:
        """Calls `stop` on all rollout workers (including the local one)."""
        try:
            self.local_worker().stop()
            tids = [w.stop.remote() for w in self.remote_workers()]
            ray.get(tids)
        except Exception:
            logger.exception("Failed to stop workers!")
        finally:
            for w in self.remote_workers():
                w.__ray_terminate__.remote()

    @DeveloperAPI
    def policies_to_train(
            self
    ) -> Union[Set[PolicyID], Callable[[PolicyID, SampleBatchType], bool]]:
        """Returns the list of trainable policy ids."""
        return self.local_worker().policies_to_train

    @DeveloperAPI
    def foreach_worker(self, func: Callable[[RolloutWorker], T]) -> List[T]:
        """Calls the given function with each worker instance as arg.

        Args:
            func: The function to call for each worker (as only arg).

        Returns:
             The list of return values of all calls to `func([worker])`.
        """
        local_result = []
        if self.local_worker() is not None:
            local_result = [func(self.local_worker())]
        remote_results = ray.get(
            [w.apply.remote(func) for w in self.remote_workers()])
        return local_result + remote_results

    @DeveloperAPI
    def foreach_worker_with_index(
            self, func: Callable[[RolloutWorker, int], T]) -> List[T]:
        """Calls `func` with each worker instance and worker idx as args.

        The index will be passed as the second arg to the given function.

        Args:
            func: The function to call for each worker and its index
                (as args). The local worker has index 0, all remote workers
                have indices > 0.

        Returns:
             The list of return values of all calls to `func([worker, idx])`.
                The first entry in this list are the results of the local
                worker, followed by all remote workers' results.
        """
        local_result = []
        # Local worker: Index=0.
        if self.local_worker() is not None:
            local_result = [func(self.local_worker(), 0)]
        # Remote workers: Index > 0.
        remote_results = ray.get([
            w.apply.remote(func, i + 1)
            for i, w in enumerate(self.remote_workers())
        ])
        return local_result + remote_results

    @DeveloperAPI
    def foreach_policy(self, func: Callable[[Policy, PolicyID], T]) -> List[T]:
        """Calls `func` with each worker's (policy, PolicyID) tuple.

        Note that in the multi-agent case, each worker may have more than one
        policy.

        Args:
            func: A function - taking a Policy and its ID - that is
                called on all workers' Policies.

        Returns:
            The list of return values of func over all workers' policies. The
                length of this list is:
                (num_workers + 1 (local-worker)) *
                [num policies in the multi-agent config dict].
                The local workers' results are first, followed by all remote
                workers' results
        """
        results = []
        if self.local_worker() is not None:
            results = self.local_worker().foreach_policy(func)
        ray_gets = []
        for worker in self.remote_workers():
            ray_gets.append(
                worker.apply.remote(lambda w: w.foreach_policy(func)))
        remote_results = ray.get(ray_gets)
        for r in remote_results:
            results.extend(r)
        return results

    @DeveloperAPI
<<<<<<< HEAD
=======
    def trainable_policies(self) -> List[PolicyID]:
        """Returns the list of trainable policy ids."""
        if self.local_worker() is not None:
            return self.local_worker().policies_to_train
        else:
            raise NotImplementedError

    @DeveloperAPI
>>>>>>> 74d4e7c2
    def foreach_trainable_policy(
            self, func: Callable[[Policy, PolicyID], T]) -> List[T]:
        """Apply `func` to all workers' Policies iff in `policies_to_train`.

        Args:
            func: A function - taking a Policy and its ID - that is
                called on all workers' Policies in `worker.policies_to_train`.

        Returns:
            List[any]: The list of n return values of all
                `func([trainable policy], [ID])`-calls.
        """
        results = []
        if self.local_worker() is not None:
            results = self.local_worker().foreach_trainable_policy(func)
        ray_gets = []
        for worker in self.remote_workers():
            ray_gets.append(
                worker.apply.remote(
                    lambda w: w.foreach_trainable_policy(func)))
        remote_results = ray.get(ray_gets)
        for r in remote_results:
            results.extend(r)
        return results

    @DeveloperAPI
    def foreach_env(self, func: Callable[[EnvType], List[T]]) -> List[List[T]]:
        """Calls `func` with all workers' sub-environments as args.

        An "underlying sub environment" is a single clone of an env within
        a vectorized environment.
        `func` takes a single underlying sub environment as arg, e.g. a
        gym.Env object.

        Args:
            func: A function - taking an EnvType (normally a gym.Env object)
                as arg and returning a list of lists of return values, one
                value per underlying sub-environment per each worker.

        Returns:
            The list (workers) of lists (sub environments) of results.
        """
        local_results = []
        if self.local_worker() is not None:
            local_results = [self.local_worker().foreach_env(func)]
        ray_gets = []
        for worker in self.remote_workers():
            ray_gets.append(worker.foreach_env.remote(func))
        return local_results + ray.get(ray_gets)

    @DeveloperAPI
    def foreach_env_with_context(
            self,
            func: Callable[[BaseEnv, EnvContext], List[T]]) -> List[List[T]]:
        """Calls `func` with all workers' sub-environments and env_ctx as args.

        An "underlying sub environment" is a single clone of an env within
        a vectorized environment.
        `func` takes a single underlying sub environment and the env_context
        as args.

        Args:
            func: A function - taking a BaseEnv object and an EnvContext as
                arg - and returning a list of lists of return values over envs
                of the worker.

        Returns:
            The list (1 item per workers) of lists (1 item per sub-environment)
                of results.
        """
        local_results = []
        if self.local_worker() is not None:
            local_results = [
                self.local_worker().foreach_env_with_context(func)
            ]
        ray_gets = []
        for worker in self.remote_workers():
            ray_gets.append(worker.foreach_env_with_context.remote(func))
        return local_results + ray.get(ray_gets)

    @staticmethod
    def _from_existing(local_worker: RolloutWorker,
                       remote_workers: List[ActorHandle] = None):
        workers = WorkerSet(
            env_creator=None,
            policy_class=None,
            trainer_config={},
            _setup=False)
        workers._local_worker = local_worker
        workers._remote_workers = remote_workers or []
        return workers

    def _make_worker(
            self,
            *,
            cls: Callable,
            env_creator: Callable[[EnvContext], EnvType],
            validate_env: Optional[Callable[[EnvType], None]],
            policy_cls: Type[Policy],
            worker_index: int,
            num_workers: int,
            config: TrainerConfigDict,
            spaces: Optional[Dict[PolicyID, Tuple[gym.spaces.Space,
                                                  gym.spaces.Space]]] = None,
    ) -> Union[RolloutWorker, ActorHandle]:
        def session_creator():
            logger.debug("Creating TF session {}".format(
                config["tf_session_args"]))
            return tf1.Session(
                config=tf1.ConfigProto(**config["tf_session_args"]))

        def valid_module(class_path):
            if isinstance(class_path, str) and "." in class_path:
                module_path, class_name = class_path.rsplit(".", 1)
                try:
                    spec = importlib.util.find_spec(module_path)
                    if spec is not None:
                        return True
                except (ModuleNotFoundError, ValueError):
                    print(
                        f"module {module_path} not found while trying to get "
                        f"input {class_path}")
            return False

        if isinstance(config["input"], FunctionType):
            input_creator = config["input"]
        elif config["input"] == "sampler":
            input_creator = (lambda ioctx: ioctx.default_sampler_input())
        elif isinstance(config["input"], dict):
            input_creator = (
                lambda ioctx: ShuffledInput(MixedInput(config["input"], ioctx),
                                            config["shuffle_buffer_size"]))
        elif isinstance(config["input"], str) and \
                registry_contains_input(config["input"]):
            input_creator = registry_get_input(config["input"])
        elif "d4rl" in config["input"]:
            env_name = config["input"].split(".")[-1]
            input_creator = (lambda ioctx: D4RLReader(env_name, ioctx))
        elif valid_module(config["input"]):
            input_creator = (lambda ioctx: ShuffledInput(from_config(
                config["input"], ioctx=ioctx)))
        else:
            input_creator = (
                lambda ioctx: ShuffledInput(JsonReader(config["input"], ioctx),
                                            config["shuffle_buffer_size"]))

        if isinstance(config["output"], FunctionType):
            output_creator = config["output"]
        elif config["output"] is None:
            output_creator = (lambda ioctx: NoopOutput())
        elif config["output"] == "logdir":
            output_creator = (lambda ioctx: JsonWriter(
                ioctx.log_dir,
                ioctx,
                max_file_size=config["output_max_file_size"],
                compress_columns=config["output_compress_columns"]))
        else:
            output_creator = (lambda ioctx: JsonWriter(
                config["output"],
                ioctx,
                max_file_size=config["output_max_file_size"],
                compress_columns=config["output_compress_columns"]))

        if config["input"] == "sampler":
            input_evaluation = []
        else:
            input_evaluation = config["input_evaluation"]

        # Assert everything is correct in "multiagent" config dict (if given).
        ma_policies = config["multiagent"]["policies"]
        if ma_policies:
            for pid, policy_spec in ma_policies.copy().items():
                assert isinstance(policy_spec, PolicySpec)
                # Class is None -> Use `policy_cls`.
                if policy_spec.policy_class is None:
                    ma_policies[pid] = ma_policies[pid]._replace(
                        policy_class=policy_cls)
            policies = ma_policies

        # Create a policy_spec (MultiAgentPolicyConfigDict),
        # even if no "multiagent" setup given by user.
        else:
            policies = policy_cls

        if worker_index == 0:
            extra_python_environs = config.get(
                "extra_python_environs_for_driver", None)
        else:
            extra_python_environs = config.get(
                "extra_python_environs_for_worker", None)

        worker = cls(
            env_creator=env_creator,
            validate_env=validate_env,
            policy_spec=policies,
            policy_mapping_fn=config["multiagent"]["policy_mapping_fn"],
            policies_to_train=config["multiagent"]["policies_to_train"],
            tf_session_creator=(session_creator
                                if config["tf_session_args"] else None),
            rollout_fragment_length=config["rollout_fragment_length"],
            count_steps_by=config["multiagent"]["count_steps_by"],
            batch_mode=config["batch_mode"],
            episode_horizon=config["horizon"],
            preprocessor_pref=config["preprocessor_pref"],
            sample_async=config["sample_async"],
            compress_observations=config["compress_observations"],
            num_envs=config["num_envs_per_worker"],
            observation_fn=config["multiagent"]["observation_fn"],
            observation_filter=config["observation_filter"],
            clip_rewards=config["clip_rewards"],
            normalize_actions=config["normalize_actions"],
            clip_actions=config["clip_actions"],
            env_config=config["env_config"],
            policy_config=config,
            worker_index=worker_index,
            num_workers=num_workers,
            record_env=config["record_env"],
            log_dir=self._logdir,
            log_level=config["log_level"],
            callbacks=config["callbacks"],
            input_creator=input_creator,
            input_evaluation=input_evaluation,
            output_creator=output_creator,
            remote_worker_envs=config["remote_worker_envs"],
            remote_env_batch_wait_ms=config["remote_env_batch_wait_ms"],
            soft_horizon=config["soft_horizon"],
            no_done_at_end=config["no_done_at_end"],
            seed=(config["seed"] + worker_index)
            if config["seed"] is not None else None,
            fake_sampler=config["fake_sampler"],
            extra_python_environs=extra_python_environs,
            spaces=spaces,
        )

        return worker

    @Deprecated(new="WorkerSet.policies_to_train", error=False)
    def trainable_policies(self):
        return self.policies_to_train()<|MERGE_RESOLUTION|>--- conflicted
+++ resolved
@@ -307,9 +307,7 @@
         return results
 
     @DeveloperAPI
-<<<<<<< HEAD
-=======
-    def trainable_policies(self) -> List[PolicyID]:
+    TODOdef trainable_policies(self) -> List[PolicyID]:
         """Returns the list of trainable policy ids."""
         if self.local_worker() is not None:
             return self.local_worker().policies_to_train
@@ -317,7 +315,6 @@
             raise NotImplementedError
 
     @DeveloperAPI
->>>>>>> 74d4e7c2
     def foreach_trainable_policy(
             self, func: Callable[[Policy, PolicyID], T]) -> List[T]:
         """Apply `func` to all workers' Policies iff in `policies_to_train`.
