import functools
import gymnasium as gym
import logging
import importlib.util
import os
from typing import (
    Callable,
    Container,
    Dict,
    List,
    Optional,
    Tuple,
    Type,
    TYPE_CHECKING,
    TypeVar,
    Union,
)

import ray
from ray.actor import ActorHandle
from ray.exceptions import RayActorError
from ray.rllib.core.rl_module.rl_module import SingleAgentRLModuleSpec
from ray.rllib.evaluation.rollout_worker import RolloutWorker
from ray.rllib.utils.actor_manager import RemoteCallResults
from ray.rllib.env.base_env import BaseEnv
from ray.rllib.env.env_context import EnvContext
from ray.rllib.env.env_runner import EnvRunner
from ray.rllib.offline import get_dataset_and_shards
from ray.rllib.policy.policy import Policy, PolicyState
from ray.rllib.policy.sample_batch import DEFAULT_POLICY_ID
from ray.rllib.utils.actor_manager import FaultTolerantActorManager
from ray.rllib.utils.annotations import DeveloperAPI
from ray.rllib.utils.deprecation import (
    Deprecated,
    deprecation_warning,
    DEPRECATED_VALUE,
)
from ray.rllib.utils.framework import try_import_tf
from ray.rllib.utils.policy import validate_policy_id
from ray.rllib.utils.typing import (
    AgentID,
    EnvCreator,
    EnvType,
    EpisodeID,
    PartialAlgorithmConfigDict,
    PolicyID,
    SampleBatchType,
    TensorType,
)

if TYPE_CHECKING:
    from ray.rllib.algorithms.algorithm_config import AlgorithmConfig
    from ray.rllib.core.learner import LearnerGroup

tf1, tf, tfv = try_import_tf()

logger = logging.getLogger(__name__)

# Generic type var for foreach_* methods.
T = TypeVar("T")


def handle_remote_call_result_errors(
    results: RemoteCallResults,
    ignore_worker_failures: bool,
) -> None:
    """Checks given results for application errors and raises them if necessary.

    Args:
        results: The results to check.
    """
    for r in results.ignore_ray_errors():
        if r.ok:
            continue
        if ignore_worker_failures:
            logger.exception(r.get())
        else:
            raise r.get()


@DeveloperAPI
class WorkerSet:
    """Set of EnvRunners with n @ray.remote workers and zero or one local worker.

    Where: n >= 0.
    """

    def __init__(
        self,
        *,
        env_creator: Optional[EnvCreator] = None,
        validate_env: Optional[Callable[[EnvType], None]] = None,
        default_policy_class: Optional[Type[Policy]] = None,
        config: Optional["AlgorithmConfig"] = None,
        num_workers: int = 0,
        local_worker: bool = True,
        logdir: Optional[str] = None,
        _setup: bool = True,
    ):
        """Initializes a WorkerSet instance.

        Args:
            env_creator: Function that returns env given env config.
            validate_env: Optional callable to validate the generated
                environment (only on worker=0). This callable should raise
                an exception if the environment is invalid.
            default_policy_class: An optional default Policy class to use inside
                the (multi-agent) `policies` dict. In case the PolicySpecs in there
                have no class defined, use this `default_policy_class`.
                If None, PolicySpecs will be using the Algorithm's default Policy
                class.
            config: Optional AlgorithmConfig (or config dict).
            num_workers: Number of remote rollout workers to create.
            local_worker: Whether to create a local (non @ray.remote) worker
                in the returned set as well (default: True). If `num_workers`
                is 0, always create a local worker.
            logdir: Optional logging directory for workers.
            _setup: Whether to actually set up workers. This is only for testing.
        """
        from ray.rllib.algorithms.algorithm_config import AlgorithmConfig

        # Make sure `config` is an AlgorithmConfig object.
        if not config:
            config = AlgorithmConfig()
        elif isinstance(config, dict):
            config = AlgorithmConfig.from_dict(config)

        self._env_creator = env_creator
        self._policy_class = default_policy_class
        self._remote_config = config
        self._remote_args = {
            "num_cpus": self._remote_config.num_cpus_per_worker,
            "num_gpus": self._remote_config.num_gpus_per_worker,
            "resources": self._remote_config.custom_resources_per_worker,
            "max_restarts": config.max_num_worker_restarts,
        }

        # Set the EnvRunner subclass to be used as "workers". Default: RolloutWorker.
        self.env_runner_cls = (
            RolloutWorker if config.env_runner_cls is None else config.env_runner_cls
        )
        self._cls = ray.remote(**self._remote_args)(self.env_runner_cls).remote

        self._logdir = logdir
        self._ignore_worker_failures = config["ignore_worker_failures"]

        # Create remote worker manager.
        # Note(jungong) : ID 0 is used by the local worker.
        # Starting remote workers from ID 1 to avoid conflicts.
        self.__worker_manager = FaultTolerantActorManager(
            max_remote_requests_in_flight_per_actor=(
                config["max_requests_in_flight_per_sampler_worker"]
            ),
            init_id=1,
        )

        if _setup:
            try:
                self._setup(
                    validate_env=validate_env,
                    config=config,
                    num_workers=num_workers,
                    local_worker=local_worker,
                )
            # WorkerSet creation possibly fails, if some (remote) workers cannot
            # be initialized properly (due to some errors in the EnvRunners's
            # constructor).
            except RayActorError as e:
                # In case of an actor (remote worker) init failure, the remote worker
                # may still exist and will be accessible, however, e.g. calling
                # its `sample.remote()` would result in strange "property not found"
                # errors.
                if e.actor_init_failed:
                    # Raise the original error here that the EnvRunners raised
                    # during its construction process. This is to enforce transparency
                    # for the user (better to understand the real reason behind the
                    # failure).
                    # - e.args[0]: The RayTaskError (inside the caught RayActorError).
                    # - e.args[0].args[2]: The original Exception (e.g. a ValueError due
                    # to a config mismatch) thrown inside the actor.
                    raise e.args[0].args[2]
                # In any other case, raise the RayActorError as-is.
                else:
                    raise e

    def _setup(
        self,
        *,
        validate_env: Optional[Callable[[EnvType], None]] = None,
        config: Optional["AlgorithmConfig"] = None,
        num_workers: int = 0,
        local_worker: bool = True,
    ):
        """Initializes a WorkerSet instance.
        Args:
            validate_env: Optional callable to validate the generated
                environment (only on worker=0).
            config: Optional dict that extends the common config of
                the Algorithm class.
            num_workers: Number of remote rollout workers to create.
            local_worker: Whether to create a local (non @ray.remote) worker
                in the returned set as well (default: True). If `num_workers`
                is 0, always create a local worker.
        """
        # Force a local worker if num_workers == 0 (no remote workers).
        # Otherwise, this WorkerSet would be empty.
        self._local_worker = None
        if num_workers == 0:
            local_worker = True
        # Create a local (learner) version of the config for the local worker.
        # The only difference is the tf_session_args, which - for the local worker -
        # will be `config.tf_session_args` updated/overridden with
        # `config.local_tf_session_args`.
        local_tf_session_args = config.tf_session_args.copy()
        local_tf_session_args.update(config.local_tf_session_args)
        self._local_config = config.copy(copy_frozen=False).framework(
            tf_session_args=local_tf_session_args
        )

        if config.input_ == "dataset":
            # Create the set of dataset readers to be shared by all the
            # rollout workers.
            self._ds, self._ds_shards = get_dataset_and_shards(config, num_workers)
        else:
            self._ds = None
            self._ds_shards = None

        # Create a number of @ray.remote workers.
        self.add_workers(
            num_workers,
            validate=config.validate_workers_after_construction,
        )

        # If num_workers > 0 and we don't have an env on the local worker,
        # get the observation- and action spaces for each policy from
        # the first remote worker (which does have an env).
        if (
            local_worker
            and self.__worker_manager.num_actors() > 0
            and not config.uses_new_env_runners
            and not config.create_env_on_local_worker
            and (not config.observation_space or not config.action_space)
        ):
            spaces = self._get_spaces_from_remote_worker()
        else:
            spaces = None

        # Create a local worker, if needed.
        if local_worker:
            self._local_worker = self._make_worker(
                cls=self.env_runner_cls,
                env_creator=self._env_creator,
                validate_env=validate_env,
                worker_index=0,
                num_workers=num_workers,
                config=self._local_config,
                spaces=spaces,
            )

    def _get_spaces_from_remote_worker(self):
        """Infer observation and action spaces from a remote worker.

        Returns:
            A dict mapping from policy ids to spaces.
        """
        # Get ID of the first remote worker.
        worker_id = self.__worker_manager.actor_ids()[0]

        # Try to figure out spaces from the first remote worker.
        # Traditional RolloutWorker.
        if issubclass(self.env_runner_cls, RolloutWorker):
            remote_spaces = self.foreach_worker(
                lambda worker: worker.foreach_policy(
                    lambda p, pid: (pid, p.observation_space, p.action_space)
                ),
                remote_worker_ids=[worker_id],
                local_worker=False,
            )
        # Generic EnvRunner.
        else:
            remote_spaces = self.foreach_worker(
                lambda worker: worker.marl_module.foreach_module(
                    lambda mid, m: (
                        mid,
                        m.config.observation_space,
                        m.config.action_space,
                    ),
                )
                if hasattr(worker, "marl_module")
                else [
                    (
                        DEFAULT_POLICY_ID,
                        worker.module.config.observation_space,
                        worker.module.config.action_space,
                    ),
                ]
            )

        if not remote_spaces:
            raise ValueError(
                "Could not get observation and action spaces from remote "
                "worker. Maybe specify them manually in the config?"
            )
        spaces = {
            e[0]: (getattr(e[1], "original_space", e[1]), e[2])
            for e in remote_spaces[0]
        }

        if issubclass(self.env_runner_cls, RolloutWorker):
            # Try to add the actual env's obs/action spaces.
            env_spaces = self.foreach_worker(
                lambda worker: worker.foreach_env(
                    lambda env: (env.observation_space, env.action_space)
                ),
                remote_worker_ids=[worker_id],
                local_worker=False,
            )
            if env_spaces:
                # env_spaces group spaces by environment then worker.
                # So need to unpack thing twice.
                spaces["__env__"] = env_spaces[0][0]

        logger.info(
            "Inferred observation/action spaces from remote "
            f"worker (local worker has no env): {spaces}"
        )

        return spaces

    @DeveloperAPI
    def local_worker(self) -> EnvRunner:
        """Returns the local rollout worker."""
        return self._local_worker

    @DeveloperAPI
    def healthy_worker_ids(self) -> List[int]:
        """Returns the list of remote worker IDs."""
        return self.__worker_manager.healthy_actor_ids()

    @DeveloperAPI
    def num_remote_workers(self) -> int:
        """Returns the number of remote rollout workers."""
        return self.__worker_manager.num_actors()

    @DeveloperAPI
    def num_healthy_remote_workers(self) -> int:
        """Returns the number of healthy remote workers."""
        return self.__worker_manager.num_healthy_actors()

    @DeveloperAPI
    def num_healthy_workers(self) -> int:
        """Returns the number of all healthy workers, including the local worker."""
        return int(bool(self._local_worker)) + self.num_healthy_remote_workers()

    @DeveloperAPI
    def num_in_flight_async_reqs(self) -> int:
        """Returns the number of in-flight async requests."""
        return self.__worker_manager.num_outstanding_async_reqs()

    @DeveloperAPI
    def num_remote_worker_restarts(self) -> int:
        """Total number of times managed remote workers have been restarted."""
        return self.__worker_manager.total_num_restarts()

    @DeveloperAPI
<<<<<<< HEAD
    def sync_connectors(self) -> None:
=======
    def sync_connectors(self, from_worker: Optional[EnvRunner] = None) -> None:
>>>>>>> 0ec68e2c
        """Synchronizes the connectors of this WorkerSet's EnvRunners.

        The exact procedure works as follows:
        - Get all remote EnvRunners' ConnectorV2 states.
        - Merge them into a resulting state.
        - Broadcast the resulting state back to all remote EnvRunners AND the local
        EnvRunner.
<<<<<<< HEAD
=======

        Args:
            from_worker: The EnvRunner from which to synch. If None, will try to use the
                local worker of this WorkerSet.
>>>>>>> 0ec68e2c
        """
        # Early out if the number of (healthy) remote workers is 0. In this case, the
        # local worker is the only operating worker and thus of course always holds
        # the reference connector state.
        if self.num_healthy_remote_workers() == 0:
            return

<<<<<<< HEAD
=======
        from_worker = from_worker or self.local_worker()

>>>>>>> 0ec68e2c
        connector_states = self.foreach_worker(
            lambda w: (w._env_to_module.get_state(), w._module_to_env.get_state()),
            healthy_only=True,
            local_worker=False,
        )
        env_to_module_states = [s[0] for s in connector_states]
        module_to_env_states = [s[1] for s in connector_states]

<<<<<<< HEAD
        self.local_worker()._env_to_module.merge_states(env_to_module_states)
        ref_env_to_module_state = ray.put(
            self.local_worker()._env_to_module.get_state()
        )
        self.local_worker()._module_to_env.merge_states(module_to_env_states)
        ref_module_to_env_state = ray.put(
            self.local_worker()._module_to_env.get_state()
=======
        ref_env_to_module_state = ray.put(
            from_worker._env_to_module.merge_states(env_to_module_states)
        )
        ref_module_to_env_state = ray.put(
            from_worker._module_to_env.merge_states(module_to_env_states)
>>>>>>> 0ec68e2c
        )

        def _update(w):
            w._env_to_module.set_state(ray.get(ref_env_to_module_state))
            w._module_to_env.set_state(ray.get(ref_module_to_env_state))

        # Broadcast updated states back to all workers.
<<<<<<< HEAD
        self.foreach_worker(_update, local_worker=False, healthy_only=True)
=======
        self.foreach_worker(_update, local_worker=True, healthy_only=True)
>>>>>>> 0ec68e2c

    @DeveloperAPI
    def sync_weights(
        self,
        policies: Optional[List[PolicyID]] = None,
        from_worker_or_learner_group: Optional[Union[EnvRunner, "LearnerGroup"]] = None,
        to_worker_indices: Optional[List[int]] = None,
        global_vars: Optional[Dict[str, TensorType]] = None,
        timeout_seconds: Optional[int] = 0,
    ) -> None:
        """Syncs model weights from the given weight source to all remote workers.

        Weight source can be either a (local) rollout worker or a learner_group. It
        should just implement a `get_weights` method.

        Args:
            policies: Optional list of PolicyIDs to sync weights for.
                If None (default), sync weights to/from all policies.
            from_worker_or_learner_group: Optional (local) EnvRunner instance or
                LearnerGroup instance to sync from. If None (default),
                sync from this WorkerSet's local worker.
            to_worker_indices: Optional list of worker indices to sync the
                weights to. If None (default), sync to all remote workers.
            global_vars: An optional global vars dict to set this
                worker to. If None, do not update the global_vars.
            timeout_seconds: Timeout in seconds to wait for the sync weights
                calls to complete. Default is 0 (sync-and-forget, do not wait
                for any sync calls to finish). This significantly improves
                algorithm performance.
        """
        if self.local_worker() is None and from_worker_or_learner_group is None:
            raise TypeError(
                "No `local_worker` in WorkerSet, must provide "
                "`from_worker_or_learner_group` arg in `sync_weights()`!"
            )

        # Only sync if we have remote workers or `from_worker_or_trainer` is provided.
        weights = None
        if self.num_remote_workers() or from_worker_or_learner_group is not None:
            weights_src = from_worker_or_learner_group or self.local_worker()

            if weights_src is None:
                raise ValueError(
                    "`from_worker_or_trainer` is None. In this case, workerset "
                    "should have local_worker. But local_worker is also None."
                )
            weights = weights_src.get_weights(policies)

            def set_weight(w):
                w.set_weights(weights, global_vars)

            # Sync to specified remote workers in this WorkerSet.
            self.foreach_worker(
                func=set_weight,
                local_worker=False,  # Do not sync back to local worker.
                remote_worker_ids=to_worker_indices,
                # We can only sync to healthy remote workers.
                # Restored workers need to have local work state synced over first,
                # before they will have all the policies to receive these weights.
                healthy_only=True,
                timeout_seconds=timeout_seconds,
            )

        # If `from_worker_or_learner_group` is provided, also sync to this WorkerSet's
        # local worker.
        if self.local_worker() is not None:
            if from_worker_or_learner_group is not None:
                self.local_worker().set_weights(weights, global_vars=global_vars)
            # If `global_vars` is provided and local worker exists  -> Update its
            # global_vars.
            elif global_vars is not None:
                self.local_worker().set_global_vars(global_vars)

    @DeveloperAPI
    def add_policy(
        self,
        policy_id: PolicyID,
        policy_cls: Optional[Type[Policy]] = None,
        policy: Optional[Policy] = None,
        *,
        observation_space: Optional[gym.spaces.Space] = None,
        action_space: Optional[gym.spaces.Space] = None,
        config: Optional[Union["AlgorithmConfig", PartialAlgorithmConfigDict]] = None,
        policy_state: Optional[PolicyState] = None,
        policy_mapping_fn: Optional[Callable[[AgentID, EpisodeID], PolicyID]] = None,
        policies_to_train: Optional[
            Union[
                Container[PolicyID],
                Callable[[PolicyID, Optional[SampleBatchType]], bool],
            ]
        ] = None,
        module_spec: Optional[SingleAgentRLModuleSpec] = None,
        # Deprecated.
        workers: Optional[List[Union[EnvRunner, ActorHandle]]] = DEPRECATED_VALUE,
    ) -> None:
        """Adds a policy to this WorkerSet's workers or a specific list of workers.

        Args:
            policy_id: ID of the policy to add.
            policy_cls: The Policy class to use for constructing the new Policy.
                Note: Only one of `policy_cls` or `policy` must be provided.
            policy: The Policy instance to add to this WorkerSet. If not None, the
                given Policy object will be directly inserted into the
                local worker and clones of that Policy will be created on all remote
                workers.
                Note: Only one of `policy_cls` or `policy` must be provided.
            observation_space: The observation space of the policy to add.
                If None, try to infer this space from the environment.
            action_space: The action space of the policy to add.
                If None, try to infer this space from the environment.
            config: The config object or overrides for the policy to add.
            policy_state: Optional state dict to apply to the new
                policy instance, right after its construction.
            policy_mapping_fn: An optional (updated) policy mapping function
                to use from here on. Note that already ongoing episodes will
                not change their mapping but will use the old mapping till
                the end of the episode.
            policies_to_train: An optional list of policy IDs to be trained
                or a callable taking PolicyID and SampleBatchType and
                returning a bool (trainable or not?).
                If None, will keep the existing setup in place. Policies,
                whose IDs are not in the list (or for which the callable
                returns False) will not be updated.
            module_spec: In the new RLModule API we need to pass in the module_spec for
                the new module that is supposed to be added. Knowing the policy spec is
                not sufficient.
            workers: A list of EnvRunner/ActorHandles (remote
                EnvRunners) to add this policy to. If defined, will only
                add the given policy to these workers.

        Raises:
            KeyError: If the given `policy_id` already exists in this WorkerSet.
        """
        if self.local_worker() and policy_id in self.local_worker().policy_map:
            raise KeyError(
                f"Policy ID '{policy_id}' already exists in policy map! "
                "Make sure you use a Policy ID that has not been taken yet."
                " Policy IDs that are already in your policy map: "
                f"{list(self.local_worker().policy_map.keys())}"
            )

        if workers is not DEPRECATED_VALUE:
            deprecation_warning(
                old="WorkerSet.add_policy(.., workers=..)",
                help=(
                    "The `workers` argument to `WorkerSet.add_policy()` is deprecated! "
                    "Please do not use it anymore."
                ),
                error=True,
            )

        if (policy_cls is None) == (policy is None):
            raise ValueError(
                "Only one of `policy_cls` or `policy` must be provided to "
                "staticmethod: `WorkerSet.add_policy()`!"
            )
        validate_policy_id(policy_id, error=False)

        # Policy instance not provided: Use the information given here.
        if policy_cls is not None:
            new_policy_instance_kwargs = dict(
                policy_id=policy_id,
                policy_cls=policy_cls,
                observation_space=observation_space,
                action_space=action_space,
                config=config,
                policy_state=policy_state,
                policy_mapping_fn=policy_mapping_fn,
                policies_to_train=list(policies_to_train)
                if policies_to_train
                else None,
                module_spec=module_spec,
            )
        # Policy instance provided: Create clones of this very policy on the different
        # workers (copy all its properties here for the calls to add_policy on the
        # remote workers).
        else:
            new_policy_instance_kwargs = dict(
                policy_id=policy_id,
                policy_cls=type(policy),
                observation_space=policy.observation_space,
                action_space=policy.action_space,
                config=policy.config,
                policy_state=policy.get_state(),
                policy_mapping_fn=policy_mapping_fn,
                policies_to_train=list(policies_to_train)
                if policies_to_train
                else None,
                module_spec=module_spec,
            )

        def _create_new_policy_fn(worker):
            # `foreach_worker` function: Adds the policy the the worker (and
            # maybe changes its policy_mapping_fn - if provided here).
            worker.add_policy(**new_policy_instance_kwargs)

        if self.local_worker() is not None:
            # Add policy directly by (already instantiated) object.
            if policy is not None:
                self.local_worker().add_policy(
                    policy_id=policy_id,
                    policy=policy,
                    policy_mapping_fn=policy_mapping_fn,
                    policies_to_train=policies_to_train,
                    module_spec=module_spec,
                )
            # Add policy by constructor kwargs.
            else:
                self.local_worker().add_policy(**new_policy_instance_kwargs)

        # Add the policy to all remote workers.
        self.foreach_worker(_create_new_policy_fn, local_worker=False)

    @DeveloperAPI
    def add_workers(self, num_workers: int, validate: bool = False) -> None:
        """Creates and adds a number of remote workers to this worker set.

        Can be called several times on the same WorkerSet to add more
        EnvRunners to the set.

        Args:
            num_workers: The number of remote Workers to add to this
                WorkerSet.
            validate: Whether to validate remote workers after their construction
                process.

        Raises:
            RayError: If any of the constructed remote workers is not up and running
            properly.
        """
        old_num_workers = self.__worker_manager.num_actors()
        new_workers = [
            self._make_worker(
                cls=self._cls,
                env_creator=self._env_creator,
                validate_env=None,
                worker_index=old_num_workers + i + 1,
                num_workers=old_num_workers + num_workers,
                config=self._remote_config,
            )
            for i in range(num_workers)
        ]
        self.__worker_manager.add_actors(new_workers)

        # Validate here, whether all remote workers have been constructed properly
        # and are "up and running". Establish initial states.
        if validate:
            for result in self.__worker_manager.foreach_actor(
                lambda w: w.assert_healthy()
            ):
                # Simiply raise the error, which will get handled by the try-except
                # clause around the _setup().
                if not result.ok:
                    raise result.get()

    @DeveloperAPI
    def reset(self, new_remote_workers: List[ActorHandle]) -> None:
        """Hard overrides the remote workers in this set with the given one.

        Args:
            new_remote_workers: A list of new EnvRunners
                (as `ActorHandles`) to use as remote workers.
        """
        self.__worker_manager.clear()
        self.__worker_manager.add_actors(new_remote_workers)

    @DeveloperAPI
    def stop(self) -> None:
        """Calls `stop` on all rollout workers (including the local one)."""
        try:
            # Make sure we stop all workers, include the ones that were just
            # restarted / recovered.
            self.foreach_worker(
                lambda w: w.stop(), healthy_only=False, local_worker=True
            )
        except Exception:
            logger.exception("Failed to stop workers!")
        finally:
            self.__worker_manager.clear()

    @DeveloperAPI
    def is_policy_to_train(
        self, policy_id: PolicyID, batch: Optional[SampleBatchType] = None
    ) -> bool:
        """Whether given PolicyID (optionally inside some batch) is trainable."""
        local_worker = self.local_worker()
        if local_worker:
            if local_worker.is_policy_to_train is None:
                return True
            return local_worker.is_policy_to_train(policy_id, batch)
        else:
            raise NotImplementedError

    @DeveloperAPI
    def foreach_worker(
        self,
        func: Callable[[EnvRunner], T],
        *,
        local_worker: bool = True,
        # TODO(jungong) : switch to True once Algorithm is migrated.
        healthy_only: bool = False,
        remote_worker_ids: List[int] = None,
        timeout_seconds: Optional[int] = None,
        return_obj_refs: bool = False,
        mark_healthy: bool = False,
    ) -> List[T]:
        """Calls the given function with each worker instance as the argument.

        Args:
            func: The function to call for each worker (as only arg).
            local_worker: Whether apply `func` on local worker too. Default is True.
            healthy_only: Apply `func` on known-to-be healthy workers only.
            remote_worker_ids: Apply `func` on a selected set of remote workers.
            timeout_seconds: Time to wait for results. Default is None.
            return_obj_refs: whether to return ObjectRef instead of actual results.
                Note, for fault tolerance reasons, these returned ObjectRefs should
                never be resolved with ray.get() outside of this WorkerSet.
            mark_healthy: Whether to mark the worker as healthy based on call results.

        Returns:
             The list of return values of all calls to `func([worker])`.
        """
        assert (
            not return_obj_refs or not local_worker
        ), "Can not return ObjectRef from local worker."

        local_result = []
        if local_worker and self.local_worker() is not None:
            local_result = [func(self.local_worker())]

        if not self.__worker_manager.actor_ids():
            return local_result

        remote_results = self.__worker_manager.foreach_actor(
            func,
            healthy_only=healthy_only,
            remote_actor_ids=remote_worker_ids,
            timeout_seconds=timeout_seconds,
            return_obj_refs=return_obj_refs,
            mark_healthy=mark_healthy,
        )

        handle_remote_call_result_errors(remote_results, self._ignore_worker_failures)

        # With application errors handled, return good results.
        remote_results = [r.get() for r in remote_results.ignore_errors()]

        return local_result + remote_results

    @DeveloperAPI
    def foreach_worker_with_id(
        self,
        func: Callable[[int, EnvRunner], T],
        *,
        local_worker: bool = True,
        # TODO(jungong) : switch to True once Algorithm is migrated.
        healthy_only: bool = False,
        remote_worker_ids: List[int] = None,
        timeout_seconds: Optional[int] = None,
    ) -> List[T]:
        """Similar to foreach_worker(), but calls the function with id of the worker too.

        Args:
            func: The function to call for each worker (as only arg).
            local_worker: Whether apply `func` on local worker too. Default is True.
            healthy_only: Apply `func` on known-to-be healthy workers only.
            remote_worker_ids: Apply `func` on a selected set of remote workers.
            timeout_seconds: Time to wait for results. Default is None.

        Returns:
             The list of return values of all calls to `func([worker, id])`.
        """
        local_result = []
        if local_worker and self.local_worker() is not None:
            local_result = [func(0, self.local_worker())]

        if not remote_worker_ids:
            remote_worker_ids = self.__worker_manager.actor_ids()

        funcs = [functools.partial(func, i) for i in remote_worker_ids]

        remote_results = self.__worker_manager.foreach_actor(
            funcs,
            healthy_only=healthy_only,
            remote_actor_ids=remote_worker_ids,
            timeout_seconds=timeout_seconds,
        )

        handle_remote_call_result_errors(remote_results, self._ignore_worker_failures)

        remote_results = [r.get() for r in remote_results.ignore_errors()]

        return local_result + remote_results

    @DeveloperAPI
    def foreach_worker_async(
        self,
        func: Callable[[EnvRunner], T],
        *,
        # TODO(jungong) : switch to True once Algorithm is migrated.
        healthy_only: bool = False,
        remote_worker_ids: List[int] = None,
    ) -> int:
        """Calls the given function asynchronously with each worker as the argument.

        foreach_worker_async() does not return results directly. Instead,
        fetch_ready_async_reqs() can be used to pull results in an async manner
        whenever they are available.

        Args:
            func: The function to call for each worker (as only arg).
            healthy_only: Apply `func` on known-to-be healthy workers only.
            remote_worker_ids: Apply `func` on a selected set of remote workers.

        Returns:
             The number of async requests that are currently in-flight.
        """
        return self.__worker_manager.foreach_actor_async(
            func,
            healthy_only=healthy_only,
            remote_actor_ids=remote_worker_ids,
        )

    @DeveloperAPI
    def fetch_ready_async_reqs(
        self,
        *,
        timeout_seconds: Optional[int] = 0,
        return_obj_refs: bool = False,
        mark_healthy: bool = False,
    ) -> List[Tuple[int, T]]:
        """Get esults from outstanding asynchronous requests that are ready.

        Args:
            timeout_seconds: Time to wait for results. Default is 0, meaning
                those requests that are already ready.
            return_obj_refs: Whether to return ObjectRef instead of actual results.
            mark_healthy: Whether to mark the worker as healthy based on call results.

        Returns:
            A list of results successfully returned from outstanding remote calls,
            paired with the indices of the callee workers.
        """
        remote_results = self.__worker_manager.fetch_ready_async_reqs(
            timeout_seconds=timeout_seconds,
            return_obj_refs=return_obj_refs,
            mark_healthy=mark_healthy,
        )

        handle_remote_call_result_errors(remote_results, self._ignore_worker_failures)

        return [(r.actor_id, r.get()) for r in remote_results.ignore_errors()]

    @DeveloperAPI
    def foreach_policy(self, func: Callable[[Policy, PolicyID], T]) -> List[T]:
        """Calls `func` with each worker's (policy, PolicyID) tuple.

        Note that in the multi-agent case, each worker may have more than one
        policy.

        Args:
            func: A function - taking a Policy and its ID - that is
                called on all workers' Policies.

        Returns:
            The list of return values of func over all workers' policies. The
                length of this list is:
                (num_workers + 1 (local-worker)) *
                [num policies in the multi-agent config dict].
                The local workers' results are first, followed by all remote
                workers' results
        """
        results = []
        for r in self.foreach_worker(
            lambda w: w.foreach_policy(func), local_worker=True
        ):
            results.extend(r)
        return results

    @DeveloperAPI
    def foreach_policy_to_train(self, func: Callable[[Policy, PolicyID], T]) -> List[T]:
        """Apply `func` to all workers' Policies iff in `policies_to_train`.

        Args:
            func: A function - taking a Policy and its ID - that is
                called on all workers' Policies, for which
                `worker.is_policy_to_train()` returns True.

        Returns:
            List[any]: The list of n return values of all
                `func([trainable policy], [ID])`-calls.
        """
        results = []
        for r in self.foreach_worker(
            lambda w: w.foreach_policy_to_train(func), local_worker=True
        ):
            results.extend(r)
        return results

    @DeveloperAPI
    def foreach_env(self, func: Callable[[EnvType], List[T]]) -> List[List[T]]:
        """Calls `func` with all workers' sub-environments as args.

        An "underlying sub environment" is a single clone of an env within
        a vectorized environment.
        `func` takes a single underlying sub environment as arg, e.g. a
        gym.Env object.

        Args:
            func: A function - taking an EnvType (normally a gym.Env object)
                as arg and returning a list of lists of return values, one
                value per underlying sub-environment per each worker.

        Returns:
            The list (workers) of lists (sub environments) of results.
        """
        return list(
            self.foreach_worker(
                lambda w: w.foreach_env(func),
                local_worker=True,
            )
        )

    @DeveloperAPI
    def foreach_env_with_context(
        self, func: Callable[[BaseEnv, EnvContext], List[T]]
    ) -> List[List[T]]:
        """Calls `func` with all workers' sub-environments and env_ctx as args.

        An "underlying sub environment" is a single clone of an env within
        a vectorized environment.
        `func` takes a single underlying sub environment and the env_context
        as args.

        Args:
            func: A function - taking a BaseEnv object and an EnvContext as
                arg - and returning a list of lists of return values over envs
                of the worker.

        Returns:
            The list (1 item per workers) of lists (1 item per sub-environment)
                of results.
        """
        return list(
            self.foreach_worker(
                lambda w: w.foreach_env_with_context(func),
                local_worker=True,
            )
        )

    @DeveloperAPI
    def probe_unhealthy_workers(self) -> List[int]:
        """Checks for unhealthy workers and tries restoring their states.

        Returns:
            List of IDs of the workers that were restored.
        """
        return self.__worker_manager.probe_unhealthy_actors(
            timeout_seconds=self._remote_config.worker_health_probe_timeout_s
        )

    # TODO (sven): Deprecate once ARS/ES have been moved to `rllib_contrib`.
    @staticmethod
    def _from_existing(
        local_worker: EnvRunner, remote_workers: List[ActorHandle] = None
    ):
        workers = WorkerSet(
            env_creator=None, default_policy_class=None, config=None, _setup=False
        )
        workers.reset(remote_workers or [])
        workers._local_worker = local_worker
        return workers

    def _make_worker(
        self,
        *,
        cls: Callable,
        env_creator: EnvCreator,
        validate_env: Optional[Callable[[EnvType], None]],
        worker_index: int,
        num_workers: int,
        recreated_worker: bool = False,
        config: "AlgorithmConfig",
        spaces: Optional[
            Dict[PolicyID, Tuple[gym.spaces.Space, gym.spaces.Space]]
        ] = None,
    ) -> Union[EnvRunner, ActorHandle]:
        worker = cls(
            env_creator=env_creator,
            validate_env=validate_env,
            default_policy_class=self._policy_class,
            config=config,
            worker_index=worker_index,
            num_workers=num_workers,
            recreated_worker=recreated_worker,
            log_dir=self._logdir,
            spaces=spaces,
            dataset_shards=self._ds_shards,
        )

        return worker

    @classmethod
    def _valid_module(cls, class_path):
        del cls
        if (
            isinstance(class_path, str)
            and not os.path.isfile(class_path)
            and "." in class_path
        ):
            module_path, class_name = class_path.rsplit(".", 1)
            try:
                spec = importlib.util.find_spec(module_path)
                if spec is not None:
                    return True
            except (ModuleNotFoundError, ValueError):
                print(
                    f"module {module_path} not found while trying to get "
                    f"input {class_path}"
                )
        return False

    @Deprecated(new="WorkerSet.foreach_policy_to_train", error=True)
    def foreach_trainable_policy(self, func):
        pass

    @property
    @Deprecated(
        old="_remote_workers",
        new="Use either the `foreach_worker()`, `foreach_worker_with_id()`, or "
        "`foreach_worker_async()` APIs of `WorkerSet`, which all handle fault "
        "tolerance.",
        error=False,
    )
    def _remote_workers(self) -> List[ActorHandle]:
        return list(self.__worker_manager.actors().values())

    @Deprecated(
        old="remote_workers()",
        new="Use either the `foreach_worker()`, `foreach_worker_with_id()`, or "
        "`foreach_worker_async()` APIs of `WorkerSet`, which all handle fault "
        "tolerance.",
        error=False,
    )
    def remote_workers(self) -> List[ActorHandle]:
        return list(self.__worker_manager.actors().values())<|MERGE_RESOLUTION|>--- conflicted
+++ resolved
@@ -363,11 +363,7 @@
         return self.__worker_manager.total_num_restarts()
 
     @DeveloperAPI
-<<<<<<< HEAD
-    def sync_connectors(self) -> None:
-=======
     def sync_connectors(self, from_worker: Optional[EnvRunner] = None) -> None:
->>>>>>> 0ec68e2c
         """Synchronizes the connectors of this WorkerSet's EnvRunners.
 
         The exact procedure works as follows:
@@ -375,13 +371,10 @@
         - Merge them into a resulting state.
         - Broadcast the resulting state back to all remote EnvRunners AND the local
         EnvRunner.
-<<<<<<< HEAD
-=======
 
         Args:
             from_worker: The EnvRunner from which to synch. If None, will try to use the
                 local worker of this WorkerSet.
->>>>>>> 0ec68e2c
         """
         # Early out if the number of (healthy) remote workers is 0. In this case, the
         # local worker is the only operating worker and thus of course always holds
@@ -389,11 +382,8 @@
         if self.num_healthy_remote_workers() == 0:
             return
 
-<<<<<<< HEAD
-=======
         from_worker = from_worker or self.local_worker()
 
->>>>>>> 0ec68e2c
         connector_states = self.foreach_worker(
             lambda w: (w._env_to_module.get_state(), w._module_to_env.get_state()),
             healthy_only=True,
@@ -402,21 +392,11 @@
         env_to_module_states = [s[0] for s in connector_states]
         module_to_env_states = [s[1] for s in connector_states]
 
-<<<<<<< HEAD
-        self.local_worker()._env_to_module.merge_states(env_to_module_states)
-        ref_env_to_module_state = ray.put(
-            self.local_worker()._env_to_module.get_state()
-        )
-        self.local_worker()._module_to_env.merge_states(module_to_env_states)
-        ref_module_to_env_state = ray.put(
-            self.local_worker()._module_to_env.get_state()
-=======
         ref_env_to_module_state = ray.put(
             from_worker._env_to_module.merge_states(env_to_module_states)
         )
         ref_module_to_env_state = ray.put(
             from_worker._module_to_env.merge_states(module_to_env_states)
->>>>>>> 0ec68e2c
         )
 
         def _update(w):
@@ -424,11 +404,7 @@
             w._module_to_env.set_state(ray.get(ref_module_to_env_state))
 
         # Broadcast updated states back to all workers.
-<<<<<<< HEAD
-        self.foreach_worker(_update, local_worker=False, healthy_only=True)
-=======
         self.foreach_worker(_update, local_worker=True, healthy_only=True)
->>>>>>> 0ec68e2c
 
     @DeveloperAPI
     def sync_weights(
