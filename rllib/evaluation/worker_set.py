import gym
import logging
import importlib.util
from types import FunctionType
from typing import Callable, Dict, List, Optional, Tuple, Type, TypeVar, Union

import ray
from ray.actor import ActorHandle
from ray.rllib.evaluation.rollout_worker import RolloutWorker
from ray.rllib.env.base_env import BaseEnv
from ray.rllib.env.env_context import EnvContext
from ray.rllib.offline import NoopOutput, JsonReader, MixedInput, JsonWriter, \
    ShuffledInput, D4RLReader
from ray.rllib.policy.policy import Policy, PolicySpec
from ray.rllib.utils import merge_dicts
from ray.rllib.utils.annotations import DeveloperAPI
from ray.rllib.utils.framework import try_import_tf
from ray.rllib.utils.from_config import from_config
from ray.rllib.utils.typing import EnvType, PolicyID, TrainerConfigDict
from ray.tune.registry import registry_contains_input, registry_get_input

tf1, tf, tfv = try_import_tf()

logger = logging.getLogger(__name__)

# Generic type var for foreach_* methods.
T = TypeVar("T")


@DeveloperAPI
class WorkerSet:
    """Set of RolloutWorkers with n @ray.remote workers and one local worker.

    Where n may be 0.
    """

    def __init__(self,
                 *,
                 env_creator: Optional[Callable[[EnvContext], EnvType]] = None,
                 validate_env: Optional[Callable[[EnvType], None]] = None,
                 policy_class: Optional[Type[Policy]] = None,
                 trainer_config: Optional[TrainerConfigDict] = None,
                 num_workers: int = 0,
                 logdir: Optional[str] = None,
                 _setup: bool = True):
        """Initializes a WorkerSet instance.

        Args:
            env_creator: Function that returns env given env config.
            validate_env: Optional callable to validate the generated
                environment (only on worker=0).
            policy_class: An optional Policy class. If None, PolicySpecs can be
                generated automatically by using the Trainer's default class
                of via a given multi-agent policy config dict.
            trainer_config: Optional dict that extends the common config of
                the Trainer class.
            num_workers: Number of remote rollout workers to create.
            logdir: Optional logging directory for workers.
            _setup: Whether to setup workers. This is only for testing.
        """

        if not trainer_config:
            from ray.rllib.agents.trainer import COMMON_CONFIG
            trainer_config = COMMON_CONFIG

        self._env_creator = env_creator
        self._policy_class = policy_class
        self._remote_config = trainer_config
        self._logdir = logdir

        if _setup:
            self._local_config = merge_dicts(
                trainer_config,
                {"tf_session_args": trainer_config["local_tf_session_args"]})

            # Create a number of remote workers.
            self._remote_workers = []
            self.add_workers(num_workers)

            # If num_workers > 0 and we don't have an env on the local worker,
            # get the observation- and action spaces for each policy from
            # the first remote worker (which does have an env).
            if self._remote_workers and \
                    not trainer_config.get("create_env_on_driver") and \
                    (not trainer_config.get("observation_space") or
                     not trainer_config.get("action_space")):
                remote_spaces = ray.get(self.remote_workers(
                )[0].foreach_policy.remote(
                    lambda p, pid: (pid, p.observation_space, p.action_space)))
                spaces = {
                    e[0]: (getattr(e[1], "original_space", e[1]), e[2])
                    for e in remote_spaces
                }
                # Try to add the actual env's obs/action spaces.
                try:
                    env_spaces = ray.get(self.remote_workers(
                    )[0].foreach_env.remote(
                        lambda env: (env.observation_space, env.action_space))
                                         )[0]
                    spaces["__env__"] = env_spaces
                except Exception:
                    pass

                logger.info("Inferred observation/action spaces from remote "
                            f"worker (local worker has no env): {spaces}")
            else:
                spaces = None

            # Always create a local worker.
            self._local_worker = self._make_worker(
                cls=RolloutWorker,
                env_creator=env_creator,
                validate_env=validate_env,
                policy_cls=self._policy_class,
                worker_index=0,
                num_workers=num_workers,
                config=self._local_config,
                spaces=spaces,
            )

    def local_worker(self) -> RolloutWorker:
        """Returns the local rollout worker."""
        return self._local_worker

    def remote_workers(self) -> List[ActorHandle]:
        """Returns a list of remote rollout workers."""
        return self._remote_workers

<<<<<<< HEAD
    def sync_weights(self,
                     policies: Optional[List[PolicyID]] = None,
                     from_worker: Optional[RolloutWorker] = None) -> None:
        """Syncs weights from the local worker to all remote workers.

        Args:
            policies: Optional list of PolicyIDs to sync weights for.
                If None (default), sync weights to/from all policies.
            from_worker: Optional RolloutWorker instance to sync from.
                If None (default), sync from this WorkerSet's local worker.
        """
        if self.remote_workers() or from_worker is not None:
            weights = ray.put(
                (from_worker or self.local_worker()).get_weights(policies))
            # Sync to all remote workers in this WorkerSet.
=======
    def sync_weights(self, policies: Optional[List[PolicyID]] = None) -> None:
        """Syncs model weights from the local worker to all remote workers.

        Args:
            policies: An optional list of policy IDs to sync for. If None,
                sync all policies.
        """
        if self.remote_workers():
            weights = ray.put(self.local_worker().get_weights(policies))
>>>>>>> a0841106
            for e in self.remote_workers():
                e.set_weights.remote(weights)
            # If from_worker is provided, also sync to this WorkerSet's local
            # worker.
            if from_worker is not None:
                self.local_worker().set_weights(weights)

    def add_workers(self, num_workers: int) -> None:
        """Creates and adds a number of remote workers to this worker set.

        Can be called several times on the same WorkerSet to add more
        RolloutWorkers to the set.

        Args:
            num_workers: The number of remote Workers to add to this
                WorkerSet.
        """
        remote_args = {
            "num_cpus": self._remote_config["num_cpus_per_worker"],
            "num_gpus": self._remote_config["num_gpus_per_worker"],
            "resources": self._remote_config["custom_resources_per_worker"],
        }
        cls = RolloutWorker.as_remote(**remote_args).remote
        self._remote_workers.extend([
            self._make_worker(
                cls=cls,
                env_creator=self._env_creator,
                validate_env=None,
                policy_cls=self._policy_class,
                worker_index=i + 1,
                num_workers=num_workers,
                config=self._remote_config,
            ) for i in range(num_workers)
        ])

    def reset(self, new_remote_workers: List[ActorHandle]) -> None:
        """Hard overrides the remote workers in this set with the given one.

        Args:
            new_remote_workers: A list of new RolloutWorkers
                (as `ActorHandles`) to use as remote workers.
        """
        self._remote_workers = new_remote_workers

    def stop(self) -> None:
        """Calls `stop` on all rollout workers (including the local one)."""
        try:
            self.local_worker().stop()
            tids = [w.stop.remote() for w in self.remote_workers()]
            ray.get(tids)
        except Exception:
            logger.exception("Failed to stop workers!")
        finally:
            for w in self.remote_workers():
                w.__ray_terminate__.remote()

    @DeveloperAPI
    def foreach_worker(self, func: Callable[[RolloutWorker], T]) -> List[T]:
        """Calls the given function with each worker instance as arg.

        Args:
            func: The function to call for each worker (as only arg).

        Returns:
             The list of return values of all calls to `func([worker])`.
        """
        local_result = [func(self.local_worker())]
        remote_results = ray.get(
            [w.apply.remote(func) for w in self.remote_workers()])
        return local_result + remote_results

    @DeveloperAPI
    def foreach_worker_with_index(
            self, func: Callable[[RolloutWorker, int], T]) -> List[T]:
        """Calls `func` with each worker instance and worker idx as args.

        The index will be passed as the second arg to the given function.

        Args:
            func: The function to call for each worker and its index
                (as args). The local worker has index 0, all remote workers
                have indices > 0.

        Returns:
             The list of return values of all calls to `func([worker, idx])`.
                The first entry in this list are the results of the local
                worker, followed by all remote workers' results.
        """
        # Local worker: Index=0.
        local_result = [func(self.local_worker(), 0)]
        # Remote workers: Index > 0.
        remote_results = ray.get([
            w.apply.remote(func, i + 1)
            for i, w in enumerate(self.remote_workers())
        ])
        return local_result + remote_results

    @DeveloperAPI
    def foreach_policy(self, func: Callable[[Policy, PolicyID], T]) -> List[T]:
        """Calls `func` with each worker's (policy, PolicyID) tuple.

        Note that in the multi-agent case, each worker may have more than one
        policy.

        Args:
            func: A function - taking a Policy and its ID - that is
                called on all workers' Policies.

        Returns:
            The list of return values of func over all workers' policies. The
                length of this list is:
                (num_workers + 1 (local-worker)) *
                [num policies in the multi-agent config dict].
                The local workers' results are first, followed by all remote
                workers' results
        """
        results = self.local_worker().foreach_policy(func)
        ray_gets = []
        for worker in self.remote_workers():
            ray_gets.append(
                worker.apply.remote(lambda w: w.foreach_policy(func)))
        remote_results = ray.get(ray_gets)
        for r in remote_results:
            results.extend(r)
        return results

    @DeveloperAPI
    def trainable_policies(self) -> List[PolicyID]:
        """Returns the list of trainable policy ids."""
        return self.local_worker().policies_to_train

    @DeveloperAPI
    def foreach_trainable_policy(
            self, func: Callable[[Policy, PolicyID], T]) -> List[T]:
        """Apply `func` to all workers' Policies iff in `policies_to_train`.

        Args:
            func: A function - taking a Policy and its ID - that is
                called on all workers' Policies in `worker.policies_to_train`.

        Returns:
            List[any]: The list of n return values of all
                `func([trainable policy], [ID])`-calls.
        """
        results = self.local_worker().foreach_trainable_policy(func)
        ray_gets = []
        for worker in self.remote_workers():
            ray_gets.append(
                worker.apply.remote(
                    lambda w: w.foreach_trainable_policy(func)))
        remote_results = ray.get(ray_gets)
        for r in remote_results:
            results.extend(r)
        return results

    @DeveloperAPI
    def foreach_env(self, func: Callable[[EnvType], List[T]]) -> List[List[T]]:
        """Calls `func` with all workers' sub environments as args.

        An "underlying sub environment" is a single clone of an env within
        a vectorized environment.
        `func` takes a single underlying sub environment as arg, e.g. a
        gym.Env object.

        Args:
            func: A function - taking an EnvType (normally a gym.Env object)
                as arg and returning a list of lists of return values, one
                value per underlying sub-environment per each worker.

        Returns:
            The list (workers) of lists (sub environments) of results.
        """
        local_results = [self.local_worker().foreach_env(func)]
        ray_gets = []
        for worker in self.remote_workers():
            ray_gets.append(worker.foreach_env.remote(func))
        return local_results + ray.get(ray_gets)

    @DeveloperAPI
    def foreach_env_with_context(
            self,
            func: Callable[[BaseEnv, EnvContext], List[T]]) -> List[List[T]]:
        """Call `func` with all workers' sub-environments and env_ctx as args.

        An "underlying sub environment" is a single clone of an env within
        a vectorized environment.
        `func` takes a single underlying sub environment and the env_context
        as args.

        Args:
            func: A function - taking a BaseEnv object and an EnvContext as
                arg - and returning a list of lists of return values over envs
                of the worker.

        Returns:
            The list (1 item per workers) of lists (1 item per sub-environment)
                of results.
        """
        local_results = [self.local_worker().foreach_env_with_context(func)]
        ray_gets = []
        for worker in self.remote_workers():
            ray_gets.append(worker.foreach_env_with_context.remote(func))
        return local_results + ray.get(ray_gets)

    @staticmethod
    def _from_existing(local_worker: RolloutWorker,
                       remote_workers: List[ActorHandle] = None):
        workers = WorkerSet(
            env_creator=None,
            policy_class=None,
            trainer_config={},
            _setup=False)
        workers._local_worker = local_worker
        workers._remote_workers = remote_workers or []
        return workers

    def _make_worker(
            self,
            *,
            cls: Callable,
            env_creator: Callable[[EnvContext], EnvType],
            validate_env: Optional[Callable[[EnvType], None]],
            policy_cls: Type[Policy],
            worker_index: int,
            num_workers: int,
            config: TrainerConfigDict,
            spaces: Optional[Dict[PolicyID, Tuple[gym.spaces.Space,
                                                  gym.spaces.Space]]] = None,
    ) -> Union[RolloutWorker, ActorHandle]:
        def session_creator():
            logger.debug("Creating TF session {}".format(
                config["tf_session_args"]))
            return tf1.Session(
                config=tf1.ConfigProto(**config["tf_session_args"]))

        def valid_module(class_path):
            if isinstance(class_path, str) and "." in class_path:
                module_path, class_name = class_path.rsplit(".", 1)
                try:
                    spec = importlib.util.find_spec(module_path)
                    if spec is not None:
                        return True
                except (ModuleNotFoundError, ValueError):
                    print(
                        f"module {module_path} not found while trying to get "
                        f"input {class_path}")
            return False

        if isinstance(config["input"], FunctionType):
            input_creator = config["input"]
        elif config["input"] == "sampler":
            input_creator = (lambda ioctx: ioctx.default_sampler_input())
        elif isinstance(config["input"], dict):
            input_creator = (
                lambda ioctx: ShuffledInput(MixedInput(config["input"], ioctx),
                                            config["shuffle_buffer_size"]))
        elif isinstance(config["input"], str) and \
                registry_contains_input(config["input"]):
            input_creator = registry_get_input(config["input"])
        elif "d4rl" in config["input"]:
            env_name = config["input"].split(".")[-1]
            input_creator = (lambda ioctx: D4RLReader(env_name, ioctx))
        elif valid_module(config["input"]):
            input_creator = (lambda ioctx: ShuffledInput(from_config(
                config["input"], ioctx=ioctx)))
        else:
            input_creator = (
                lambda ioctx: ShuffledInput(JsonReader(config["input"], ioctx),
                                            config["shuffle_buffer_size"]))

        if isinstance(config["output"], FunctionType):
            output_creator = config["output"]
        elif config["output"] is None:
            output_creator = (lambda ioctx: NoopOutput())
        elif config["output"] == "logdir":
            output_creator = (lambda ioctx: JsonWriter(
                ioctx.log_dir,
                ioctx,
                max_file_size=config["output_max_file_size"],
                compress_columns=config["output_compress_columns"]))
        else:
            output_creator = (lambda ioctx: JsonWriter(
                config["output"],
                ioctx,
                max_file_size=config["output_max_file_size"],
                compress_columns=config["output_compress_columns"]))

        if config["input"] == "sampler":
            input_evaluation = []
        else:
            input_evaluation = config["input_evaluation"]

        # Assert everything is correct in "multiagent" config dict (if given).
        ma_policies = config["multiagent"]["policies"]
        if ma_policies:
            for pid, policy_spec in ma_policies.copy().items():
                assert isinstance(policy_spec, (PolicySpec, list, tuple))
                # Class is None -> Use `policy_cls`.
                if policy_spec.policy_class is None:
                    ma_policies[pid] = ma_policies[pid]._replace(
                        policy_class=policy_cls)
            policies = ma_policies

        # Create a policy_spec (MultiAgentPolicyConfigDict),
        # even if no "multiagent" setup given by user.
        else:
            policies = policy_cls

        if worker_index == 0:
            extra_python_environs = config.get(
                "extra_python_environs_for_driver", None)
        else:
            extra_python_environs = config.get(
                "extra_python_environs_for_worker", None)

        worker = cls(
            env_creator=env_creator,
            validate_env=validate_env,
            policy_spec=policies,
            policy_mapping_fn=config["multiagent"]["policy_mapping_fn"],
            policies_to_train=config["multiagent"]["policies_to_train"],
            tf_session_creator=(session_creator
                                if config["tf_session_args"] else None),
            rollout_fragment_length=config["rollout_fragment_length"],
            count_steps_by=config["multiagent"]["count_steps_by"],
            batch_mode=config["batch_mode"],
            episode_horizon=config["horizon"],
            preprocessor_pref=config["preprocessor_pref"],
            sample_async=config["sample_async"],
            compress_observations=config["compress_observations"],
            num_envs=config["num_envs_per_worker"],
            observation_fn=config["multiagent"]["observation_fn"],
            observation_filter=config["observation_filter"],
            clip_rewards=config["clip_rewards"],
            normalize_actions=config["normalize_actions"],
            clip_actions=config["clip_actions"],
            env_config=config["env_config"],
            policy_config=config,
            worker_index=worker_index,
            num_workers=num_workers,
            record_env=config["record_env"],
            log_dir=self._logdir,
            log_level=config["log_level"],
            callbacks=config["callbacks"],
            input_creator=input_creator,
            input_evaluation=input_evaluation,
            output_creator=output_creator,
            remote_worker_envs=config["remote_worker_envs"],
            remote_env_batch_wait_ms=config["remote_env_batch_wait_ms"],
            soft_horizon=config["soft_horizon"],
            no_done_at_end=config["no_done_at_end"],
            seed=(config["seed"] + worker_index)
            if config["seed"] is not None else None,
            fake_sampler=config["fake_sampler"],
            extra_python_environs=extra_python_environs,
            spaces=spaces,
        )

        return worker<|MERGE_RESOLUTION|>--- conflicted
+++ resolved
@@ -126,11 +126,10 @@
         """Returns a list of remote rollout workers."""
         return self._remote_workers
 
-<<<<<<< HEAD
     def sync_weights(self,
                      policies: Optional[List[PolicyID]] = None,
                      from_worker: Optional[RolloutWorker] = None) -> None:
-        """Syncs weights from the local worker to all remote workers.
+        """Syncs model weights from the local worker to all remote workers.
 
         Args:
             policies: Optional list of PolicyIDs to sync weights for.
@@ -142,17 +141,6 @@
             weights = ray.put(
                 (from_worker or self.local_worker()).get_weights(policies))
             # Sync to all remote workers in this WorkerSet.
-=======
-    def sync_weights(self, policies: Optional[List[PolicyID]] = None) -> None:
-        """Syncs model weights from the local worker to all remote workers.
-
-        Args:
-            policies: An optional list of policy IDs to sync for. If None,
-                sync all policies.
-        """
-        if self.remote_workers():
-            weights = ray.put(self.local_worker().get_weights(policies))
->>>>>>> a0841106
             for e in self.remote_workers():
                 e.set_weights.remote(weights)
             # If from_worker is provided, also sync to this WorkerSet's local
