--- conflicted
+++ resolved
@@ -287,11 +287,7 @@
 
     @DeveloperAPI
     def foreach_env(self, func: Callable[[EnvType], List[T]]) -> List[List[T]]:
-<<<<<<< HEAD
-        """Calls `func` with all workers' underlying sub environments as arg.
-=======
-        """Calls `func` with all workers' sub environments as args.
->>>>>>> 99034f5a
+        """Calls `func` with all workers' sub-environments as args.
 
         An "underlying sub environment" is a single clone of an env within
         a vectorized environment.
@@ -300,13 +296,8 @@
 
         Args:
             func: A function - taking an EnvType (normally a gym.Env object)
-<<<<<<< HEAD
-                as arg and returning a list of return values over sub
-                environments for each worker.
-=======
                 as arg and returning a list of lists of return values, one
                 value per underlying sub-environment per each worker.
->>>>>>> 99034f5a
 
         Returns:
             The list (workers) of lists (sub environments) of results.
@@ -321,11 +312,7 @@
     def foreach_env_with_context(
             self,
             func: Callable[[BaseEnv, EnvContext], List[T]]) -> List[List[T]]:
-<<<<<<< HEAD
-        """Calls `func` with all workers' underlying sub envs and env context.
-=======
-        """Call `func` with all workers' sub-environments and env_ctx as args.
->>>>>>> 99034f5a
+        """Calls `func` with all workers' sub-environments and env_ctx as args.
 
         An "underlying sub environment" is a single clone of an env within
         a vectorized environment.
