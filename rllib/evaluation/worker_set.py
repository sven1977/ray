import functools
import gymnasium as gym
import logging
import importlib.util
import os
from typing import (
    Callable,
    Container,
    Dict,
    List,
    Optional,
    Tuple,
    Type,
    TYPE_CHECKING,
    TypeVar,
    Union,
)

import ray
from ray.actor import ActorHandle
from ray.exceptions import RayActorError
from ray.rllib.core.learner import LearnerGroup
from ray.rllib.core.rl_module.rl_module import SingleAgentRLModuleSpec
from ray.rllib.evaluation.rollout_worker import RolloutWorker
from ray.rllib.utils.actor_manager import RemoteCallResults
from ray.rllib.env.base_env import BaseEnv
from ray.rllib.env.env_context import EnvContext
from ray.rllib.offline import get_dataset_and_shards
from ray.rllib.policy.policy import Policy, PolicyState
from ray.rllib.utils.actor_manager import FaultTolerantActorManager
from ray.rllib.utils.annotations import DeveloperAPI
from ray.rllib.utils.deprecation import (
    Deprecated,
    deprecation_warning,
    DEPRECATED_VALUE,
)
from ray.rllib.utils.framework import try_import_tf
from ray.rllib.utils.policy import validate_policy_id
from ray.rllib.utils.typing import (
    AgentID,
    EnvCreator,
    EnvType,
    EpisodeID,
    PartialAlgorithmConfigDict,
    PolicyID,
    SampleBatchType,
    TensorType,
)

if TYPE_CHECKING:
    from ray.rllib.algorithms.algorithm_config import AlgorithmConfig

tf1, tf, tfv = try_import_tf()

logger = logging.getLogger(__name__)

# Generic type var for foreach_* methods.
T = TypeVar("T")


def handle_remote_call_result_errors(
    results: RemoteCallResults,
    ignore_worker_failures: bool,
) -> None:
    """Checks given results for application errors and raises them if necessary.

    Args:
        results: The results to check.
    """
    for r in results.ignore_ray_errors():
        if r.ok:
            continue
        if ignore_worker_failures:
            logger.exception(r.get())
        else:
            raise r.get()


@DeveloperAPI
class WorkerSet:
    """Set of RolloutWorkers with n @ray.remote workers and zero or one local worker.

    Where: n >= 0.
    """

    def __init__(
        self,
        *,
        env_creator: Optional[EnvCreator] = None,
        validate_env: Optional[Callable[[EnvType], None]] = None,
        default_policy_class: Optional[Type[Policy]] = None,
        config: Optional["AlgorithmConfig"] = None,
        num_workers: int = 0,
        local_worker: bool = True,
        logdir: Optional[str] = None,
        _setup: bool = True,
        # deprecated args.
        policy_class=DEPRECATED_VALUE,
        trainer_config=DEPRECATED_VALUE,
    ):
        """Initializes a WorkerSet instance.

        Args:
            env_creator: Function that returns env given env config.
            validate_env: Optional callable to validate the generated
                environment (only on worker=0). This callable should raise
                an exception if the environment is invalid.
            default_policy_class: An optional default Policy class to use inside
                the (multi-agent) `policies` dict. In case the PolicySpecs in there
                have no class defined, use this `default_policy_class`.
                If None, PolicySpecs will be using the Algorithm's default Policy
                class.
            config: Optional AlgorithmConfig (or config dict).
            num_workers: Number of remote rollout workers to create.
            local_worker: Whether to create a local (non @ray.remote) worker
                in the returned set as well (default: True). If `num_workers`
                is 0, always create a local worker.
            logdir: Optional logging directory for workers.
            _setup: Whether to setup workers. This is only for testing.
        """
        if policy_class != DEPRECATED_VALUE:
            deprecation_warning(
                old="WorkerSet(policy_class=..)",
                new="WorkerSet(default_policy_class=..)",
                error=True,
            )
        if trainer_config != DEPRECATED_VALUE:
            deprecation_warning(
                old="WorkerSet(trainer_config=..)",
                new="WorkerSet(config=..)",
                error=True,
            )

        from ray.rllib.algorithms.algorithm_config import AlgorithmConfig

        # Make sure `config` is an AlgorithmConfig object.
        if not config:
            config = AlgorithmConfig()
        elif isinstance(config, dict):
            config = AlgorithmConfig.from_dict(config)

        self._env_creator = env_creator
        self._policy_class = default_policy_class
        self._remote_config = config
        self._remote_args = {
            "num_cpus": self._remote_config.num_cpus_per_worker,
            "num_gpus": self._remote_config.num_gpus_per_worker,
            "resources": self._remote_config.custom_resources_per_worker,
            "max_restarts": config.max_num_worker_restarts,
        }

        # See if we should use a custom RolloutWorker class for testing purpose.
        self.env_runner_cls = (
            RolloutWorker if config.env_runner_cls is None else config.env_runner_cls
        )
<<<<<<< HEAD
        self._cls = self.env_runner_cls.as_remote(**self._remote_args).remote
=======
        self._cls = ray.remote(**self._remote_args)(self.env_runner_cls).remote
>>>>>>> f86fa57f

        self._logdir = logdir
        self._ignore_worker_failures = config["ignore_worker_failures"]

        # Create remote worker manager.
        # Note(jungong) : ID 0 is used by the local worker.
        # Starting remote workers from ID 1 to avoid conflicts.
        self.__worker_manager = FaultTolerantActorManager(
            max_remote_requests_in_flight_per_actor=(
                config["max_requests_in_flight_per_sampler_worker"]
            ),
            init_id=1,
        )

        if _setup:
            try:
                self._setup(
                    validate_env=validate_env,
                    config=config,
                    num_workers=num_workers,
                    local_worker=local_worker,
                )
            # WorkerSet creation possibly fails, if some (remote) workers cannot
            # be initialized properly (due to some errors in the RolloutWorker's
            # constructor).
            except RayActorError as e:
                # In case of an actor (remote worker) init failure, the remote worker
                # may still exist and will be accessible, however, e.g. calling
                # its `sample.remote()` would result in strange "property not found"
                # errors.
                if e.actor_init_failed:
                    # Raise the original error here that the RolloutWorker raised
                    # during its construction process. This is to enforce transparency
                    # for the user (better to understand the real reason behind the
                    # failure).
                    # - e.args[0]: The RayTaskError (inside the caught RayActorError).
                    # - e.args[0].args[2]: The original Exception (e.g. a ValueError due
                    # to a config mismatch) thrown inside the actor.
                    raise e.args[0].args[2]
                # In any other case, raise the RayActorError as-is.
                else:
                    raise e

    def _setup(
        self,
        *,
        validate_env: Optional[Callable[[EnvType], None]] = None,
        config: Optional["AlgorithmConfig"] = None,
        num_workers: int = 0,
        local_worker: bool = True,
    ):
        """Initializes a WorkerSet instance.
        Args:
            validate_env: Optional callable to validate the generated
                environment (only on worker=0).
            config: Optional dict that extends the common config of
                the Algorithm class.
            num_workers: Number of remote rollout workers to create.
            local_worker: Whether to create a local (non @ray.remote) worker
                in the returned set as well (default: True). If `num_workers`
                is 0, always create a local worker.
        """
        # Force a local worker if num_workers == 0 (no remote workers).
        # Otherwise, this WorkerSet would be empty.
        self._local_worker = None
        if num_workers == 0:
            local_worker = True
        # Create a local (learner) version of the config for the local worker.
        # The only difference is the tf_session_args, which - for the local worker -
        # will be `config.tf_session_args` updated/overridden with
        # `config.local_tf_session_args`.
        local_tf_session_args = config.tf_session_args.copy()
        local_tf_session_args.update(config.local_tf_session_args)
        self._local_config = config.copy(copy_frozen=False).framework(
            tf_session_args=local_tf_session_args
        )

        if config.input_ == "dataset":
            # Create the set of dataset readers to be shared by all the
            # rollout workers.
            self._ds, self._ds_shards = get_dataset_and_shards(config, num_workers)
        else:
            self._ds = None
            self._ds_shards = None

        # Create a number of @ray.remote workers.
        self.add_workers(
            num_workers,
            validate=config.validate_workers_after_construction,
        )

        # If num_workers > 0 and we don't have an env on the local worker,
        # get the observation- and action spaces for each policy from
        # the first remote worker (which does have an env).
        if (
            local_worker
            and self.__worker_manager.num_actors() > 0
            and not config.create_env_on_local_worker
            and (not config.observation_space or not config.action_space)
        ):
            spaces = self._get_spaces_from_remote_worker()
        else:
            spaces = None

        # Create a local worker, if needed.
        if local_worker:
            self._local_worker = self._make_worker(
                cls=self.env_runner_cls,
                env_creator=self._env_creator,
                validate_env=validate_env,
                worker_index=0,
                num_workers=num_workers,
                config=self._local_config,
                spaces=spaces,
            )

    def _get_spaces_from_remote_worker(self):
        """Infer observation and action spaces from a remote worker.

        Returns:
            A dict mapping from policy ids to spaces.
        """
        # Get ID of the first remote worker.
        worker_id = self.__worker_manager.actor_ids()[0]

        # Try to figure out spaces from the first remote worker.
        remote_spaces = self.foreach_worker(
            lambda worker: worker.foreach_policy(
                lambda p, pid: (pid, p.observation_space, p.action_space)
            ),
            remote_worker_ids=[worker_id],
            local_worker=False,
        )
        if not remote_spaces:
            raise ValueError(
                "Could not get observation and action spaces from remote "
                "worker. Maybe specify them manually in the config?"
            )
        spaces = {
            e[0]: (getattr(e[1], "original_space", e[1]), e[2])
            for e in remote_spaces[0]
        }

        # Try to add the actual env's obs/action spaces.
        env_spaces = self.foreach_worker(
            lambda worker: worker.foreach_env(
                lambda env: (env.observation_space, env.action_space)
            ),
            remote_worker_ids=[worker_id],
            local_worker=False,
        )
        if env_spaces:
            # env_spaces group spaces by environment then worker.
            # So need to unpack thing twice.
            spaces["__env__"] = env_spaces[0][0]

        logger.info(
            "Inferred observation/action spaces from remote "
            f"worker (local worker has no env): {spaces}"
        )

        return spaces

    @DeveloperAPI
    def local_worker(self) -> RolloutWorker:
        """Returns the local rollout worker."""
        return self._local_worker

    @DeveloperAPI
    def healthy_worker_ids(self) -> List[int]:
        """Returns the list of remote worker IDs."""
        return self.__worker_manager.healthy_actor_ids()

    @DeveloperAPI
    def num_remote_workers(self) -> int:
        """Returns the number of remote rollout workers."""
        return self.__worker_manager.num_actors()

    @DeveloperAPI
    def num_healthy_remote_workers(self) -> int:
        """Returns the number of healthy workers, including local and remote workers."""
        return self.__worker_manager.num_healthy_actors()

    @DeveloperAPI
    def num_healthy_workers(self) -> int:
        """Returns the number of healthy workers, including local and remote workers."""
        return int(bool(self._local_worker)) + self.num_healthy_remote_workers()

    @DeveloperAPI
    def num_in_flight_async_reqs(self) -> int:
        """Returns the number of in-flight async requests."""
        return self.__worker_manager.num_outstanding_async_reqs()

    @DeveloperAPI
    def num_remote_worker_restarts(self) -> int:
        """Total number of times managed remote workers get restarted."""
        return self.__worker_manager.total_num_restarts()

    @DeveloperAPI
    def sync_weights(
        self,
        policies: Optional[List[PolicyID]] = None,
        from_worker_or_trainer: Optional[Union[RolloutWorker, LearnerGroup]] = None,
        to_worker_indices: Optional[List[int]] = None,
        global_vars: Optional[Dict[str, TensorType]] = None,
        timeout_seconds: Optional[int] = 0,
    ) -> None:
        """Syncs model weights from the given weight source to all remote workers.

        Weight source can be either a (local) rollout worker or a learner_group. It
        should just implement a `get_weights` method.

        Args:
            policies: Optional list of PolicyIDs to sync weights for.
                If None (default), sync weights to/from all policies.
            from_worker_or_trainer: Optional (local) RolloutWorker instance or
                LearnerGroup instance to sync from. If None (default),
                sync from this WorkerSet's local worker.
            to_worker_indices: Optional list of worker indices to sync the
                weights to. If None (default), sync to all remote workers.
            global_vars: An optional global vars dict to set this
                worker to. If None, do not update the global_vars.
            timeout_seconds: Timeout in seconds to wait for the sync weights
                calls to complete. Default is 0 (sync-and-forget, do not wait
                for any sync calls to finish). This significantly improves
                algorithm performance.
        """
        if self.local_worker() is None and from_worker_or_trainer is None:
            raise TypeError(
                "No `local_worker` in WorkerSet, must provide `from_worker` "
                "arg in `sync_weights()`!"
            )

        # Only sync if we have remote workers or `from_worker_or_trainer` is provided.
        weights = None
        if self.num_remote_workers() or from_worker_or_trainer is not None:
            weights_src = from_worker_or_trainer or self.local_worker()

            if weights_src is None:
                raise ValueError(
                    "`from_worker_or_trainer` is None. In this case, workerset "
                    "should have local_worker. But local_worker is also None."
                )
            weights = weights_src.get_weights(policies)

            def set_weight(w):
                w.set_weights(weights, global_vars)

            # Sync to specified remote workers in this WorkerSet.
            self.foreach_worker(
                func=set_weight,
                local_worker=False,  # Do not sync back to local worker.
                remote_worker_ids=to_worker_indices,
                # We can only sync to healthy remote workers.
                # Restored workers need to have local work state synced over first,
                # before they will have all the policies to receive these weights.
                healthy_only=True,
                timeout_seconds=timeout_seconds,
            )

        # If `from_worker` is provided, also sync to this WorkerSet's
        # local worker.
        if self.local_worker() is not None:
            if from_worker_or_trainer is not None:
                self.local_worker().set_weights(weights, global_vars=global_vars)
            # If `global_vars` is provided and local worker exists  -> Update its
            # global_vars.
            elif global_vars is not None:
                self.local_worker().set_global_vars(global_vars)

    @DeveloperAPI
    def add_policy(
        self,
        policy_id: PolicyID,
        policy_cls: Optional[Type[Policy]] = None,
        policy: Optional[Policy] = None,
        *,
        observation_space: Optional[gym.spaces.Space] = None,
        action_space: Optional[gym.spaces.Space] = None,
        config: Optional[Union["AlgorithmConfig", PartialAlgorithmConfigDict]] = None,
        policy_state: Optional[PolicyState] = None,
        policy_mapping_fn: Optional[Callable[[AgentID, EpisodeID], PolicyID]] = None,
        policies_to_train: Optional[
            Union[
                Container[PolicyID],
                Callable[[PolicyID, Optional[SampleBatchType]], bool],
            ]
        ] = None,
        module_spec: Optional[SingleAgentRLModuleSpec] = None,
        # Deprecated.
        workers: Optional[List[Union[RolloutWorker, ActorHandle]]] = DEPRECATED_VALUE,
    ) -> None:
        """Adds a policy to this WorkerSet's workers or a specific list of workers.

        Args:
            policy_id: ID of the policy to add.
            policy_cls: The Policy class to use for constructing the new Policy.
                Note: Only one of `policy_cls` or `policy` must be provided.
            policy: The Policy instance to add to this WorkerSet. If not None, the
                given Policy object will be directly inserted into the
                local worker and clones of that Policy will be created on all remote
                workers.
                Note: Only one of `policy_cls` or `policy` must be provided.
            observation_space: The observation space of the policy to add.
                If None, try to infer this space from the environment.
            action_space: The action space of the policy to add.
                If None, try to infer this space from the environment.
            config: The config object or overrides for the policy to add.
            policy_state: Optional state dict to apply to the new
                policy instance, right after its construction.
            policy_mapping_fn: An optional (updated) policy mapping function
                to use from here on. Note that already ongoing episodes will
                not change their mapping but will use the old mapping till
                the end of the episode.
            policies_to_train: An optional list of policy IDs to be trained
                or a callable taking PolicyID and SampleBatchType and
                returning a bool (trainable or not?).
                If None, will keep the existing setup in place. Policies,
                whose IDs are not in the list (or for which the callable
                returns False) will not be updated.
            module_spec: In the new RLModule API we need to pass in the module_spec for
                the new module that is supposed to be added. Knowing the policy spec is
                not sufficient.
            workers: A list of RolloutWorker/ActorHandles (remote
                RolloutWorkers) to add this policy to. If defined, will only
                add the given policy to these workers.

        Raises:
            KeyError: If the given `policy_id` already exists in this WorkerSet.
        """
        if self.local_worker() and policy_id in self.local_worker().policy_map:
            raise KeyError(
                f"Policy ID '{policy_id}' already exists in policy map! "
                "Make sure you use a Policy ID that has not been taken yet."
                " Policy IDs that are already in your policy map: "
                f"{list(self.local_worker().policy_map.keys())}"
            )

        if workers is not DEPRECATED_VALUE:
            deprecation_warning(
                old="WorkerSet.add_policy(.., workers=..)",
                help=(
                    "The `workers` argument to `WorkerSet.add_policy()` is deprecated! "
                    "Please do not use it anymore."
                ),
                error=True,
            )

        if (policy_cls is None) == (policy is None):
            raise ValueError(
                "Only one of `policy_cls` or `policy` must be provided to "
                "staticmethod: `WorkerSet.add_policy()`!"
            )
        validate_policy_id(policy_id, error=False)

        # Policy instance not provided: Use the information given here.
        if policy_cls is not None:
            new_policy_instance_kwargs = dict(
                policy_id=policy_id,
                policy_cls=policy_cls,
                observation_space=observation_space,
                action_space=action_space,
                config=config,
                policy_state=policy_state,
                policy_mapping_fn=policy_mapping_fn,
                policies_to_train=list(policies_to_train)
                if policies_to_train
                else None,
                module_spec=module_spec,
            )
        # Policy instance provided: Create clones of this very policy on the different
        # workers (copy all its properties here for the calls to add_policy on the
        # remote workers).
        else:
            new_policy_instance_kwargs = dict(
                policy_id=policy_id,
                policy_cls=type(policy),
                observation_space=policy.observation_space,
                action_space=policy.action_space,
                config=policy.config,
                policy_state=policy.get_state(),
                policy_mapping_fn=policy_mapping_fn,
                policies_to_train=list(policies_to_train)
                if policies_to_train
                else None,
                module_spec=module_spec,
            )

        def _create_new_policy_fn(worker: RolloutWorker):
            # `foreach_worker` function: Adds the policy the the worker (and
            # maybe changes its policy_mapping_fn - if provided here).
            worker.add_policy(**new_policy_instance_kwargs)

        if self.local_worker() is not None:
            # Add policy directly by (already instantiated) object.
            if policy is not None:
                self.local_worker().add_policy(
                    policy_id=policy_id,
                    policy=policy,
                    policy_mapping_fn=policy_mapping_fn,
                    policies_to_train=policies_to_train,
                    module_spec=module_spec,
                )
            # Add policy by constructor kwargs.
            else:
                self.local_worker().add_policy(**new_policy_instance_kwargs)

        # Add the policy to all remote workers.
        self.foreach_worker(_create_new_policy_fn, local_worker=False)

    @DeveloperAPI
    def add_workers(self, num_workers: int, validate: bool = False) -> None:
        """Creates and adds a number of remote workers to this worker set.

        Can be called several times on the same WorkerSet to add more
        RolloutWorkers to the set.

        Args:
            num_workers: The number of remote Workers to add to this
                WorkerSet.
            validate: Whether to validate remote workers after their construction
                process.

        Raises:
            RayError: If any of the constructed remote workers is not up and running
            properly.
        """
        old_num_workers = self.__worker_manager.num_actors()
        new_workers = [
            self._make_worker(
                cls=self._cls,
                env_creator=self._env_creator,
                validate_env=None,
                worker_index=old_num_workers + i + 1,
                num_workers=old_num_workers + num_workers,
                config=self._remote_config,
            )
            for i in range(num_workers)
        ]
        self.__worker_manager.add_actors(new_workers)

        # Validate here, whether all remote workers have been constructed properly
        # and are "up and running". Establish initial states.
        if validate:
            for result in self.__worker_manager.foreach_actor(
                lambda w: w.assert_healthy()
            ):
                # Simiply raise the error, which will get handled by the try-except
                # clause around the _setup().
                if not result.ok:
                    raise result.get()

    @DeveloperAPI
    def reset(self, new_remote_workers: List[ActorHandle]) -> None:
        """Hard overrides the remote workers in this set with the given one.

        Args:
            new_remote_workers: A list of new RolloutWorkers
                (as `ActorHandles`) to use as remote workers.
        """
        self.__worker_manager.clear()
        self.__worker_manager.add_actors(new_remote_workers)

    @DeveloperAPI
    def stop(self) -> None:
        """Calls `stop` on all rollout workers (including the local one)."""
        try:
            # Make sure we stop all workers, include the ones that were just
            # restarted / recovered.
            self.foreach_worker(
                lambda w: w.stop(), healthy_only=False, local_worker=True
            )
        except Exception:
            logger.exception("Failed to stop workers!")
        finally:
            self.__worker_manager.clear()

    @DeveloperAPI
    def is_policy_to_train(
        self, policy_id: PolicyID, batch: Optional[SampleBatchType] = None
    ) -> bool:
        """Whether given PolicyID (optionally inside some batch) is trainable."""
        local_worker = self.local_worker()
        if local_worker:
            if local_worker.is_policy_to_train is None:
                return True
            return local_worker.is_policy_to_train(policy_id, batch)
        else:
            raise NotImplementedError

    @DeveloperAPI
    def foreach_worker(
        self,
        func: Callable[[RolloutWorker], T],
        *,
        local_worker=True,
        # TODO(jungong) : switch to True once Algorithm is migrated.
        healthy_only=False,
        remote_worker_ids: List[int] = None,
        timeout_seconds: Optional[int] = None,
        return_obj_refs: bool = False,
        mark_healthy: bool = False,
    ) -> List[T]:
        """Calls the given function with each worker instance as the argument.

        Args:
            func: The function to call for each worker (as only arg).
            local_worker: Whether apply func on local worker too. Default is True.
            healthy_only: Apply func on known active workers only. By default
                this will apply func on all workers regardless of their states.
            remote_worker_ids: Apply func on a selected set of remote workers.
            timeout_seconds: Time to wait for results. Default is None.
            return_obj_refs: whether to return ObjectRef instead of actual results.
                Note, for fault tolerance reasons, these returned ObjectRefs should
                never be resolved with ray.get() outside of this WorkerSet.
            mark_healthy: Whether to mark the worker as healthy based on call results.

        Returns:
             The list of return values of all calls to `func([worker])`.
        """
        assert (
            not return_obj_refs or not local_worker
        ), "Can not return ObjectRef from local worker."

        local_result = []
        if local_worker and self.local_worker() is not None:
            local_result = [func(self.local_worker())]

        remote_results = self.__worker_manager.foreach_actor(
            func,
            healthy_only=healthy_only,
            remote_actor_ids=remote_worker_ids,
            timeout_seconds=timeout_seconds,
            return_obj_refs=return_obj_refs,
            mark_healthy=mark_healthy,
        )

        handle_remote_call_result_errors(remote_results, self._ignore_worker_failures)

        # With application errors handled, return good results.
        remote_results = [r.get() for r in remote_results.ignore_errors()]

        return local_result + remote_results

    @DeveloperAPI
    def foreach_worker_with_id(
        self,
        func: Callable[[int, RolloutWorker], T],
        *,
        local_worker=True,
        # TODO(jungong) : switch to True once Algorithm is migrated.
        healthy_only=False,
        remote_worker_ids: List[int] = None,
        timeout_seconds: Optional[int] = None,
    ) -> List[T]:
        """Similar to foreach_worker(), but calls the function with id of the worker too.

        Args:
            func: The function to call for each worker (as only arg).
            local_worker: Whether apply func on local worker too. Default is True.
            healthy_only: Apply func on known active workers only. By default
                this will apply func on all workers regardless of their states.
            remote_worker_ids: Apply func on a selected set of remote workers.
            timeout_seconds: Time to wait for results. Default is None.

        Returns:
             The list of return values of all calls to `func([worker, id])`.
        """
        local_result = []
        if local_worker and self.local_worker() is not None:
            local_result = [func(0, self.local_worker())]

        if not remote_worker_ids:
            remote_worker_ids = self.__worker_manager.actor_ids()

        funcs = [functools.partial(func, i) for i in remote_worker_ids]

        remote_results = self.__worker_manager.foreach_actor(
            funcs,
            healthy_only=healthy_only,
            remote_actor_ids=remote_worker_ids,
            timeout_seconds=timeout_seconds,
        )

        handle_remote_call_result_errors(remote_results, self._ignore_worker_failures)

        remote_results = [r.get() for r in remote_results.ignore_errors()]

        return local_result + remote_results

    @DeveloperAPI
    def foreach_worker_async(
        self,
        func: Callable[[RolloutWorker], T],
        *,
        # TODO(jungong) : switch to True once Algorithm is migrated.
        healthy_only=False,
        remote_worker_ids: List[int] = None,
    ) -> int:
        """Calls the given function asynchronously with each worker as the argument.

        foreach_worker_async() does not return results directly. Instead,
        fetch_ready_async_reqs() can be used to pull results in an async manner
        whenever they are available.

        Args:
            func: The function to call for each worker (as only arg).
            healthy_only: Apply func on known active workers only. By default
                this will apply func on all workers regardless of their states.
            remote_worker_ids: Apply func on a selected set of remote workers.

        Returns:
             The number of async requests that are currently in-flight.
        """
        return self.__worker_manager.foreach_actor_async(
            func,
            healthy_only=healthy_only,
            remote_actor_ids=remote_worker_ids,
        )

    @DeveloperAPI
    def fetch_ready_async_reqs(
        self,
        *,
        timeout_seconds: Optional[int] = 0,
        return_obj_refs: bool = False,
        mark_healthy: bool = False,
    ) -> List[Tuple[int, T]]:
        """Get esults from outstanding asynchronous requests that are ready.

        Args:
            timeout_seconds: Time to wait for results. Default is 0, meaning
                those requests that are already ready.
            mark_healthy: Whether to mark the worker as healthy based on call results.

        Returns:
            A list of results successfully returned from outstanding remote calls,
            paired with the indices of the callee workers.
        """
        remote_results = self.__worker_manager.fetch_ready_async_reqs(
            timeout_seconds=timeout_seconds,
            return_obj_refs=return_obj_refs,
            mark_healthy=mark_healthy,
        )

        handle_remote_call_result_errors(remote_results, self._ignore_worker_failures)

        return [(r.actor_id, r.get()) for r in remote_results.ignore_errors()]

    @DeveloperAPI
    def foreach_policy(self, func: Callable[[Policy, PolicyID], T]) -> List[T]:
        """Calls `func` with each worker's (policy, PolicyID) tuple.

        Note that in the multi-agent case, each worker may have more than one
        policy.

        Args:
            func: A function - taking a Policy and its ID - that is
                called on all workers' Policies.

        Returns:
            The list of return values of func over all workers' policies. The
                length of this list is:
                (num_workers + 1 (local-worker)) *
                [num policies in the multi-agent config dict].
                The local workers' results are first, followed by all remote
                workers' results
        """
        results = []
        for r in self.foreach_worker(
            lambda w: w.foreach_policy(func), local_worker=True
        ):
            results.extend(r)
        return results

    @DeveloperAPI
    def foreach_policy_to_train(self, func: Callable[[Policy, PolicyID], T]) -> List[T]:
        """Apply `func` to all workers' Policies iff in `policies_to_train`.

        Args:
            func: A function - taking a Policy and its ID - that is
                called on all workers' Policies, for which
                `worker.is_policy_to_train()` returns True.

        Returns:
            List[any]: The list of n return values of all
                `func([trainable policy], [ID])`-calls.
        """
        results = []
        for r in self.foreach_worker(
            lambda w: w.foreach_policy_to_train(func), local_worker=True
        ):
            results.extend(r)
        return results

    @DeveloperAPI
    def foreach_env(self, func: Callable[[EnvType], List[T]]) -> List[List[T]]:
        """Calls `func` with all workers' sub-environments as args.

        An "underlying sub environment" is a single clone of an env within
        a vectorized environment.
        `func` takes a single underlying sub environment as arg, e.g. a
        gym.Env object.

        Args:
            func: A function - taking an EnvType (normally a gym.Env object)
                as arg and returning a list of lists of return values, one
                value per underlying sub-environment per each worker.

        Returns:
            The list (workers) of lists (sub environments) of results.
        """
        return list(
            self.foreach_worker(
                lambda w: w.foreach_env(func),
                local_worker=True,
            )
        )

    @DeveloperAPI
    def foreach_env_with_context(
        self, func: Callable[[BaseEnv, EnvContext], List[T]]
    ) -> List[List[T]]:
        """Calls `func` with all workers' sub-environments and env_ctx as args.

        An "underlying sub environment" is a single clone of an env within
        a vectorized environment.
        `func` takes a single underlying sub environment and the env_context
        as args.

        Args:
            func: A function - taking a BaseEnv object and an EnvContext as
                arg - and returning a list of lists of return values over envs
                of the worker.

        Returns:
            The list (1 item per workers) of lists (1 item per sub-environment)
                of results.
        """
        return list(
            self.foreach_worker(
                lambda w: w.foreach_env_with_context(func),
                local_worker=True,
            )
        )

    @DeveloperAPI
    def probe_unhealthy_workers(self) -> List[int]:
        """Checks the unhealth workers, and try restoring their states.

        Returns:
            IDs of the workers that were restored.
        """
        return self.__worker_manager.probe_unhealthy_actors(
            timeout_seconds=self._remote_config.worker_health_probe_timeout_s
        )

    @staticmethod
    def _from_existing(
        local_worker: RolloutWorker, remote_workers: List[ActorHandle] = None
    ):
        workers = WorkerSet(
            env_creator=None, default_policy_class=None, config=None, _setup=False
        )
        workers.reset(remote_workers or [])
        workers._local_worker = local_worker
        return workers

    def _make_worker(
        self,
        *,
        cls: Callable,
        env_creator: EnvCreator,
        validate_env: Optional[Callable[[EnvType], None]],
        worker_index: int,
        num_workers: int,
        recreated_worker: bool = False,
        config: "AlgorithmConfig",
        spaces: Optional[
            Dict[PolicyID, Tuple[gym.spaces.Space, gym.spaces.Space]]
        ] = None,
    ) -> Union[RolloutWorker, ActorHandle]:
        worker = cls(
            env_creator=env_creator,
            validate_env=validate_env,
            default_policy_class=self._policy_class,
            config=config,
            worker_index=worker_index,
            num_workers=num_workers,
            recreated_worker=recreated_worker,
            log_dir=self._logdir,
            spaces=spaces,
            dataset_shards=self._ds_shards,
        )

        return worker

    @classmethod
    def _valid_module(cls, class_path):
        del cls
        if (
            isinstance(class_path, str)
            and not os.path.isfile(class_path)
            and "." in class_path
        ):
            module_path, class_name = class_path.rsplit(".", 1)
            try:
                spec = importlib.util.find_spec(module_path)
                if spec is not None:
                    return True
            except (ModuleNotFoundError, ValueError):
                print(
                    f"module {module_path} not found while trying to get "
                    f"input {class_path}"
                )
        return False

    @Deprecated(new="WorkerSet.foreach_policy_to_train", error=True)
    def foreach_trainable_policy(self, func):
        pass

    @property
    @Deprecated(
        old="_remote_workers",
<<<<<<< HEAD
        help=(
            "Accessing remote workers directly through "
            "_remote_workers is strongly discouraged. "
            "Please try to use one of the foreach accessors "
            "that is fault tolerant. "
        ),
        error=True,
    )
    def _remote_workers(self) -> List[ActorHandle]:
        pass

    @Deprecated(
        old="remote_workers()",
        help=(
            "Accessing the list of remote workers directly through "
            "remote_workers() is strongly discouraged. "
            "Please try to use one of the foreach accessors "
            "that is fault tolerant. "
        ),
        error=True,
    )
    def remote_workers(self) -> List[ActorHandle]:
        pass
=======
        new="Use either the `foreach_worker()`, `foreach_worker_with_id()`, or "
        "`foreach_worker_async()` APIs of `WorkerSet`, which all handle fault "
        "tolerance.",
        error=False,
    )
    def _remote_workers(self) -> List[ActorHandle]:
        return list(self.__worker_manager.actors().values())

    @Deprecated(
        old="remote_workers()",
        new="Use either the `foreach_worker()`, `foreach_worker_with_id()`, or "
        "`foreach_worker_async()` APIs of `WorkerSet`, which all handle fault "
        "tolerance.",
        error=False,
    )
    def remote_workers(self) -> List[ActorHandle]:
        return list(self.__worker_manager.actors().values())
>>>>>>> f86fa57f
<|MERGE_RESOLUTION|>--- conflicted
+++ resolved
@@ -153,11 +153,7 @@
         self.env_runner_cls = (
             RolloutWorker if config.env_runner_cls is None else config.env_runner_cls
         )
-<<<<<<< HEAD
-        self._cls = self.env_runner_cls.as_remote(**self._remote_args).remote
-=======
         self._cls = ray.remote(**self._remote_args)(self.env_runner_cls).remote
->>>>>>> f86fa57f
 
         self._logdir = logdir
         self._ignore_worker_failures = config["ignore_worker_failures"]
@@ -982,31 +978,6 @@
     @property
     @Deprecated(
         old="_remote_workers",
-<<<<<<< HEAD
-        help=(
-            "Accessing remote workers directly through "
-            "_remote_workers is strongly discouraged. "
-            "Please try to use one of the foreach accessors "
-            "that is fault tolerant. "
-        ),
-        error=True,
-    )
-    def _remote_workers(self) -> List[ActorHandle]:
-        pass
-
-    @Deprecated(
-        old="remote_workers()",
-        help=(
-            "Accessing the list of remote workers directly through "
-            "remote_workers() is strongly discouraged. "
-            "Please try to use one of the foreach accessors "
-            "that is fault tolerant. "
-        ),
-        error=True,
-    )
-    def remote_workers(self) -> List[ActorHandle]:
-        pass
-=======
         new="Use either the `foreach_worker()`, `foreach_worker_with_id()`, or "
         "`foreach_worker_async()` APIs of `WorkerSet`, which all handle fault "
         "tolerance.",
@@ -1023,5 +994,4 @@
         error=False,
     )
     def remote_workers(self) -> List[ActorHandle]:
-        return list(self.__worker_manager.actors().values())
->>>>>>> f86fa57f
+        return list(self.__worker_manager.actors().values())