--- conflicted
+++ resolved
@@ -970,7 +970,10 @@
                 )
         return False
 
-<<<<<<< HEAD
+    @Deprecated(new="WorkerSet.foreach_policy_to_train", error=True)
+    def foreach_trainable_policy(self, func):
+        pass
+
     @property
     @Deprecated(
         old="_remote_workers",
@@ -983,10 +986,6 @@
         error=True,
     )
     def _remote_workers(self) -> List[ActorHandle]:
-=======
-    @Deprecated(new="WorkerSet.foreach_policy_to_train", error=True)
-    def foreach_trainable_policy(self, func):
->>>>>>> 1c636e7c
         pass
 
     @Deprecated(
