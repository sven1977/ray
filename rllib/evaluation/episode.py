--- conflicted
+++ resolved
@@ -50,11 +50,7 @@
                  batch_builder_factory: Callable[
                      [], "MultiAgentSampleBatchBuilder"],
                  extra_batch_callback: Callable[[SampleBatchType], None],
-<<<<<<< HEAD
-                 env_index: int):
-=======
                  env_id: EnvID):
->>>>>>> f6b84cb2
         self.new_batch_builder: Callable[
             [], "MultiAgentSampleBatchBuilder"] = batch_builder_factory
         self.add_extra_batch: Callable[[SampleBatchType],
@@ -64,11 +60,7 @@
         self.total_reward: float = 0.0
         self.length: int = 0
         self.episode_id: int = random.randrange(2e9)
-<<<<<<< HEAD
-        self.env_index = env_index
-=======
         self.env_id = env_id
->>>>>>> f6b84cb2
         self.agent_rewards: Dict[AgentID, float] = defaultdict(float)
         self.custom_metrics: Dict[str, float] = {}
         self.user_data: Dict[str, Any] = {}
