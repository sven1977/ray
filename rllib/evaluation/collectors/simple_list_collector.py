--- conflicted
+++ resolved
@@ -410,35 +410,20 @@
             1000, rollout_fragment_length *
             10) if rollout_fragment_length != float("inf") else 5000
 
-<<<<<<< HEAD
-        # Build each Policies' single collector.
-        self.policy_collectors = {}
-=======
->>>>>>> f6b84cb2
         # Whenever we observe a new episode+agent, add a new
         # _SingleTrajectoryCollector.
         self.agent_collectors: Dict[Tuple[EpisodeID, AgentID],
                                     _AgentCollector] = {}
         # Internal agent-key-to-policy-id map.
         self.agent_key_to_policy_id = {}
-<<<<<<< HEAD
-=======
         # Pool of used/unused PolicyCollectorGroups (attached to episodes for
         # across-episode multi-agent sample collection).
         self.policy_collector_groups = []
->>>>>>> f6b84cb2
 
         # Agents to collect data from for the next forward pass (per policy).
         self.forward_pass_agent_keys = {pid: [] for pid in policy_map.keys()}
         self.forward_pass_size = {pid: 0 for pid in policy_map.keys()}
 
-<<<<<<< HEAD
-        # Maps episode index to env step counts (already built inside a
-        # `_PolicyCollector` object).
-        self.built_env_steps_per_index: Dict[EnvID, int] = \
-            collections.defaultdict(int)
-=======
->>>>>>> f6b84cb2
         # Maps episode ID to the (non-built) env steps taken in this episode.
         self.episode_steps: Dict[EpisodeID, int] = \
             collections.defaultdict(int)
@@ -450,14 +435,6 @@
         episode = self.episodes[episode_id]
         self.episode_steps[episode_id] += 1
         episode.length += 1
-<<<<<<< HEAD
-        env_steps = \
-            self.built_env_steps_per_index[episode.env_index] + \
-            self.episode_steps[episode_id]
-        #TODO: this seems wrong.
-        if (env_steps > self.large_batch_threshold
-                and log_once("large_batch_warning")):
-=======
         assert episode.batch_builder is not None
         env_steps = episode.batch_builder.count
         num_observations = sum(
@@ -465,7 +442,6 @@
 
         if num_observations > self.large_batch_threshold and \
                 log_once("large_batch_warning"):
->>>>>>> f6b84cb2
             logger.warning(
                 "More than {} observations in {} env steps for "
                 "episode {} ".format(num_observations, env_steps, episode_id) +
@@ -596,11 +572,7 @@
                             check_dones: bool = False,
                             build: bool = False) -> None:
         episode_id = episode.episode_id
-<<<<<<< HEAD
-        env_index = episode.env_index
-=======
         policy_collector_group = episode.batch_builder
->>>>>>> f6b84cb2
 
         # TODO: (sven) Once we implement multi-agent communication channels,
         #  we have to resolve the restriction of only sending other agent
@@ -613,13 +585,9 @@
                 continue
             pid = self.agent_key_to_policy_id[(eps_id, agent_id)]
             policy = self.policy_map[pid]
-<<<<<<< HEAD
             pre_batch = collector.build(
                 policy.view_requirements,
                 policy.model.inference_view_requirements)
-=======
-            pre_batch = collector.build(policy.view_requirements)
->>>>>>> f6b84cb2
             pre_batches[agent_id] = (policy, pre_batch)
 
         # Apply reward clipping before calling postprocessing functions.
@@ -691,23 +659,12 @@
                 original_batches=pre_batches)
             # Add the postprocessed SampleBatch to the policy collectors for
             # training.
-<<<<<<< HEAD
-            p_key = (pid, env_index)
-            if p_key not in self.policy_collectors:
-                self.policy_collectors[p_key] = _PolicyCollector(policy)
-            self.policy_collectors[p_key].add_postprocessed_batch_for_training(
-                post_batch, policy.view_requirements)
-
-        env_steps = self.episode_steps[episode_id]
-        self.built_env_steps_per_index[env_index] += env_steps
-=======
             policy_collector_group.policy_collectors[
                 pid].add_postprocessed_batch_for_training(
                     post_batch, policy.view_requirements)
 
         env_steps = self.episode_steps[episode_id]
         policy_collector_group.count += env_steps
->>>>>>> f6b84cb2
 
         if is_done:
             del self.episode_steps[episode_id]
@@ -718,16 +675,11 @@
         else:
             self.episode_steps[episode_id] = 0
 
-<<<<<<< HEAD
-    @override(_SampleCollector)
-    def build_multi_agent_batch(self, env_steps: int, env_index: int) -> \
-=======
         # Build a MultiAgentBatch from the episode and return.
         if build:
             return self._build_multi_agent_batch(episode)
 
     def _build_multi_agent_batch(self, episode: MultiAgentEpisode) -> \
->>>>>>> f6b84cb2
             Union[MultiAgentBatch, SampleBatch]:
 
         ma_batch = {}
@@ -736,21 +688,11 @@
                 ma_batch[pid] = collector.build()
         # Create the batch.
         ma_batch = MultiAgentBatch.wrap_as_needed(
-<<<<<<< HEAD
-            {
-                pid: collector.build()
-                for (pid, e_idx), collector in self.policy_collectors.items()
-                if collector.count > 0 and env_index == e_idx
-            },
-            env_steps=env_steps)
-        self.built_env_steps_per_index[env_index] = 0
-=======
             ma_batch, env_steps=episode.batch_builder.count)
 
         # PolicyCollectorGroup is empty.
         episode.batch_builder.count = 0
 
->>>>>>> f6b84cb2
         return ma_batch
 
     @override(_SampleCollector)
@@ -760,33 +702,17 @@
         # Loop through ongoing episodes and see whether their length plus
         # what's already in the policy collectors reaches the fragment-len.
         for episode_id, episode in self.episodes.items():
-<<<<<<< HEAD
-            built_env_steps_per_index = \
-                self.built_env_steps_per_index[episode.env_index]
-            env_steps = \
-                built_env_steps_per_index + self.episode_steps[episode_id]
-=======
             env_steps = episode.batch_builder.count + \
                         self.episode_steps[episode_id]
->>>>>>> f6b84cb2
             # Reached the fragment-len -> We should build an MA-Batch.
             if env_steps >= self.rollout_fragment_length:
                 assert env_steps == self.rollout_fragment_length
                 # If we reached the fragment-len only because of `episode_id`
                 # (still ongoing) -> postprocess `episode_id` first.
-<<<<<<< HEAD
-                if built_env_steps_per_index < self.rollout_fragment_length:
-                    self.postprocess_episode(episode, is_done=False)
-                # Build the MA-batch and return.
-                batch = self.build_multi_agent_batch(
-                    env_steps=env_steps,
-                    env_index=episode.env_index)
-=======
                 if episode.batch_builder.count < self.rollout_fragment_length:
                     self.postprocess_episode(episode, is_done=False)
                 # Build the MA-batch and return.
                 batch = self._build_multi_agent_batch(episode=episode)
->>>>>>> f6b84cb2
                 batches.append(batch)
         return batches
 
