--- conflicted
+++ resolved
@@ -51,8 +51,8 @@
 
     def __init__(self, view_reqs):
         self.shift_before = -min(
-            [(int(vr.data_rel_pos.split(":")[0])
-              if isinstance(vr.data_rel_pos, str) else vr.data_rel_pos) +
+            [(int(vr.shift.split(":")[0])
+              if isinstance(vr.shift, str) else vr.shift) +
              (-1 if vr.data_col in _INIT_COLS or k in _INIT_COLS else 0)
              for k, vr in view_reqs.items()])
         self.buffers: Dict[str, List] = {}
@@ -112,9 +112,8 @@
             self.buffers[k].append(v)
         self.count += 1
 
-    def build(self, view_requirements: Dict[str, ViewRequirement],
-              inference_view_requirements: Dict[str, ViewRequirement]
-              ) -> SampleBatch:
+    def build(self, view_requirements: Dict[str, ViewRequirement]) -> \
+            SampleBatch:
         """Builds a SampleBatch from the thus-far collected agent data.
 
         If the episode/trajectory has no DONE=True at the end, will copy
@@ -128,10 +127,6 @@
                 requirements dict needed to build the SampleBatch from the raw
                 buffers (which may have data shifts as well as mappings from
                 view-col to data-col in them).
-            inference_view_requirements (Dict[str, ViewRequirement]: The view
-                requirements dict needed to build an input dict for a ModelV2
-                forward call.
-
         Returns:
             SampleBatch: The built SampleBatch for this agent, ready to go into
                 postprocessing.
@@ -140,12 +135,6 @@
         batch_data = {}
         np_data = {}
         for view_col, view_req in view_requirements.items():
-            # Is an input_dict. Build it using the inference view requirements.
-            if view_req.is_input_dict:
-                batch_data[view_col] = self._get_input_dict(
-                    inference_view_requirements, abs_pos=view_req.abs_pos)
-                continue
-
             # Create the batch of data from the different buffers.
             data_col = view_req.data_col or view_col
 
@@ -155,7 +144,6 @@
                 continue
             # OBS are already shifted by -1 (the initial obs starts one ts
             # before all other data columns).
-<<<<<<< HEAD
             obs_shift = -1 if data_col == SampleBatch.OBS else 0
 
             # Keep an np-array cache so we don't have to regenerate the
@@ -163,34 +151,30 @@
 
             #shift = view_req.data_rel_pos - \
             #    (1 if data_col == SampleBatch.OBS else 0)
-=======
-            shift = view_req.data_rel_pos - \
-                (1 if data_col == SampleBatch.OBS else 0)
->>>>>>> 401d3426
             if data_col not in np_data:
                 np_data[data_col] = to_float_np_array(self.buffers[data_col])
 
             # Range of indices on time-axis, make sure to create
-            if view_req.data_rel_pos_from is not None:
+            if view_req.shift_from is not None:
                 if view_req.batch_repeat_value > 1:
                     count = int(
                         math.ceil((len(np_data[data_col]) - self.shift_before)
                                   / view_req.batch_repeat_value))
-                    repeat_count = (view_req.data_rel_pos_to -
-                                    view_req.data_rel_pos_from + 1)
+                    repeat_count = (view_req.shift_to -
+                                    view_req.shift_from + 1)
                     data = np.asarray([
                         np_data[data_col]
                         [self.shift_before + (i * repeat_count) +
-                         view_req.data_rel_pos_from +
+                         view_req.shift_from +
                          obs_shift:self.shift_before + (i * repeat_count) +
-                         view_req.data_rel_pos_to + 1 + obs_shift]
+                         view_req.shift_to + 1 + obs_shift]
                         for i in range(count)
                     ])
                 else:
                     data = np_data[data_col][
-                        self.shift_before + view_req.data_rel_pos_from +
+                        self.shift_before + view_req.shift_from +
                         obs_shift:self.shift_before +
-                        view_req.data_rel_pos_to + 1 + obs_shift]
+                        view_req.shift_to + 1 + obs_shift]
             # Set of (probably non-consecutive) indices.
             elif isinstance(view_req.data_rel_pos, np.ndarray):
                 data = np_data[data_col][self.shift_before + obs_shift +
@@ -216,8 +200,7 @@
                     data = np_data[data_col][self.shift_before + shift:shift]
             if len(data) > 0:
                 batch_data[view_col] = data
-
-        batch = SampleBatch(batch_data, _dont_check_lens=True)
+        batch = SampleBatch(batch_data)
 
         if SampleBatch.UNROLL_ID not in batch.data:
             # TODO: (sven) Once we have the additional
@@ -274,43 +257,6 @@
                         [np.zeros(shape=shape, dtype=dtype)
                          for _ in range(shift)]
 
-    def _get_input_dict(self, view_reqs, abs_pos: int = -1) -> \
-            Dict[str, TensorType]:
-
-        if abs_pos < 0:
-            abs_pos = len(self.buffers[SampleBatch.OBS]) - 1
-        else:
-            abs_pos = self.shift_before + abs_pos
-
-        input_dict = {}
-        for view_col, view_req in view_reqs.items():
-            # Skip input_dict view-reqs.
-            if view_req.is_input_dict:
-                continue
-
-            # Create the batch of data from the different buffers.
-            data_col = view_req.data_col or view_col
-            # Range of shifts, e.g. "-100:0". Note: This includes index 0!
-            if view_req.data_rel_pos_from is not None:
-                time_indices = (abs_pos + view_req.data_rel_pos_from + 1,
-                                abs_pos + view_req.data_rel_pos_to + 1)
-            # Single shift (e.g. -1) or list of shifts, e.g. [-4, -1, 0].
-            else:
-                time_indices = abs_pos + view_req.data_rel_pos
-
-            if isinstance(time_indices, tuple):
-                data = self.buffers[data_col][time_indices[0]:time_indices[1] +
-                                              1]
-            else:
-                data = self.buffers[data_col][time_indices]
-            # Create batches of 1 (single-agent input-dict).
-            input_dict[view_col] = np.array([data])
-
-        # Add valid `seq_lens`, just in case RNNs need it.
-        input_dict["seq_lens"] = np.array([1], dtype=np.int32)
-
-        return input_dict
-
 
 class _PolicyCollector:
     """Collects already postprocessed (single agent) samples for one policy.
@@ -351,20 +297,12 @@
                 training).
         """
         for view_col, data in batch.items():
-            # TODO(ekl) how do we handle this for policies that don't extend
-            # Torch / TF Policy template (no inference of view reqs)?
             # Skip columns that are not used for training.
-<<<<<<< HEAD
             if view_col not in view_requirements or \
-                    not view_requirements[view_col].used_for_training:
-                continue
-            assert view_requirements[view_col].is_input_dict is False
-=======
-            # if view_col not in view_requirements or \
-            #         not view_requirements[view_col].used_for_training:
-            #     continue
->>>>>>> 401d3426
-            self.buffers[view_col].extend(data)
+                    view_requirements[view_col].used_for_training:
+                self.buffers[view_col].extend(data)
+            #assert view_requirements[view_col].is_input_dict is False
+            #self.buffers[view_col].extend(data)
         # Add the agent's trajectory length to our count.
         self.count += batch.count
         # Adjust the seq-lens array depending on the incoming agent sequences.
@@ -555,31 +493,19 @@
 
         input_dict = {}
         for view_col, view_req in view_reqs.items():
-            # Skip input_dict view-reqs.
-            if view_req.is_input_dict:
-                continue
-
             # Create the batch of data from the different buffers.
             data_col = view_req.data_col or view_col
-<<<<<<< HEAD
             delta = -1 if data_col in [
                 SampleBatch.OBS, "t", "env_id", SampleBatch.EPS_ID,
                 SampleBatch.AGENT_INDEX
             ] else 0
             # Range of shifts, e.g. "-100:0". Note: This includes index 0!
-            if view_req.data_rel_pos_from is not None:
-                time_indices = (view_req.data_rel_pos_from + delta,
-                                view_req.data_rel_pos_to + delta)
+            if view_req.shift_from is not None:
+                time_indices = (view_req.shift_from + delta,
+                                view_req.shift_to + delta)
             # Single shift (e.g. -1) or list of shifts, e.g. [-4, -1, 0].
             else:
-                time_indices = view_req.data_rel_pos + delta
-=======
-            time_indices = \
-                view_req.data_rel_pos - (
-                    1 if data_col in [SampleBatch.OBS, "t", "env_id",
-                                      SampleBatch.EPS_ID,
-                                      SampleBatch.AGENT_INDEX] else 0)
->>>>>>> 401d3426
+                time_indices = view_req.shift + delta
             data_list = []
             # Loop through agents and add-up their data (batch).
             for k in keys:
@@ -622,10 +548,10 @@
                 continue
             pid = self.agent_key_to_policy_id[(eps_id, agent_id)]
             policy = self.policy_map[pid]
-            model_view_reqs = policy.model.inference_view_requirements if \
-                getattr(policy, "model", None) else policy.view_requirements
-            pre_batch = collector.build(policy.view_requirements,
-                                        model_view_reqs)
+            #model_view_reqs = policy.model.inference_view_requirements if \
+            #    getattr(policy, "model", None) else policy.view_requirements
+            pre_batch = collector.build(policy.view_requirements)
+                                        #model_view_reqs)
             pre_batches[agent_id] = (policy, pre_batch)
 
         # Apply reward clipping before calling postprocessing functions.
