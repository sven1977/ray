import random
import numpy as np
import gym
import logging
import pickle
import platform
import os
from typing import Callable, Any, List, Dict, Tuple, Union, Optional, \
    TYPE_CHECKING, Type, TypeVar

import ray
from ray.rllib.env.atari_wrappers import wrap_deepmind, is_atari
from ray.rllib.env.base_env import BaseEnv
from ray.rllib.env.env_context import EnvContext
from ray.rllib.env.external_env import ExternalEnv
from ray.rllib.env.multi_agent_env import MultiAgentEnv
from ray.rllib.env.external_multi_agent_env import ExternalMultiAgentEnv
from ray.rllib.env.vector_env import VectorEnv
from ray.rllib.evaluation.sampler import AsyncSampler, SyncSampler
from ray.rllib.evaluation.rollout_metrics import RolloutMetrics
from ray.rllib.models import ModelCatalog
from ray.rllib.models.preprocessors import NoPreprocessor, Preprocessor
from ray.rllib.offline import NoopOutput, IOContext, OutputWriter, InputReader
from ray.rllib.offline.off_policy_estimator import OffPolicyEstimator, \
    OffPolicyEstimate
from ray.rllib.offline.is_estimator import ImportanceSamplingEstimator
from ray.rllib.offline.wis_estimator import WeightedImportanceSamplingEstimator
from ray.rllib.policy.sample_batch import MultiAgentBatch, DEFAULT_POLICY_ID
from ray.rllib.policy.policy import Policy
from ray.rllib.policy.tf_policy import TFPolicy
from ray.rllib.policy.torch_policy import TorchPolicy
from ray.rllib.utils import merge_dicts
from ray.rllib.utils.annotations import DeveloperAPI
from ray.rllib.utils.debug import summarize
from ray.rllib.utils.deprecation import DEPRECATED_VALUE
from ray.rllib.utils.filter import get_filter, Filter
from ray.rllib.utils.framework import try_import_tf, try_import_torch
from ray.rllib.utils.sgd import do_minibatch_sgd
from ray.rllib.utils.tf_run_builder import TFRunBuilder
from ray.rllib.utils.typing import AgentID, EnvConfigDict, EnvType, \
    ModelConfigDict, ModelGradients, ModelWeights, \
    MultiAgentPolicyConfigDict, PartialTrainerConfigDict, PolicyID, \
    SampleBatchType, TrainerConfigDict
from ray.util.debug import log_once, disable_log_once_globally, \
    enable_periodic_logging
from ray.util.iter import ParallelIteratorWorker

if TYPE_CHECKING:
    from ray.rllib.evaluation.observation_function import ObservationFunction

# Generic type var for foreach_* methods.
T = TypeVar("T")

tf1, tf, tfv = try_import_tf()
torch, _ = try_import_torch()

logger = logging.getLogger(__name__)

# Handle to the current rollout worker, which will be set to the most recently
# created RolloutWorker in this process. This can be helpful to access in
# custom env or policy classes for debugging or advanced use cases.
_global_worker: "RolloutWorker" = None


@DeveloperAPI
def get_global_worker() -> "RolloutWorker":
    """Returns a handle to the active rollout worker in this process."""

    global _global_worker
    return _global_worker


@DeveloperAPI
class RolloutWorker(ParallelIteratorWorker):
    """Common experience collection class.

    This class wraps a policy instance and an environment class to
    collect experiences from the environment. You can create many replicas of
    this class as Ray actors to scale RL training.

    This class supports vectorized and multi-agent policy evaluation (e.g.,
    VectorEnv, MultiAgentEnv, etc.)

    Examples:
        >>> # Create a rollout worker and using it to collect experiences.
        >>> worker = RolloutWorker(
        ...   env_creator=lambda _: gym.make("CartPole-v0"),
        ...   policy=PGTFPolicy)
        >>> print(worker.sample())
        SampleBatch({
            "obs": [[...]], "actions": [[...]], "rewards": [[...]],
            "dones": [[...]], "new_obs": [[...]]})

        >>> # Creating a multi-agent rollout worker
        >>> worker = RolloutWorker(
        ...   env_creator=lambda _: MultiAgentTrafficGrid(num_cars=25),
        ...   policies={
        ...       # Use an ensemble of two policies for car agents
        ...       "car_policy1":
        ...         (PGTFPolicy, Box(...), Discrete(...), {"gamma": 0.99}),
        ...       "car_policy2":
        ...         (PGTFPolicy, Box(...), Discrete(...), {"gamma": 0.95}),
        ...       # Use a single shared policy for all traffic lights
        ...       "traffic_light_policy":
        ...         (PGTFPolicy, Box(...), Discrete(...), {}),
        ...   },
        ...   policy_mapping_fn=lambda agent_id:
        ...     random.choice(["car_policy1", "car_policy2"])
        ...     if agent_id.startswith("car_") else "traffic_light_policy")
        >>> print(worker.sample())
        MultiAgentBatch({
            "car_policy1": SampleBatch(...),
            "car_policy2": SampleBatch(...),
            "traffic_light_policy": SampleBatch(...)})
    """

    @DeveloperAPI
    @classmethod
    def as_remote(cls,
                  num_cpus: int = None,
                  num_gpus: int = None,
                  memory: int = None,
                  object_store_memory: int = None,
                  resources: dict = None) -> type:
        return ray.remote(
            num_cpus=num_cpus,
            num_gpus=num_gpus,
            memory=memory,
            object_store_memory=object_store_memory,
            resources=resources)(cls)

    @DeveloperAPI
    def __init__(
            self,
            env_creator: Callable[[EnvContext], EnvType],
            policy: Union[type, Dict[str, Tuple[Optional[
                type], gym.Space, gym.Space, PartialTrainerConfigDict]]],
            policy_mapping_fn: Callable[[AgentID], PolicyID] = None,
            policies_to_train: Optional[List[PolicyID]] = None,
            tf_session_creator: Optional[Callable[[], "tf1.Session"]] = None,
            rollout_fragment_length: int = 100,
            batch_mode: str = "truncate_episodes",
            episode_horizon: int = None,
            preprocessor_pref: str = "deepmind",
            sample_async: bool = False,
            compress_observations: bool = False,
            num_envs: int = 1,
            observation_fn: "ObservationFunction" = None,
            observation_filter: str = "NoFilter",
            clip_rewards: bool = None,
            clip_actions: bool = True,
            env_config: EnvConfigDict = None,
            model_config: ModelConfigDict = None,
            policy_config: TrainerConfigDict = None,
            worker_index: int = 0,
            num_workers: int = 0,
            monitor_path: str = None,
            log_dir: str = None,
            log_level: str = None,
            callbacks: Type["DefaultCallbacks"] = None,
            input_creator: Callable[[
                IOContext
            ], InputReader] = lambda ioctx: ioctx.default_sampler_input(),
            input_evaluation: List[str] = frozenset([]),
            output_creator: Callable[
                [IOContext], OutputWriter] = lambda ioctx: NoopOutput(),
            remote_worker_envs: bool = False,
            remote_env_batch_wait_ms: int = 0,
            soft_horizon: bool = False,
            no_done_at_end: bool = False,
            seed: int = None,
            extra_python_environs: dict = None,
            fake_sampler: bool = False):
        """Initialize a rollout worker.

        Args:
            env_creator (Callable[[EnvContext], EnvType]): Function that
                returns a gym.Env given an EnvContext wrapped configuration.
            policy (Union[type, Dict[str, Tuple[Optional[type], gym.Space,
                gym.Space, PartialTrainerConfigDict]]]): Either a Policy class
                or a dict of policy id strings to
                (Policy (None for default), obs_space, action_space,
                config)-tuples. If a dict is specified, then we are in
                multi-agent mode and a policy_mapping_fn should also be set.
            policy_mapping_fn (Callable[[AgentID], PolicyID]): A function that
                maps agent ids to policy ids in multi-agent mode. This function
                will be called each time a new agent appears in an episode, to
                bind that agent to a policy for the duration of the episode.
            policies_to_train (Optional[List[PolicyID]]): Optional list of
                policies to train, or None for all policies.
            tf_session_creator (Optional[Callable[[], tf1.Session]]): A
                function that returns a TF session. This is optional and only
                useful with TFPolicy.
            rollout_fragment_length (int): The target number of env transitions
                to include in each sample batch returned from this worker.
            batch_mode (str): One of the following batch modes:
                "truncate_episodes": Each call to sample() will return a batch
                    of at most `rollout_fragment_length * num_envs` in size.
                    The batch will be exactly
                    `rollout_fragment_length * num_envs` in size if
                    postprocessing does not change batch sizes. Episodes may be
                    truncated in order to meet this size requirement.
                "complete_episodes": Each call to sample() will return a batch
                    of at least `rollout_fragment_length * num_envs` in size.
                    Episodes will not be truncated, but multiple episodes may
                    be packed within one batch to meet the batch size. Note
                    that when `num_envs > 1`, episode steps will be buffered
                    until the episode completes, and hence batches may contain
                    significant amounts of off-policy data.
            episode_horizon (int): Whether to stop episodes at this horizon.
            preprocessor_pref (str): Whether to prefer RLlib preprocessors
                ("rllib") or deepmind ("deepmind") when applicable.
            sample_async (bool): Whether to compute samples asynchronously in
                the background, which improves throughput but can cause samples
                to be slightly off-policy.
            compress_observations (bool): If true, compress the observations.
                They can be decompressed with rllib/utils/compression.
            num_envs (int): If more than one, will create multiple envs
                and vectorize the computation of actions. This has no effect if
                if the env already implements VectorEnv.
            observation_fn (ObservationFunction): Optional multi-agent
                observation function.
            observation_filter (str): Name of observation filter to use.
            clip_rewards (bool): Whether to clip rewards to [-1, 1] prior to
                experience postprocessing. Setting to None means clip for Atari
                only.
            clip_actions (bool): Whether to clip action values to the range
                specified by the policy action space.
            env_config (EnvConfigDict): Config to pass to the env creator.
            model_config (ModelConfigDict): Config to use when creating the
                policy model.
            policy_config (TrainerConfigDict): Config to pass to the policy.
                In the multi-agent case, this config will be merged with the
                per-policy configs specified by `policy`.
            worker_index (int): For remote workers, this should be set to a
                non-zero and unique value. This index is passed to created envs
                through EnvContext so that envs can be configured per worker.
            num_workers (int): For remote workers, how many workers altogether
                have been created?
            monitor_path (str): Write out episode stats and videos to this
                directory if specified.
            log_dir (str): Directory where logs can be placed.
            log_level (str): Set the root log level on creation.
            callbacks (DefaultCallbacks): Custom training callbacks.
            input_creator (Callable[[IOContext], InputReader]): Function that
                returns an InputReader object for loading previous generated
                experiences.
            input_evaluation (List[str]): How to evaluate the policy
                performance. This only makes sense to set when the input is
                reading offline data. The possible values include:
                  - "is": the step-wise importance sampling estimator.
                  - "wis": the weighted step-wise is estimator.
                  - "simulation": run the environment in the background, but
                    use this data for evaluation only and never for learning.
            output_creator (Callable[[IOContext], OutputWriter]): Function that
                returns an OutputWriter object for saving generated
                experiences.
            remote_worker_envs (bool): If using num_envs > 1, whether to create
                those new envs in remote processes instead of in the current
                process. This adds overheads, but can make sense if your envs
            remote_env_batch_wait_ms (float): Timeout that remote workers
                are waiting when polling environments. 0 (continue when at
                least one env is ready) is a reasonable default, but optimal
                value could be obtained by measuring your environment
                step / reset and model inference perf.
            soft_horizon (bool): Calculate rewards but don't reset the
                environment when the horizon is hit.
            no_done_at_end (bool): Ignore the done=True at the end of the
                episode and instead record done=False.
            seed (int): Set the seed of both np and tf to this value to
                to ensure each remote worker has unique exploration behavior.
            extra_python_environs (dict): Extra python environments need to
                be set.
            fake_sampler (bool): Use a fake (inf speed) sampler for testing.
        """
        self._original_kwargs: dict = locals().copy()
        del self._original_kwargs["self"]

        global _global_worker
        _global_worker = self

        # set extra environs first
        if extra_python_environs:
            for key, value in extra_python_environs.items():
                os.environ[key] = str(value)

        def gen_rollouts():
            while True:
                yield self.sample()

        ParallelIteratorWorker.__init__(self, gen_rollouts, False)

        policy_config: TrainerConfigDict = policy_config or {}
        if (tf1 and policy_config.get("framework") in ["tf2", "tfe"]
                and not policy_config.get("no_eager_on_workers")
                # This eager check is necessary for certain all-framework tests
                # that use tf's eager_mode() context generator.
                and not tf1.executing_eagerly()):
            tf1.enable_eager_execution()

        if log_level:
            logging.getLogger("ray.rllib").setLevel(log_level)

        if worker_index > 1:
            disable_log_once_globally()  # only need 1 worker to log
        elif log_level == "DEBUG":
            enable_periodic_logging()

        env_context = EnvContext(env_config or {}, worker_index)
        self.env_context = env_context
        self.policy_config: TrainerConfigDict = policy_config
        if callbacks:
            self.callbacks: "DefaultCallbacks" = callbacks()
        else:
            from ray.rllib.agents.callbacks import DefaultCallbacks
            self.callbacks: "DefaultCallbacks" = DefaultCallbacks()
        self.worker_index: int = worker_index
        self.num_workers: int = num_workers
        model_config: ModelConfigDict = model_config or {}
        policy_mapping_fn = (policy_mapping_fn
                             or (lambda agent_id: DEFAULT_POLICY_ID))
        if not callable(policy_mapping_fn):
            raise ValueError("Policy mapping function not callable?")
        self.env_creator: Callable[[EnvContext], EnvType] = env_creator
        self.rollout_fragment_length: int = rollout_fragment_length * num_envs
        self.batch_mode: str = batch_mode
        self.compress_observations: bool = compress_observations
        self.preprocessing_enabled: bool = True
        self.last_batch: SampleBatchType = None
        self.global_vars: dict = None
        self.fake_sampler: bool = fake_sampler

        self.env = _validate_env(env_creator(env_context))
        if isinstance(self.env, (BaseEnv, MultiAgentEnv)):

            def wrap(env):
                return env  # we can't auto-wrap these env types

        elif is_atari(self.env) and \
                not model_config.get("custom_preprocessor") and \
                preprocessor_pref == "deepmind":

            # Deepmind wrappers already handle all preprocessing
            self.preprocessing_enabled = False

            # If clip_rewards not explicitly set to False, switch it
            # on here (clip between -1.0 and 1.0).
            if clip_rewards is None:
                clip_rewards = True

            def wrap(env):
                env = wrap_deepmind(
                    env,
                    dim=model_config.get("dim"),
                    framestack=model_config.get("framestack"))
                if monitor_path:
                    from gym import wrappers
                    env = wrappers.Monitor(env, monitor_path, resume=True)
                return env
        else:

            def wrap(env):
                if monitor_path:
                    from gym import wrappers
                    env = wrappers.Monitor(env, monitor_path, resume=True)
                return env

        self.env: EnvType = wrap(self.env)

        def make_env(vector_index):
            return wrap(
                env_creator(
                    env_context.copy_with_overrides(
                        worker_index=worker_index,
                        vector_index=vector_index,
                        remote=remote_worker_envs)))

        self.make_env_fn = make_env

        self.tf_sess = None
        policy_dict = _validate_and_canonicalize(policy, self.env)
        self.policies_to_train: List[PolicyID] = policies_to_train or list(
            policy_dict.keys())
        self.policy_map: Dict[PolicyID, Policy] = None
        self.preprocessors: Dict[PolicyID, Preprocessor] = None

        # set numpy and python seed
        if seed is not None:
            np.random.seed(seed)
            random.seed(seed)
            if not hasattr(self.env, "seed"):
                raise ValueError("Env doesn't support env.seed(): {}".format(
                    self.env))
            self.env.seed(seed)
            try:
                assert torch is not None
                torch.manual_seed(seed)
            except AssertionError:
                logger.info("Could not seed torch")
        if _has_tensorflow_graph(policy_dict) and not (
                tf1 and tf1.executing_eagerly()):
            if not tf1:
                raise ImportError("Could not import tensorflow")
            with tf1.Graph().as_default():
                if tf_session_creator:
                    self.tf_sess = tf_session_creator()
                else:
                    self.tf_sess = tf1.Session(
                        config=tf1.ConfigProto(
                            gpu_options=tf1.GPUOptions(allow_growth=True)))
                with self.tf_sess.as_default():
                    # set graph-level seed
                    if seed is not None:
                        tf1.set_random_seed(seed)
                    self.policy_map, self.preprocessors = \
                        self._build_policy_map(policy_dict, policy_config)
        else:
            self.policy_map, self.preprocessors = self._build_policy_map(
                policy_dict, policy_config)

<<<<<<< HEAD
        if (ray.is_initialized()):
                #and ray.worker._mode() != ray.worker.LOCAL_MODE):
            # Check available number of GPUs.
=======
        if (ray.is_initialized()
                and ray.worker._mode() != ray.worker.LOCAL_MODE):
            # Check available number of GPUs
>>>>>>> 05fe6dc2
            if not ray.get_gpu_ids():
                logger.debug("Creating policy evaluation worker {}".format(
                    worker_index) +
                             " on CPU (please ignore any CUDA init errors)")
            elif (policy_config["framework"] in ["tf2", "tf", "tfe"] and
                  not tf.config.experimental.list_physical_devices("GPU") and
                  not tf.config.experimental.list_physical_devices(
                      "XLA_GPU")) or (policy_config["framework"] == "torch" and
                                      not torch.cuda.is_available()):
                raise RuntimeError(
                    "GPUs were assigned to this worker by Ray, but "
                    "your DL framework ({}) reports GPU acceleration is "
                    "disabled. This could be due to a bad CUDA- or {} "
                    "installation.".format(policy_config["framework"],
                                           policy_config["framework"]))

        self.multiagent: bool = set(
            self.policy_map.keys()) != {DEFAULT_POLICY_ID}
        if self.multiagent:
            if not ((isinstance(self.env, MultiAgentEnv)
                     or isinstance(self.env, ExternalMultiAgentEnv))
                    or isinstance(self.env, BaseEnv)):
                raise ValueError(
                    "Have multiple policies {}, but the env ".format(
                        self.policy_map) +
                    "{} is not a subclass of BaseEnv, MultiAgentEnv or "
                    "ExternalMultiAgentEnv?".format(self.env))

        self.filters: Dict[PolicyID, Filter] = {
            policy_id: get_filter(observation_filter,
                                  policy.observation_space.shape)
            for (policy_id, policy) in self.policy_map.items()
        }
        if self.worker_index == 0:
            logger.info("Built filter map: {}".format(self.filters))

        self.num_envs: int = num_envs

        if "custom_vector_env" in policy_config:
            custom_vec_wrapper = policy_config["custom_vector_env"]
            self.async_env = custom_vec_wrapper(self.env)
        else:
            # Always use vector env for consistency even if num_envs = 1.
            self.async_env: BaseEnv = BaseEnv.to_base_env(
                self.env,
                make_env=make_env,
                num_envs=num_envs,
                remote_envs=remote_worker_envs,
                remote_env_batch_wait_ms=remote_env_batch_wait_ms)

        # `truncate_episodes`: Allow a batch to contain more than one episode
        # (fragments) and always make the batch `rollout_fragment_length`
        # long.
        if self.batch_mode == "truncate_episodes":
            pack = True
        # `complete_episodes`: Never cut episodes and sampler will return
        # exactly one (complete) episode per poll.
        elif self.batch_mode == "complete_episodes":
            rollout_fragment_length = float("inf")
            pack = False
        else:
            raise ValueError("Unsupported batch mode: {}".format(
                self.batch_mode))

        self.io_context: IOContext = IOContext(log_dir, policy_config,
                                               worker_index, self)
        self.reward_estimators: OffPolicyEstimator = []
        for method in input_evaluation:
            if method == "simulation":
                logger.warning(
                    "Requested 'simulation' input evaluation method: "
                    "will discard all sampler outputs and keep only metrics.")
                sample_async = True
            elif method == "is":
                ise = ImportanceSamplingEstimator.create(self.io_context)
                self.reward_estimators.append(ise)
            elif method == "wis":
                wise = WeightedImportanceSamplingEstimator.create(
                    self.io_context)
                self.reward_estimators.append(wise)
            else:
                raise ValueError(
                    "Unknown evaluation method: {}".format(method))

        if sample_async:
            self.sampler = AsyncSampler(
                worker=self,
                env=self.async_env,
                policies=self.policy_map,
                policy_mapping_fn=policy_mapping_fn,
                preprocessors=self.preprocessors,
                obs_filters=self.filters,
                clip_rewards=clip_rewards,
                rollout_fragment_length=rollout_fragment_length,
                callbacks=self.callbacks,
                horizon=episode_horizon,
                multiple_episodes_in_batch=pack,
                tf_sess=self.tf_sess,
                clip_actions=clip_actions,
                blackhole_outputs="simulation" in input_evaluation,
                soft_horizon=soft_horizon,
                no_done_at_end=no_done_at_end,
                observation_fn=observation_fn,
                _use_trajectory_view_api=policy_config.get(
                    "_use_trajectory_view_api", False))
            # Start the Sampler thread.
            self.sampler.start()
        else:
            self.sampler = SyncSampler(
                worker=self,
                env=self.async_env,
                policies=self.policy_map,
                policy_mapping_fn=policy_mapping_fn,
                preprocessors=self.preprocessors,
                obs_filters=self.filters,
                clip_rewards=clip_rewards,
                rollout_fragment_length=rollout_fragment_length,
                callbacks=self.callbacks,
                horizon=episode_horizon,
                multiple_episodes_in_batch=pack,
                tf_sess=self.tf_sess,
                clip_actions=clip_actions,
                soft_horizon=soft_horizon,
                no_done_at_end=no_done_at_end,
                observation_fn=observation_fn,
                _use_trajectory_view_api=policy_config.get(
                    "_use_trajectory_view_api", False))

        self.input_reader: InputReader = input_creator(self.io_context)
        self.output_writer: OutputWriter = output_creator(self.io_context)

        logger.debug(
            "Created rollout worker with env {} ({}), policies {}".format(
                self.async_env, self.env, self.policy_map))

    @DeveloperAPI
    def sample(self) -> SampleBatchType:
        """Returns a batch of experience sampled from this worker.

        This method must be implemented by subclasses.

        Returns:
            SampleBatchType: A columnar batch of experiences (e.g., tensors).

        Examples:
            >>> print(worker.sample())
            SampleBatch({"obs": [1, 2, 3], "action": [0, 1, 0], ...})
        """

        if self.fake_sampler and self.last_batch is not None:
            return self.last_batch

        if log_once("sample_start"):
            logger.info("Generating sample batch of size {}".format(
                self.rollout_fragment_length))

        batches = [self.input_reader.next()]
        steps_so_far = batches[0].count

        # In truncate_episodes mode, never pull more than 1 batch per env.
        # This avoids over-running the target batch size.
        if self.batch_mode == "truncate_episodes":
            max_batches = self.num_envs
        else:
            max_batches = float("inf")

        while (steps_so_far < self.rollout_fragment_length
               and len(batches) < max_batches):
            batch = self.input_reader.next()
            steps_so_far += batch.count
            batches.append(batch)
        batch = batches[0].concat_samples(batches) if len(batches) > 1 else \
            batches[0]

        self.callbacks.on_sample_end(worker=self, samples=batch)

        # Always do writes prior to compression for consistency and to allow
        # for better compression inside the writer.
        self.output_writer.write(batch)

        # Do off-policy estimation if needed
        if self.reward_estimators:
            for sub_batch in batch.split_by_episode():
                for estimator in self.reward_estimators:
                    estimator.process(sub_batch)

        if log_once("sample_end"):
            logger.info("Completed sample batch:\n\n{}\n".format(
                summarize(batch)))

        if self.compress_observations == "bulk":
            batch.compress(bulk=True)
        elif self.compress_observations:
            batch.compress()

        if self.fake_sampler:
            self.last_batch = batch
        return batch

    @DeveloperAPI
    @ray.method(num_returns=2)
    def sample_with_count(self) -> Tuple[SampleBatchType, int]:
        """Same as sample() but returns the count as a separate future."""
        batch = self.sample()
        return batch, batch.count

    @DeveloperAPI
    def get_weights(self,
                    policies: List[PolicyID] = None) -> (ModelWeights, dict):
        """Returns the model weights of this worker.

        Returns:
            object: weights that can be set on another worker.
            info: dictionary of extra metadata.

        Examples:
            >>> weights = worker.get_weights()
        """
        if policies is None:
            policies = self.policy_map.keys()
        return {
            pid: policy.get_weights()
            for pid, policy in self.policy_map.items() if pid in policies
        }

    @DeveloperAPI
    def set_weights(self, weights: ModelWeights,
                    global_vars: dict = None) -> None:
        """Sets the model weights of this worker.

        Examples:
            >>> weights = worker.get_weights()
            >>> worker.set_weights(weights)
        """
        for pid, w in weights.items():
            self.policy_map[pid].set_weights(w)
        if global_vars:
            self.set_global_vars(global_vars)

    @DeveloperAPI
    def compute_gradients(
            self, samples: SampleBatchType) -> Tuple[ModelGradients, dict]:
        """Returns a gradient computed w.r.t the specified samples.

        Returns:
            (grads, info): A list of gradients that can be applied on a
            compatible worker. In the multi-agent case, returns a dict
            of gradients keyed by policy ids. An info dictionary of
            extra metadata is also returned.

        Examples:
            >>> batch = worker.sample()
            >>> grads, info = worker.compute_gradients(samples)
        """
        if log_once("compute_gradients"):
            logger.info("Compute gradients on:\n\n{}\n".format(
                summarize(samples)))
        if isinstance(samples, MultiAgentBatch):
            grad_out, info_out = {}, {}
            if self.tf_sess is not None:
                builder = TFRunBuilder(self.tf_sess, "compute_gradients")
                for pid, batch in samples.policy_batches.items():
                    if pid not in self.policies_to_train:
                        continue
                    grad_out[pid], info_out[pid] = (
                        self.policy_map[pid]._build_compute_gradients(
                            builder, batch))
                grad_out = {k: builder.get(v) for k, v in grad_out.items()}
                info_out = {k: builder.get(v) for k, v in info_out.items()}
            else:
                for pid, batch in samples.policy_batches.items():
                    if pid not in self.policies_to_train:
                        continue
                    grad_out[pid], info_out[pid] = (
                        self.policy_map[pid].compute_gradients(batch))
        else:
            grad_out, info_out = (
                self.policy_map[DEFAULT_POLICY_ID].compute_gradients(samples))
        info_out["batch_count"] = samples.count
        if log_once("grad_out"):
            logger.info("Compute grad info:\n\n{}\n".format(
                summarize(info_out)))
        return grad_out, info_out

    @DeveloperAPI
    def apply_gradients(self, grads: ModelGradients) -> Dict[PolicyID, Any]:
        """Applies the given gradients to this worker's weights.

        Examples:
            >>> samples = worker.sample()
            >>> grads, info = worker.compute_gradients(samples)
            >>> worker.apply_gradients(grads)
        """
        if log_once("apply_gradients"):
            logger.info("Apply gradients:\n\n{}\n".format(summarize(grads)))
        if isinstance(grads, dict):
            if self.tf_sess is not None:
                builder = TFRunBuilder(self.tf_sess, "apply_gradients")
                outputs = {
                    pid: self.policy_map[pid]._build_apply_gradients(
                        builder, grad)
                    for pid, grad in grads.items()
                }
                return {k: builder.get(v) for k, v in outputs.items()}
            else:
                return {
                    pid: self.policy_map[pid].apply_gradients(g)
                    for pid, g in grads.items()
                }
        else:
            return self.policy_map[DEFAULT_POLICY_ID].apply_gradients(grads)

    @DeveloperAPI
    def learn_on_batch(self, samples: SampleBatchType) -> dict:
        """Update policies based on the given batch.

        This is the equivalent to apply_gradients(compute_gradients(samples)),
        but can be optimized to avoid pulling gradients into CPU memory.

        Returns:
            info: dictionary of extra metadata from compute_gradients().

        Examples:
            >>> batch = worker.sample()
            >>> worker.learn_on_batch(samples)
        """
        if log_once("learn_on_batch"):
            logger.info(
                "Training on concatenated sample batches:\n\n{}\n".format(
                    summarize(samples)))
        if isinstance(samples, MultiAgentBatch):
            info_out = {}
            to_fetch = {}
            if self.tf_sess is not None:
                builder = TFRunBuilder(self.tf_sess, "learn_on_batch")
            else:
                builder = None
            for pid, batch in samples.policy_batches.items():
                if pid not in self.policies_to_train:
                    continue
                policy = self.policy_map[pid]
                if builder and hasattr(policy, "_build_learn_on_batch"):
                    to_fetch[pid] = policy._build_learn_on_batch(
                        builder, batch)
                else:
                    info_out[pid] = policy.learn_on_batch(batch)
            info_out.update({k: builder.get(v) for k, v in to_fetch.items()})
        else:
            info_out = {
                DEFAULT_POLICY_ID: self.policy_map[DEFAULT_POLICY_ID]
                .learn_on_batch(samples)
            }
        if log_once("learn_out"):
            logger.debug("Training out:\n\n{}\n".format(summarize(info_out)))
        return info_out

    def sample_and_learn(self, expected_batch_size: int, num_sgd_iter: int,
                         sgd_minibatch_size: str,
                         standardize_fields: List[str]) -> Tuple[dict, int]:
        """Sample and batch and learn on it.

        This is typically used in combination with distributed allreduce.

        Arguments:
            expected_batch_size (int): Expected number of samples to learn on.
            num_sgd_iter (int): Number of SGD iterations.
            sgd_minibatch_size (int): SGD minibatch size.
            standardize_fields (list): List of sample fields to normalize.

        Returns:
            info: dictionary of extra metadata from learn_on_batch().
            count: number of samples learned on.
        """
        batch = self.sample()
        assert batch.count == expected_batch_size, \
            ("Batch size possibly out of sync between workers, expected:",
             expected_batch_size, "got:", batch.count)
        logger.info("Executing distributed minibatch SGD "
                    "with epoch size {}, minibatch size {}".format(
                        batch.count, sgd_minibatch_size))
        info = do_minibatch_sgd(batch, self.policy_map, self, num_sgd_iter,
                                sgd_minibatch_size, standardize_fields)
        return info, batch.count

    @DeveloperAPI
    def get_metrics(self) -> List[Union[RolloutMetrics, OffPolicyEstimate]]:
        """Returns a list of new RolloutMetric objects from evaluation."""

        out = self.sampler.get_metrics()
        for m in self.reward_estimators:
            out.extend(m.get_metrics())
        return out

    @DeveloperAPI
    def foreach_env(self, func: Callable[[BaseEnv], T]) -> List[T]:
        """Apply the given function to each underlying env instance."""

        envs = self.async_env.get_unwrapped()
        if not envs:
            return [func(self.async_env)]
        else:
            return [func(e) for e in envs]

    @DeveloperAPI
    def get_policy(
            self, policy_id: Optional[PolicyID] = DEFAULT_POLICY_ID) -> Policy:
        """Return policy for the specified id, or None.

        Arguments:
            policy_id (str): id of policy to return.
        """

        return self.policy_map.get(policy_id)

    @DeveloperAPI
    def for_policy(self,
                   func: Callable[[Policy], T],
                   policy_id: Optional[PolicyID] = DEFAULT_POLICY_ID,
                   **kwargs) -> T:
        """Apply the given function to the specified policy."""

        return func(self.policy_map[policy_id], **kwargs)

    @DeveloperAPI
    def foreach_policy(self, func: Callable[[Policy, PolicyID], T],
                       **kwargs) -> List[T]:
        """Apply the given function to each (policy, policy_id) tuple."""

        return [
            func(policy, pid, **kwargs)
            for pid, policy in self.policy_map.items()
        ]

    @DeveloperAPI
    def foreach_trainable_policy(self, func: Callable[[Policy, PolicyID], T],
                                 **kwargs) -> List[T]:
        """
        Applies the given function to each (policy, policy_id) tuple, which
        can be found in `self.policies_to_train`.

        Args:
            func (callable): A function - taking a Policy and its ID - that is
                called on all Policies within `self.policies_to_train`.

        Returns:
            List[any]: The list of n return values of all
                `func([policy], [ID])`-calls.
        """
        return [
            func(policy, pid, **kwargs)
            for pid, policy in self.policy_map.items()
            if pid in self.policies_to_train
        ]

    @DeveloperAPI
    def sync_filters(self, new_filters: dict) -> None:
        """Changes self's filter to given and rebases any accumulated delta.

        Args:
            new_filters (dict): Filters with new state to update local copy.
        """
        assert all(k in new_filters for k in self.filters)
        for k in self.filters:
            self.filters[k].sync(new_filters[k])

    @DeveloperAPI
    def get_filters(self, flush_after: bool = False) -> dict:
        """Returns a snapshot of filters.

        Args:
            flush_after (bool): Clears the filter buffer state.

        Returns:
            return_filters (dict): Dict for serializable filters
        """
        return_filters = {}
        for k, f in self.filters.items():
            return_filters[k] = f.as_serializable()
            if flush_after:
                f.clear_buffer()
        return return_filters

    @DeveloperAPI
    def save(self) -> str:
        filters = self.get_filters(flush_after=True)
        state = {
            pid: self.policy_map[pid].get_state()
            for pid in self.policy_map
        }
        return pickle.dumps({"filters": filters, "state": state})

    @DeveloperAPI
    def restore(self, objs: str) -> None:
        objs = pickle.loads(objs)
        self.sync_filters(objs["filters"])
        for pid, state in objs["state"].items():
            self.policy_map[pid].set_state(state)

    @DeveloperAPI
    def set_global_vars(self, global_vars: dict) -> None:
        self.foreach_policy(lambda p, _: p.on_global_var_update(global_vars))
        self.global_vars = global_vars

    @DeveloperAPI
    def get_global_vars(self) -> dict:
        return self.global_vars

    @DeveloperAPI
    def export_policy_model(self,
                            export_dir: str,
                            policy_id: PolicyID = DEFAULT_POLICY_ID):
        self.policy_map[policy_id].export_model(export_dir)

    @DeveloperAPI
    def import_policy_model_from_h5(self,
                                    import_file: str,
                                    policy_id: PolicyID = DEFAULT_POLICY_ID):
        self.policy_map[policy_id].import_model_from_h5(import_file)

    @DeveloperAPI
    def export_policy_checkpoint(self,
                                 export_dir: str,
                                 filename_prefix: str = "model",
                                 policy_id: PolicyID = DEFAULT_POLICY_ID):
        self.policy_map[policy_id].export_checkpoint(export_dir,
                                                     filename_prefix)

    @DeveloperAPI
    def stop(self) -> None:
        self.async_env.stop()

    @DeveloperAPI
    def creation_args(self) -> dict:
        """Returns the args used to create this worker."""
        return self._original_kwargs

    @DeveloperAPI
    def get_host(self) -> str:
        """Returns the hostname of the process running this evaluator."""

        return platform.node()

    @DeveloperAPI
    def apply(self, func: Callable[["RolloutWorker"], T], *args) -> T:
        """Apply the given function to this rollout worker instance."""

        return func(self, *args)

    def _build_policy_map(
            self, policy_dict: MultiAgentPolicyConfigDict,
            policy_config: TrainerConfigDict
    ) -> Tuple[Dict[PolicyID, Policy], Dict[PolicyID, Preprocessor]]:
        policy_map = {}
        preprocessors = {}
        for name, (cls, obs_space, act_space,
                   conf) in sorted(policy_dict.items()):
            logger.debug("Creating policy for {}".format(name))
            merged_conf = merge_dicts(policy_config, conf)
            merged_conf["num_workers"] = self.num_workers
            merged_conf["worker_index"] = self.worker_index

            self._validate_policy_config(merged_conf)

            if self.preprocessing_enabled:
                preprocessor = ModelCatalog.get_preprocessor_for_space(
                    obs_space, merged_conf.get("model"))
                preprocessors[name] = preprocessor
                obs_space = preprocessor.observation_space
            else:
                preprocessors[name] = NoPreprocessor(obs_space)
            if isinstance(obs_space, (gym.spaces.Dict, gym.spaces.Tuple)):
                raise ValueError(
                    "Found raw Tuple|Dict space as input to policy. "
                    "Please preprocess these observations with a "
                    "Tuple|DictFlatteningPreprocessor.")
            if merged_conf["framework"] in ["tf2", "tf", "tfe"]:
                if tf1.executing_eagerly():
                    if hasattr(cls, "as_eager"):
                        cls = cls.as_eager()
                        if policy_config.get("eager_tracing"):
                            cls = cls.with_tracing()
                    elif not issubclass(cls, TFPolicy):
                        pass  # could be some other type of policy
                    else:
                        raise ValueError("This policy does not support eager "
                                         "execution: {}".format(cls))
                with tf1.variable_scope(name):
                    if ray.get_gpu_ids():
                        logger.info("TFPolicy running on default device.")
                        policy_map[name] = cls(
                            obs_space, act_space, merged_conf)
                    else:
                        logger.info("TFPolicy running on CPU.")
                        with tf.device("cpu"):
                            policy_map[name] = cls(obs_space, act_space,
                                merged_conf)
            else:
                policy_map[name] = cls(obs_space, act_space, merged_conf)

        if self.worker_index == 0:
            logger.info("Built policy map: {}".format(policy_map))
            logger.info("Built preprocessor map: {}".format(preprocessors))
        return policy_map, preprocessors

    def setup_torch_data_parallel(self, url: str, world_rank: int,
                                  world_size: int, backend: str) -> None:
        """Join a torch process group for distributed SGD."""

        logger.info("Joining process group, url={}, world_rank={}, "
                    "world_size={}, backend={}".format(url, world_rank,
                                                       world_size, backend))
        torch.distributed.init_process_group(
            backend=backend,
            init_method=url,
            rank=world_rank,
            world_size=world_size)

        for pid, policy in self.policy_map.items():
            if not isinstance(policy, TorchPolicy):
                raise ValueError(
                    "This policy does not support torch distributed", policy)
            policy.distributed_world_size = world_size

    def get_node_ip(self) -> str:
        """Returns the IP address of the current node."""
        return ray.services.get_node_ip_address()

    def find_free_port(self) -> int:
        """Finds a free port on the current node."""
        from ray.util.sgd import utils
        return utils.find_free_port()

    def _validate_policy_config(self, config):
        # Check and resolve DL framework settings.
        if "use_pytorch" in config and \
                config["use_pytorch"] != DEPRECATED_VALUE:
            deprecation_warning("use_pytorch", "framework=torch",
                error=False)
            if config["use_pytorch"]:
                config["framework"] = "torch"
            config.pop("use_pytorch")
        if "eager" in config and config["eager"] != DEPRECATED_VALUE:
            deprecation_warning("eager", "framework=tfe", error=False)
            if config["eager"]:
                config["framework"] = "tfe"
            config.pop("eager")

        # Handle tf Policy.
        if config["framework"] in ["tf2", "tf", "tfe"]:
            # Tf not installed.
            if not tf1:
                raise ValueError(
                    "One of your Policies is configured to run on TensorFlow "
                    "(tf), but tf is not installed! Do "
                    "`pip install tensorflow` to solve this.")
            # tf2 configured, but version is tf1.x.
            if config["framework"] == "tf2" and tfv < 2:
                raise ValueError("`framework`=tf2, but tf-version is < 2.0!")
            # Switch on eager mode (if not already done).
            elif config["framework"] in ["tf2", "tfe"] and \
                    not tf1.executing_eagerly():
                tf1.enable_eager_execution()
                logger.info("Executing eagerly, with eager_tracing={}".format(
                    config["eager_tracing"]))
            # If we are already in eager mode and framework=="tf" -> Error.
            # Currently, we do not support both tf modes at the same time.
            elif config["framework"] == "tf" and tf1.executing_eagerly():
                raise ValueError(
                    "One of your Policies is configured to use static-graph "
                    "TensorFlow, but other Policies are using tf-eager mode. "
                    "This is currently not supported. Setup your Policies "
                    "either with `framework=tf` or with framework=`tfe|tf2`.")
        # PyTorch Policy.
        elif config["framework"] == "torch":
            if not torch:
                raise ValueError(
                    "One of your Policies is configured to run on PyTorch "
                    "(torch), but torch is not installed! Do "
                    "`pip install torch` to solve this.")

        #TODO: move this somewhere else
        # Propose using eager
        #if tf1 and not tf1.executing_eagerly() and \
        #        config["framework"] != "torch":
        #    logger.info(
        #        "Tip: set framework=[tf2|tfe] to enable "
        #        "TensorFlow eager execution")

    def __del__(self):
        if hasattr(self, "sampler") and isinstance(self.sampler, AsyncSampler):
            self.sampler.shutdown = True


def _validate_and_canonicalize(policy: Policy,
                               env: EnvType) -> MultiAgentPolicyConfigDict:
    if isinstance(policy, dict):
        _validate_multiagent_config(policy)
        return policy
    elif not issubclass(policy, Policy):
        raise ValueError("policy must be a rllib.Policy class")
    else:
        if (isinstance(env, MultiAgentEnv)
                and not hasattr(env, "observation_space")):
            raise ValueError(
                "MultiAgentEnv must have observation_space defined if run "
                "in a single-agent configuration.")
        return {
            DEFAULT_POLICY_ID: (policy, env.observation_space,
                                env.action_space, {})
        }


def _validate_multiagent_config(policy: MultiAgentPolicyConfigDict,
                                allow_none_graph: bool = False):
    for k, v in policy.items():
        if not isinstance(k, str):
            raise ValueError("policy keys must be strs, got {}".format(
                type(k)))
        if not isinstance(v, (tuple, list)) or len(v) != 4:
            raise ValueError(
                "policy values must be tuples/lists of "
                "(cls or None, obs_space, action_space, config), got {}".
                format(v))
        if allow_none_graph and v[0] is None:
            pass
        elif not issubclass(v[0], Policy):
            raise ValueError("policy tuple value 0 must be a rllib.Policy "
                             "class or None, got {}".format(v[0]))
        if not isinstance(v[1], gym.Space):
            raise ValueError(
                "policy tuple value 1 (observation_space) must be a "
                "gym.Space, got {}".format(type(v[1])))
        if not isinstance(v[2], gym.Space):
            raise ValueError("policy tuple value 2 (action_space) must be a "
                             "gym.Space, got {}".format(type(v[2])))
        if not isinstance(v[3], dict):
            raise ValueError("policy tuple value 3 (config) must be a dict, "
                             "got {}".format(type(v[3])))


def _validate_env(env: Any) -> EnvType:
    # allow this as a special case (assumed gym.Env)
    if hasattr(env, "observation_space") and hasattr(env, "action_space"):
        return env

    allowed_types = [gym.Env, MultiAgentEnv, ExternalEnv, VectorEnv, BaseEnv]
    if not any(isinstance(env, tpe) for tpe in allowed_types):
        raise ValueError(
            "Returned env should be an instance of gym.Env, MultiAgentEnv, "
            "ExternalEnv, VectorEnv, or BaseEnv. The provided env creator "
            "function returned {} ({}).".format(env, type(env)))
    return env


def _has_tensorflow_graph(policy_dict: MultiAgentPolicyConfigDict) -> bool:
    for policy, _, _, _ in policy_dict.values():
        if issubclass(policy, TFPolicy):
            return True
    return False<|MERGE_RESOLUTION|>--- conflicted
+++ resolved
@@ -418,15 +418,9 @@
             self.policy_map, self.preprocessors = self._build_policy_map(
                 policy_dict, policy_config)
 
-<<<<<<< HEAD
         if (ray.is_initialized()):
                 #and ray.worker._mode() != ray.worker.LOCAL_MODE):
             # Check available number of GPUs.
-=======
-        if (ray.is_initialized()
-                and ray.worker._mode() != ray.worker.LOCAL_MODE):
-            # Check available number of GPUs
->>>>>>> 05fe6dc2
             if not ray.get_gpu_ids():
                 logger.debug("Creating policy evaluation worker {}".format(
                     worker_index) +
