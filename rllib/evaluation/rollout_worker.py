--- conflicted
+++ resolved
@@ -1007,20 +1007,12 @@
         return out
 
     @DeveloperAPI
-<<<<<<< HEAD
-    def foreach_env(self, func: Callable[[BaseEnv], T]) -> List[T]:
-        """Apply the given function to each underlying sub-environment.
-
-        Args:
-            func: The function to call for each environment (as only arg).
-=======
     def foreach_env(self, func: Callable[[EnvType], T]) -> List[T]:
         """Calls the given function with each sub-environment as arg.
 
         Args:
             func: The function to call for each underlying
                 sub-environment (as only arg).
->>>>>>> 99034f5a
 
         Returns:
              The list of return values of all calls to `func([env])`.
@@ -1040,21 +1032,12 @@
 
     @DeveloperAPI
     def foreach_env_with_context(
-<<<<<<< HEAD
-            self, func: Callable[[BaseEnv, EnvContext], T]) -> List[T]:
-        """Apply the given function to each underlying sub-environment.
-
-        Args:
-            func: The function to call for each environment and its EnvContext
-                (as the args).
-=======
             self, func: Callable[[EnvType, EnvContext], T]) -> List[T]:
         """Calls given function with each sub-env plus env_ctx as args.
 
         Args:
             func: The function to call for each underlying
                 sub-environment and its EnvContext (as the args).
->>>>>>> 99034f5a
 
         Returns:
              The list of return values of all calls to `func([env, ctx])`.
