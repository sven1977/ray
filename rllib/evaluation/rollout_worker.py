--- conflicted
+++ resolved
@@ -1474,11 +1474,7 @@
         return return_filters
 
     @DeveloperAPI
-<<<<<<< HEAD
     def get_state(self) -> dict:
-=======
-    def get_state(self) -> bytes:
->>>>>>> a9b9208e
         """Serializes this RolloutWorker's current state and returns it.
 
         Returns:
@@ -1492,17 +1488,11 @@
         return {
             "filters": filters,
             "state": state,
-            #"policy_config": self.policy_config,
         }
 
     @DeveloperAPI
-<<<<<<< HEAD
     def set_state(self, state: dict) -> None:
         """Restores this RolloutWorker's state from a state dict.
-=======
-    def set_state(self, objs: bytes) -> None:
-        """Restores this RolloutWorker's state from a sequence of bytes.
->>>>>>> a9b9208e
 
         Args:
             state: The state dict to restore this worker's state from.
@@ -1939,7 +1929,6 @@
     def foreach_trainable_policy(self, func, **kwargs):
         return self.foreach_policy_to_train(func, **kwargs)
 
-<<<<<<< HEAD
     @Deprecated(new="state_dict = RolloutWorker.get_state()", error=False)
     def save(self):
         state = self.get_state()
@@ -1949,15 +1938,6 @@
     def restore(self, objs):
         state_dict = pickle.loads(objs)
         self.set_state(state_dict)
-=======
-    @Deprecated(new="RolloutWorker.get_state()", error=False)
-    def save(self, *args, **kwargs):
-        return self.get_state(*args, **kwargs)
-
-    @Deprecated(new="RolloutWorker.set_state([state])", error=False)
-    def restore(self, *args, **kwargs):
-        return self.set_state(*args, **kwargs)
->>>>>>> a9b9208e
 
 
 def _determine_spaces_for_multi_agent_dict(
