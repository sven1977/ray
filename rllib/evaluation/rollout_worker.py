--- conflicted
+++ resolved
@@ -5,6 +5,7 @@
 import logging
 import numpy as np
 import os
+import platform
 import threading
 import tree  # pip install dm_tree
 from types import FunctionType
@@ -98,6 +99,7 @@
 )
 from ray.util.annotations import PublicAPI
 from ray.util.debug import disable_log_once_globally, enable_periodic_logging, log_once
+from ray.util.iter import ParallelIteratorWorker
 from ray.tune.registry import registry_contains_input, registry_get_input
 
 
@@ -161,11 +163,7 @@
 
 
 @DeveloperAPI
-<<<<<<< HEAD
-class RolloutWorker(EnvRunner):
-=======
 class RolloutWorker(ParallelIteratorWorker, EnvRunner):
->>>>>>> f86fa57f
     """Common experience collection class.
 
     This class wraps a policy instance and an environment class to
@@ -290,14 +288,8 @@
             while True:
                 yield self.sample()
 
-<<<<<<< HEAD
-        EnvRunner.__init__(self, config=config)
-
-        self.config = config
-=======
         ParallelIteratorWorker.__init__(self, gen_rollouts, False)
         EnvRunner.__init__(self, config=config)
->>>>>>> f86fa57f
 
         self.num_workers = (
             num_workers if num_workers is not None else self.config.num_rollout_workers
@@ -671,9 +663,6 @@
         )
 
     @override(EnvRunner)
-<<<<<<< HEAD
-    def sample(self) -> SampleBatchType:
-=======
     def sample(self, **kwargs) -> SampleBatchType:
         """Returns a batch of experience sampled from this worker.
 
@@ -694,7 +683,6 @@
             >>> print(worker.sample()) # doctest: +SKIP
             SampleBatch({"obs": [...], "action": [...], ...})
         """
->>>>>>> f86fa57f
         if self.config.fake_sampler and self.last_batch is not None:
             return self.last_batch
         elif self.input_reader is None:
@@ -1007,14 +995,11 @@
             self.policy_map[DEFAULT_POLICY_ID].apply_gradients(grads)
 
     def get_metrics(self) -> List[RolloutMetrics]:
-<<<<<<< HEAD
-=======
         """Returns the thus-far collected metrics from this worker's rollouts.
 
         Returns:
              List of RolloutMetrics collected thus-far.
         """
->>>>>>> f86fa57f
         # Get metrics from sampler (if any).
         if self.sampler is not None:
             out = self.sampler.get_metrics()
@@ -1670,8 +1655,6 @@
         """Returns the kwargs dict used to create this worker."""
         return self._original_kwargs
 
-<<<<<<< HEAD
-=======
     @DeveloperAPI
     def get_host(self) -> str:
         """Returns the hostname of the process running this evaluator."""
@@ -1689,7 +1672,6 @@
 
         return find_free_port()
 
->>>>>>> f86fa57f
     def _update_policy_map(
         self,
         *,
