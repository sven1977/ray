--- conflicted
+++ resolved
@@ -376,21 +376,45 @@
         self.fake_sampler: bool = fake_sampler
 
         # Create an env for this worker.
-<<<<<<< HEAD
         self.env = None
         if not (worker_index == 0 and num_workers > 0
                 and policy_config["create_env_on_driver"] is False):
             env_ = env_creator(env_context)
             if env_:
+                # Validate environment (general validation function).
                 self.env = _validate_env(env_)
+                # Custom validation function given.
                 if validate_env is not None:
                     validate_env(self.env, self.env_context)
 
-                if isinstance(self.env, (BaseEnv, MultiAgentEnv)):
+                # MultiAgentEnv (a gym.Env) -> Wrap and make
+                # the wrapped Env yet another MultiAgentEnv.
+                if isinstance(self.env, MultiAgentEnv):
 
                     def wrap(env):
-                        return env  # we can't auto-wrap these env types
-
+                        cls = env.__class__
+                        # Add gym.Env as mixin parent to the env's class
+                        # (so it can be wrapped).
+                        env.__class__ = \
+                            type(env.__class__.__name__, (type(env), gym.Env), {})
+                        # Wrap the (now gym.Env) env with our (multi-agent capable)
+                        # recording wrapper.
+                        env = record_env_wrapper(env, record_env, log_dir,
+                                                 policy_config)
+                        # Make sure, we make the wrapped object a member of the
+                        # original MultiAgentEnv sub-class again.
+                        if type(env) is not cls:
+                            env.__class__ = \
+                                type(cls.__name__, (type(env), cls), {})
+                        return env
+
+                # We can't auto-wrap a BaseEnv.
+                elif isinstance(self.env, BaseEnv):
+
+                    def wrap(env):
+                        return env
+
+                # Atari type env and "deepmind" preprocessor pref.
                 elif is_atari(self.env) and \
                         not model_config.get("custom_preprocessor") and \
                         preprocessor_pref == "deepmind":
@@ -420,92 +444,6 @@
                                 "num_framestacks"] = num_framestacks = 0
                     framestack_traj_view = num_framestacks > 1
 
-                    def wrap(env):
-                        env = wrap_deepmind(
-                            env,
-                            dim=model_config.get("dim"),
-                            framestack=framestack,
-                            framestack_via_traj_view_api=framestack_traj_view)
-                        if record_env:
-                            from gym import wrappers
-                            path_ = record_env if isinstance(record_env, str) \
-                                else log_dir
-                            # Relative path: Add logdir here, otherwise, this
-                            # would not work for non-local workers.
-                            if not re.search("[/\\\]", path_):
-                                path_ = os.path.join(log_dir, path_)
-                            print(f"Setting the path for recording to {path_}")
-                            env = wrappers.Monitor(
-                                env,
-                                path_,
-                                resume=True,
-                                force=True,
-                                video_callable=lambda _: True,
-                                mode="evaluation" if
-                                policy_config["in_evaluation"] else "training")
-                        return env
-                else:
-=======
-        else:
-            self.env = _validate_env(env_creator(env_context))
-            # Validate environment, if validation function provided.
-            if validate_env is not None:
-                validate_env(self.env, self.env_context)
-
-            # MultiAgentEnv (a gym.Env) -> Wrap and make
-            # the wrapped Env yet another MultiAgentEnv.
-            if isinstance(self.env, MultiAgentEnv):
-
-                def wrap(env):
-                    cls = env.__class__
-                    # Add gym.Env as mixin parent to the env's class
-                    # (so it can be wrapped).
-                    env.__class__ = \
-                        type(env.__class__.__name__, (type(env), gym.Env), {})
-                    # Wrap the (now gym.Env) env with our (multi-agent capable)
-                    # recording wrapper.
-                    env = record_env_wrapper(env, record_env, log_dir,
-                                             policy_config)
-                    # Make sure, we make the wrapped object a member of the
-                    # original MultiAgentEnv sub-class again.
-                    if type(env) is not cls:
-                        env.__class__ = \
-                            type(cls.__name__, (type(env), cls), {})
-                    return env
-
-            # We can't auto-wrap a BaseEnv.
-            elif isinstance(self.env, BaseEnv):
-
-                def wrap(env):
-                    return env
-
-            # Atari type env and "deepmind" preprocessor pref.
-            elif is_atari(self.env) and \
-                    not model_config.get("custom_preprocessor") and \
-                    preprocessor_pref == "deepmind":
-
-                # Deepmind wrappers already handle all preprocessing.
-                self.preprocessing_enabled = False
-
-                # If clip_rewards not explicitly set to False, switch it
-                # on here (clip between -1.0 and 1.0).
-                if clip_rewards is None:
-                    clip_rewards = True
-
-                # Deprecated way of framestacking is used.
-                framestack = model_config.get("framestack") is True
-                # framestacking via trajectory view API is enabled.
-                num_framestacks = model_config.get("num_framestacks", 0)
-
-                # Trajectory view API is on and num_framestacks=auto: Only
-                # stack traj. view based if old `framestack=[invalid value]`.
-                if num_framestacks == "auto":
-                    if framestack == DEPRECATED_VALUE:
-                        model_config["num_framestacks"] = num_framestacks = 4
-                    else:
-                        model_config["num_framestacks"] = num_framestacks = 0
-                framestack_traj_view = num_framestacks > 1
-
                 def wrap(env):
                     env = wrap_deepmind(
                         env,
@@ -522,29 +460,8 @@
                 def wrap(env):
                     return record_env_wrapper(env, record_env, log_dir,
                                               policy_config)
->>>>>>> 197dab0e
-
-                    def wrap(env):
-                        if record_env:
-                            from gym import wrappers
-                            path_ = record_env if isinstance(record_env, str) \
-                                else log_dir
-                            # Relative path: Add logdir here, otherwise, this
-                            # would not work for non-local workers.
-                            if not re.search("[/\\\]", path_):
-                                path_ = os.path.join(log_dir, path_)
-                            print(f"Setting the path for recording to {path_}")
-                            env = wrappers.Monitor(
-                                env,
-                                path_,
-                                resume=True,
-                                force=True,
-                                video_callable=lambda _: True,
-                                mode="evaluation" if
-                                policy_config["in_evaluation"] else "training")
-                        return env
-
-                self.env: EnvType = wrap(self.env)
+
+            self.env: EnvType = wrap(self.env)
 
         def make_env(vector_index):
             return wrap(
