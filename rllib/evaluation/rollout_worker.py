import copy
import gym
from gym.spaces import Box, Discrete, MultiDiscrete, Space
import logging
import numpy as np
import platform
import os
<<<<<<< HEAD
from typing import Any, Callable, Dict, List, Iterable, Optional, Set, Tuple, \
    Type, TypeVar, TYPE_CHECKING, Union
=======
import tree  # pip install dm_tree
from typing import Any, Callable, Dict, List, Optional, Tuple, Type, \
    TYPE_CHECKING, Union
>>>>>>> 74d4e7c2

import ray
from ray import ObjectRef
from ray import cloudpickle as pickle
from ray.rllib.env.base_env import BaseEnv, convert_to_base_env
from ray.rllib.env.env_context import EnvContext
from ray.rllib.env.external_env import ExternalEnv
from ray.rllib.env.multi_agent_env import MultiAgentEnv
from ray.rllib.env.external_multi_agent_env import ExternalMultiAgentEnv
from ray.rllib.env.utils import record_env_wrapper
from ray.rllib.env.vector_env import VectorEnv
from ray.rllib.env.wrappers.atari_wrappers import wrap_deepmind, is_atari
from ray.rllib.evaluation.sampler import AsyncSampler, SyncSampler
from ray.rllib.evaluation.metrics import RolloutMetrics
from ray.rllib.models import ModelCatalog
from ray.rllib.models.preprocessors import Preprocessor
from ray.rllib.offline import NoopOutput, IOContext, OutputWriter, InputReader
from ray.rllib.offline.off_policy_estimator import OffPolicyEstimator, \
    OffPolicyEstimate
from ray.rllib.offline.is_estimator import ImportanceSamplingEstimator
from ray.rllib.offline.wis_estimator import WeightedImportanceSamplingEstimator
from ray.rllib.policy.sample_batch import MultiAgentBatch, DEFAULT_POLICY_ID
from ray.rllib.policy.policy import Policy, PolicySpec
from ray.rllib.policy.policy_map import PolicyMap
from ray.rllib.policy.torch_policy import TorchPolicy
from ray.rllib.utils import force_list, merge_dicts
from ray.rllib.utils.annotations import Deprecated, DeveloperAPI
from ray.rllib.utils.debug import summarize, update_global_seed_if_necessary
from ray.rllib.utils.deprecation import deprecation_warning
from ray.rllib.utils.error import EnvError, ERR_MSG_NO_GPUS, \
    HOWTO_CHANGE_CONFIG
from ray.rllib.utils.filter import get_filter, Filter
from ray.rllib.utils.framework import try_import_tf, try_import_torch
from ray.rllib.utils.sgd import do_minibatch_sgd
from ray.rllib.utils.tf_utils import get_gpu_devices as get_tf_gpu_devices
from ray.rllib.utils.tf_run_builder import TFRunBuilder
from ray.rllib.utils.typing import AgentID, EnvConfigDict, EnvType, \
    ModelConfigDict, ModelGradients, ModelWeights, \
    MultiAgentPolicyConfigDict, PartialTrainerConfigDict, PolicyID, \
    SampleBatchType, T
from ray.util.debug import log_once, disable_log_once_globally, \
    enable_periodic_logging
from ray.util.iter import ParallelIteratorWorker

if TYPE_CHECKING:
    from ray.rllib.evaluation.episode import Episode
    from ray.rllib.evaluation.observation_function import ObservationFunction
    from ray.rllib.agents.callbacks import DefaultCallbacks  # noqa

tf1, tf, tfv = try_import_tf()
torch, _ = try_import_torch()

logger = logging.getLogger(__name__)

# Handle to the current rollout worker, which will be set to the most recently
# created RolloutWorker in this process. This can be helpful to access in
# custom env or policy classes for debugging or advanced use cases.
_global_worker: "RolloutWorker" = None


@DeveloperAPI
def get_global_worker() -> "RolloutWorker":
    """Returns a handle to the active rollout worker in this process."""

    global _global_worker
    return _global_worker


def _update_env_seed_if_necessary(env: EnvType, seed: int, worker_idx: int,
                                  vector_idx: int):
    """Set a deterministic random seed on environment.

    NOTE: this may not work with remote environments (issue #18154).
    """
    if not seed:
        return

    # A single RL job is unlikely to have more than 10K
    # rollout workers.
    max_num_envs_per_workers: int = 1000
    assert worker_idx < max_num_envs_per_workers, \
        "Too many envs per worker. Random seeds may collide."
    computed_seed: int = (
        worker_idx * max_num_envs_per_workers + vector_idx + seed)

    # Gym.env.
    # This will silently fail for most OpenAI gyms
    # (they do nothing and return None per default)
    if not hasattr(env, "seed"):
        logger.info("Env doesn't support env.seed(): {}".format(env))
    else:
        env.seed(computed_seed)


@DeveloperAPI
class RolloutWorker(ParallelIteratorWorker):
    """Common experience collection class.

    This class wraps a policy instance and an environment class to
    collect experiences from the environment. You can create many replicas of
    this class as Ray actors to scale RL training.

    This class supports vectorized and multi-agent policy evaluation (e.g.,
    VectorEnv, MultiAgentEnv, etc.)

    Examples:
        >>> # Create a rollout worker and using it to collect experiences.
        >>> worker = RolloutWorker(
        ...   env_creator=lambda _: gym.make("CartPole-v0"),
        ...   policy_spec=PGTFPolicy)
        >>> print(worker.sample())
        SampleBatch({
            "obs": [[...]], "actions": [[...]], "rewards": [[...]],
            "dones": [[...]], "new_obs": [[...]]})

        >>> # Creating a multi-agent rollout worker
        >>> worker = RolloutWorker(
        ...   env_creator=lambda _: MultiAgentTrafficGrid(num_cars=25),
        ...   policy_spec={
        ...       # Use an ensemble of two policies for car agents
        ...       "car_policy1":
        ...         (PGTFPolicy, Box(...), Discrete(...), {"gamma": 0.99}),
        ...       "car_policy2":
        ...         (PGTFPolicy, Box(...), Discrete(...), {"gamma": 0.95}),
        ...       # Use a single shared policy for all traffic lights
        ...       "traffic_light_policy":
        ...         (PGTFPolicy, Box(...), Discrete(...), {}),
        ...   },
        ...   policy_mapping_fn=lambda agent_id, episode, **kwargs:
        ...     random.choice(["car_policy1", "car_policy2"])
        ...     if agent_id.startswith("car_") else "traffic_light_policy")
        >>> print(worker.sample())
        MultiAgentBatch({
            "car_policy1": SampleBatch(...),
            "car_policy2": SampleBatch(...),
            "traffic_light_policy": SampleBatch(...)})
    """

    @DeveloperAPI
    @classmethod
    def as_remote(cls,
                  num_cpus: Optional[int] = None,
                  num_gpus: Optional[Union[int, float]] = None,
                  memory: Optional[int] = None,
                  object_store_memory: Optional[int] = None,
                  resources: Optional[dict] = None) -> type:
        """Returns RolloutWorker class as a `@ray.remote using given options`.

        The returned class can then be used to instantiate ray actors.

        Args:
            num_cpus: The number of CPUs to allocate for the remote actor.
            num_gpus: The number of GPUs to allocate for the remote actor.
                This could be a fraction as well.
            memory: The heap memory request for the remote actor.
            object_store_memory: The object store memory for the remote actor.
            resources: The default custom resources to allocate for the remote
                actor.

        Returns:
            The `@ray.remote` decorated RolloutWorker class.
        """
        return ray.remote(
            num_cpus=num_cpus,
            num_gpus=num_gpus,
            memory=memory,
            object_store_memory=object_store_memory,
            resources=resources)(cls)

    @DeveloperAPI
    def __init__(
            self,
            *,
            env_creator: Callable[[EnvContext], EnvType],
            validate_env: Optional[Callable[[EnvType, EnvContext],
                                            None]] = None,
            policy_spec: Optional[Union[type, Dict[PolicyID,
                                                   PolicySpec]]] = None,
            policy_mapping_fn: Optional[Callable[[AgentID, "Episode"],
                                                 PolicyID]] = None,
            policies_to_train: Union[Set[PolicyID], Callable[
                [PolicyID, SampleBatchType], bool]] = None,
            tf_session_creator: Optional[Callable[[], "tf1.Session"]] = None,
            rollout_fragment_length: int = 100,
            count_steps_by: str = "env_steps",
            batch_mode: str = "truncate_episodes",
            episode_horizon: Optional[int] = None,
            preprocessor_pref: str = "deepmind",
            sample_async: bool = False,
            compress_observations: bool = False,
            num_envs: int = 1,
            observation_fn: Optional["ObservationFunction"] = None,
            observation_filter: str = "NoFilter",
            clip_rewards: Optional[Union[bool, float]] = None,
            normalize_actions: bool = True,
            clip_actions: bool = False,
            env_config: Optional[EnvConfigDict] = None,
            model_config: Optional[ModelConfigDict] = None,
            policy_config: Optional[PartialTrainerConfigDict] = None,
            worker_index: int = 0,
            num_workers: int = 0,
            record_env: Union[bool, str] = False,
            log_dir: Optional[str] = None,
            log_level: Optional[str] = None,
            callbacks: Type["DefaultCallbacks"] = None,
            input_creator: Callable[[
                IOContext
            ], InputReader] = lambda ioctx: ioctx.default_sampler_input(),
            input_evaluation: List[str] = frozenset([]),
            output_creator: Callable[
                [IOContext], OutputWriter] = lambda ioctx: NoopOutput(),
            remote_worker_envs: bool = False,
            remote_env_batch_wait_ms: int = 0,
            soft_horizon: bool = False,
            no_done_at_end: bool = False,
            seed: int = None,
            extra_python_environs: Optional[dict] = None,
            fake_sampler: bool = False,
            spaces: Optional[Dict[PolicyID, Tuple[Space, Space]]] = None,
            policy=None,
            monitor_path=None,
    ):
        """Initializes a RolloutWorker instance.

        Args:
            env_creator: Function that returns a gym.Env given an EnvContext
                wrapped configuration.
            validate_env: Optional callable to validate the generated
                environment (only on worker=0).
            policy_spec: The MultiAgentPolicyConfigDict mapping policy IDs
                (str) to PolicySpec's or a single policy class to use.
                If a dict is specified, then we are in multi-agent mode and a
                policy_mapping_fn can also be set (if not, will map all agents
                to DEFAULT_POLICY_ID).
            policy_mapping_fn: A callable that maps agent ids to policy ids in
                multi-agent mode. This function will be called each time a new
                agent appears in an episode, to bind that agent to a policy
                for the duration of the episode. If not provided, will map all
                agents to DEFAULT_POLICY_ID.
            policies_to_train: Optional iterable of policies to train (None
                for all policies), or a callable taking PolicyID and
                SampleBatchType and returning a bool (trainable or not?).
            tf_session_creator: A function that returns a TF session.
                This is optional and only useful with TFPolicy.
            rollout_fragment_length: The target number of steps
                (maesured in `count_steps_by`) to include in each sample
                batch returned from this worker.
            count_steps_by: The unit in which to count fragment
                lengths. One of env_steps or agent_steps.
            batch_mode: One of the following batch modes:
                - "truncate_episodes": Each call to sample() will return a
                batch of at most `rollout_fragment_length * num_envs` in size.
                The batch will be exactly `rollout_fragment_length * num_envs`
                in size if postprocessing does not change batch sizes. Episodes
                may be truncated in order to meet this size requirement.
                - "complete_episodes": Each call to sample() will return a
                batch of at least `rollout_fragment_length * num_envs` in
                size. Episodes will not be truncated, but multiple episodes
                may be packed within one batch to meet the batch size. Note
                that when `num_envs > 1`, episode steps will be buffered
                until the episode completes, and hence batches may contain
                significant amounts of off-policy data.
            episode_horizon: Horizon at which to stop episodes (even if the
                environment itself has not retured a "done" signal).
            preprocessor_pref: Whether to use RLlib preprocessors
                ("rllib") or deepmind ("deepmind"), when applicable.
            sample_async: Whether to compute samples asynchronously in
                the background, which improves throughput but can cause samples
                to be slightly off-policy.
            compress_observations: If true, compress the observations.
                They can be decompressed with rllib/utils/compression.
            num_envs: If more than one, will create multiple envs
                and vectorize the computation of actions. This has no effect if
                if the env already implements VectorEnv.
            observation_fn: Optional multi-agent observation function.
            observation_filter: Name of observation filter to use.
            clip_rewards: True for clipping rewards to [-1.0, 1.0] prior
                to experience postprocessing. None: Clip for Atari only.
                float: Clip to [-clip_rewards; +clip_rewards].
            normalize_actions: Whether to normalize actions to the
                action space's bounds.
            clip_actions: Whether to clip action values to the range
                specified by the policy action space.
            env_config: Config to pass to the env creator.
            model_config: Config to use when creating the policy model.
            policy_config: Config to pass to the
                policy. In the multi-agent case, this config will be merged
                with the per-policy configs specified by `policy_spec`.
            worker_index: For remote workers, this should be set to a
                non-zero and unique value. This index is passed to created envs
                through EnvContext so that envs can be configured per worker.
            num_workers: For remote workers, how many workers altogether
                have been created?
            record_env: Write out episode stats and videos
                using gym.wrappers.Monitor to this directory if specified. If
                True, use the default output dir in ~/ray_results/.... If
                False, do not record anything.
            log_dir: Directory where logs can be placed.
            log_level: Set the root log level on creation.
            callbacks: Custom sub-class of
                DefaultCallbacks for training/policy/rollout-worker callbacks.
            input_creator: Function that returns an InputReader object for
                loading previous generated experiences.
            input_evaluation: How to evaluate the policy
                performance. This only makes sense to set when the input is
                reading offline data. The possible values include:
                - "is": the step-wise importance sampling estimator.
                - "wis": the weighted step-wise is estimator.
                - "simulation": run the environment in the background, but
                use this data for evaluation only and never for learning.
            output_creator: Function that returns an OutputWriter object for
                saving generated experiences.
            remote_worker_envs: If using num_envs_per_worker > 1,
                whether to create those new envs in remote processes instead of
                in the current process. This adds overheads, but can make sense
                if your envs are expensive to step/reset (e.g., for StarCraft).
                Use this cautiously, overheads are significant!
            remote_env_batch_wait_ms: Timeout that remote workers
                are waiting when polling environments. 0 (continue when at
                least one env is ready) is a reasonable default, but optimal
                value could be obtained by measuring your environment
                step / reset and model inference perf.
            soft_horizon: Calculate rewards but don't reset the
                environment when the horizon is hit.
            no_done_at_end: Ignore the done=True at the end of the
                episode and instead record done=False.
            seed: Set the seed of both np and tf to this value to
                to ensure each remote worker has unique exploration behavior.
            extra_python_environs: Extra python environments need to be set.
            fake_sampler: Use a fake (inf speed) sampler for testing.
            spaces: An optional space dict mapping policy IDs
                to (obs_space, action_space)-tuples. This is used in case no
                Env is created on this RolloutWorker.
            policy: Obsoleted arg. Use `policy_spec` instead.
            monitor_path: Obsoleted arg. Use `record_env` instead.
        """

        # Deprecated args.
        if policy is not None:
            deprecation_warning("policy", "policy_spec", error=False)
            policy_spec = policy
        assert policy_spec is not None, \
            "Must provide `policy_spec` when creating RolloutWorker!"

        # Do quick translation into MultiAgentPolicyConfigDict.
        if not isinstance(policy_spec, dict):
            policy_spec = {
                DEFAULT_POLICY_ID: PolicySpec(policy_class=policy_spec)
            }
        policy_spec = {
            pid: spec if isinstance(spec, PolicySpec) else PolicySpec(*spec)
            for pid, spec in policy_spec.copy().items()
        }

        if monitor_path is not None:
            deprecation_warning("monitor_path", "record_env", error=False)
            record_env = monitor_path

        self._original_kwargs: dict = locals().copy()
        del self._original_kwargs["self"]

        global _global_worker
        _global_worker = self

        # set extra environs first
        if extra_python_environs:
            for key, value in extra_python_environs.items():
                os.environ[key] = str(value)

        def gen_rollouts():
            while True:
                yield self.sample()

        ParallelIteratorWorker.__init__(self, gen_rollouts, False)

        policy_config = policy_config or {}
        if (tf1 and policy_config.get("framework") in ["tf2", "tfe"]
                # This eager check is necessary for certain all-framework tests
                # that use tf's eager_mode() context generator.
                and not tf1.executing_eagerly()):
            tf1.enable_eager_execution()

        if log_level:
            logging.getLogger("ray.rllib").setLevel(log_level)

        if worker_index > 1:
            disable_log_once_globally()  # only need 1 worker to log
        elif log_level == "DEBUG":
            enable_periodic_logging()

        env_context = EnvContext(
            env_config or {},
            worker_index=worker_index,
            vector_index=0,
            num_workers=num_workers,
        )
        self.env_context = env_context
        self.policy_config: PartialTrainerConfigDict = policy_config
        if callbacks:
            self.callbacks: "DefaultCallbacks" = callbacks()
        else:
            from ray.rllib.agents.callbacks import DefaultCallbacks  # noqa
            self.callbacks: DefaultCallbacks = DefaultCallbacks()
        self.worker_index: int = worker_index
        self.num_workers: int = num_workers
        model_config: ModelConfigDict = \
            model_config or self.policy_config.get("model") or {}

        # Default policy mapping fn is to always return DEFAULT_POLICY_ID,
        # independent on the agent ID and the episode passed in.
        self.policy_mapping_fn = \
            lambda agent_id, episode, worker, **kwargs: DEFAULT_POLICY_ID
        # If provided, set it here.
        self.set_policy_mapping_fn(policy_mapping_fn)

        self.env_creator: Callable[[EnvContext], EnvType] = env_creator
        self.rollout_fragment_length: int = rollout_fragment_length * num_envs
        self.count_steps_by: str = count_steps_by
        self.batch_mode: str = batch_mode
        self.compress_observations: bool = compress_observations
        self.preprocessing_enabled: bool = False \
            if policy_config.get("_disable_preprocessor_api") else True
        self.observation_filter = observation_filter
        self.last_batch: Optional[SampleBatchType] = None
        self.global_vars: Optional[dict] = None
        self.fake_sampler: bool = fake_sampler

        # Update the global seed for numpy/random/tf-eager/torch if we are not
        # the local worker, otherwise, this was already done in the Trainer
        # object itself.
        if self.worker_index > 0:
            update_global_seed_if_necessary(
                policy_config.get("framework"), seed)

        # A single environment provided by the user (via config.env). This may
        # also remain None.
        # 1) Create the env using the user provided env_creator. This may
        #    return a gym.Env (incl. MultiAgentEnv), an already vectorized
        #    VectorEnv, BaseEnv, ExternalEnv, or an ActorHandle (remote env).
        # 2) Wrap - if applicable - with Atari/recording/rendering wrappers.
        # 3) Seed the env, if necessary.
        # 4) Vectorize the existing single env by creating more clones of
        #    this env and wrapping it with the RLlib BaseEnv class.
        self.env = None

        # Create a (single) env for this worker.
        if not (worker_index == 0 and num_workers > 0
                and not policy_config.get("create_env_on_driver")):
            # Run the `env_creator` function passing the EnvContext.
            self.env = env_creator(copy.deepcopy(self.env_context))

        if self.env is not None:
            # Validate environment (general validation function).
            _validate_env(self.env, env_context=self.env_context)
            # Custom validation function given.
            if validate_env is not None:
                validate_env(self.env, self.env_context)
            # We can't auto-wrap a BaseEnv.
            if isinstance(self.env, (BaseEnv, ray.actor.ActorHandle)):

                def wrap(env):
                    return env

            # Atari type env and "deepmind" preprocessor pref.
            elif is_atari(self.env) and \
                    not model_config.get("custom_preprocessor") and \
                    preprocessor_pref == "deepmind":

                # Deepmind wrappers already handle all preprocessing.
                self.preprocessing_enabled = False

                # If clip_rewards not explicitly set to False, switch it
                # on here (clip between -1.0 and 1.0).
                if clip_rewards is None:
                    clip_rewards = True

                # Framestacking is used.
                use_framestack = model_config.get("framestack") is True

                def wrap(env):
                    env = wrap_deepmind(
                        env,
                        dim=model_config.get("dim"),
                        framestack=use_framestack)
                    env = record_env_wrapper(env, record_env, log_dir,
                                             policy_config)
                    return env

            # gym.Env -> Wrap with gym Monitor.
            else:

                def wrap(env):
                    return record_env_wrapper(env, record_env, log_dir,
                                              policy_config)

            # Wrap env through the correct wrapper.
            self.env: EnvType = wrap(self.env)
            # Ideally, we would use the same make_sub_env() function below
            # to create self.env, but wrap(env) and self.env has a cyclic
            # dependency on each other right now, so we would settle on
            # duplicating the random seed setting logic for now.
            _update_env_seed_if_necessary(self.env, seed, worker_index, 0)

        def make_sub_env(vector_index):
            # Used to created additional environments during environment
            # vectorization.

            # Create the env context (config dict + meta-data) for
            # this particular sub-env within the vectorized one.
            env_ctx = env_context.copy_with_overrides(
                worker_index=worker_index,
                vector_index=vector_index,
                remote=remote_worker_envs)
            # Create the sub-env.
            env = env_creator(env_ctx)
            # Validate first.
            _validate_env(env, env_context=env_ctx)
            # Custom validation function given by user.
            if validate_env is not None:
                validate_env(env, env_ctx)
            # Use our wrapper, defined above.
            env = wrap(env)

            # Make sure a deterministic random seed is set on
            # all the sub-environments if specified.
            _update_env_seed_if_necessary(env, seed, worker_index,
                                          vector_index)
            return env

        self.make_sub_env_fn = make_sub_env
        self.spaces = spaces

        self.policy_dict = _determine_spaces_for_multi_agent_dict(
            policy_spec,
            self.env,
            spaces=self.spaces,
            policy_config=policy_config)

<<<<<<< HEAD
        # Set of IDs of those policies, which should be trained or a callable
        # that returns a bool (trainable or not?).
        # By default (None), use the set of all policies found in the
        # policy_dict.
        self.policies_to_train: Union[Set[PolicyID], Callable[
            [PolicyID, SampleBatchType], bool]] = policies_to_train or set(
                policy_dict.keys())
=======
        # List of IDs of those policies, which should be trained.
        # By default, these are all policies found in `self.policy_dict`.
        self.policies_to_train: List[PolicyID] = policies_to_train or list(
            self.policy_dict.keys())
>>>>>>> 74d4e7c2
        self.set_policies_to_train(self.policies_to_train)

        self.policy_map: PolicyMap = None
        self.preprocessors: Dict[PolicyID, Preprocessor] = None

        # Check available number of GPUs.
        num_gpus = policy_config.get("num_gpus", 0) if \
            self.worker_index == 0 else \
            policy_config.get("num_gpus_per_worker", 0)
        # Error if we don't find enough GPUs.
        if ray.is_initialized() and \
                ray.worker._mode() != ray.worker.LOCAL_MODE and \
                not policy_config.get("_fake_gpus"):

            devices = []
            if policy_config.get("framework") in ["tf2", "tf", "tfe"]:
                devices = get_tf_gpu_devices()
            elif policy_config.get("framework") == "torch":
                devices = list(range(torch.cuda.device_count()))

            if len(devices) < num_gpus:
                raise RuntimeError(
                    ERR_MSG_NO_GPUS.format(len(devices), devices) +
                    HOWTO_CHANGE_CONFIG)
        # Warn, if running in local-mode and actual GPUs (not faked) are
        # requested.
        elif ray.is_initialized() and \
                ray.worker._mode() == ray.worker.LOCAL_MODE and \
                num_gpus > 0 and not policy_config.get("_fake_gpus"):
            logger.warning(
                "You are running ray with `local_mode=True`, but have "
                f"configured {num_gpus} GPUs to be used! In local mode, "
                f"Policies are placed on the CPU and the `num_gpus` setting "
                f"is ignored.")

        self._build_policy_map(
            self.policy_dict,
            policy_config,
            session_creator=tf_session_creator,
            seed=seed)

        # Update Policy's view requirements from Model, only if Policy directly
        # inherited from base `Policy` class. At this point here, the Policy
        # must have it's Model (if any) defined and ready to output an initial
        # state.
        for pol in self.policy_map.values():
            if not pol._model_init_state_automatically_added:
                pol._update_model_view_requirements_from_init_state()

        self.multiagent: bool = set(
            self.policy_map.keys()) != {DEFAULT_POLICY_ID}
        if self.multiagent and self.env is not None:
            if not isinstance(self.env,
                              (BaseEnv, ExternalMultiAgentEnv, MultiAgentEnv,
                               ray.actor.ActorHandle)):
                raise ValueError(
                    f"Have multiple policies {self.policy_map}, but the "
                    f"env {self.env} is not a subclass of BaseEnv, "
                    f"MultiAgentEnv, ActorHandle, or ExternalMultiAgentEnv!")

        self.filters: Dict[PolicyID, Filter] = {}
        for (policy_id, policy) in self.policy_map.items():
            filter_shape = tree.map_structure(
                lambda s: (None if isinstance(  # noqa
                    s, (Discrete, MultiDiscrete)) else np.array(s.shape)),
                policy.observation_space_struct)
            self.filters[policy_id] = get_filter(self.observation_filter,
                                                 filter_shape)

        if self.worker_index == 0:
            logger.info("Built filter map: {}".format(self.filters))

        # Vectorize environment, if any.
        self.num_envs: int = num_envs
        # This RolloutWorker has no env.
        if self.env is None:
            self.async_env = None
        # Use a custom env-vectorizer and call it providing self.env.
        elif "custom_vector_env" in policy_config:
            self.async_env = policy_config["custom_vector_env"](self.env)
        # Default: Vectorize self.env via the make_sub_env function. This adds
        # further clones of self.env and creates a RLlib BaseEnv (which is
        # vectorized under the hood).
        else:
            # Always use vector env for consistency even if num_envs = 1.
            self.async_env: BaseEnv = convert_to_base_env(
                self.env,
                make_env=self.make_sub_env_fn,
                num_envs=num_envs,
                remote_envs=remote_worker_envs,
                remote_env_batch_wait_ms=remote_env_batch_wait_ms,
            )

        # `truncate_episodes`: Allow a batch to contain more than one episode
        # (fragments) and always make the batch `rollout_fragment_length`
        # long.
        if self.batch_mode == "truncate_episodes":
            pack = True
        # `complete_episodes`: Never cut episodes and sampler will return
        # exactly one (complete) episode per poll.
        elif self.batch_mode == "complete_episodes":
            rollout_fragment_length = float("inf")
            pack = False
        else:
            raise ValueError("Unsupported batch mode: {}".format(
                self.batch_mode))

        # Create the IOContext for this worker.
        self.io_context: IOContext = IOContext(log_dir, policy_config,
                                               worker_index, self)
        self.reward_estimators: List[OffPolicyEstimator] = []
        for method in input_evaluation:
            if method == "simulation":
                logger.warning(
                    "Requested 'simulation' input evaluation method: "
                    "will discard all sampler outputs and keep only metrics.")
                sample_async = True
            elif method == "is":
                ise = ImportanceSamplingEstimator.\
                    create_from_io_context(self.io_context)
                self.reward_estimators.append(ise)
            elif method == "wis":
                wise = WeightedImportanceSamplingEstimator.\
                    create_from_io_context(self.io_context)
                self.reward_estimators.append(wise)
            else:
                raise ValueError(
                    "Unknown evaluation method: {}".format(method))

        render = False
        if policy_config.get("render_env") is True and \
                (num_workers == 0 or worker_index == 1):
            render = True

        if self.env is None:
            self.sampler = None
        elif sample_async:
            self.sampler = AsyncSampler(
                worker=self,
                env=self.async_env,
                clip_rewards=clip_rewards,
                rollout_fragment_length=rollout_fragment_length,
                count_steps_by=count_steps_by,
                callbacks=self.callbacks,
                horizon=episode_horizon,
                multiple_episodes_in_batch=pack,
                normalize_actions=normalize_actions,
                clip_actions=clip_actions,
                blackhole_outputs="simulation" in input_evaluation,
                soft_horizon=soft_horizon,
                no_done_at_end=no_done_at_end,
                observation_fn=observation_fn,
                sample_collector_class=policy_config.get("sample_collector"),
                render=render,
            )
            # Start the Sampler thread.
            self.sampler.start()
        else:
            self.sampler = SyncSampler(
                worker=self,
                env=self.async_env,
                clip_rewards=clip_rewards,
                rollout_fragment_length=rollout_fragment_length,
                count_steps_by=count_steps_by,
                callbacks=self.callbacks,
                horizon=episode_horizon,
                multiple_episodes_in_batch=pack,
                normalize_actions=normalize_actions,
                clip_actions=clip_actions,
                soft_horizon=soft_horizon,
                no_done_at_end=no_done_at_end,
                observation_fn=observation_fn,
                sample_collector_class=policy_config.get("sample_collector"),
                render=render,
            )

        self.input_reader: InputReader = input_creator(self.io_context)
        self.output_writer: OutputWriter = output_creator(self.io_context)

        logger.debug(
            "Created rollout worker with env {} ({}), policies {}".format(
                self.async_env, self.env, self.policy_map))

    @DeveloperAPI
    def sample(self) -> SampleBatchType:
        """Returns a batch of experience sampled from this worker.

        This method must be implemented by subclasses.

        Returns:
            A columnar batch of experiences (e.g., tensors).

        Examples:
            >>> print(worker.sample())
            SampleBatch({"obs": [1, 2, 3], "action": [0, 1, 0], ...})
        """

        if self.fake_sampler and self.last_batch is not None:
            return self.last_batch
        elif self.input_reader is None:
            raise ValueError("RolloutWorker has no `input_reader` object! "
                             "Cannot call `sample()`. You can try setting "
                             "`create_env_on_driver` to True.")

        if log_once("sample_start"):
            logger.info("Generating sample batch of size {}".format(
                self.rollout_fragment_length))

        batches = [self.input_reader.next()]
        steps_so_far = batches[0].count if \
            self.count_steps_by == "env_steps" else \
            batches[0].agent_steps()

        # In truncate_episodes mode, never pull more than 1 batch per env.
        # This avoids over-running the target batch size.
        if self.batch_mode == "truncate_episodes":
            max_batches = self.num_envs
        else:
            max_batches = float("inf")

        while (steps_so_far < self.rollout_fragment_length
               and len(batches) < max_batches):
            batch = self.input_reader.next()
            steps_so_far += batch.count if \
                self.count_steps_by == "env_steps" else \
                batch.agent_steps()
            batches.append(batch)
        batch = batches[0].concat_samples(batches) if len(batches) > 1 else \
            batches[0]

        self.callbacks.on_sample_end(worker=self, samples=batch)

        # Always do writes prior to compression for consistency and to allow
        # for better compression inside the writer.
        self.output_writer.write(batch)

        # Do off-policy estimation, if needed.
        if self.reward_estimators:
            for sub_batch in batch.split_by_episode():
                for estimator in self.reward_estimators:
                    estimator.process(sub_batch)

        if log_once("sample_end"):
            logger.info("Completed sample batch:\n\n{}\n".format(
                summarize(batch)))

        if self.compress_observations:
            batch.compress(bulk=self.compress_observations == "bulk")

        if self.fake_sampler:
            self.last_batch = batch
        return batch

    @DeveloperAPI
    @ray.method(num_returns=2)
    def sample_with_count(self) -> Tuple[SampleBatchType, int]:
        """Same as sample() but returns the count as a separate value.

        Returns:
            A columnar batch of experiences (e.g., tensors) and the
                size of the collected batch.

        Examples:
            >>> print(worker.sample_with_count())
            (SampleBatch({"obs": [1, 2, 3], "action": [0, 1, 0], ...}), 3)
        """
        batch = self.sample()
        return batch, batch.count

    @DeveloperAPI
    def learn_on_batch(self, samples: SampleBatchType) -> Dict:
        """Update policies based on the given batch.

        This is the equivalent to apply_gradients(compute_gradients(samples)),
        but can be optimized to avoid pulling gradients into CPU memory.

        Args:
            samples: The SampleBatch or MultiAgentBatch to learn on.

        Returns:
            Dictionary of extra metadata from compute_gradients().

        Examples:
            >>> batch = worker.sample()
            >>> info = worker.learn_on_batch(samples)
        """
        if log_once("learn_on_batch"):
            logger.info(
                "Training on concatenated sample batches:\n\n{}\n".format(
                    summarize(samples)))
        if isinstance(samples, MultiAgentBatch):
            info_out = {}
            builders = {}
            to_fetch = {}
            for pid, batch in samples.policy_batches.items():
                if not self._is_policy_to_train(pid, samples):
                    continue
                # Decompress SampleBatch, in case some columns are compressed.
                batch.decompress_if_needed()
                policy = self.policy_map[pid]
                tf_session = policy.get_session()
                if tf_session and hasattr(policy, "_build_learn_on_batch"):
                    builders[pid] = TFRunBuilder(tf_session, "learn_on_batch")
                    to_fetch[pid] = policy._build_learn_on_batch(
                        builders[pid], batch)
                else:
                    info_out[pid] = policy.learn_on_batch(batch)
            info_out.update(
                {pid: builders[pid].get(v)
                 for pid, v in to_fetch.items()})
        else:
            if self._is_policy_to_train(DEFAULT_POLICY_ID, samples):
                info_out = {
                    DEFAULT_POLICY_ID: self.policy_map[DEFAULT_POLICY_ID]
                    .learn_on_batch(samples)
                }
        if log_once("learn_out"):
            logger.debug("Training out:\n\n{}\n".format(summarize(info_out)))
        return info_out

    def sample_and_learn(self, expected_batch_size: int, num_sgd_iter: int,
                         sgd_minibatch_size: str,
                         standardize_fields: List[str]) -> Tuple[dict, int]:
        """Sample and batch and learn on it.

        This is typically used in combination with distributed allreduce.

        Args:
            expected_batch_size: Expected number of samples to learn on.
            num_sgd_iter: Number of SGD iterations.
            sgd_minibatch_size: SGD minibatch size.
            standardize_fields: List of sample fields to normalize.

        Returns:
            A tuple consisting of a dictionary of extra metadata returned from
                the policies' `learn_on_batch()` and the number of samples
                learned on.
        """
        batch = self.sample()
        assert batch.count == expected_batch_size, \
            ("Batch size possibly out of sync between workers, expected:",
             expected_batch_size, "got:", batch.count)
        logger.info("Executing distributed minibatch SGD "
                    "with epoch size {}, minibatch size {}".format(
                        batch.count, sgd_minibatch_size))
        info = do_minibatch_sgd(batch, self.policy_map, self, num_sgd_iter,
                                sgd_minibatch_size, standardize_fields)
        return info, batch.count

    @DeveloperAPI
    def compute_gradients(
            self, samples: SampleBatchType) -> Tuple[ModelGradients, dict]:
        """Returns a gradient computed w.r.t the specified samples.

        Uses the Policy's/ies' compute_gradients method(s) to perform the
        calculations. Skips policies that are not trainable as per
        `self.policies_to_train`.

        Args:
            samples: The SampleBatch or MultiAgentBatch to compute gradients
                for using this worker's trainable policies.

        Returns:
            In the single-agent case, a tuple consisting of ModelGradients and
            info dict of the worker's policy.
            In the multi-agent case, a tuple consisting of a dict mapping
            PolicyID to ModelGradients and a dict mapping PolicyID to extra
            metadata info.
            Note that the first return value (grads) can be applied as is to a
            compatible worker using the worker's `apply_gradients()` method.

        Examples:
            >>> batch = worker.sample()
            >>> grads, info = worker.compute_gradients(samples)
        """
        if log_once("compute_gradients"):
            logger.info("Compute gradients on:\n\n{}\n".format(
                summarize(samples)))
        # MultiAgentBatch -> Calculate gradients for all policies.
        if isinstance(samples, MultiAgentBatch):
            grad_out, info_out = {}, {}
            if self.policy_config.get("framework") == "tf":
                for pid, batch in samples.policy_batches.items():
                    if not self._is_policy_to_train(pid, samples):
                        continue
                    policy = self.policy_map[pid]
                    builder = TFRunBuilder(policy.get_session(),
                                           "compute_gradients")
                    grad_out[pid], info_out[pid] = (
                        policy._build_compute_gradients(builder, batch))
                grad_out = {k: builder.get(v) for k, v in grad_out.items()}
                info_out = {k: builder.get(v) for k, v in info_out.items()}
            else:
                for pid, batch in samples.policy_batches.items():
                    if not self._is_policy_to_train(pid, samples):
                        continue
                    grad_out[pid], info_out[pid] = (
                        self.policy_map[pid].compute_gradients(batch))
        # SampleBatch -> Calculate gradients for the default policy.
        else:
            grad_out, info_out = (
                self.policy_map[DEFAULT_POLICY_ID].compute_gradients(samples))

        info_out["batch_count"] = samples.count
        if log_once("grad_out"):
            logger.info("Compute grad info:\n\n{}\n".format(
                summarize(info_out)))

        return grad_out, info_out

    @DeveloperAPI
    def apply_gradients(
            self,
            grads: Union[ModelGradients, Dict[PolicyID, ModelGradients]],
    ) -> None:
        """Applies the given gradients to this worker's models.

        Uses the Policy's/ies' apply_gradients method(s) to perform the
        operations.

        Args:
            grads: Single ModelGradients (single-agent case) or a dict
                mapping PolicyIDs to the respective model gradients
                structs.

        Examples:
            >>> samples = worker.sample()
            >>> grads, info = worker.compute_gradients(samples)
            >>> worker.apply_gradients(grads)
        """
        if log_once("apply_gradients"):
            logger.info("Apply gradients:\n\n{}\n".format(summarize(grads)))
        # Grads is a dict (mapping PolicyIDs to ModelGradients).
        # Multi-agent case.
        if isinstance(grads, dict):
            for pid, g in grads.items():
                if self._is_policy_to_train(pid):
                    self.policy_map[pid].apply_gradients(g)
        # Grads is a ModelGradients type. Single-agent case.
        elif self._is_policy_to_train(DEFAULT_POLICY_ID):
            self.policy_map[DEFAULT_POLICY_ID].apply_gradients(grads)

    @DeveloperAPI
    def get_metrics(self) -> List[Union[RolloutMetrics, OffPolicyEstimate]]:
        """Returns the thus-far collected metrics from this worker's rollouts.

        Returns:
             List of RolloutMetrics and/or OffPolicyEstimate objects
             collected thus-far.
        """

        # Get metrics from sampler (if any).
        if self.sampler is not None:
            out = self.sampler.get_metrics()
        else:
            out = []
        # Get metrics from our reward-estimators (if any).
        for m in self.reward_estimators:
            out.extend(m.get_metrics())

        return out

    @DeveloperAPI
    def foreach_env(self, func: Callable[[EnvType], T]) -> List[T]:
        """Calls the given function with each sub-environment as arg.

        Args:
            func: The function to call for each underlying
                sub-environment (as only arg).

        Returns:
             The list of return values of all calls to `func([env])`.
        """

        if self.async_env is None:
            return []

        envs = self.async_env.get_sub_environments()
        # Empty list (not implemented): Call function directly on the
        # BaseEnv.
        if not envs:
            return [func(self.async_env)]
        # Call function on all underlying (vectorized) sub environments.
        else:
            return [func(e) for e in envs]

    @DeveloperAPI
    def foreach_env_with_context(
            self, func: Callable[[EnvType, EnvContext], T]) -> List[T]:
        """Calls given function with each sub-env plus env_ctx as args.

        Args:
            func: The function to call for each underlying
                sub-environment and its EnvContext (as the args).

        Returns:
             The list of return values of all calls to `func([env, ctx])`.
        """

        if self.async_env is None:
            return []

        envs = self.async_env.get_sub_environments()
        # Empty list (not implemented): Call function directly on the
        # BaseEnv.
        if not envs:
            return [func(self.async_env, self.env_context)]
        # Call function on all underlying (vectorized) sub environments.
        else:
            ret = []
            for i, e in enumerate(envs):
                ctx = self.env_context.copy_with_overrides(vector_index=i)
                ret.append(func(e, ctx))
            return ret

    @DeveloperAPI
    def get_policy(self, policy_id: PolicyID = DEFAULT_POLICY_ID) -> \
            Optional[Policy]:
        """Return policy for the specified id, or None.

        Args:
            policy_id: ID of the policy to return. None for DEFAULT_POLICY_ID
                (in the single agent case).

        Returns:
            The policy under the given ID (or None if not found).
        """
        return self.policy_map.get(policy_id)

    @DeveloperAPI
    def add_policy(
            self,
            *,
            policy_id: PolicyID,
            policy_cls: Type[Policy],
            observation_space: Optional[Space] = None,
            action_space: Optional[Space] = None,
            config: Optional[PartialTrainerConfigDict] = None,
            policy_mapping_fn: Optional[Callable[[AgentID, "Episode"],
                                                 PolicyID]] = None,
            policies_to_train: Optional[Union[Set[PolicyID], Callable[
                [PolicyID, SampleBatchType], bool]]] = None,
    ) -> Policy:
        """Adds a new policy to this RolloutWorker.

        Args:
            policy_id: ID of the policy to add.
            policy_cls: The Policy class to use for constructing the new
                Policy.
            observation_space: The observation space of the policy to add.
            action_space: The action space of the policy to add.
            config: The config overrides for the policy to add.
            policy_config: The base config of the Trainer object owning this
                RolloutWorker.
            policy_mapping_fn: An optional (updated) policy mapping function
                to use from here on. Note that already ongoing episodes will
                not change their mapping but will use the old mapping till
                the end of the episode.
            policies_to_train: An optional list of policy IDs to be trained
                or a callable taking PolicyID and SampleBatchType and
                returning a bool (trainable or not?).
                If None, will keep the existing setup in place. Policies,
                whose IDs are not in the list (or for which the callable
                returns False) will not be updated.

        Returns:
            The newly added policy.
        """
        if policy_id in self.policy_map:
            raise ValueError(f"Policy ID '{policy_id}' already in policy map!")
        policy_dict_to_add = _determine_spaces_for_multi_agent_dict(
            {
                policy_id: PolicySpec(policy_cls, observation_space,
                                      action_space, config or {})
            },
            self.env,
            spaces=self.spaces,
            policy_config=self.policy_config,
        )
        self.policy_dict.update(policy_dict_to_add)
        self._build_policy_map(
            policy_dict_to_add,
            self.policy_config,
            seed=self.policy_config.get("seed"))
        new_policy = self.policy_map[policy_id]

        self.filters[policy_id] = get_filter(
            self.observation_filter, new_policy.observation_space.shape)

        self.set_policy_mapping_fn(policy_mapping_fn)
        self.set_policies_to_train(policies_to_train)

        return new_policy

    @DeveloperAPI
    def remove_policy(
            self,
            *,
            policy_id: PolicyID = DEFAULT_POLICY_ID,
            policy_mapping_fn: Optional[Callable[[AgentID], PolicyID]] = None,
            policies_to_train: Optional[Union[Set[PolicyID], Callable[
                [PolicyID, SampleBatchType], bool]]] = None,
    ) -> None:
        """Removes a policy from this RolloutWorker.

        Args:
            policy_id: ID of the policy to be removed. None for
                DEFAULT_POLICY_ID.
            policy_mapping_fn: An optional (updated) policy mapping function
                to use from here on. Note that already ongoing episodes will
                not change their mapping but will use the old mapping till
                the end of the episode.
            policies_to_train: An optional list of policy IDs to be trained
                or a callable taking PolicyID and SampleBatchType and
                returning a bool (trainable or not?).
                If None, will keep the existing setup in place. Policies,
                whose IDs are not in the list (or for which the callable
                returns False) will not be updated.
        """
        if policy_id not in self.policy_map:
            raise ValueError(f"Policy ID '{policy_id}' not in policy map!")
        del self.policy_map[policy_id]
        del self.preprocessors[policy_id]
        self.set_policy_mapping_fn(policy_mapping_fn)
        self.set_policies_to_train(policies_to_train)

    @DeveloperAPI
    def set_policy_mapping_fn(
            self,
            policy_mapping_fn: Optional[Callable[[AgentID, "Episode"],
                                                 PolicyID]] = None,
    ) -> None:
        """Sets `self.policy_mapping_fn` to a new callable (if provided).

        Args:
            policy_mapping_fn: The new mapping function to use. If None,
                will keep the existing mapping function in place.
        """
        if policy_mapping_fn is not None:
            self.policy_mapping_fn = policy_mapping_fn
            if not callable(self.policy_mapping_fn):
                raise ValueError("`policy_mapping_fn` must be a callable!")

    @DeveloperAPI
    def set_policies_to_train(
            self,
            policies_to_train: Optional[Union[Iterable[PolicyID], Callable[
                [PolicyID, SampleBatchType], bool]]] = None) -> None:
        """Sets `self.policies_to_train` to a new set or callable.

        Args:
            policies_to_train: An optional list of policy IDs to be trained
                or a callable taking PolicyID and SampleBatchType and
                returning a bool (trainable or not?).
                If None, will keep the existing setup in place. Policies,
                whose IDs are not in the list (or for which the callable
                returns False) will not be updated.
        """
        if policies_to_train is not None:
            # Always store as set for faster lookup during runtime.
            if isinstance(policies_to_train, Iterable):
                self.policies_to_train = set(policies_to_train)
            # If callable, store as-is.
            else:
                assert callable(policies_to_train)
                self.policies_to_train = policies_to_train

    @DeveloperAPI
    def for_policy(self,
                   func: Callable[[Policy, Optional[Any]], T],
                   policy_id: Optional[PolicyID] = DEFAULT_POLICY_ID,
                   **kwargs) -> T:
        """Calls the given function with the specified policy as first arg.

        Args:
            func: The function to call with the policy as first arg.
            policy_id: The PolicyID of the policy to call the function with.

        Keyword Args:
            kwargs: Additional kwargs to be passed to the call.

        Returns:
            The return value of the function call.
        """

        return func(self.policy_map[policy_id], **kwargs)

    @DeveloperAPI
    def foreach_policy(self,
                       func: Callable[[Policy, PolicyID, Optional[Any]], T],
                       **kwargs) -> List[T]:
        """Calls the given function with each (policy, policy_id) tuple.

        Args:
            func: The function to call with each (policy, policy ID) tuple.

        Keyword Args:
            kwargs: Additional kwargs to be passed to the call.

        Returns:
             The list of return values of all calls to
                `func([policy, pid, **kwargs])`.
        """
        return [
            func(policy, pid, **kwargs)
            for pid, policy in self.policy_map.items()
        ]

    @DeveloperAPI
    def foreach_trainable_policy(
            self, func: Callable[[Policy, PolicyID, Optional[Any]], T],
            **kwargs) -> List[T]:
        """
        Calls the given function with each (policy, policy_id) tuple.


        Only those policies/IDs will be called on, which can be found in
        `self.policies_to_train`.

        Args:
            func: The function to call with each (policy, policy ID) tuple,
                for only those policies that are in `self.policies_to_train`.

        Keyword Args:
            kwargs: Additional kwargs to be passed to the call.

        Returns:
            The list of return values of all calls to
            `func([policy, pid, **kwargs])`.
        """
        return [
            func(policy, pid, **kwargs)
            for pid, policy in self.policy_map.items()
            if self._is_policy_to_train(pid)
        ]

    @DeveloperAPI
    def sync_filters(self, new_filters: dict) -> None:
        """Changes self's filter to given and rebases any accumulated delta.

        Args:
            new_filters: Filters with new state to update local copy.
        """
        assert all(k in new_filters for k in self.filters)
        for k in self.filters:
            self.filters[k].sync(new_filters[k])

    @DeveloperAPI
    def get_filters(self, flush_after: bool = False) -> Dict:
        """Returns a snapshot of filters.

        Args:
            flush_after: Clears the filter buffer state.

        Returns:
            Dict for serializable filters
        """
        return_filters = {}
        for k, f in self.filters.items():
            return_filters[k] = f.as_serializable()
            if flush_after:
                f.clear_buffer()
        return return_filters

    @DeveloperAPI
    def save(self) -> bytes:
        """Serializes this RolloutWorker's current state and returns it.

        Returns:
            The current state of this RolloutWorker as a serialized, pickled
            byte sequence.
        """
        filters = self.get_filters(flush_after=True)
        state = {}
        policy_specs = {}
        for pid in self.policy_map:
            state[pid] = self.policy_map[pid].get_state()
            policy_specs[pid] = self.policy_map.policy_specs[pid]
        return pickle.dumps({
            "filters": filters,
            "state": state,
            "policy_specs": policy_specs,
        })

    @DeveloperAPI
    def restore(self, objs: bytes) -> None:
        """Restores this RolloutWorker's state from a sequence of bytes.

        Args:
            objs: The byte sequence to restore this worker's state from.

        Examples:
            >>> state = worker.save()
            >>> new_worker = RolloutWorker(...)
            >>> new_worker.restore(state)
        """
        objs = pickle.loads(objs)
        self.sync_filters(objs["filters"])
        for pid, state in objs["state"].items():
            if pid not in self.policy_map:
                pol_spec = objs.get("policy_specs", {}).get(pid)
                if not pol_spec:
                    logger.warning(
                        f"PolicyID '{pid}' was probably added on-the-fly (not"
                        " part of the static `multagent.policies` config) and"
                        " no PolicySpec objects found in the pickled policy "
                        "state. Will not add `{pid}`, but ignore it for now.")
                else:
                    self.add_policy(
                        policy_id=pid,
                        policy_cls=pol_spec.policy_class,
                        observation_space=pol_spec.observation_space,
                        action_space=pol_spec.action_space,
                        config=pol_spec.config,
                    )
            else:
                self.policy_map[pid].set_state(state)

    @DeveloperAPI
    def get_weights(
            self,
            policies: Optional[List[PolicyID]] = None,
    ) -> Dict[PolicyID, ModelWeights]:
        """Returns each policies' model weights of this worker.

        Args:
            policies: List of PolicyIDs to get the weights from.
                Use None for all policies.

        Returns:
            Dict mapping PolicyIDs to ModelWeights.

        Examples:
            >>> weights = worker.get_weights()
            >>> print(weights)
            {"default_policy": {"layer1": array(...), "layer2": ...}}
        """
        if policies is None:
            policies = list(self.policy_map.keys())
        policies = force_list(policies)

        return {
            pid: policy.get_weights()
            for pid, policy in self.policy_map.items() if pid in policies
        }

    @DeveloperAPI
    def set_weights(self,
                    weights: Dict[PolicyID, ModelWeights],
                    global_vars: Optional[Dict] = None) -> None:
        """Sets each policies' model weights of this worker.

        Args:
            weights: Dict mapping PolicyIDs to the new weights to be used.
            global_vars: An optional global vars dict to set this
                worker to. If None, do not update the global_vars.

        Examples:
            >>> weights = worker.get_weights()
            >>> # Set `global_vars` (timestep) as well.
            >>> worker.set_weights(weights, {"timestep": 42})
        """
        # If per-policy weights are object refs, `ray.get()` them first.
        if weights and isinstance(next(iter(weights.values())), ObjectRef):
            actual_weights = ray.get(list(weights.values()))
            weights = {
                pid: actual_weights[i]
                for i, pid in enumerate(weights.keys())
            }

        for pid, w in weights.items():
            self.policy_map[pid].set_weights(w)
        if global_vars:
            self.set_global_vars(global_vars)

    @DeveloperAPI
    def get_global_vars(self) -> dict:
        """Returns the current global_vars dict of this worker.

        Returns:
            The current global_vars dict of this worker.

        Examples:
            >>> global_vars = worker.get_global_vars()
            >>> print(global_vars)
            {"timestep": 424242}
        """
        return self.global_vars

    @DeveloperAPI
    def set_global_vars(self, global_vars: dict) -> None:
        """Updates this worker's and all its policies' global vars.

        Args:
            global_vars: The new global_vars dict.

        Examples:
            >>> global_vars = worker.set_global_vars({"timestep": 4242})
        """
        self.foreach_policy(lambda p, _: p.on_global_var_update(global_vars))
        self.global_vars = global_vars

    @DeveloperAPI
    def stop(self) -> None:
        """Releases all resources used by this RolloutWorker."""

        # If we have an env -> Release its resources.
        if self.env is not None:
            self.async_env.stop()
        # Close all policies' sessions (if tf static graph).
        for policy in self.policy_map.values():
            sess = policy.get_session()
            # Closes the tf session, if any.
            if sess is not None:
                sess.close()

    @DeveloperAPI
    def apply(
            self,
            func: Callable[["RolloutWorker", Optional[Any], Optional[Any]], T],
            *args, **kwargs) -> T:
        """Calls the given function with this rollout worker instance.

        Useful for when the RolloutWorker class has been converted into a
        ActorHandle and the user needs to execute some functionality (e.g.
        add a property) on the underlying policy object.

        Args:
            func: The function to call, with this RolloutWorker as first
                argument, followed by args, and kwargs.
            args: Optional additional args to pass to the function call.
            kwargs: Optional additional kwargs to pass to the function call.

        Returns:
            The return value of the function call.
        """
        return func(self, *args, **kwargs)

    def setup_torch_data_parallel(self, url: str, world_rank: int,
                                  world_size: int, backend: str) -> None:
        """Join a torch process group for distributed SGD."""

        logger.info("Joining process group, url={}, world_rank={}, "
                    "world_size={}, backend={}".format(url, world_rank,
                                                       world_size, backend))
        torch.distributed.init_process_group(
            backend=backend,
            init_method=url,
            rank=world_rank,
            world_size=world_size)

        for pid, policy in self.policy_map.items():
            if not isinstance(policy, TorchPolicy):
                raise ValueError(
                    "This policy does not support torch distributed", policy)
            policy.distributed_world_size = world_size

    @DeveloperAPI
    def creation_args(self) -> dict:
        """Returns the kwargs dict used to create this worker."""
        return self._original_kwargs

    @DeveloperAPI
    def get_host(self) -> str:
        """Returns the hostname of the process running this evaluator."""
        return platform.node()

    @DeveloperAPI
    def get_node_ip(self) -> str:
        """Returns the IP address of the node that this worker runs on."""
        return ray.util.get_node_ip_address()

    @DeveloperAPI
    def find_free_port(self) -> int:
        """Finds a free port on the node that this worker runs on."""
        from ray.util.ml_utils.util import find_free_port
        return find_free_port()

    def __del__(self):
        """If this worker is deleted, clears all resources used by it."""

        # In case we have-an AsyncSampler, kill its sampling thread.
        if hasattr(self, "sampler") and isinstance(self.sampler, AsyncSampler):
            self.sampler.shutdown = True

    def _build_policy_map(
            self,
            policy_dict: MultiAgentPolicyConfigDict,
            policy_config: PartialTrainerConfigDict,
            session_creator: Optional[Callable[[], "tf1.Session"]] = None,
            seed: Optional[int] = None,
    ) -> None:
        """Adds the given policy_dict to `self.policy_map`.

        Args:
            policy_dict: The MultiAgentPolicyConfigDict to be added to this
                worker's PolicyMap.
            policy_config: The general policy config to use. May be updated
                by individual policy condig overrides in the given
                multi-agent `policy_dict`.
            session_creator: A callable that creates a tf session
                (if applicable).
            seed: An optional random seed to pass to PolicyMap's
                constructor.
        """
        ma_config = policy_config.get("multiagent", {})

        # If our policy_map does not exist yet, create it here.
        self.policy_map = self.policy_map or PolicyMap(
            worker_index=self.worker_index,
            num_workers=self.num_workers,
            capacity=ma_config.get("policy_map_capacity"),
            path=ma_config.get("policy_map_cache"),
            policy_config=policy_config,
            session_creator=session_creator,
            seed=seed,
        )
        # If our preprocessors dict does not exist yet, create it here.
        self.preprocessors = self.preprocessors or {}

        # Loop through given policy-dict and add each entry to our map.
        for name, (orig_cls, obs_space, act_space,
                   conf) in sorted(policy_dict.items()):
            logger.debug("Creating policy for {}".format(name))
            # Update the general policy_config with the specific config
            # for this particular policy.
            merged_conf = merge_dicts(policy_config, conf or {})
            # Update num_workers and worker_index.
            merged_conf["num_workers"] = self.num_workers
            merged_conf["worker_index"] = self.worker_index
            # Preprocessors.
            if self.preprocessing_enabled:
                preprocessor = ModelCatalog.get_preprocessor_for_space(
                    obs_space, merged_conf.get("model"))
                self.preprocessors[name] = preprocessor
                if preprocessor is not None:
                    obs_space = preprocessor.observation_space
            else:
                self.preprocessors[name] = None
            # Create the actual policy object.
            self.policy_map.create_policy(name, orig_cls, obs_space, act_space,
                                          conf, merged_conf)

        if self.worker_index == 0:
            logger.info(f"Built policy map: {self.policy_map}")
            logger.info(f"Built preprocessor map: {self.preprocessors}")

    def _is_policy_to_train(self,
                            policy_id: PolicyID,
                            batch: Optional[SampleBatchType] = None) -> bool:
        if isinstance(self.policies_to_train, set):
            return policy_id in self.policies_to_train
        else:
            return self.policies_to_train(policy_id, batch)

    @Deprecated(
        new="Trainer.get_policy().export_model([export_dir], [onnx]?)",
        error=False)
    def export_policy_model(self,
                            export_dir: str,
                            policy_id: PolicyID = DEFAULT_POLICY_ID,
                            onnx: Optional[int] = None):
        self.policy_map[policy_id].export_model(export_dir, onnx=onnx)

    @Deprecated(
        new="Trainer.get_policy().import_model_from_h5([import_file])",
        error=False)
    def import_policy_model_from_h5(self,
                                    import_file: str,
                                    policy_id: PolicyID = DEFAULT_POLICY_ID):
        self.policy_map[policy_id].import_model_from_h5(import_file)

    @Deprecated(
        new="Trainer.get_policy().export_checkpoint([export_dir], "
        "[filename]?)",
        error=False)
    def export_policy_checkpoint(self,
                                 export_dir: str,
                                 filename_prefix: str = "model",
                                 policy_id: PolicyID = DEFAULT_POLICY_ID):
        self.policy_map[policy_id].export_checkpoint(export_dir,
                                                     filename_prefix)


def _determine_spaces_for_multi_agent_dict(
        multi_agent_dict: MultiAgentPolicyConfigDict,
        env: Optional[EnvType] = None,
        spaces: Optional[Dict[PolicyID, Tuple[Space, Space]]] = None,
        policy_config: Optional[PartialTrainerConfigDict] = None,
) -> MultiAgentPolicyConfigDict:

    policy_config = policy_config or {}

    # Try extracting spaces from env or from given spaces dict.
    env_obs_space = None
    env_act_space = None

    # Env is a ray.remote: Get spaces via its (automatically added)
    # `_get_spaces()` method.
    if isinstance(env, ray.actor.ActorHandle):
        env_obs_space, env_act_space = ray.get(env._get_spaces.remote())
    # Normal env (gym.Env or MultiAgentEnv): These should have the
    # `observation_space` and `action_space` properties.
    elif env is not None:
        if hasattr(env, "observation_space") and isinstance(
                env.observation_space, gym.Space):
            env_obs_space = env.observation_space

        if hasattr(env, "action_space") and isinstance(env.action_space,
                                                       gym.Space):
            env_act_space = env.action_space
    # Last resort: Try getting the env's spaces from the spaces
    # dict's special __env__ key.
    if spaces is not None:
        if env_obs_space is None:
            env_obs_space = spaces.get("__env__", [None])[0]
        if env_act_space is None:
            env_act_space = spaces.get("__env__", [None, None])[1]

    for pid, policy_spec in multi_agent_dict.copy().items():
        if policy_spec.observation_space is None:
            if spaces is not None and pid in spaces:
                obs_space = spaces[pid][0]
            elif env_obs_space is not None:
                obs_space = env_obs_space
            elif policy_config.get("observation_space"):
                obs_space = policy_config["observation_space"]
            else:
                raise ValueError(
                    "`observation_space` not provided in PolicySpec for "
                    f"{pid} and env does not have an observation space OR "
                    "no spaces received from other workers' env(s) OR no "
                    "`observation_space` specified in config!")

            multi_agent_dict[pid] = multi_agent_dict[pid]._replace(
                observation_space=obs_space)

        if policy_spec.action_space is None:
            if spaces is not None and pid in spaces:
                act_space = spaces[pid][1]
            elif env_act_space is not None:
                act_space = env_act_space
            elif policy_config.get("action_space"):
                act_space = policy_config["action_space"]
            else:
                raise ValueError(
                    "`action_space` not provided in PolicySpec for "
                    f"{pid} and env does not have an action space OR "
                    "no spaces received from other workers' env(s) OR no "
                    "`action_space` specified in config!")
            multi_agent_dict[pid] = multi_agent_dict[pid]._replace(
                action_space=act_space)
    return multi_agent_dict


def _validate_env(env: EnvType, env_context: EnvContext = None):
    # Base message for checking the env for vector-index=0
    msg = f"Validating sub-env at vector index={env_context.vector_index} ..."

    allowed_types = [
        gym.Env, ExternalEnv, VectorEnv, BaseEnv, ray.actor.ActorHandle
    ]
    if not any(isinstance(env, tpe) for tpe in allowed_types):
        # Allow this as a special case (assumed gym.Env).
        # TODO: Disallow this early-out. Everything should conform to a few
        #  supported classes, i.e. gym.Env/MultiAgentEnv/etc...
        if hasattr(env, "observation_space") and hasattr(env, "action_space"):
            logger.warning(msg + f" (warning; invalid env-type={type(env)})")
            return
        else:
            logger.warning(msg + " (NOT OK)")
            raise EnvError(
                "Returned env should be an instance of gym.Env (incl. "
                "MultiAgentEnv), ExternalEnv, VectorEnv, or BaseEnv. "
                f"The provided env creator function returned {env} "
                f"(type={type(env)}).")

    # Do some test runs with the provided env.
    if isinstance(env, gym.Env) and not isinstance(env, MultiAgentEnv):
        # Make sure the gym.Env has the two space attributes properly set.
        assert hasattr(env, "observation_space") and hasattr(
            env, "action_space")
        # Get a dummy observation by resetting the env.
        dummy_obs = env.reset()
        # Convert lists to np.ndarrays.
        if type(dummy_obs) is list and isinstance(env.observation_space, Box):
            dummy_obs = np.array(dummy_obs)
        # Ignore float32/float64 diffs.
        if isinstance(env.observation_space, Box) and \
                env.observation_space.dtype != dummy_obs.dtype:
            dummy_obs = dummy_obs.astype(env.observation_space.dtype)
        # Check, if observation is ok (part of the observation space). If not,
        # error.
        if not env.observation_space.contains(dummy_obs):
            logger.warning(msg + " (NOT OK)")
            raise EnvError(
                f"Env's `observation_space` {env.observation_space} does not "
                f"contain returned observation after a reset ({dummy_obs})!")

    # Log that everything is ok.
    logger.info(msg + " (ok)")<|MERGE_RESOLUTION|>--- conflicted
+++ resolved
@@ -5,14 +5,9 @@
 import numpy as np
 import platform
 import os
-<<<<<<< HEAD
-from typing import Any, Callable, Dict, List, Iterable, Optional, Set, Tuple, \
+import tree  # pip install dm_tree
+from typing import Any, Callable, Dict, List, Iterable, Optional, Tuple, \
     Type, TypeVar, TYPE_CHECKING, Union
-=======
-import tree  # pip install dm_tree
-from typing import Any, Callable, Dict, List, Optional, Tuple, Type, \
-    TYPE_CHECKING, Union
->>>>>>> 74d4e7c2
 
 import ray
 from ray import ObjectRef
@@ -551,20 +546,14 @@
             spaces=self.spaces,
             policy_config=policy_config)
 
-<<<<<<< HEAD
-        # Set of IDs of those policies, which should be trained or a callable
-        # that returns a bool (trainable or not?).
+        # Container of IDs of those policies, which should be trained or a
+        # callable that returns a bool (trainable or not?).
         # By default (None), use the set of all policies found in the
         # policy_dict.
         self.policies_to_train: Union[Set[PolicyID], Callable[
-            [PolicyID, SampleBatchType], bool]] = policies_to_train or set(
-                policy_dict.keys())
-=======
-        # List of IDs of those policies, which should be trained.
-        # By default, these are all policies found in `self.policy_dict`.
-        self.policies_to_train: List[PolicyID] = policies_to_train or list(
-            self.policy_dict.keys())
->>>>>>> 74d4e7c2
+            [PolicyID, SampleBatchType], bool]] = \
+            policies_to_train if policies_to_train is not None else \
+                set(policy_dict.keys())
         self.set_policies_to_train(self.policies_to_train)
 
         self.policy_map: PolicyMap = None
