from collections import defaultdict
import copy
import logging
import os
import platform
from typing import (
    TYPE_CHECKING,
    Any,
    Callable,
    Container,
    Dict,
    List,
    Optional,
    Set,
    Tuple,
    Type,
    Union,
)

import gym
import numpy as np
import tree  # pip install dm_tree
from gym.spaces import Discrete, MultiDiscrete, Space

import ray
from ray import ObjectRef
from ray import cloudpickle as pickle
from ray.rllib.connectors.util import (
    create_connectors_for_policy,
    maybe_get_filters_for_syncing,
)
from ray.rllib.env.base_env import BaseEnv, convert_to_base_env
from ray.rllib.env.env_context import EnvContext
from ray.rllib.env.external_multi_agent_env import ExternalMultiAgentEnv
from ray.rllib.env.multi_agent_env import MultiAgentEnv
from ray.rllib.env.wrappers.atari_wrappers import is_atari, wrap_deepmind
from ray.rllib.evaluation.metrics import RolloutMetrics
from ray.rllib.evaluation.sampler import AsyncSampler, SyncSampler
from ray.rllib.models import ModelCatalog
from ray.rllib.models.preprocessors import Preprocessor
from ray.rllib.offline import NoopOutput, IOContext, OutputWriter, InputReader
from ray.rllib.policy.policy import Policy, PolicySpec
from ray.rllib.policy.policy_map import PolicyMap
from ray.rllib.utils.filter import NoFilter
from ray.rllib.policy.sample_batch import (
    DEFAULT_POLICY_ID,
    MultiAgentBatch,
    concat_samples,
)
from ray.rllib.policy.torch_policy import TorchPolicy
from ray.rllib.policy.torch_policy_v2 import TorchPolicyV2
from ray.rllib.utils import check_env, force_list, merge_dicts
from ray.rllib.utils.annotations import DeveloperAPI
from ray.rllib.utils.debug import summarize, update_global_seed_if_necessary
from ray.rllib.utils.deprecation import (
    Deprecated,
    DEPRECATED_VALUE,
    deprecation_warning,
)
from ray.rllib.utils.error import ERR_MSG_NO_GPUS, HOWTO_CHANGE_CONFIG
from ray.rllib.utils.filter import Filter, get_filter
from ray.rllib.utils.framework import try_import_tf, try_import_torch
from ray.rllib.utils.policy import create_policy_for_framework, validate_policy_id
from ray.rllib.utils.sgd import do_minibatch_sgd
from ray.rllib.utils.tf_run_builder import _TFRunBuilder
from ray.rllib.utils.tf_utils import (
    get_gpu_devices as get_tf_gpu_devices,
    get_tf_eager_cls_if_necessary,
)
from ray.rllib.utils.typing import (
    AgentID,
    EnvConfigDict,
    EnvCreator,
    EnvType,
    ModelConfigDict,
    ModelGradients,
    ModelWeights,
    MultiAgentPolicyConfigDict,
    PartialAlgorithmConfigDict,
    PolicyID,
    PolicyState,
    SampleBatchType,
    T,
)
from ray.util.annotations import PublicAPI
from ray.util.debug import disable_log_once_globally, enable_periodic_logging, log_once
from ray.util.iter import ParallelIteratorWorker

if TYPE_CHECKING:
    from ray.rllib.algorithms.callbacks import DefaultCallbacks  # noqa
    from ray.rllib.evaluation.episode import Episode
    from ray.rllib.evaluation.observation_function import ObservationFunction

tf1, tf, tfv = try_import_tf()
torch, _ = try_import_torch()

logger = logging.getLogger(__name__)

# Handle to the current rollout worker, which will be set to the most recently
# created RolloutWorker in this process. This can be helpful to access in
# custom env or policy classes for debugging or advanced use cases.
_global_worker: "RolloutWorker" = None


@DeveloperAPI
def get_global_worker() -> "RolloutWorker":
    """Returns a handle to the active rollout worker in this process."""

    global _global_worker
    return _global_worker


def _update_env_seed_if_necessary(
    env: EnvType, seed: int, worker_idx: int, vector_idx: int
):
    """Set a deterministic random seed on environment.

    NOTE: this may not work with remote environments (issue #18154).
    """
    if not seed:
        return

    # A single RL job is unlikely to have more than 10K
    # rollout workers.
    max_num_envs_per_workers: int = 1000
    assert (
        worker_idx < max_num_envs_per_workers
    ), "Too many envs per worker. Random seeds may collide."
    computed_seed: int = worker_idx * max_num_envs_per_workers + vector_idx + seed

    # Gym.env.
    # This will silently fail for most OpenAI gyms
    # (they do nothing and return None per default)
    if not hasattr(env, "seed"):
        logger.info("Env doesn't support env.seed(): {}".format(env))
    else:
        env.seed(computed_seed)


@DeveloperAPI
class RolloutWorker(ParallelIteratorWorker):
    """Common experience collection class.

    This class wraps a policy instance and an environment class to
    collect experiences from the environment. You can create many replicas of
    this class as Ray actors to scale RL training.

    This class supports vectorized and multi-agent policy evaluation (e.g.,
    VectorEnv, MultiAgentEnv, etc.)

    Examples:
        >>> # Create a rollout worker and using it to collect experiences.
        >>> import gym
        >>> from ray.rllib.evaluation.rollout_worker import RolloutWorker
        >>> from ray.rllib.algorithms.pg.pg_tf_policy import PGTF1Policy
        >>> worker = RolloutWorker( # doctest: +SKIP
        ...   env_creator=lambda _: gym.make("CartPole-v0"), # doctest: +SKIP
        ...   policy_spec=PGTF1Policy) # doctest: +SKIP
        >>> print(worker.sample()) # doctest: +SKIP
        SampleBatch({
            "obs": [[...]], "actions": [[...]], "rewards": [[...]],
            "dones": [[...]], "new_obs": [[...]]})
        >>> # Creating a multi-agent rollout worker
        >>> from gym.spaces import Discrete, Box
        >>> import random
        >>> MultiAgentTrafficGrid = ... # doctest: +SKIP
        >>> worker = RolloutWorker( # doctest: +SKIP
        ...   env_creator=lambda _: MultiAgentTrafficGrid(num_cars=25),
        ...   policy_spec={ # doctest: +SKIP
        ...       # Use an ensemble of two policies for car agents
        ...       "car_policy1": # doctest: +SKIP
        ...         (PGTFPolicy, Box(...), Discrete(...), {"gamma": 0.99}),
        ...       "car_policy2": # doctest: +SKIP
        ...         (PGTFPolicy, Box(...), Discrete(...), {"gamma": 0.95}),
        ...       # Use a single shared policy for all traffic lights
        ...       "traffic_light_policy":
        ...         (PGTFPolicy, Box(...), Discrete(...), {}),
        ...   },
        ...   policy_mapping_fn=lambda agent_id, episode, **kwargs:
        ...     random.choice(["car_policy1", "car_policy2"])
        ...     if agent_id.startswith("car_") else "traffic_light_policy")
        >>> print(worker.sample()) # doctest: +SKIP
        MultiAgentBatch({
            "car_policy1": SampleBatch(...),
            "car_policy2": SampleBatch(...),
            "traffic_light_policy": SampleBatch(...)})
    """

    @classmethod
    @DeveloperAPI
    def as_remote(
        cls,
        num_cpus: Optional[int] = None,
        num_gpus: Optional[Union[int, float]] = None,
        memory: Optional[int] = None,
        resources: Optional[dict] = None,
    ) -> type:
        """Returns RolloutWorker class as a `@ray.remote using given options`.

        The returned class can then be used to instantiate ray actors.

        Args:
            num_cpus: The number of CPUs to allocate for the remote actor.
            num_gpus: The number of GPUs to allocate for the remote actor.
                This could be a fraction as well.
            memory: The heap memory request for the remote actor.
            resources: The default custom resources to allocate for the remote
                actor.

        Returns:
            The `@ray.remote` decorated RolloutWorker class.
        """
        return ray.remote(
            num_cpus=num_cpus,
            num_gpus=num_gpus,
            memory=memory,
            resources=resources,
        )(cls)

    @DeveloperAPI
    def __init__(
        self,
        *,
        env_creator: EnvCreator,
        validate_env: Optional[Callable[[EnvType, EnvContext], None]] = None,
        policy_spec: Optional[Union[type, Dict[PolicyID, PolicySpec]]] = None,
        policy_mapping_fn: Optional[Callable[[AgentID, "Episode"], PolicyID]] = None,
        policies_to_train: Union[
            Container[PolicyID], Callable[[PolicyID, SampleBatchType], bool]
        ] = None,
        rollout_fragment_length: int = 100,
        count_steps_by: str = "env_steps",
        batch_mode: str = "truncate_episodes",
        episode_horizon: Optional[int] = None,
        preprocessor_pref: str = "deepmind",
        sample_async: bool = False,
        compress_observations: bool = False,
        num_envs: int = 1,
        observation_fn: Optional["ObservationFunction"] = None,
        clip_rewards: Optional[Union[bool, float]] = None,
        normalize_actions: bool = True,
        clip_actions: bool = False,
        env_config: Optional[EnvConfigDict] = None,
        model_config: Optional[ModelConfigDict] = None,
        policy_config: Optional[PartialAlgorithmConfigDict] = None,
        worker_index: int = 0,
        num_workers: int = 0,
        recreated_worker: bool = False,
        log_dir: Optional[str] = None,
        log_level: Optional[str] = None,
        callbacks: Type["DefaultCallbacks"] = None,
        input_creator: Callable[
            [IOContext], InputReader
        ] = lambda ioctx: ioctx.default_sampler_input(),
        output_creator: Callable[
            [IOContext], OutputWriter
        ] = lambda ioctx: NoopOutput(),
        remote_worker_envs: bool = False,
        remote_env_batch_wait_ms: int = 0,
        soft_horizon: bool = False,
        no_done_at_end: bool = False,
        seed: int = None,
        extra_python_environs: Optional[dict] = None,
        fake_sampler: bool = False,
        spaces: Optional[Dict[PolicyID, Tuple[Space, Space]]] = None,
        # Deprecated args:
        policy=None,
        disable_env_checking=False,
        tf_session_creator=None,  # Use config.tf_session_options instead.
    ):
        """Initializes a RolloutWorker instance.

        Args:
            env_creator: Function that returns a gym.Env given an EnvContext
                wrapped configuration.
            validate_env: Optional callable to validate the generated
                environment (only on worker=0).
            policy_spec: The MultiAgentPolicyConfigDict mapping policy IDs
                (str) to PolicySpec's or a single policy class to use.
                If a dict is specified, then we are in multi-agent mode and a
                policy_mapping_fn can also be set (if not, will map all agents
                to DEFAULT_POLICY_ID).
            policy_mapping_fn: A callable that maps agent ids to policy ids in
                multi-agent mode. This function will be called each time a new
                agent appears in an episode, to bind that agent to a policy
                for the duration of the episode. If not provided, will map all
                agents to DEFAULT_POLICY_ID.
            policies_to_train: Optional container of policies to train (None
                for all policies), or a callable taking PolicyID and
                SampleBatchType and returning a bool (trainable or not?).
            rollout_fragment_length: The target number of steps
                (measured in `count_steps_by`) to include in each sample
                batch returned from this worker.
            count_steps_by: The unit in which to count fragment
                lengths. One of env_steps or agent_steps.
            batch_mode: One of the following batch modes:
                - "truncate_episodes": Each call to sample() will return a
                batch of at most `rollout_fragment_length * num_envs` in size.
                The batch will be exactly `rollout_fragment_length * num_envs`
                in size if postprocessing does not change batch sizes. Episodes
                may be truncated in order to meet this size requirement.
                - "complete_episodes": Each call to sample() will return a
                batch of at least `rollout_fragment_length * num_envs` in
                size. Episodes will not be truncated, but multiple episodes
                may be packed within one batch to meet the batch size. Note
                that when `num_envs > 1`, episode steps will be buffered
                until the episode completes, and hence batches may contain
                significant amounts of off-policy data.
            episode_horizon: Horizon at which to stop episodes (even if the
                environment itself has not returned a "done" signal).
            preprocessor_pref: Whether to use RLlib preprocessors
                ("rllib") or deepmind ("deepmind"), when applicable.
            sample_async: Whether to compute samples asynchronously in
                the background, which improves throughput but can cause samples
                to be slightly off-policy.
            compress_observations: If true, compress the observations.
                They can be decompressed with rllib/utils/compression.
            num_envs: If more than one, will create multiple envs
                and vectorize the computation of actions. This has no effect if
                if the env already implements VectorEnv.
            observation_fn: Optional multi-agent observation function.
            clip_rewards: True for clipping rewards to [-1.0, 1.0] prior
                to experience postprocessing. None: Clip for Atari only.
                float: Clip to [-clip_rewards; +clip_rewards].
            normalize_actions: Whether to normalize actions to the
                action space's bounds.
            clip_actions: Whether to clip action values to the range
                specified by the policy action space.
            env_config: Config to pass to the env creator.
            model_config: Config to use when creating the policy model.
            policy_config: Config to pass to the
                policy. In the multi-agent case, this config will be merged
                with the per-policy configs specified by `policy_spec`.
            worker_index: For remote workers, this should be set to a
                non-zero and unique value. This index is passed to created envs
                through EnvContext so that envs can be configured per worker.
            num_workers: For remote workers, how many workers altogether
                have been created?
            recreated_worker: Whether this worker is a recreated one. Workers are
                recreated by an Algorithm (via WorkerSet) in case
                `recreate_failed_workers=True` and one of the original workers (or an
                already recreated one) has failed. They don't differ from original
                workers other than the value of this flag (`self.recreated_worker`).
            log_dir: Directory where logs can be placed.
            log_level: Set the root log level on creation.
            callbacks: Custom sub-class of
                DefaultCallbacks for training/policy/rollout-worker callbacks.
            input_creator: Function that returns an InputReader object for
                loading previous generated experiences.
            output_creator: Function that returns an OutputWriter object for
                saving generated experiences.
            remote_worker_envs: If using num_envs_per_worker > 1,
                whether to create those new envs in remote processes instead of
                in the current process. This adds overheads, but can make sense
                if your envs are expensive to step/reset (e.g., for StarCraft).
                Use this cautiously, overheads are significant!
            remote_env_batch_wait_ms: Timeout that remote workers
                are waiting when polling environments. 0 (continue when at
                least one env is ready) is a reasonable default, but optimal
                value could be obtained by measuring your environment
                step / reset and model inference perf.
            soft_horizon: Calculate rewards but don't reset the
                environment when the horizon is hit.
            no_done_at_end: Ignore the done=True at the end of the
                episode and instead record done=False.
            seed: Set the seed of both np and tf to this value to
                to ensure each remote worker has unique exploration behavior.
            extra_python_environs: Extra python environments need to be set.
            fake_sampler: Use a fake (inf speed) sampler for testing.
            spaces: An optional space dict mapping policy IDs
                to (obs_space, action_space)-tuples. This is used in case no
                Env is created on this RolloutWorker.
            policy: Obsoleted arg. Use `policy_spec` instead.
            disable_env_checking: If True, disables the env checking module that
                validates the properties of the passed environment.
        """

        # Deprecated args.
        if policy is not None:
            deprecation_warning("policy", "policy_spec", error=False)
            policy_spec = policy
        assert (
            policy_spec is not None
        ), "Must provide `policy_spec` when creating RolloutWorker!"

        if tf_session_creator != DEPRECATED_VALUE:
            deprecation_warning(
                old="RolloutWorker(.., tf_session_creator=.., ..)",
                new="RolloutWorker(.., policy_config={tf_session_options=..}, ..)",
                error=False,
            )

        # Do quick translation into MultiAgentPolicyConfigDict.
        if not isinstance(policy_spec, dict):
            policy_spec = {DEFAULT_POLICY_ID: PolicySpec(policy_class=policy_spec)}
        policy_spec = {
            pid: spec if isinstance(spec, PolicySpec) else PolicySpec(*spec)
            for pid, spec in policy_spec.copy().items()
        }

        self._original_kwargs: dict = locals().copy()
        del self._original_kwargs["self"]

        global _global_worker
        _global_worker = self

        # set extra environs first
        if extra_python_environs:
            for key, value in extra_python_environs.items():
                os.environ[key] = str(value)

        def gen_rollouts():
            while True:
                yield self.sample()

        ParallelIteratorWorker.__init__(self, gen_rollouts, False)

        policy_config = policy_config or {}
        if (
            tf1
            and (
                policy_config.get("framework") in ["tf2", "tfe"]
                or policy_config.get("enable_tf1_exec_eagerly")
            )
            # This eager check is necessary for certain all-framework tests
            # that use tf's eager_mode() context generator.
            and not tf1.executing_eagerly()
        ):
            tf1.enable_eager_execution()

        if log_level:
            logging.getLogger("ray.rllib").setLevel(log_level)

        if worker_index > 1:
            disable_log_once_globally()  # only need 1 worker to log
        elif log_level == "DEBUG":
            enable_periodic_logging()

        env_context = EnvContext(
            env_config or {},
            worker_index=worker_index,
            vector_index=0,
            num_workers=num_workers,
            remote=remote_worker_envs,
            recreated_worker=recreated_worker,
        )
        self.env_context = env_context
        self.policy_config: PartialAlgorithmConfigDict = policy_config
        if callbacks:
            self.callbacks: "DefaultCallbacks" = callbacks()
        else:
            from ray.rllib.algorithms.callbacks import DefaultCallbacks  # noqa

            self.callbacks: DefaultCallbacks = DefaultCallbacks()
        self.worker_index: int = worker_index
        self.num_workers: int = num_workers
        self.recreated_worker: bool = recreated_worker
        model_config: ModelConfigDict = (
            model_config or self.policy_config.get("model") or {}
        )

        # Default policy mapping fn is to always return DEFAULT_POLICY_ID,
        # independent on the agent ID and the episode passed in.
        self.policy_mapping_fn = (
            lambda agent_id, episode, worker, **kwargs: DEFAULT_POLICY_ID
        )
        # If provided, set it here.
        self.set_policy_mapping_fn(policy_mapping_fn)

        self.env_creator: EnvCreator = env_creator
        self.rollout_fragment_length: int = rollout_fragment_length * num_envs
        self.count_steps_by: str = count_steps_by
        self.batch_mode: str = batch_mode
        self.compress_observations: bool = compress_observations
        self.preprocessing_enabled: bool = not policy_config.get(
            "_disable_preprocessor_api"
        )
        self.last_batch: Optional[SampleBatchType] = None
        self.global_vars: Optional[dict] = None
        self.fake_sampler: bool = fake_sampler
        self._disable_env_checking: bool = disable_env_checking

        # Update the global seed for numpy/random/tf-eager/torch if we are not
        # the local worker, otherwise, this was already done in the Trainer
        # object itself.
        if self.worker_index > 0:
            update_global_seed_if_necessary(policy_config.get("framework"), seed)

        # A single environment provided by the user (via config.env). This may
        # also remain None.
        # 1) Create the env using the user provided env_creator. This may
        #    return a gym.Env (incl. MultiAgentEnv), an already vectorized
        #    VectorEnv, BaseEnv, ExternalEnv, or an ActorHandle (remote env).
        # 2) Wrap - if applicable - with Atari/rendering wrappers.
        # 3) Seed the env, if necessary.
        # 4) Vectorize the existing single env by creating more clones of
        #    this env and wrapping it with the RLlib BaseEnv class.
        self.env = self.make_sub_env_fn = None

        # Create a (single) env for this worker.
        if not (
            worker_index == 0
            and num_workers > 0
            and not policy_config.get("create_env_on_driver")
        ):
            # Run the `env_creator` function passing the EnvContext.
            self.env = env_creator(copy.deepcopy(self.env_context))

        if self.env is not None:
            # Validate environment (general validation function).
            if not self._disable_env_checking:
                check_env(self.env)
            # Custom validation function given, typically a function attribute of the
            # algorithm trainer.
            if validate_env is not None:
                validate_env(self.env, self.env_context)

            # We can't auto-wrap a BaseEnv.
            if isinstance(self.env, (BaseEnv, ray.actor.ActorHandle)):

                def wrap(env):
                    return env

            # Atari type env and "deepmind" preprocessor pref.
            elif (
                is_atari(self.env)
                and not model_config.get("custom_preprocessor")
                and preprocessor_pref == "deepmind"
            ):
                # Deepmind wrappers already handle all preprocessing.
                self.preprocessing_enabled = False

                # If clip_rewards not explicitly set to False, switch it
                # on here (clip between -1.0 and 1.0).
                if clip_rewards is None:
                    clip_rewards = True

                # Framestacking is used.
                use_framestack = model_config.get("framestack") is True

                def wrap(env):
                    env = wrap_deepmind(
                        env, dim=model_config.get("dim"), framestack=use_framestack
                    )
                    return env

            elif (
                not model_config.get("custom_preprocessor")
                and preprocessor_pref is None
            ):
                # Only turn off preprocessing
                self.preprocessing_enabled = False

                def wrap(env):
                    return env

            else:

                def wrap(env):
                    return env

            # Wrap env through the correct wrapper.
            self.env: EnvType = wrap(self.env)
            # Ideally, we would use the same make_sub_env() function below
            # to create self.env, but wrap(env) and self.env has a cyclic
            # dependency on each other right now, so we would settle on
            # duplicating the random seed setting logic for now.
            _update_env_seed_if_necessary(self.env, seed, worker_index, 0)
            # Call custom callback function `on_sub_environment_created`.
            self.callbacks.on_sub_environment_created(
                worker=self,
                sub_environment=self.env,
                env_context=self.env_context,
            )

            self.make_sub_env_fn = self._get_make_sub_env_fn(
                env_creator, env_context, validate_env, wrap, seed
            )

        self.spaces = spaces

        self.policy_dict = _determine_spaces_for_multi_agent_dict(
            policy_spec, self.env, spaces=self.spaces, policy_config=policy_config
        )

        # Set of IDs of those policies, which should be trained. This property
        # is optional and mainly used for backward compatibility.
        self.policies_to_train = policies_to_train
        self.is_policy_to_train: Callable[[PolicyID, SampleBatchType], bool]

        # By default (None), use the set of all policies found in the
        # policy_dict.
        if self.policies_to_train is None:
            self.policies_to_train = set(self.policy_dict.keys())

        self.set_is_policy_to_train(self.policies_to_train)

        self.policy_map: PolicyMap = None
        # TODO(jungong) : clean up after non-connector env_runner is fully deprecated.
        self.preprocessors: Dict[PolicyID, Preprocessor] = None

        # Check available number of GPUs.
        num_gpus = (
            policy_config.get("num_gpus", 0)
            if self.worker_index == 0
            else policy_config.get("num_gpus_per_worker", 0)
        )
        # Error if we don't find enough GPUs.
        if (
            ray.is_initialized()
            and ray._private.worker._mode() != ray._private.worker.LOCAL_MODE
            and not policy_config.get("_fake_gpus")
        ):

            devices = []
            if policy_config.get("framework") in ["tf2", "tf", "tfe"]:
                devices = get_tf_gpu_devices()
            elif policy_config.get("framework") == "torch":
                devices = list(range(torch.cuda.device_count()))

            if len(devices) < num_gpus:
                raise RuntimeError(
                    ERR_MSG_NO_GPUS.format(len(devices), devices) + HOWTO_CHANGE_CONFIG
                )
        # Warn, if running in local-mode and actual GPUs (not faked) are
        # requested.
        elif (
            ray.is_initialized()
            and ray._private.worker._mode() == ray._private.worker.LOCAL_MODE
            and num_gpus > 0
            and not policy_config.get("_fake_gpus")
        ):
            logger.warning(
                "You are running ray with `local_mode=True`, but have "
                f"configured {num_gpus} GPUs to be used! In local mode, "
                f"Policies are placed on the CPU and the `num_gpus` setting "
                f"is ignored."
            )

        self.filters: Dict[PolicyID, Filter] = defaultdict(NoFilter)

        self._build_policy_map(
            policy_dict=self.policy_dict,
            policy_config=policy_config,
            seed=seed,
        )

        # Update Policy's view requirements from Model, only if Policy directly
        # inherited from base `Policy` class. At this point here, the Policy
        # must have it's Model (if any) defined and ready to output an initial
        # state.
        for pol in self.policy_map.values():
            if not pol._model_init_state_automatically_added:
                pol._update_model_view_requirements_from_init_state()

        self.multiagent: bool = set(self.policy_map.keys()) != {DEFAULT_POLICY_ID}
        if self.multiagent and self.env is not None:
            if not isinstance(
                self.env,
                (BaseEnv, ExternalMultiAgentEnv, MultiAgentEnv, ray.actor.ActorHandle),
            ):
                raise ValueError(
                    f"Have multiple policies {self.policy_map}, but the "
                    f"env {self.env} is not a subclass of BaseEnv, "
                    f"MultiAgentEnv, ActorHandle, or ExternalMultiAgentEnv!"
                )

        if self.worker_index == 0:
            logger.info("Built filter map: {}".format(self.filters))

        # Vectorize environment, if any.
        self.num_envs: int = num_envs
        # This RolloutWorker has no env.
        if self.env is None:
            self.async_env = None
        # Use a custom env-vectorizer and call it providing self.env.
        elif "custom_vector_env" in policy_config:
            self.async_env = policy_config["custom_vector_env"](self.env)
        # Default: Vectorize self.env via the make_sub_env function. This adds
        # further clones of self.env and creates a RLlib BaseEnv (which is
        # vectorized under the hood).
        else:
            # Always use vector env for consistency even if num_envs = 1.
            self.async_env: BaseEnv = convert_to_base_env(
                self.env,
                make_env=self.make_sub_env_fn,
                num_envs=num_envs,
                remote_envs=remote_worker_envs,
                remote_env_batch_wait_ms=remote_env_batch_wait_ms,
                worker=self,
                restart_failed_sub_environments=self.policy_config.get(
                    "restart_failed_sub_environments", False
                ),
            )

        # `truncate_episodes`: Allow a batch to contain more than one episode
        # (fragments) and always make the batch `rollout_fragment_length`
        # long.
        if self.batch_mode == "truncate_episodes":
            pack = True
        # `complete_episodes`: Never cut episodes and sampler will return
        # exactly one (complete) episode per poll.
        elif self.batch_mode == "complete_episodes":
            rollout_fragment_length = float("inf")
            pack = False
        else:
            raise ValueError("Unsupported batch mode: {}".format(self.batch_mode))

        # Create the IOContext for this worker.
        self.io_context: IOContext = IOContext(
            log_dir, policy_config, worker_index, self
        )

        render = False
        if policy_config.get("render_env") is True and (
            num_workers == 0 or worker_index == 1
        ):
            render = True

        if self.env is None:
            self.sampler = None
        elif sample_async:
            self.sampler = AsyncSampler(
                worker=self,
                env=self.async_env,
                clip_rewards=clip_rewards,
                rollout_fragment_length=rollout_fragment_length,
                count_steps_by=count_steps_by,
                callbacks=self.callbacks,
                horizon=episode_horizon,
                multiple_episodes_in_batch=pack,
                normalize_actions=normalize_actions,
                clip_actions=clip_actions,
                soft_horizon=soft_horizon,
                no_done_at_end=no_done_at_end,
                observation_fn=observation_fn,
                sample_collector_class=policy_config.get("sample_collector"),
                render=render,
            )
            # Start the Sampler thread.
            self.sampler.start()
        else:
            self.sampler = SyncSampler(
                worker=self,
                env=self.async_env,
                clip_rewards=clip_rewards,
                rollout_fragment_length=rollout_fragment_length,
                count_steps_by=count_steps_by,
                callbacks=self.callbacks,
                horizon=episode_horizon,
                multiple_episodes_in_batch=pack,
                normalize_actions=normalize_actions,
                clip_actions=clip_actions,
                soft_horizon=soft_horizon,
                no_done_at_end=no_done_at_end,
                observation_fn=observation_fn,
                sample_collector_class=policy_config.get("sample_collector"),
                render=render,
            )

        self.input_reader: InputReader = input_creator(self.io_context)
        self.output_writer: OutputWriter = output_creator(self.io_context)

        # The current weights sequence number (version). May remain None for when
        # not tracking weights versions.
        self.weights_seq_no: Optional[int] = None

        logger.debug(
            "Created rollout worker with env {} ({}), policies {}".format(
                self.async_env, self.env, self.policy_map
            )
        )

    @DeveloperAPI
    def assert_healthy(self):
        """Checks that __init__ has been completed properly.

        Useful in case a RolloutWorker is run as @ray.remote (Actor) and the owner
        would like to make sure the worker has been properly initialized.

        Returns:
            True if the worker is properly initialized
        """
        is_healthy = self.policy_map and self.input_reader and self.output_writer
        assert is_healthy, (
            f"RolloutWorker {self} (idx={self.worker_index}; "
            f"num_workers={self.num_workers}) not healthy!"
        )

    @DeveloperAPI
    def sample(self) -> SampleBatchType:
        """Returns a batch of experience sampled from this worker.

        This method must be implemented by subclasses.

        Returns:
            A columnar batch of experiences (e.g., tensors).

        Examples:
            >>> import gym
            >>> from ray.rllib.evaluation.rollout_worker import RolloutWorker
            >>> from ray.rllib.algorithms.pg.pg_tf_policy import PGTF1Policy
            >>> worker = RolloutWorker( # doctest: +SKIP
            ...   env_creator=lambda _: gym.make("CartPole-v0"), # doctest: +SKIP
            ...   policy_spec=PGTF1Policy) # doctest: +SKIP
            >>> print(worker.sample()) # doctest: +SKIP
            SampleBatch({"obs": [...], "action": [...], ...})
        """
        if self.fake_sampler and self.last_batch is not None:
            return self.last_batch
        elif self.input_reader is None:
            raise ValueError(
                "RolloutWorker has no `input_reader` object! "
                "Cannot call `sample()`. You can try setting "
                "`create_env_on_driver` to True."
            )

        if log_once("sample_start"):
            logger.info(
                "Generating sample batch of size {}".format(
                    self.rollout_fragment_length
                )
            )

        batches = [self.input_reader.next()]
        steps_so_far = (
            batches[0].count
            if self.count_steps_by == "env_steps"
            else batches[0].agent_steps()
        )

        # In truncate_episodes mode, never pull more than 1 batch per env.
        # This avoids over-running the target batch size.
        if self.batch_mode == "truncate_episodes":
            max_batches = self.num_envs
        else:
            max_batches = float("inf")
        while steps_so_far < self.rollout_fragment_length and (
            len(batches) < max_batches or self.policy_config.get("offline_sampling")
        ):
            batch = self.input_reader.next()
            steps_so_far += (
                batch.count
                if self.count_steps_by == "env_steps"
                else batch.agent_steps()
            )
            batches.append(batch)
        batch = concat_samples(batches)

        self.callbacks.on_sample_end(worker=self, samples=batch)

        # Always do writes prior to compression for consistency and to allow
        # for better compression inside the writer.
        self.output_writer.write(batch)

        if log_once("sample_end"):
            logger.info("Completed sample batch:\n\n{}\n".format(summarize(batch)))

        if self.compress_observations:
            batch.compress(bulk=self.compress_observations == "bulk")

        if self.fake_sampler:
            self.last_batch = batch
        return batch

    @DeveloperAPI
    @ray.method(num_returns=2)
    def sample_with_count(self) -> Tuple[SampleBatchType, int]:
        """Same as sample() but returns the count as a separate value.

        Returns:
            A columnar batch of experiences (e.g., tensors) and the
                size of the collected batch.

        Examples:
            >>> import gym
            >>> from ray.rllib.evaluation.rollout_worker import RolloutWorker
            >>> from ray.rllib.algorithms.pg.pg_tf_policy import PGTF1Policy
            >>> worker = RolloutWorker( # doctest: +SKIP
            ...   env_creator=lambda _: gym.make("CartPole-v0"), # doctest: +SKIP
            ...   policy_spec=PGTFPolicy) # doctest: +SKIP
            >>> print(worker.sample_with_count()) # doctest: +SKIP
            (SampleBatch({"obs": [...], "action": [...], ...}), 3)
        """
        batch = self.sample()
        return batch, batch.count

    @DeveloperAPI
    def learn_on_batch(self, samples: SampleBatchType) -> Dict:
        """Update policies based on the given batch.

        This is the equivalent to apply_gradients(compute_gradients(samples)),
        but can be optimized to avoid pulling gradients into CPU memory.

        Args:
            samples: The SampleBatch or MultiAgentBatch to learn on.

        Returns:
            Dictionary of extra metadata from compute_gradients().

        Examples:
            >>> import gym
            >>> from ray.rllib.evaluation.rollout_worker import RolloutWorker
            >>> from ray.rllib.algorithms.pg.pg_tf_policy import PGTF1Policy
            >>> worker = RolloutWorker( # doctest: +SKIP
            ...   env_creator=lambda _: gym.make("CartPole-v0"), # doctest: +SKIP
            ...   policy_spec=PGTF1Policy) # doctest: +SKIP
            >>> batch = worker.sample() # doctest: +SKIP
            >>> info = worker.learn_on_batch(samples) # doctest: +SKIP
        """
        if log_once("learn_on_batch"):
            logger.info(
                "Training on concatenated sample batches:\n\n{}\n".format(
                    summarize(samples)
                )
            )

        info_out = {}
        if isinstance(samples, MultiAgentBatch):
            builders = {}
            to_fetch = {}
            for pid, batch in samples.policy_batches.items():
                if not self.is_policy_to_train(pid, samples):
                    continue
                # Decompress SampleBatch, in case some columns are compressed.
                batch.decompress_if_needed()
                policy = self.policy_map[pid]
                tf_session = policy.get_session()
                if tf_session and hasattr(policy, "_build_learn_on_batch"):
                    builders[pid] = _TFRunBuilder(tf_session, "learn_on_batch")
                    to_fetch[pid] = policy._build_learn_on_batch(builders[pid], batch)
                else:
                    info_out[pid] = policy.learn_on_batch(batch)
            info_out.update({pid: builders[pid].get(v) for pid, v in to_fetch.items()})
        else:
            if self.is_policy_to_train(DEFAULT_POLICY_ID, samples):
                info_out.update(
                    {
                        DEFAULT_POLICY_ID: self.policy_map[
                            DEFAULT_POLICY_ID
                        ].learn_on_batch(samples)
                    }
                )
        if log_once("learn_out"):
            logger.debug("Training out:\n\n{}\n".format(summarize(info_out)))
        return info_out

    def sample_and_learn(
        self,
        expected_batch_size: int,
        num_sgd_iter: int,
        sgd_minibatch_size: str,
        standardize_fields: List[str],
    ) -> Tuple[dict, int]:
        """Sample and batch and learn on it.

        This is typically used in combination with distributed allreduce.

        Args:
            expected_batch_size: Expected number of samples to learn on.
            num_sgd_iter: Number of SGD iterations.
            sgd_minibatch_size: SGD minibatch size.
            standardize_fields: List of sample fields to normalize.

        Returns:
            A tuple consisting of a dictionary of extra metadata returned from
                the policies' `learn_on_batch()` and the number of samples
                learned on.
        """
        batch = self.sample()
        assert batch.count == expected_batch_size, (
            "Batch size possibly out of sync between workers, expected:",
            expected_batch_size,
            "got:",
            batch.count,
        )
        logger.info(
            "Executing distributed minibatch SGD "
            "with epoch size {}, minibatch size {}".format(
                batch.count, sgd_minibatch_size
            )
        )
        info = do_minibatch_sgd(
            batch,
            self.policy_map,
            self,
            num_sgd_iter,
            sgd_minibatch_size,
            standardize_fields,
        )
        return info, batch.count

    @DeveloperAPI
    def compute_gradients(
        self,
        samples: SampleBatchType,
        single_agent: bool = None,
    ) -> Tuple[ModelGradients, dict]:
        """Returns a gradient computed w.r.t the specified samples.

        Uses the Policy's/ies' compute_gradients method(s) to perform the
        calculations. Skips policies that are not trainable as per
        `self.is_policy_to_train()`.

        Args:
            samples: The SampleBatch or MultiAgentBatch to compute gradients
                for using this worker's trainable policies.

        Returns:
            In the single-agent case, a tuple consisting of ModelGradients and
            info dict of the worker's policy.
            In the multi-agent case, a tuple consisting of a dict mapping
            PolicyID to ModelGradients and a dict mapping PolicyID to extra
            metadata info.
            Note that the first return value (grads) can be applied as is to a
            compatible worker using the worker's `apply_gradients()` method.

        Examples:
            >>> import gym
            >>> from ray.rllib.evaluation.rollout_worker import RolloutWorker
            >>> from ray.rllib.algorithms.pg.pg_tf_policy import PGTF1Policy
            >>> worker = RolloutWorker( # doctest: +SKIP
            ...   env_creator=lambda _: gym.make("CartPole-v0"), # doctest: +SKIP
            ...   policy_spec=PGTF1Policy) # doctest: +SKIP
            >>> batch = worker.sample() # doctest: +SKIP
            >>> grads, info = worker.compute_gradients(samples) # doctest: +SKIP
        """
        if log_once("compute_gradients"):
            logger.info("Compute gradients on:\n\n{}\n".format(summarize(samples)))

        # Backward compatibility for A2C: Single-agent only (ComputeGradients execution
        # op must not return multi-agent dict b/c of A2C's `.batch()` in the execution
        # plan; this would "batch" over the "default_policy" keys instead of the data).
        if single_agent is True:
            # SampleBatch -> Calculate gradients for the default policy.
            grad_out, info_out = self.policy_map[DEFAULT_POLICY_ID].compute_gradients(
                samples
            )
            info_out["batch_count"] = samples.count
            return grad_out, info_out

        # Treat everything as is multi-agent.
        samples = samples.as_multi_agent()

        # Calculate gradients for all policies.
        grad_out, info_out = {}, {}
        if self.policy_config.get("framework") == "tf":
            for pid, batch in samples.policy_batches.items():
                if not self.is_policy_to_train(pid, samples):
                    continue
                policy = self.policy_map[pid]
                builder = _TFRunBuilder(policy.get_session(), "compute_gradients")
                grad_out[pid], info_out[pid] = policy._build_compute_gradients(
                    builder, batch
                )
            grad_out = {k: builder.get(v) for k, v in grad_out.items()}
            info_out = {k: builder.get(v) for k, v in info_out.items()}
        else:
            for pid, batch in samples.policy_batches.items():
                if not self.is_policy_to_train(pid, samples):
                    continue
                grad_out[pid], info_out[pid] = self.policy_map[pid].compute_gradients(
                    batch
                )

        info_out["batch_count"] = samples.count
        if log_once("grad_out"):
            logger.info("Compute grad info:\n\n{}\n".format(summarize(info_out)))

        return grad_out, info_out

    @DeveloperAPI
    def apply_gradients(
        self,
        grads: Union[ModelGradients, Dict[PolicyID, ModelGradients]],
    ) -> None:
        """Applies the given gradients to this worker's models.

        Uses the Policy's/ies' apply_gradients method(s) to perform the
        operations.

        Args:
            grads: Single ModelGradients (single-agent case) or a dict
                mapping PolicyIDs to the respective model gradients
                structs.

        Examples:
            >>> import gym
            >>> from ray.rllib.evaluation.rollout_worker import RolloutWorker
            >>> from ray.rllib.algorithms.pg.pg_tf_policy import PGTF1Policy
            >>> worker = RolloutWorker( # doctest: +SKIP
            ...   env_creator=lambda _: gym.make("CartPole-v0"), # doctest: +SKIP
            ...   policy_spec=PGTF1Policy) # doctest: +SKIP
            >>> samples = worker.sample() # doctest: +SKIP
            >>> grads, info = worker.compute_gradients(samples) # doctest: +SKIP
            >>> worker.apply_gradients(grads) # doctest: +SKIP
        """
        if log_once("apply_gradients"):
            logger.info("Apply gradients:\n\n{}\n".format(summarize(grads)))
        # Grads is a dict (mapping PolicyIDs to ModelGradients).
        # Multi-agent case.
        if isinstance(grads, dict):
            for pid, g in grads.items():
                if self.is_policy_to_train(pid, None):
                    self.policy_map[pid].apply_gradients(g)
        # Grads is a ModelGradients type. Single-agent case.
        elif self.is_policy_to_train(DEFAULT_POLICY_ID, None):
            self.policy_map[DEFAULT_POLICY_ID].apply_gradients(grads)

    @DeveloperAPI
    def get_metrics(self) -> List[RolloutMetrics]:
        """Returns the thus-far collected metrics from this worker's rollouts.

        Returns:
             List of RolloutMetrics
             collected thus-far.
        """

        # Get metrics from sampler (if any).
        if self.sampler is not None:
            out = self.sampler.get_metrics()
        else:
            out = []

        return out

    @DeveloperAPI
    def foreach_env(self, func: Callable[[EnvType], T]) -> List[T]:
        """Calls the given function with each sub-environment as arg.

        Args:
            func: The function to call for each underlying
                sub-environment (as only arg).

        Returns:
             The list of return values of all calls to `func([env])`.
        """

        if self.async_env is None:
            return []

        envs = self.async_env.get_sub_environments()
        # Empty list (not implemented): Call function directly on the
        # BaseEnv.
        if not envs:
            return [func(self.async_env)]
        # Call function on all underlying (vectorized) sub environments.
        else:
            return [func(e) for e in envs]

    @DeveloperAPI
    def foreach_env_with_context(
        self, func: Callable[[EnvType, EnvContext], T]
    ) -> List[T]:
        """Calls given function with each sub-env plus env_ctx as args.

        Args:
            func: The function to call for each underlying
                sub-environment and its EnvContext (as the args).

        Returns:
             The list of return values of all calls to `func([env, ctx])`.
        """

        if self.async_env is None:
            return []

        envs = self.async_env.get_sub_environments()
        # Empty list (not implemented): Call function directly on the
        # BaseEnv.
        if not envs:
            return [func(self.async_env, self.env_context)]
        # Call function on all underlying (vectorized) sub environments.
        else:
            ret = []
            for i, e in enumerate(envs):
                ctx = self.env_context.copy_with_overrides(vector_index=i)
                ret.append(func(e, ctx))
            return ret

    @DeveloperAPI
    def get_policy(self, policy_id: PolicyID = DEFAULT_POLICY_ID) -> Optional[Policy]:
        """Return policy for the specified id, or None.

        Args:
            policy_id: ID of the policy to return. None for DEFAULT_POLICY_ID
                (in the single agent case).

        Returns:
            The policy under the given ID (or None if not found).
        """
        return self.policy_map.get(policy_id)

    @DeveloperAPI
    def add_policy(
        self,
        policy_id: PolicyID,
        policy_cls: Optional[Type[Policy]] = None,
        policy: Optional[Policy] = None,
        *,
        observation_space: Optional[Space] = None,
        action_space: Optional[Space] = None,
        config: Optional[PartialAlgorithmConfigDict] = None,
        policy_state: Optional[PolicyState] = None,
        policy_mapping_fn: Optional[Callable[[AgentID, "Episode"], PolicyID]] = None,
        policies_to_train: Optional[
            Union[Container[PolicyID], Callable[[PolicyID, SampleBatchType], bool]]
        ] = None,
    ) -> Policy:
        """Adds a new policy to this RolloutWorker.

        Args:
            policy_id: ID of the policy to add.
            policy_cls: The Policy class to use for constructing the new Policy.
                Note: Only one of `policy_cls` or `policy` must be provided.
            policy: The Policy instance to add to this algorithm.
                Note: Only one of `policy_cls` or `policy` must be provided.
            observation_space: The observation space of the policy to add.
            action_space: The action space of the policy to add.
            config: The config overrides for the policy to add.
            policy_state: Optional state dict to apply to the new
                policy instance, right after its construction.
            policy_mapping_fn: An optional (updated) policy mapping function
                to use from here on. Note that already ongoing episodes will
                not change their mapping but will use the old mapping till
                the end of the episode.
            policies_to_train: An optional container of policy IDs to be
                trained or a callable taking PolicyID and - optionally -
                SampleBatchType and returning a bool (trainable or not?).
                If None, will keep the existing setup in place.
                Policies, whose IDs are not in the list (or for which the
                callable returns False) will not be updated.

        Returns:
            The newly added policy.

        Raises:
            ValueError: If both `policy_cls` AND `policy` are provided.
            KeyError: If the given `policy_id` already exists in this worker's
                PolicyMap.
        """
        validate_policy_id(policy_id, error=False)

        if policy_id in self.policy_map:
            raise KeyError(
                f"Policy ID '{policy_id}' already exists in policy map! "
                "Make sure you use a Policy ID that has not been taken yet."
                " Policy IDs that are already in your policy map: "
                f"{list(self.policy_map.keys())}"
            )
        if (policy_cls is None) == (policy is None):
            raise ValueError(
                "Only one of `policy_cls` or `policy` must be provided to "
                "RolloutWorker.add_policy()!"
            )

        if policy is None:
            policy_dict_to_add = _determine_spaces_for_multi_agent_dict(
                {
                    policy_id: PolicySpec(
                        policy_cls, observation_space, action_space, config or {}
                    )
                },
                self.env,
                spaces=self.spaces,
                policy_config=self.policy_config,
            )
        else:
            policy_dict_to_add = {
                policy_id: PolicySpec(
                    type(policy),
                    policy.observation_space,
                    policy.action_space,
                    policy.config,
                )
            }

        self.policy_dict.update(policy_dict_to_add)
        self._build_policy_map(
            policy_dict=policy_dict_to_add,
            policy_config=self.policy_config,
            policy=policy,
            seed=self.policy_config.get("seed"),
        )

        new_policy = self.policy_map[policy_id]
        # Set the state of the newly created policy.
        if policy_state:
            new_policy.set_state(policy_state)

        self.set_policy_mapping_fn(policy_mapping_fn)
        if policies_to_train is not None:
            self.set_is_policy_to_train(policies_to_train)

        return new_policy

    @DeveloperAPI
    def remove_policy(
        self,
        *,
        policy_id: PolicyID = DEFAULT_POLICY_ID,
        policy_mapping_fn: Optional[Callable[[AgentID], PolicyID]] = None,
        policies_to_train: Optional[
            Union[Container[PolicyID], Callable[[PolicyID, SampleBatchType], bool]]
        ] = None,
    ) -> None:
        """Removes a policy from this RolloutWorker.

        Args:
            policy_id: ID of the policy to be removed. None for
                DEFAULT_POLICY_ID.
            policy_mapping_fn: An optional (updated) policy mapping function
                to use from here on. Note that already ongoing episodes will
                not change their mapping but will use the old mapping till
                the end of the episode.
            policies_to_train: An optional container of policy IDs to be
                trained or a callable taking PolicyID and - optionally -
                SampleBatchType and returning a bool (trainable or not?).
                If None, will keep the existing setup in place.
                Policies, whose IDs are not in the list (or for which the
                callable returns False) will not be updated.
        """
        if policy_id not in self.policy_map:
            raise ValueError(f"Policy ID '{policy_id}' not in policy map!")
        del self.policy_map[policy_id]
        del self.preprocessors[policy_id]
        self.set_policy_mapping_fn(policy_mapping_fn)
        if policies_to_train is not None:
            self.set_is_policy_to_train(policies_to_train)

    @DeveloperAPI
    def set_policy_mapping_fn(
        self,
        policy_mapping_fn: Optional[Callable[[AgentID, "Episode"], PolicyID]] = None,
    ) -> None:
        """Sets `self.policy_mapping_fn` to a new callable (if provided).

        Args:
            policy_mapping_fn: The new mapping function to use. If None,
                will keep the existing mapping function in place.
        """
        if policy_mapping_fn is not None:
            self.policy_mapping_fn = policy_mapping_fn
            if not callable(self.policy_mapping_fn):
                raise ValueError("`policy_mapping_fn` must be a callable!")

    @DeveloperAPI
    def set_is_policy_to_train(
        self,
        is_policy_to_train: Union[
            Container[PolicyID], Callable[[PolicyID, Optional[SampleBatchType]], bool]
        ],
    ) -> None:
        """Sets `self.is_policy_to_train()` to a new callable.

        Args:
            is_policy_to_train: A container of policy IDs to be
                trained or a callable taking PolicyID and - optionally -
                SampleBatchType and returning a bool (trainable or not?).
                If None, will keep the existing setup in place.
                Policies, whose IDs are not in the list (or for which the
                callable returns False) will not be updated.
        """
        # If container given, construct a simple default callable returning True
        # if the PolicyID is found in the list/set of IDs.
        if not callable(is_policy_to_train):
            assert isinstance(is_policy_to_train, Container), (
                "ERROR: `is_policy_to_train`must be a container or a "
                "callable taking PolicyID and SampleBatch and returning "
                "True|False (trainable or not?)."
            )
            pols = set(is_policy_to_train)

            def is_policy_to_train(pid, batch=None):
                return pid in pols

        self.is_policy_to_train = is_policy_to_train

    @PublicAPI(stability="alpha")
    def get_policies_to_train(
        self, batch: Optional[SampleBatchType] = None
    ) -> Set[PolicyID]:
        """Returns all policies-to-train, given an optional batch.

        Loops through all policies currently in `self.policy_map` and checks
        the return value of `self.is_policy_to_train(pid, batch)`.

        Args:
            batch: An optional SampleBatchType for the
                `self.is_policy_to_train(pid, [batch]?)` check.

        Returns:
            The set of currently trainable policy IDs, given the optional
            `batch`.
        """
        return {
            pid for pid in self.policy_map.keys() if self.is_policy_to_train(pid, batch)
        }

    @DeveloperAPI
    def for_policy(
        self,
        func: Callable[[Policy, Optional[Any]], T],
        policy_id: Optional[PolicyID] = DEFAULT_POLICY_ID,
        **kwargs,
    ) -> T:
        """Calls the given function with the specified policy as first arg.

        Args:
            func: The function to call with the policy as first arg.
            policy_id: The PolicyID of the policy to call the function with.

        Keyword Args:
            kwargs: Additional kwargs to be passed to the call.

        Returns:
            The return value of the function call.
        """

        return func(self.policy_map[policy_id], **kwargs)

    @DeveloperAPI
    def foreach_policy(
        self, func: Callable[[Policy, PolicyID, Optional[Any]], T], **kwargs
    ) -> List[T]:
        """Calls the given function with each (policy, policy_id) tuple.

        Args:
            func: The function to call with each (policy, policy ID) tuple.

        Keyword Args:
            kwargs: Additional kwargs to be passed to the call.

        Returns:
             The list of return values of all calls to
                `func([policy, pid, **kwargs])`.
        """
        return [func(policy, pid, **kwargs) for pid, policy in self.policy_map.items()]

    @DeveloperAPI
    def foreach_policy_to_train(
        self, func: Callable[[Policy, PolicyID, Optional[Any]], T], **kwargs
    ) -> List[T]:
        """
        Calls the given function with each (policy, policy_id) tuple.

        Only those policies/IDs will be called on, for which
        `self.is_policy_to_train()` returns True.

        Args:
            func: The function to call with each (policy, policy ID) tuple,
                for only those policies that `self.is_policy_to_train`
                returns True.

        Keyword Args:
            kwargs: Additional kwargs to be passed to the call.

        Returns:
            The list of return values of all calls to
            `func([policy, pid, **kwargs])`.
        """
        return [
            # Make sure to only iterate over keys() and not items(). Iterating over
            # items will access policy_map elements even for pids that we do not need,
            # i.e. those that are not in policy_to_train. Access to policy_map elements
            # can cause disk access for policies that were offloaded to disk. Since
            # these policies will be skipped in the for-loop accessing them is
            # unnecessary, making subsequent disk access unnecessary.
            func(self.policy_map[pid], pid, **kwargs)
            for pid in self.policy_map.keys()
            if self.is_policy_to_train(pid, None)
        ]

    @DeveloperAPI
    def sync_filters(self, new_filters: dict) -> None:
        """Changes self's filter to given and rebases any accumulated delta.

        Args:
            new_filters: Filters with new state to update local copy.
        """
        assert all(k in new_filters for k in self.filters)
        for k in self.filters:
            self.filters[k].sync(new_filters[k])

    @DeveloperAPI
    def get_filters(self, flush_after: bool = False) -> Dict:
        """Returns a snapshot of filters.

        Args:
            flush_after: Clears the filter buffer state.

        Returns:
            Dict for serializable filters
        """
        return_filters = {}
        for k, f in self.filters.items():
            return_filters[k] = f.as_serializable()
            if flush_after:
                f.reset_buffer()
        return return_filters

    @DeveloperAPI
    def get_state(self) -> dict:
        """Serializes this RolloutWorker's current state and returns it.

        Returns:
            The current state of this RolloutWorker as a serialized, pickled
            byte sequence.
        """
        filters = self.get_filters(flush_after=True)
        policy_states = {}
        for pid in self.policy_map:
            policy_states[pid] = self.policy_map[pid].get_state()
        return {
            # List all known policy IDs here for convenience. When an Algorithm gets
            # restored from a checkpoint, it will not have access to the list of
            # possible IDs as each policy is stored in its own sub-dir
            # (see "policy_states").
            "policy_ids": list(self.policy_map.keys()),
            # Note that this field will not be stored in the algorithm checkpoint's
            # state file, but each policy will get its own state file generated in
            # a sub-dir within the algo's checkpoint dir.
            "policy_states": policy_states,
            # Also store current mapping fn and which policies to train.
            "policy_mapping_fn": self.policy_mapping_fn,
            "is_policy_to_train": self.is_policy_to_train,
            # TODO: Filters will be replaced by connectors.
            "filters": filters,
        }

    @DeveloperAPI
    def set_state(self, state: dict) -> None:
        """Restores this RolloutWorker's state from a state dict.

        Args:
            state: The state dict to restore this worker's state from.

        Examples:
            >>> from ray.rllib.evaluation.rollout_worker import RolloutWorker
            >>> # Create a RolloutWorker.
            >>> worker = ... # doctest: +SKIP
            >>> state = worker.get_state() # doctest: +SKIP
            >>> new_worker = RolloutWorker(...) # doctest: +SKIP
            >>> new_worker.set_state(state) # doctest: +SKIP
        """
        # Backward compatibility (old checkpoints' states would have the local
        # worker state as a bytes object, not a dict).
        if isinstance(state, bytes):
            state = pickle.loads(state)

        # TODO: Once filters are handled by connectors, get rid of the "filters"
        #  key in `state` entirely (will be part of the policies then).
        self.sync_filters(state["filters"])

        connector_enabled = self.policy_config.get("enable_connectors", False)

        # Support older checkpoint versions (< 1.0), in which the policy_map
        # was stored under the "state" key, not "policy_states".
        policy_states = (
            state["policy_states"] if "policy_states" in state else state["state"]
        )
        for pid, policy_state in policy_states.items():
            # If - for some reason - we have an invalid PolicyID in the state,
            # this might be from an older checkpoint (pre v1.0). Just warn here.
            validate_policy_id(pid, error=False)

            if pid not in self.policy_map:
                spec = policy_state.get("policy_spec", None)
                if spec is None:
                    logger.warning(
                        f"PolicyID '{pid}' was probably added on-the-fly (not"
                        " part of the static `multagent.policies` config) and"
                        " no PolicySpec objects found in the pickled policy "
                        f"state. Will not add `{pid}`, but ignore it for now."
                    )
                else:
                    policy_spec = (
                        PolicySpec.deserialize(spec) if connector_enabled else spec
                    )
                    self.add_policy(
                        policy_id=pid,
                        policy_cls=policy_spec.policy_class,
                        observation_space=policy_spec.observation_space,
                        action_space=policy_spec.action_space,
                        config=policy_spec.config,
                    )
            if pid in self.policy_map:
                self.policy_map[pid].set_state(policy_state)

        # Also restore mapping fn and which policies to train.
        if "policy_mapping_fn" in state:
            self.set_policy_mapping_fn(state["policy_mapping_fn"])
        if "is_policy_to_train" in state:
            self.set_is_policy_to_train(state["is_policy_to_train"])

    @DeveloperAPI
    def get_weights(
        self,
        policies: Optional[Container[PolicyID]] = None,
    ) -> Dict[PolicyID, ModelWeights]:
        """Returns each policies' model weights of this worker.

        Args:
            policies: List of PolicyIDs to get the weights from.
                Use None for all policies.

        Returns:
            Dict mapping PolicyIDs to ModelWeights.

        Examples:
            >>> from ray.rllib.evaluation.rollout_worker import RolloutWorker
            >>> # Create a RolloutWorker.
            >>> worker = ... # doctest: +SKIP
            >>> weights = worker.get_weights() # doctest: +SKIP
            >>> print(weights) # doctest: +SKIP
            {"default_policy": {"layer1": array(...), "layer2": ...}}
        """
        if policies is None:
            policies = list(self.policy_map.keys())
        policies = force_list(policies)

        return {
            # Make sure to only iterate over keys() and not items(). Iterating over
            # items will access policy_map elements even for pids that we do not need,
            # i.e. those that are not in policies. Access to policy_map elements can
            # cause disk access for policies that were offloaded to disk. Since these
            # policies will be skipped in the for-loop accessing them is unnecessary,
            # making subsequent disk access unnecessary.
            pid: self.policy_map[pid].get_weights()
            for pid in self.policy_map.keys()
            if pid in policies
        }

    @DeveloperAPI
    def set_weights(
        self,
        weights: Dict[PolicyID, ModelWeights],
        global_vars: Optional[Dict] = None,
        weights_seq_no: Optional[int] = None,
    ) -> None:
        """Sets each policies' model weights of this worker.

        Args:
            weights: Dict mapping PolicyIDs to the new weights to be used.
            global_vars: An optional global vars dict to set this
                worker to. If None, do not update the global_vars.
            weights_seq_no: If needed, a sequence number for the weights version
                can be passed into this method. If not None, will store this seq no
                (in self.weights_seq_no) and in future calls - if the seq no did not
                change wrt. the last call - will ignore the call to save on performance.

        Examples:
            >>> from ray.rllib.evaluation.rollout_worker import RolloutWorker
            >>> # Create a RolloutWorker.
            >>> worker = ... # doctest: +SKIP
            >>> weights = worker.get_weights() # doctest: +SKIP
            >>> # Set `global_vars` (timestep) as well.
            >>> worker.set_weights(weights, {"timestep": 42}) # doctest: +SKIP
        """
        # Only update our weights, if no seq no given OR given seq no is different
        # from ours.
        if weights_seq_no is None or weights_seq_no != self.weights_seq_no:
            # If per-policy weights are object refs, `ray.get()` them first.
            if weights and isinstance(next(iter(weights.values())), ObjectRef):
                actual_weights = ray.get(list(weights.values()))
                weights = {
                    pid: actual_weights[i] for i, pid in enumerate(weights.keys())
                }

            for pid, w in weights.items():
                self.policy_map[pid].set_weights(w)

        self.weights_seq_no = weights_seq_no

        if global_vars:
            self.set_global_vars(global_vars)

    @DeveloperAPI
    def get_global_vars(self) -> dict:
        """Returns the current global_vars dict of this worker.

        Returns:
            The current global_vars dict of this worker.

        Examples:
            >>> from ray.rllib.evaluation.rollout_worker import RolloutWorker
            >>> # Create a RolloutWorker.
            >>> worker = ... # doctest: +SKIP
            >>> global_vars = worker.get_global_vars() # doctest: +SKIP
            >>> print(global_vars) # doctest: +SKIP
            {"timestep": 424242}
        """
        return self.global_vars

    @DeveloperAPI
    def set_global_vars(self, global_vars: dict) -> None:
        """Updates this worker's and all its policies' global vars.

        Args:
            global_vars: The new global_vars dict.

        Examples:
            >>> worker = ... # doctest: +SKIP
            >>> global_vars = worker.set_global_vars( # doctest: +SKIP
            ...     {"timestep": 4242})
        """
        # Only update policies that are being trained in order to avoid superfluous
        # access of policies which might have been offloaded to disk. This is important
        # here since global vars are constantly being updated.
        self.foreach_policy_to_train(lambda p, _: p.on_global_var_update(global_vars))
        self.global_vars = global_vars

    @DeveloperAPI
    def stop(self) -> None:
        """Releases all resources used by this RolloutWorker."""

        # If we have an env -> Release its resources.
        if self.env is not None:
            self.async_env.stop()
        # Close all policies' sessions (if tf static graph).
        for policy in self.policy_map.values():
            sess = policy.get_session()
            # Closes the tf session, if any.
            if sess is not None:
                sess.close()

    @DeveloperAPI
    def apply(
        self,
        func: Callable[["RolloutWorker", Optional[Any], Optional[Any]], T],
        *args,
        **kwargs,
    ) -> T:
        """Calls the given function with this rollout worker instance.

        Useful for when the RolloutWorker class has been converted into a
        ActorHandle and the user needs to execute some functionality (e.g.
        add a property) on the underlying policy object.

        Args:
            func: The function to call, with this RolloutWorker as first
                argument, followed by args, and kwargs.
            args: Optional additional args to pass to the function call.
            kwargs: Optional additional kwargs to pass to the function call.

        Returns:
            The return value of the function call.
        """
        return func(self, *args, **kwargs)

    def setup_torch_data_parallel(
        self, url: str, world_rank: int, world_size: int, backend: str
    ) -> None:
        """Join a torch process group for distributed SGD."""

        logger.info(
            "Joining process group, url={}, world_rank={}, "
            "world_size={}, backend={}".format(url, world_rank, world_size, backend)
        )
        torch.distributed.init_process_group(
            backend=backend, init_method=url, rank=world_rank, world_size=world_size
        )

        for pid, policy in self.policy_map.items():
            if not isinstance(policy, (TorchPolicy, TorchPolicyV2)):
                raise ValueError(
                    "This policy does not support torch distributed", policy
                )
            policy.distributed_world_size = world_size

    @DeveloperAPI
    def creation_args(self) -> dict:
        """Returns the kwargs dict used to create this worker."""
        return self._original_kwargs

    @DeveloperAPI
    def get_host(self) -> str:
        """Returns the hostname of the process running this evaluator."""
        return platform.node()

    @DeveloperAPI
    def get_node_ip(self) -> str:
        """Returns the IP address of the node that this worker runs on."""
        return ray.util.get_node_ip_address()

    @DeveloperAPI
    def find_free_port(self) -> int:
        """Finds a free port on the node that this worker runs on."""
        from ray.air._internal.util import find_free_port

        return find_free_port()

    def __del__(self):
        """If this worker is deleted, clears all resources used by it."""

        # In case we have-an AsyncSampler, kill its sampling thread.
        if hasattr(self, "sampler") and isinstance(self.sampler, AsyncSampler):
            self.sampler.shutdown = True

    def _build_policy_map(
        self,
        *,
        policy_dict: MultiAgentPolicyConfigDict,
        policy_config: PartialAlgorithmConfigDict,
        policy: Optional[Policy] = None,
        seed: Optional[int] = None,
    ) -> None:
        """Adds the given policy_dict to `self.policy_map`.

        Args:
            policy_dict: The MultiAgentPolicyConfigDict to be added to this
                worker's PolicyMap.
            policy_config: The general policy config to use. May be updated
                by individual policy config overrides in the given
                multi-agent `policy_dict`.
            policy: If the policy to add already exists, user can provide it here.
            seed: An optional random seed to pass to PolicyMap's
                constructor.
        """
        ma_config = policy_config.get("multiagent", {})

        # If our policy_map does not exist yet, create it here.
        self.policy_map = self.policy_map or PolicyMap(
            capacity=ma_config.get("policy_map_capacity"),
        )
        # If our preprocessors dict does not exist yet, create it here.
        self.preprocessors = self.preprocessors or {}

        # Loop through given policy-dict and add each entry to our map.
        for name, policy_spec in sorted(policy_dict.items()):
            logger.debug("Creating policy for {}".format(name))
            # Update the general policy_config with the specific config
            # for this particular policy.
            merged_conf = merge_dicts(policy_config, policy_spec.config or {})

            # Update num_workers and worker_index.
            merged_conf["num_workers"] = self.num_workers
            merged_conf["worker_index"] = self.worker_index

            connectors_enabled = policy_config.get("enable_connectors", False)

            # Preprocessors.
            obs_space = policy_spec.observation_space
            # Initialize preprocessor for this policy to None.
            self.preprocessors[name] = None
            if self.preprocessing_enabled:
                # Policies should deal with preprocessed (automatically flattened)
                # observations if preprocessing is enabled.
                preprocessor = ModelCatalog.get_preprocessor_for_space(
                    obs_space, merged_conf.get("model")
                )
                # Original observation space should be accessible at
                # obs_space.original_space after this step.
                if preprocessor is not None:
                    obs_space = preprocessor.observation_space

                if not connectors_enabled:
                    # If connectors are not enabled, rollout worker will handle
                    # the running of these preprocessors.
                    self.preprocessors[name] = preprocessor

            # Create the actual policy object.
            if policy is None:
                policy = create_policy_for_framework(
                    policy_id=name,
                    policy_class=get_tf_eager_cls_if_necessary(
                        policy_spec.policy_class, merged_conf
                    ),
                    merged_config=merged_conf,
                    observation_space=obs_space,
                    action_space=policy_spec.action_space,
                    worker_index=self.worker_index,
                    #self.session_creator,
                    seed=seed,
                )

<<<<<<< HEAD
            self.policy_map[name] = policy

            if connectors_enabled and name in self.policy_map:
                create_connectors_for_policy(self.policy_map[name], policy_config)
=======
            new_policy = self.policy_map[name]
            if connectors_enabled:
                create_connectors_for_policy(new_policy, merged_conf)
>>>>>>> 95a91fea
                maybe_get_filters_for_syncing(self, name)
            else:
                filter_shape = tree.map_structure(
                    lambda s: (
                        None
                        if isinstance(s, (Discrete, MultiDiscrete))  # noqa
                        else np.array(s.shape)
                    ),
                    new_policy.observation_space_struct,
                )

                self.filters[name] = get_filter(
                    (merged_conf or {}).get("observation_filter", "NoFilter"),
                    filter_shape,
                )

            if name in self.policy_map:
                self.callbacks.on_create_policy(
                    policy_id=name, policy=self.policy_map[name]
                )

        if self.worker_index == 0:
            logger.info(f"Built policy map: {self.policy_map}")
            logger.info(f"Built preprocessor map: {self.preprocessors}")

    def _get_make_sub_env_fn(
        self, env_creator, env_context, validate_env, env_wrapper, seed
    ):
        disable_env_checking = self._disable_env_checking

        def _make_sub_env_local(vector_index):
            # Used to created additional environments during environment
            # vectorization.

            # Create the env context (config dict + meta-data) for
            # this particular sub-env within the vectorized one.
            env_ctx = env_context.copy_with_overrides(vector_index=vector_index)
            # Create the sub-env.
            env = env_creator(env_ctx)
            # Validate first.
            if not disable_env_checking:
                try:
                    check_env(env)
                except Exception as e:
                    logger.warning(
                        "We've added a module for checking environments that "
                        "are used in experiments. Your env may not be set up"
                        "correctly. You can disable env checking for now by setting "
                        "`disable_env_checking` to True in your experiment config "
                        "dictionary. You can run the environment checking module "
                        "standalone by calling ray.rllib.utils.check_env(env)."
                    )
                    raise e
            # Custom validation function given by user.
            if validate_env is not None:
                validate_env(env, env_ctx)
            # Use our wrapper, defined above.
            env = env_wrapper(env)

            # Make sure a deterministic random seed is set on
            # all the sub-environments if specified.
            _update_env_seed_if_necessary(
                env, seed, env_context.worker_index, vector_index
            )
            return env

        if not env_context.remote:

            def _make_sub_env_remote(vector_index):
                sub_env = _make_sub_env_local(vector_index)
                self.callbacks.on_sub_environment_created(
                    worker=self,
                    sub_environment=sub_env,
                    env_context=env_context.copy_with_overrides(
                        worker_index=env_context.worker_index,
                        vector_index=vector_index,
                        remote=False,
                    ),
                )
                return sub_env

            return _make_sub_env_remote

        else:
            return _make_sub_env_local

    @Deprecated(
        new="Trainer.get_policy().export_model([export_dir], [onnx]?)", error=False
    )
    def export_policy_model(
        self,
        export_dir: str,
        policy_id: PolicyID = DEFAULT_POLICY_ID,
        onnx: Optional[int] = None,
    ):
        self.policy_map[policy_id].export_model(export_dir, onnx=onnx)

    @Deprecated(
        new="Trainer.get_policy().import_model_from_h5([import_file])", error=False
    )
    def import_policy_model_from_h5(
        self, import_file: str, policy_id: PolicyID = DEFAULT_POLICY_ID
    ):
        self.policy_map[policy_id].import_model_from_h5(import_file)

    @Deprecated(
        new="Trainer.get_policy().export_checkpoint([export_dir], [filename]?)",
        error=False,
    )
    def export_policy_checkpoint(
        self,
        export_dir: str,
        filename_prefix: str = "model",
        policy_id: PolicyID = DEFAULT_POLICY_ID,
    ):
        self.policy_map[policy_id].export_checkpoint(export_dir, filename_prefix)

    @Deprecated(new="RolloutWorker.foreach_policy_to_train", error=True)
    def foreach_trainable_policy(self, func, **kwargs):
        return self.foreach_policy_to_train(func, **kwargs)

    @Deprecated(new="state_dict = RolloutWorker.get_state()", error=False)
    def save(self):
        state = self.get_state()
        return pickle.dumps(state)

    @Deprecated(new="RolloutWorker.set_state([state_dict])", error=False)
    def restore(self, objs):
        state_dict = pickle.loads(objs)
        self.set_state(state_dict)


def _determine_spaces_for_multi_agent_dict(
    multi_agent_policies_dict: MultiAgentPolicyConfigDict,
    env: Optional[EnvType] = None,
    spaces: Optional[Dict[PolicyID, Tuple[Space, Space]]] = None,
    policy_config: Optional[PartialAlgorithmConfigDict] = None,
) -> MultiAgentPolicyConfigDict:
    """Infers the observation- and action spaces in a multi-agent policy dict.

    Args:
        multi_agent_policies_dict: The multi-agent `policies` dict mapping policy IDs
            to PolicySpec objects. Note that the `observation_space` and `action_space`
            properties in these PolicySpecs may be None and must therefore be inferred
            here.
        env: An optional env instance, from which to infer the different spaces for
            the different policies.
        spaces: Optional dict mapping policy IDs to tuples of 1) observation space
            and 2) action space that should be used for the respective policy.
            These spaces were usually provided by an already instantiated remote worker.
        policy_config: Optional partial config dict of the Trainer.

    Returns:
        The updated MultiAgentPolicyConfigDict (changed in-place from the incoming
        `multi_agent_policies_dict` arg).
    """
    policy_config = policy_config or {}

    # Try extracting spaces from env or from given spaces dict.
    env_obs_space = None
    env_act_space = None

    # Env is a ray.remote: Get spaces via its (automatically added)
    # `_get_spaces()` method.
    if isinstance(env, ray.actor.ActorHandle):
        env_obs_space, env_act_space = ray.get(env._get_spaces.remote())
    # Normal env (gym.Env or MultiAgentEnv): These should have the
    # `observation_space` and `action_space` properties.
    elif env is not None:
        if hasattr(env, "observation_space") and isinstance(
            env.observation_space, gym.Space
        ):
            env_obs_space = env.observation_space

        if hasattr(env, "action_space") and isinstance(env.action_space, gym.Space):
            env_act_space = env.action_space
    # Last resort: Try getting the env's spaces from the spaces
    # dict's special __env__ key.
    if spaces is not None:
        if env_obs_space is None:
            env_obs_space = spaces.get("__env__", [None])[0]
        if env_act_space is None:
            env_act_space = spaces.get("__env__", [None, None])[1]

    for pid, policy_spec in multi_agent_policies_dict.copy().items():
        if policy_spec.observation_space is None:
            if spaces is not None and pid in spaces:
                obs_space = spaces[pid][0]
            elif env_obs_space is not None:
                # Multi-agent case AND different agents have different spaces:
                # Need to reverse map spaces (for the different agents) to certain
                # policy IDs.
                if (
                    isinstance(env, MultiAgentEnv)
                    and hasattr(env, "_spaces_in_preferred_format")
                    and env._spaces_in_preferred_format
                ):
                    obs_space = None
                    mapping_fn = policy_config.get("multiagent", {}).get(
                        "policy_mapping_fn", None
                    )
                    if mapping_fn:
                        for aid in env.get_agent_ids():
                            # Match: Assign spaces for this agentID to the policy ID.
                            if mapping_fn(aid, None, None) == pid:
                                # Make sure, different agents that map to the same
                                # policy don't have different spaces.
                                if (
                                    obs_space is not None
                                    and env_obs_space[aid] != obs_space
                                ):
                                    raise ValueError(
                                        "Two agents in your environment map to the same"
                                        " policyID (as per your `policy_mapping_fn`), "
                                        "however, these agents also have different "
                                        "observation spaces!"
                                    )
                                obs_space = env_obs_space[aid]
                # Otherwise, just use env's obs space as-is.
                else:
                    obs_space = env_obs_space
            # Space given directly in config.
            elif policy_config.get("observation_space"):
                obs_space = policy_config["observation_space"]
            else:
                raise ValueError(
                    "`observation_space` not provided in PolicySpec for "
                    f"{pid} and env does not have an observation space OR "
                    "no spaces received from other workers' env(s) OR no "
                    "`observation_space` specified in config!"
                )

            multi_agent_policies_dict[pid].observation_space = obs_space

        if policy_spec.action_space is None:
            if spaces is not None and pid in spaces:
                act_space = spaces[pid][1]
            elif env_act_space is not None:
                # Multi-agent case AND different agents have different spaces:
                # Need to reverse map spaces (for the different agents) to certain
                # policy IDs.
                if (
                    isinstance(env, MultiAgentEnv)
                    and hasattr(env, "_spaces_in_preferred_format")
                    and env._spaces_in_preferred_format
                ):
                    act_space = None
                    mapping_fn = policy_config.get("multiagent", {}).get(
                        "policy_mapping_fn", None
                    )
                    if mapping_fn:
                        for aid in env.get_agent_ids():
                            # Match: Assign spaces for this agentID to the policy ID.
                            if mapping_fn(aid, None, None) == pid:
                                # Make sure, different agents that map to the same
                                # policy don't have different spaces.
                                if (
                                    act_space is not None
                                    and env_act_space[aid] != act_space
                                ):
                                    raise ValueError(
                                        "Two agents in your environment map to the same"
                                        " policyID (as per your `policy_mapping_fn`), "
                                        "however, these agents also have different "
                                        "action spaces!"
                                    )
                                act_space = env_act_space[aid]
                # Otherwise, just use env's action space as-is.
                else:
                    act_space = env_act_space
            elif policy_config.get("action_space"):
                act_space = policy_config["action_space"]
            else:
                raise ValueError(
                    "`action_space` not provided in PolicySpec for "
                    f"{pid} and env does not have an action space OR "
                    "no spaces received from other workers' env(s) OR no "
                    "`action_space` specified in config!"
                )
            multi_agent_policies_dict[pid].action_space = act_space
    return multi_agent_policies_dict<|MERGE_RESOLUTION|>--- conflicted
+++ resolved
@@ -1874,16 +1874,11 @@
                     seed=seed,
                 )
 
-<<<<<<< HEAD
             self.policy_map[name] = policy
 
-            if connectors_enabled and name in self.policy_map:
-                create_connectors_for_policy(self.policy_map[name], policy_config)
-=======
             new_policy = self.policy_map[name]
             if connectors_enabled:
                 create_connectors_for_policy(new_policy, merged_conf)
->>>>>>> 95a91fea
                 maybe_get_filters_for_syncing(self, name)
             else:
                 filter_shape = tree.map_structure(
