--- conflicted
+++ resolved
@@ -137,19 +137,11 @@
             self,
             *,
             env_creator: Callable[[EnvContext], EnvType],
-            policy_spec: Optional[Union[Type[Policy],
-                                        MultiAgentPolicyConfigDict]] = None,
             validate_env: Optional[Callable[[EnvType, EnvContext],
                                             None]] = None,
-<<<<<<< HEAD
-            policy_mapping_fn: Optional[Callable[[AgentID], PolicyID]] = None,
-=======
-            policy_spec: Union[type, Dict[
-                str, Tuple[Optional[type], gym.Space, gym.Space,
-                           PartialTrainerConfigDict]]] = None,
+            policy_spec: Union[type, Dict[PolicyID, PolicySpec]] = None,
             policy_mapping_fn: Optional[Callable[
                 [AgentID, "MultiAgentEpisode"], PolicyID]] = None,
->>>>>>> be6db064
             policies_to_train: Optional[List[PolicyID]] = None,
             tf_session_creator: Optional[Callable[[], "tf1.Session"]] = None,
             rollout_fragment_length: int = 100,
@@ -199,23 +191,11 @@
             validate_env (Optional[Callable[[EnvType, EnvContext], None]]):
                 Optional callable to validate the generated environment (only
                 on worker=0).
-<<<<<<< HEAD
             policy_spec (Optional[Union[Type[Policy],
                 MultiAgentPolicyConfigDict]]): The MultiAgentPolicyConfigDict
                 mapping policy IDs (str) to PolicySpec's or a single policy
                 class to use.
-            policy_mapping_fn (Optional[Callable[[AgentID], PolicyID]]): A
-                callable that maps agent ids to policy ids in multi-agent mode.
-                This function will be called each time a new agent appears in
-                an episode, to bind that agent to a policy for the duration of
-                the episode. If not provided, will map all agents to
-                DEFAULT_POLICY_ID.
-=======
-            policy_spec (Union[type, Dict[str, Tuple[Type[Policy], gym.Space,
-                gym.Space, PartialTrainerConfigDict]]]): Either a Policy class
-                or a dict of policy id strings to
-                (Policy class, obs_space, action_space, config)-tuples. If a
-                dict is specified, then we are in multi-agent mode and a
+                If a dict is specified, then we are in multi-agent mode and a
                 policy_mapping_fn can also be set (if not, will map all agents
                 to DEFAULT_POLICY_ID).
             policy_mapping_fn (Optional[Callable[[AgentID, MultiAgentEpisode],
@@ -224,7 +204,6 @@
                 agent appears in an episode, to bind that agent to a policy
                 for the duration of the episode. If not provided, will map all
                 agents to DEFAULT_POLICY_ID.
->>>>>>> be6db064
             policies_to_train (Optional[List[PolicyID]]): Optional list of
                 policies to train, or None for all policies.
             tf_session_creator (Optional[Callable[[], tf1.Session]]): A
@@ -1386,30 +1365,6 @@
         spaces: Optional[Dict[PolicyID, Tuple[
             gym.spaces.Space, gym.spaces.Space]]] = None) -> \
         MultiAgentPolicyConfigDict:
-<<<<<<< HEAD
-=======
-    if isinstance(policy, dict):
-        _validate_multiagent_config(policy)
-        return policy
-    elif not issubclass(policy, Policy):
-        raise ValueError(f"`policy` ({policy}) must be a rllib.Policy class!")
-    else:
-        if (isinstance(env, MultiAgentEnv)
-                and not hasattr(env, "observation_space")):
-            raise ValueError(
-                "MultiAgentEnv must have observation_space defined if run "
-                "in a single-agent configuration.")
-        if env is not None:
-            return {
-                DEFAULT_POLICY_ID: (policy, env.observation_space,
-                                    env.action_space, {})
-            }
-        else:
-            return {
-                DEFAULT_POLICY_ID: (policy, spaces[DEFAULT_POLICY_ID][0],
-                                    spaces[DEFAULT_POLICY_ID][1], {})
-            }
->>>>>>> be6db064
 
     # Try extracting spaces from env.
     env_obs_space = None
