from collections import defaultdict
import copy
from gymnasium.spaces import Discrete, MultiDiscrete, Space
import importlib.util
import logging
import numpy as np
import os
import threading
import tree  # pip install dm_tree
from types import FunctionType
from typing import (
    TYPE_CHECKING,
    Any,
    Callable,
    Container,
    Dict,
    List,
    Optional,
    Set,
    Tuple,
    Type,
    Union,
)

import ray
from ray import ObjectRef
from ray import cloudpickle as pickle
from ray.rllib.connectors.util import (
    create_connectors_for_policy,
    maybe_get_filters_for_syncing,
)
from ray.rllib.core.rl_module.rl_module import SingleAgentRLModuleSpec
from ray.rllib.env.base_env import BaseEnv, convert_to_base_env
from ray.rllib.env.env_context import EnvContext
from ray.rllib.env.env_runner import EnvRunner
from ray.rllib.env.external_multi_agent_env import ExternalMultiAgentEnv
from ray.rllib.env.multi_agent_env import MultiAgentEnv
from ray.rllib.env.wrappers.atari_wrappers import is_atari, wrap_deepmind
from ray.rllib.evaluation.metrics import RolloutMetrics
from ray.rllib.evaluation.sampler import AsyncSampler, SyncSampler
from ray.rllib.models import ModelCatalog
from ray.rllib.models.preprocessors import Preprocessor
from ray.rllib.offline import (
    D4RLReader,
    DatasetReader,
    DatasetWriter,
    IOContext,
    InputReader,
    JsonReader,
    JsonWriter,
    MixedInput,
    NoopOutput,
    OutputWriter,
    ShuffledInput,
)
from ray.rllib.policy.policy import Policy, PolicySpec
from ray.rllib.policy.policy_map import PolicyMap
from ray.rllib.policy.sample_batch import convert_ma_batch_to_sample_batch
from ray.rllib.utils.filter import NoFilter
from ray.rllib.utils.from_config import from_config
from ray.rllib.policy.sample_batch import (
    DEFAULT_POLICY_ID,
    MultiAgentBatch,
    concat_samples,
)
from ray.rllib.policy.torch_policy import TorchPolicy
from ray.rllib.policy.torch_policy_v2 import TorchPolicyV2
from ray.rllib.utils import check_env, force_list
from ray.rllib.utils.annotations import DeveloperAPI, override
from ray.rllib.utils.debug import summarize, update_global_seed_if_necessary
from ray.rllib.utils.deprecation import (
    Deprecated,
    DEPRECATED_VALUE,
    deprecation_warning,
)
from ray.rllib.utils.error import ERR_MSG_NO_GPUS, HOWTO_CHANGE_CONFIG
from ray.rllib.utils.filter import Filter, get_filter
from ray.rllib.utils.framework import try_import_tf, try_import_torch
from ray.rllib.utils.policy import create_policy_for_framework, validate_policy_id
from ray.rllib.utils.sgd import do_minibatch_sgd
from ray.rllib.utils.tf_run_builder import _TFRunBuilder
from ray.rllib.utils.tf_utils import (
    get_gpu_devices as get_tf_gpu_devices,
    get_tf_eager_cls_if_necessary,
)
from ray.rllib.utils.typing import (
    AgentID,
    EnvCreator,
    EnvType,
    ModelGradients,
    ModelWeights,
    MultiAgentPolicyConfigDict,
    PartialAlgorithmConfigDict,
    PolicyID,
    PolicyState,
    SampleBatchType,
    T,
)
from ray.util.annotations import PublicAPI
from ray.util.debug import disable_log_once_globally, enable_periodic_logging, log_once
from ray.util.iter import ParallelIteratorWorker
from ray.tune.registry import registry_contains_input, registry_get_input


if TYPE_CHECKING:
    from ray.rllib.algorithms.algorithm_config import AlgorithmConfig
    from ray.rllib.algorithms.callbacks import DefaultCallbacks  # noqa
    from ray.rllib.evaluation.episode import Episode

tf1, tf, tfv = try_import_tf()
torch, _ = try_import_torch()

logger = logging.getLogger(__name__)

# Handle to the current rollout worker, which will be set to the most recently
# created RolloutWorker in this process. This can be helpful to access in
# custom env or policy classes for debugging or advanced use cases.
_global_worker: Optional["RolloutWorker"] = None


@DeveloperAPI
def get_global_worker() -> "RolloutWorker":
    """Returns a handle to the active rollout worker in this process."""

    global _global_worker
    return _global_worker


def _update_env_seed_if_necessary(
    env: EnvType, seed: int, worker_idx: int, vector_idx: int
):
    """Set a deterministic random seed on environment.

    NOTE: this may not work with remote environments (issue #18154).
    """
    if seed is None:
        return

    # A single RL job is unlikely to have more than 10K
    # rollout workers.
    max_num_envs_per_workers: int = 1000
    assert (
        worker_idx < max_num_envs_per_workers
    ), "Too many envs per worker. Random seeds may collide."
    computed_seed: int = worker_idx * max_num_envs_per_workers + vector_idx + seed

    # Gymnasium.env.
    # This will silently fail for most Farama-foundation gymnasium environments.
    # (they do nothing and return None per default)
    if not hasattr(env, "reset"):
        if log_once("env_has_no_reset_method"):
            logger.info(f"Env {env} doesn't have a `reset()` method. Cannot seed.")
    else:
        try:
            env.reset(seed=computed_seed)
        except Exception:
            logger.info(
                f"Env {env} doesn't support setting a seed via its `reset()` "
                "method! Implement this method as `reset(self, *, seed=None, "
                "options=None)` for it to abide to the correct API. Cannot seed."
            )


@DeveloperAPI
class RolloutWorker(EnvRunner, ParallelIteratorWorker):
    """Common experience collection class.

    This class wraps a policy instance and an environment class to
    collect experiences from the environment. You can create many replicas of
    this class as Ray actors to scale RL training.

    This class supports vectorized and multi-agent policy evaluation (e.g.,
    VectorEnv, MultiAgentEnv, etc.)

    Examples:
        >>> # Create a rollout worker and using it to collect experiences.
        >>> import gymnasium as gym
        >>> from ray.rllib.evaluation.rollout_worker import RolloutWorker
        >>> from ray.rllib.algorithms.pg.pg_tf_policy import PGTF1Policy
        >>> worker = RolloutWorker( # doctest: +SKIP
        ...   env_creator=lambda _: gym.make("CartPole-v1"), # doctest: +SKIP
        ...   default_policy_class=PGTF1Policy) # doctest: +SKIP
        >>> print(worker.sample()) # doctest: +SKIP
        SampleBatch({
            "obs": [[...]], "actions": [[...]], "rewards": [[...]],
            "terminateds": [[...]], "truncateds": [[...]], "new_obs": [[...]]})
        >>> # Creating a multi-agent rollout worker
        >>> from gymnasium.spaces import Discrete, Box
        >>> import random
        >>> MultiAgentTrafficGrid = ... # doctest: +SKIP
        >>> worker = RolloutWorker( # doctest: +SKIP
        ...   env_creator=lambda _: MultiAgentTrafficGrid(num_cars=25),
        ...   config=AlgorithmConfig().multi_agent(
        ...     policies={ # doctest: +SKIP
        ...       # Use an ensemble of two policies for car agents
        ...       "car_policy1": # doctest: +SKIP
        ...         (PGTFPolicy, Box(...), Discrete(...),
        ...          AlgorithmConfig.overrides(gamma=0.99)),
        ...       "car_policy2": # doctest: +SKIP
        ...         (PGTFPolicy, Box(...), Discrete(...),
        ...          AlgorithmConfig.overrides(gamma=0.95)),
        ...       # Use a single shared policy for all traffic lights
        ...       "traffic_light_policy":
        ...         (PGTFPolicy, Box(...), Discrete(...), {}),
        ...     },
        ...     policy_mapping_fn=(
        ...       lambda agent_id, episode, **kwargs:
        ...       random.choice(["car_policy1", "car_policy2"])
        ...       if agent_id.startswith("car_") else "traffic_light_policy"),
        ...     ),
        ..  )
        >>> print(worker.sample()) # doctest: +SKIP
        MultiAgentBatch({
            "car_policy1": SampleBatch(...),
            "car_policy2": SampleBatch(...),
            "traffic_light_policy": SampleBatch(...)})
    """

    def __init__(
        self,
        *,
        env_creator: EnvCreator,
        validate_env: Optional[Callable[[EnvType, EnvContext], None]] = None,
        config: Optional["AlgorithmConfig"] = None,
        worker_index: int = 0,
        num_workers: Optional[int] = None,
        recreated_worker: bool = False,
        log_dir: Optional[str] = None,
        spaces: Optional[Dict[PolicyID, Tuple[Space, Space]]] = None,
        default_policy_class: Optional[Type[Policy]] = None,
        dataset_shards: Optional[List[ray.data.Dataset]] = None,
        # Deprecated: This is all specified in `config` anyways.
        tf_session_creator=DEPRECATED_VALUE,  # Use config.tf_session_options instead.
    ):
        """Initializes a RolloutWorker instance.

        Args:
            env_creator: Function that returns a gym.Env given an EnvContext
                wrapped configuration.
            validate_env: Optional callable to validate the generated
                environment (only on worker=0).
            worker_index: For remote workers, this should be set to a
                non-zero and unique value. This index is passed to created envs
                through EnvContext so that envs can be configured per worker.
            recreated_worker: Whether this worker is a recreated one. Workers are
                recreated by an Algorithm (via WorkerSet) in case
                `recreate_failed_workers=True` and one of the original workers (or an
                already recreated one) has failed. They don't differ from original
                workers other than the value of this flag (`self.recreated_worker`).
            log_dir: Directory where logs can be placed.
            spaces: An optional space dict mapping policy IDs
                to (obs_space, action_space)-tuples. This is used in case no
                Env is created on this RolloutWorker.
        """
        # Deprecated args.
        if tf_session_creator != DEPRECATED_VALUE:
            deprecation_warning(
                old="RolloutWorker(.., tf_session_creator=.., ..)",
<<<<<<< HEAD
                new="RolloutWorker(.., policy_config={tf_session_options=..}, ..)",
                error=True,
=======
                new="config.framework(tf_session_args={..}); "
                "RolloutWorker(config=config, ..)",
                error=False,
>>>>>>> e5d8b28f
            )

        self._original_kwargs: dict = locals().copy()
        del self._original_kwargs["self"]

        global _global_worker
        _global_worker = self

        from ray.rllib.algorithms.algorithm_config import AlgorithmConfig

        # Default config needed?
        if config is None or isinstance(config, dict):
            config = AlgorithmConfig().update_from_dict(config or {})
        # Freeze config, so no one else can alter it from here on.
        config.freeze()

        # Set extra python env variables before calling super constructor.
        if config.extra_python_environs_for_driver and worker_index == 0:
            for key, value in config.extra_python_environs_for_driver.items():
                os.environ[key] = str(value)
        elif config.extra_python_environs_for_worker and worker_index > 0:
            for key, value in config.extra_python_environs_for_worker.items():
                os.environ[key] = str(value)

        def gen_rollouts():
            while True:
                yield self.sample()

        EnvRunner.__init__(self, config=config)
        ParallelIteratorWorker.__init__(self, gen_rollouts, False)

<<<<<<< HEAD
        # TODO: Remove this backward compatibility.
        #  This property (old-style python config dict) should no longer be used!
        self.policy_config = config.to_dict()
=======
        self.config = config
>>>>>>> e5d8b28f

        self.num_workers = (
            num_workers if num_workers is not None else self.config.num_rollout_workers
        )
        # In case we are reading from distributed datasets, store the shards here
        # and pick our shard by our worker-index.
        self._ds_shards = dataset_shards
        self.worker_index: int = worker_index

        # Lock to be able to lock this entire worker
        # (via `self.lock()` and `self.unlock()`).
        # This might be crucial to prevent a race condition in case
        # `config.policy_states_are_swappable=True` and you are using an Algorithm
        # with a learner thread. In this case, the thread might update a policy
        # that is being swapped (during the update) by the Algorithm's
        # training_step's `RolloutWorker.get_weights()` call (to sync back the
        # new weights to all remote workers).
        self._lock = threading.Lock()

        if (
            tf1
            and (config.framework_str == "tf2" or config.enable_tf1_exec_eagerly)
            # This eager check is necessary for certain all-framework tests
            # that use tf's eager_mode() context generator.
            and not tf1.executing_eagerly()
        ):
            tf1.enable_eager_execution()

        if self.config.log_level:
            logging.getLogger("ray.rllib").setLevel(self.config.log_level)

        if self.worker_index > 1:
            disable_log_once_globally()  # only need 1 worker to log
        elif self.config.log_level == "DEBUG":
            enable_periodic_logging()

        env_context = EnvContext(
            self.config.env_config,
            worker_index=self.worker_index,
            vector_index=0,
            num_workers=self.num_workers,
            remote=self.config.remote_worker_envs,
            recreated_worker=recreated_worker,
        )
        self.env_context = env_context
        self.config: AlgorithmConfig = config
        self.callbacks: DefaultCallbacks = self.config.callbacks_class()
        self.recreated_worker: bool = recreated_worker

        # Setup current policy_mapping_fn. Start with the one from the config, which
        # might be None in older checkpoints (nowadays AlgorithmConfig has a proper
        # default for this); Need to cover this situation via the backup lambda here.
        self.policy_mapping_fn = (
            lambda agent_id, episode, worker, **kw: DEFAULT_POLICY_ID
        )
        self.set_policy_mapping_fn(self.config.policy_mapping_fn)

        self.env_creator: EnvCreator = env_creator
        # Resolve possible auto-fragment length.
        configured_rollout_fragment_length = self.config.get_rollout_fragment_length(
            worker_index=self.worker_index
        )
        self.total_rollout_fragment_length: int = (
            configured_rollout_fragment_length * self.config.num_envs_per_worker
        )
        self.preprocessing_enabled: bool = not config._disable_preprocessor_api
        self.last_batch: Optional[SampleBatchType] = None
        self.global_vars: dict = {
            # TODO(sven): Make this per-policy!
            "timestep": 0,
            # Counter for performed gradient updates per policy in `self.policy_map`.
            # Allows for compiling metrics on the off-policy'ness of an update given
            # that the number of gradient updates of the sampling policies are known
            # to the learner (and can be compared to the learner version of the same
            # policy).
            "num_grad_updates_per_policy": defaultdict(int),
        }

        # If seed is provided, add worker index to it and 10k iff evaluation worker.
        self.seed = (
            None
            if self.config.seed is None
            else self.config.seed
            + self.worker_index
            + self.config.in_evaluation * 10000
        )

        # Update the global seed for numpy/random/tf-eager/torch if we are not
        # the local worker, otherwise, this was already done in the Algorithm
        # object itself.
        if self.worker_index > 0:
            update_global_seed_if_necessary(self.config.framework_str, self.seed)

        # A single environment provided by the user (via config.env). This may
        # also remain None.
        # 1) Create the env using the user provided env_creator. This may
        #    return a gym.Env (incl. MultiAgentEnv), an already vectorized
        #    VectorEnv, BaseEnv, ExternalEnv, or an ActorHandle (remote env).
        # 2) Wrap - if applicable - with Atari/rendering wrappers.
        # 3) Seed the env, if necessary.
        # 4) Vectorize the existing single env by creating more clones of
        #    this env and wrapping it with the RLlib BaseEnv class.
        self.env = self.make_sub_env_fn = None

        # Create a (single) env for this worker.
        if not (
            self.worker_index == 0
            and self.num_workers > 0
            and not self.config.create_env_on_local_worker
        ):
            # Run the `env_creator` function passing the EnvContext.
            self.env = env_creator(copy.deepcopy(self.env_context))

        clip_rewards = self.config.clip_rewards

        if self.env is not None:
            # Validate environment (general validation function).
            if not self.config.disable_env_checking:
                check_env(self.env)
            # Custom validation function given, typically a function attribute of the
            # algorithm trainer.
            if validate_env is not None:
                validate_env(self.env, self.env_context)

            # We can't auto-wrap a BaseEnv.
            if isinstance(self.env, (BaseEnv, ray.actor.ActorHandle)):

                def wrap(env):
                    return env

            # Atari type env and "deepmind" preprocessor pref.
            elif is_atari(self.env) and self.config.preprocessor_pref == "deepmind":
                # Deepmind wrappers already handle all preprocessing.
                self.preprocessing_enabled = False

                # If clip_rewards not explicitly set to False, switch it
                # on here (clip between -1.0 and 1.0).
                if self.config.clip_rewards is None:
                    clip_rewards = True

                # Framestacking is used.
                use_framestack = self.config.model.get("framestack") is True

                def wrap(env):
                    env = wrap_deepmind(
                        env,
                        dim=self.config.model.get("dim"),
                        framestack=use_framestack,
                        noframeskip=self.config.env_config.get("frameskip", 0) == 1,
                    )
                    return env

            elif self.config.preprocessor_pref is None:
                # Only turn off preprocessing
                self.preprocessing_enabled = False

                def wrap(env):
                    return env

            else:

                def wrap(env):
                    return env

            # Wrap env through the correct wrapper.
            self.env: EnvType = wrap(self.env)
            # Ideally, we would use the same make_sub_env() function below
            # to create self.env, but wrap(env) and self.env has a cyclic
            # dependency on each other right now, so we would settle on
            # duplicating the random seed setting logic for now.
            _update_env_seed_if_necessary(self.env, self.seed, self.worker_index, 0)
            # Call custom callback function `on_sub_environment_created`.
            self.callbacks.on_sub_environment_created(
                worker=self,
                sub_environment=self.env,
                env_context=self.env_context,
            )

            self.make_sub_env_fn = self._get_make_sub_env_fn(
                env_creator, env_context, validate_env, wrap, self.seed
            )

        self.spaces = spaces
        self.default_policy_class = default_policy_class
        self.policy_dict, self.is_policy_to_train = self.config.get_multi_agent_setup(
            env=self.env,
            spaces=self.spaces,
            default_policy_class=self.default_policy_class,
        )

        self.policy_map: Optional[PolicyMap] = None
        # TODO(jungong) : clean up after non-connector env_runner is fully deprecated.
        self.preprocessors: Dict[PolicyID, Preprocessor] = None

        # Check available number of GPUs.
        num_gpus = (
            self.config.num_gpus
            if self.worker_index == 0
            else self.config.num_gpus_per_worker
        )

        # This is only for the old API where local_worker was responsible for learning
        if not self.config._enable_learner_api:
            # Error if we don't find enough GPUs.
            if (
                ray.is_initialized()
                and ray._private.worker._mode() != ray._private.worker.LOCAL_MODE
                and not config._fake_gpus
            ):

                devices = []
                if self.config.framework_str in ["tf2", "tf"]:
                    devices = get_tf_gpu_devices()
                elif self.config.framework_str == "torch":
                    devices = list(range(torch.cuda.device_count()))

                if len(devices) < num_gpus:
                    raise RuntimeError(
                        ERR_MSG_NO_GPUS.format(len(devices), devices)
                        + HOWTO_CHANGE_CONFIG
                    )
            # Warn, if running in local-mode and actual GPUs (not faked) are
            # requested.
            elif (
                ray.is_initialized()
                and ray._private.worker._mode() == ray._private.worker.LOCAL_MODE
                and num_gpus > 0
                and not self.config._fake_gpus
            ):
                logger.warning(
                    "You are running ray with `local_mode=True`, but have "
                    f"configured {num_gpus} GPUs to be used! In local mode, "
                    f"Policies are placed on the CPU and the `num_gpus` setting "
                    f"is ignored."
                )

        self.filters: Dict[PolicyID, Filter] = defaultdict(NoFilter)

        # if RLModule API is enabled, marl_module_spec holds the specs of the RLModules
        self.marl_module_spec = None
        self._update_policy_map(policy_dict=self.policy_dict)

        # Update Policy's view requirements from Model, only if Policy directly
        # inherited from base `Policy` class. At this point here, the Policy
        # must have it's Model (if any) defined and ready to output an initial
        # state.
        for pol in self.policy_map.values():
            if not pol._model_init_state_automatically_added:
                pol._update_model_view_requirements_from_init_state()

        self.multiagent: bool = set(self.policy_map.keys()) != {DEFAULT_POLICY_ID}
        if self.multiagent and self.env is not None:
            if not isinstance(
                self.env,
                (BaseEnv, ExternalMultiAgentEnv, MultiAgentEnv, ray.actor.ActorHandle),
            ):
                raise ValueError(
                    f"Have multiple policies {self.policy_map}, but the "
                    f"env {self.env} is not a subclass of BaseEnv, "
                    f"MultiAgentEnv, ActorHandle, or ExternalMultiAgentEnv!"
                )

        if self.worker_index == 0:
            logger.info("Built filter map: {}".format(self.filters))

        # This RolloutWorker has no env.
        if self.env is None:
            self.async_env = None
        # Use a custom env-vectorizer and call it providing self.env.
        elif "custom_vector_env" in self.config:
            self.async_env = self.config.custom_vector_env(self.env)
        # Default: Vectorize self.env via the make_sub_env function. This adds
        # further clones of self.env and creates a RLlib BaseEnv (which is
        # vectorized under the hood).
        else:
            # Always use vector env for consistency even if num_envs_per_worker=1.
            self.async_env: BaseEnv = convert_to_base_env(
                self.env,
                make_env=self.make_sub_env_fn,
                num_envs=self.config.num_envs_per_worker,
                remote_envs=self.config.remote_worker_envs,
                remote_env_batch_wait_ms=self.config.remote_env_batch_wait_ms,
                worker=self,
                restart_failed_sub_environments=(
                    self.config.restart_failed_sub_environments
                ),
            )

        # `truncate_episodes`: Allow a batch to contain more than one episode
        # (fragments) and always make the batch `rollout_fragment_length`
        # long.
        rollout_fragment_length_for_sampler = configured_rollout_fragment_length
        if self.config.batch_mode == "truncate_episodes":
            pack = True
        # `complete_episodes`: Never cut episodes and sampler will return
        # exactly one (complete) episode per poll.
        else:
            assert self.config.batch_mode == "complete_episodes"
            rollout_fragment_length_for_sampler = float("inf")
            pack = False

        # Create the IOContext for this worker.
        self.io_context: IOContext = IOContext(
            log_dir, self.config, self.worker_index, self
        )

        render = False
        if self.config.render_env is True and (
            self.num_workers == 0 or self.worker_index == 1
        ):
            render = True

        if self.env is None:
            self.sampler = None
        elif self.config.sample_async:
            self.sampler = AsyncSampler(
                worker=self,
                env=self.async_env,
                clip_rewards=clip_rewards,
                rollout_fragment_length=rollout_fragment_length_for_sampler,
                count_steps_by=self.config.count_steps_by,
                callbacks=self.callbacks,
                multiple_episodes_in_batch=pack,
                normalize_actions=self.config.normalize_actions,
                clip_actions=self.config.clip_actions,
                observation_fn=self.config.observation_fn,
                sample_collector_class=self.config.sample_collector,
                render=render,
            )
            # Start the Sampler thread.
            self.sampler.start()
        else:
            self.sampler = SyncSampler(
                worker=self,
                env=self.async_env,
                clip_rewards=clip_rewards,
                rollout_fragment_length=rollout_fragment_length_for_sampler,
                count_steps_by=self.config.count_steps_by,
                callbacks=self.callbacks,
                multiple_episodes_in_batch=pack,
                normalize_actions=self.config.normalize_actions,
                clip_actions=self.config.clip_actions,
                observation_fn=self.config.observation_fn,
                sample_collector_class=self.config.sample_collector,
                render=render,
            )

        self.input_reader: InputReader = self._get_input_creator_from_config()(
            self.io_context
        )
        self.output_writer: OutputWriter = self._get_output_creator_from_config()(
            self.io_context
        )

        # The current weights sequence number (version). May remain None for when
        # not tracking weights versions.
        self.weights_seq_no: Optional[int] = None

        logger.debug(
            "Created rollout worker with env {} ({}), policies {}".format(
                self.async_env, self.env, self.policy_map
            )
        )

    @override(EnvRunner)
    def assert_healthy(self):
        is_healthy = self.policy_map and self.input_reader and self.output_writer
        assert is_healthy, (
            f"RolloutWorker {self} (idx={self.worker_index}; "
            f"num_workers={self.num_workers}) not healthy!"
        )

    @override(EnvRunner)
    def sample(self) -> SampleBatchType:
        if self.config.fake_sampler and self.last_batch is not None:
            return self.last_batch
        elif self.input_reader is None:
            raise ValueError(
                "RolloutWorker has no `input_reader` object! "
                "Cannot call `sample()`. You can try setting "
                "`create_env_on_driver` to True."
            )

        if log_once("sample_start"):
            logger.info(
                "Generating sample batch of size {}".format(
                    self.total_rollout_fragment_length
                )
            )

        batches = [self.input_reader.next()]
        steps_so_far = (
            batches[0].count
            if self.config.count_steps_by == "env_steps"
            else batches[0].agent_steps()
        )

        # In truncate_episodes mode, never pull more than 1 batch per env.
        # This avoids over-running the target batch size.
        if (
            self.config.batch_mode == "truncate_episodes"
            and not self.config.offline_sampling
        ):
            max_batches = self.config.num_envs_per_worker
        else:
            max_batches = float("inf")
        while steps_so_far < self.total_rollout_fragment_length and (
            len(batches) < max_batches
        ):
            batch = self.input_reader.next()
            steps_so_far += (
                batch.count
                if self.config.count_steps_by == "env_steps"
                else batch.agent_steps()
            )
            batches.append(batch)
        batch = concat_samples(batches)

        self.callbacks.on_sample_end(worker=self, samples=batch)

        # Always do writes prior to compression for consistency and to allow
        # for better compression inside the writer.
        self.output_writer.write(batch)

        if log_once("sample_end"):
            logger.info("Completed sample batch:\n\n{}\n".format(summarize(batch)))

        if self.config.compress_observations:
            batch.compress(bulk=self.config.compress_observations == "bulk")

        if self.config.fake_sampler:
            self.last_batch = batch
        return batch

    @ray.method(num_returns=2)
    def sample_with_count(self) -> Tuple[SampleBatchType, int]:
        """Same as sample() but returns the count as a separate value.

        Returns:
            A columnar batch of experiences (e.g., tensors) and the
                size of the collected batch.

        Examples:
            >>> import gymnasium as gym
            >>> from ray.rllib.evaluation.rollout_worker import RolloutWorker
            >>> from ray.rllib.algorithms.pg.pg_tf_policy import PGTF1Policy
            >>> worker = RolloutWorker( # doctest: +SKIP
            ...   env_creator=lambda _: gym.make("CartPole-v1"), # doctest: +SKIP
            ...   default_policy_class=PGTFPolicy) # doctest: +SKIP
            >>> print(worker.sample_with_count()) # doctest: +SKIP
            (SampleBatch({"obs": [...], "action": [...], ...}), 3)
        """
        batch = self.sample()
        return batch, batch.count

    def learn_on_batch(self, samples: SampleBatchType) -> Dict:
        """Update policies based on the given batch.

        This is the equivalent to apply_gradients(compute_gradients(samples)),
        but can be optimized to avoid pulling gradients into CPU memory.

        Args:
            samples: The SampleBatch or MultiAgentBatch to learn on.

        Returns:
            Dictionary of extra metadata from compute_gradients().

        Examples:
            >>> import gymnasium as gym
            >>> from ray.rllib.evaluation.rollout_worker import RolloutWorker
            >>> from ray.rllib.algorithms.pg.pg_tf_policy import PGTF1Policy
            >>> worker = RolloutWorker( # doctest: +SKIP
            ...   env_creator=lambda _: gym.make("CartPole-v1"), # doctest: +SKIP
            ...   default_policy_class=PGTF1Policy) # doctest: +SKIP
            >>> batch = worker.sample() # doctest: +SKIP
            >>> info = worker.learn_on_batch(samples) # doctest: +SKIP
        """
        if log_once("learn_on_batch"):
            logger.info(
                "Training on concatenated sample batches:\n\n{}\n".format(
                    summarize(samples)
                )
            )

        info_out = {}
        if isinstance(samples, MultiAgentBatch):
            builders = {}
            to_fetch = {}
            for pid, batch in samples.policy_batches.items():
                if self.is_policy_to_train is not None and not self.is_policy_to_train(
                    pid, samples
                ):
                    continue
                # Decompress SampleBatch, in case some columns are compressed.
                batch.decompress_if_needed()

                policy = self.policy_map[pid]
                tf_session = policy.get_session()
                if tf_session and hasattr(policy, "_build_learn_on_batch"):
                    builders[pid] = _TFRunBuilder(tf_session, "learn_on_batch")
                    to_fetch[pid] = policy._build_learn_on_batch(builders[pid], batch)
                else:
                    info_out[pid] = policy.learn_on_batch(batch)

            info_out.update({pid: builders[pid].get(v) for pid, v in to_fetch.items()})
        else:
            if self.is_policy_to_train is None or self.is_policy_to_train(
                DEFAULT_POLICY_ID, samples
            ):
                info_out.update(
                    {
                        DEFAULT_POLICY_ID: self.policy_map[
                            DEFAULT_POLICY_ID
                        ].learn_on_batch(samples)
                    }
                )
        if log_once("learn_out"):
            logger.debug("Training out:\n\n{}\n".format(summarize(info_out)))
        return info_out

    def sample_and_learn(
        self,
        expected_batch_size: int,
        num_sgd_iter: int,
        sgd_minibatch_size: str,
        standardize_fields: List[str],
    ) -> Tuple[dict, int]:
        """Sample and batch and learn on it.

        This is typically used in combination with distributed allreduce.

        Args:
            expected_batch_size: Expected number of samples to learn on.
            num_sgd_iter: Number of SGD iterations.
            sgd_minibatch_size: SGD minibatch size.
            standardize_fields: List of sample fields to normalize.

        Returns:
            A tuple consisting of a dictionary of extra metadata returned from
                the policies' `learn_on_batch()` and the number of samples
                learned on.
        """
        batch = self.sample()
        assert batch.count == expected_batch_size, (
            "Batch size possibly out of sync between workers, expected:",
            expected_batch_size,
            "got:",
            batch.count,
        )
        logger.info(
            "Executing distributed minibatch SGD "
            "with epoch size {}, minibatch size {}".format(
                batch.count, sgd_minibatch_size
            )
        )
        info = do_minibatch_sgd(
            batch,
            self.policy_map,
            self,
            num_sgd_iter,
            sgd_minibatch_size,
            standardize_fields,
        )
        return info, batch.count

    def compute_gradients(
        self,
        samples: SampleBatchType,
        single_agent: bool = None,
    ) -> Tuple[ModelGradients, dict]:
        """Returns a gradient computed w.r.t the specified samples.

        Uses the Policy's/ies' compute_gradients method(s) to perform the
        calculations. Skips policies that are not trainable as per
        `self.is_policy_to_train()`.

        Args:
            samples: The SampleBatch or MultiAgentBatch to compute gradients
                for using this worker's trainable policies.

        Returns:
            In the single-agent case, a tuple consisting of ModelGradients and
            info dict of the worker's policy.
            In the multi-agent case, a tuple consisting of a dict mapping
            PolicyID to ModelGradients and a dict mapping PolicyID to extra
            metadata info.
            Note that the first return value (grads) can be applied as is to a
            compatible worker using the worker's `apply_gradients()` method.

        Examples:
            >>> import gymnasium as gym
            >>> from ray.rllib.evaluation.rollout_worker import RolloutWorker
            >>> from ray.rllib.algorithms.pg.pg_tf_policy import PGTF1Policy
            >>> worker = RolloutWorker( # doctest: +SKIP
            ...   env_creator=lambda _: gym.make("CartPole-v1"), # doctest: +SKIP
            ...   default_policy_class=PGTF1Policy) # doctest: +SKIP
            >>> batch = worker.sample() # doctest: +SKIP
            >>> grads, info = worker.compute_gradients(samples) # doctest: +SKIP
        """
        if log_once("compute_gradients"):
            logger.info("Compute gradients on:\n\n{}\n".format(summarize(samples)))

        if single_agent is True:
            samples = convert_ma_batch_to_sample_batch(samples)
            grad_out, info_out = self.policy_map[DEFAULT_POLICY_ID].compute_gradients(
                samples
            )
            info_out["batch_count"] = samples.count
            return grad_out, info_out

        # Treat everything as is multi-agent.
        samples = samples.as_multi_agent()

        # Calculate gradients for all policies.
        grad_out, info_out = {}, {}
        if self.config.framework_str == "tf":
            for pid, batch in samples.policy_batches.items():
                if self.is_policy_to_train is not None and not self.is_policy_to_train(
                    pid, samples
                ):
                    continue
                policy = self.policy_map[pid]
                builder = _TFRunBuilder(policy.get_session(), "compute_gradients")
                grad_out[pid], info_out[pid] = policy._build_compute_gradients(
                    builder, batch
                )
            grad_out = {k: builder.get(v) for k, v in grad_out.items()}
            info_out = {k: builder.get(v) for k, v in info_out.items()}
        else:
            for pid, batch in samples.policy_batches.items():
                if self.is_policy_to_train is not None and not self.is_policy_to_train(
                    pid, samples
                ):
                    continue
                grad_out[pid], info_out[pid] = self.policy_map[pid].compute_gradients(
                    batch
                )

        info_out["batch_count"] = samples.count
        if log_once("grad_out"):
            logger.info("Compute grad info:\n\n{}\n".format(summarize(info_out)))

        return grad_out, info_out

    def apply_gradients(
        self,
        grads: Union[ModelGradients, Dict[PolicyID, ModelGradients]],
    ) -> None:
        """Applies the given gradients to this worker's models.

        Uses the Policy's/ies' apply_gradients method(s) to perform the
        operations.

        Args:
            grads: Single ModelGradients (single-agent case) or a dict
                mapping PolicyIDs to the respective model gradients
                structs.

        Examples:
            >>> import gymnasium as gym
            >>> from ray.rllib.evaluation.rollout_worker import RolloutWorker
            >>> from ray.rllib.algorithms.pg.pg_tf_policy import PGTF1Policy
            >>> worker = RolloutWorker( # doctest: +SKIP
            ...   env_creator=lambda _: gym.make("CartPole-v1"), # doctest: +SKIP
            ...   default_policy_class=PGTF1Policy) # doctest: +SKIP
            >>> samples = worker.sample() # doctest: +SKIP
            >>> grads, info = worker.compute_gradients(samples) # doctest: +SKIP
            >>> worker.apply_gradients(grads) # doctest: +SKIP
        """
        if log_once("apply_gradients"):
            logger.info("Apply gradients:\n\n{}\n".format(summarize(grads)))
        # Grads is a dict (mapping PolicyIDs to ModelGradients).
        # Multi-agent case.
        if isinstance(grads, dict):
            for pid, g in grads.items():
                if self.is_policy_to_train is None or self.is_policy_to_train(
                    pid, None
                ):
                    self.policy_map[pid].apply_gradients(g)
        # Grads is a ModelGradients type. Single-agent case.
        elif self.is_policy_to_train is None or self.is_policy_to_train(
            DEFAULT_POLICY_ID, None
        ):
            self.policy_map[DEFAULT_POLICY_ID].apply_gradients(grads)

    def get_metrics(self) -> List[RolloutMetrics]:
        # Get metrics from sampler (if any).
        if self.sampler is not None:
            out = self.sampler.get_metrics()
        else:
            out = []

        return out

    def foreach_env(self, func: Callable[[EnvType], T]) -> List[T]:
        """Calls the given function with each sub-environment as arg.

        Args:
            func: The function to call for each underlying
                sub-environment (as only arg).

        Returns:
             The list of return values of all calls to `func([env])`.
        """

        if self.async_env is None:
            return []

        envs = self.async_env.get_sub_environments()
        # Empty list (not implemented): Call function directly on the
        # BaseEnv.
        if not envs:
            return [func(self.async_env)]
        # Call function on all underlying (vectorized) sub environments.
        else:
            return [func(e) for e in envs]

    def foreach_env_with_context(
        self, func: Callable[[EnvType, EnvContext], T]
    ) -> List[T]:
        """Calls given function with each sub-env plus env_ctx as args.

        Args:
            func: The function to call for each underlying
                sub-environment and its EnvContext (as the args).

        Returns:
             The list of return values of all calls to `func([env, ctx])`.
        """

        if self.async_env is None:
            return []

        envs = self.async_env.get_sub_environments()
        # Empty list (not implemented): Call function directly on the
        # BaseEnv.
        if not envs:
            return [func(self.async_env, self.env_context)]
        # Call function on all underlying (vectorized) sub environments.
        else:
            ret = []
            for i, e in enumerate(envs):
                ctx = self.env_context.copy_with_overrides(vector_index=i)
                ret.append(func(e, ctx))
            return ret

    def get_policy(self, policy_id: PolicyID = DEFAULT_POLICY_ID) -> Optional[Policy]:
        """Return policy for the specified id, or None.

        Args:
            policy_id: ID of the policy to return. None for DEFAULT_POLICY_ID
                (in the single agent case).

        Returns:
            The policy under the given ID (or None if not found).
        """
        return self.policy_map.get(policy_id)

    def add_policy(
        self,
        policy_id: PolicyID,
        policy_cls: Optional[Type[Policy]] = None,
        policy: Optional[Policy] = None,
        *,
        observation_space: Optional[Space] = None,
        action_space: Optional[Space] = None,
        config: Optional[PartialAlgorithmConfigDict] = None,
        policy_state: Optional[PolicyState] = None,
        policy_mapping_fn: Optional[Callable[[AgentID, "Episode"], PolicyID]] = None,
        policies_to_train: Optional[
            Union[Container[PolicyID], Callable[[PolicyID, SampleBatchType], bool]]
        ] = None,
        module_spec: Optional[SingleAgentRLModuleSpec] = None,
    ) -> Policy:
        """Adds a new policy to this RolloutWorker.

        Args:
            policy_id: ID of the policy to add.
            policy_cls: The Policy class to use for constructing the new Policy.
                Note: Only one of `policy_cls` or `policy` must be provided.
            policy: The Policy instance to add to this algorithm.
                Note: Only one of `policy_cls` or `policy` must be provided.
            observation_space: The observation space of the policy to add.
            action_space: The action space of the policy to add.
            config: The config overrides for the policy to add.
            policy_state: Optional state dict to apply to the new
                policy instance, right after its construction.
            policy_mapping_fn: An optional (updated) policy mapping function
                to use from here on. Note that already ongoing episodes will
                not change their mapping but will use the old mapping till
                the end of the episode.
            policies_to_train: An optional container of policy IDs to be
                trained or a callable taking PolicyID and - optionally -
                SampleBatchType and returning a bool (trainable or not?).
                If None, will keep the existing setup in place.
                Policies, whose IDs are not in the list (or for which the
                callable returns False) will not be updated.
            module_spec: In the new RLModule API we need to pass in the module_spec for
                the new module that is supposed to be added. Knowing the policy spec is
                not sufficient.

        Returns:
            The newly added policy.

        Raises:
            ValueError: If both `policy_cls` AND `policy` are provided.
            KeyError: If the given `policy_id` already exists in this worker's
                PolicyMap.
        """
        validate_policy_id(policy_id, error=False)

        if module_spec is not None and not self.config._enable_rl_module_api:
            raise ValueError(
                "If you pass in module_spec to the policy, the RLModule API needs "
                "to be enabled."
            )

        if policy_id in self.policy_map:
            raise KeyError(
                f"Policy ID '{policy_id}' already exists in policy map! "
                "Make sure you use a Policy ID that has not been taken yet."
                " Policy IDs that are already in your policy map: "
                f"{list(self.policy_map.keys())}"
            )
        if (policy_cls is None) == (policy is None):
            raise ValueError(
                "Only one of `policy_cls` or `policy` must be provided to "
                "RolloutWorker.add_policy()!"
            )

        if policy is None:
            policy_dict_to_add, _ = self.config.get_multi_agent_setup(
                policies={
                    policy_id: PolicySpec(
                        policy_cls, observation_space, action_space, config
                    )
                },
                env=self.env,
                spaces=self.spaces,
                default_policy_class=self.default_policy_class,
            )
        else:
            policy_dict_to_add = {
                policy_id: PolicySpec(
                    type(policy),
                    policy.observation_space,
                    policy.action_space,
                    policy.config,
                )
            }

        self.policy_dict.update(policy_dict_to_add)
        self._update_policy_map(
            policy_dict=policy_dict_to_add,
            policy=policy,
            policy_states={policy_id: policy_state},
            module_spec=module_spec,
        )

        self.set_policy_mapping_fn(policy_mapping_fn)
        if policies_to_train is not None:
            self.set_is_policy_to_train(policies_to_train)

        return self.policy_map[policy_id]

    def remove_policy(
        self,
        *,
        policy_id: PolicyID = DEFAULT_POLICY_ID,
        policy_mapping_fn: Optional[Callable[[AgentID], PolicyID]] = None,
        policies_to_train: Optional[
            Union[Container[PolicyID], Callable[[PolicyID, SampleBatchType], bool]]
        ] = None,
    ) -> None:
        """Removes a policy from this RolloutWorker.

        Args:
            policy_id: ID of the policy to be removed. None for
                DEFAULT_POLICY_ID.
            policy_mapping_fn: An optional (updated) policy mapping function
                to use from here on. Note that already ongoing episodes will
                not change their mapping but will use the old mapping till
                the end of the episode.
            policies_to_train: An optional container of policy IDs to be
                trained or a callable taking PolicyID and - optionally -
                SampleBatchType and returning a bool (trainable or not?).
                If None, will keep the existing setup in place.
                Policies, whose IDs are not in the list (or for which the
                callable returns False) will not be updated.
        """
        if policy_id not in self.policy_map:
            raise ValueError(f"Policy ID '{policy_id}' not in policy map!")
        del self.policy_map[policy_id]
        del self.preprocessors[policy_id]
        self.set_policy_mapping_fn(policy_mapping_fn)
        if policies_to_train is not None:
            self.set_is_policy_to_train(policies_to_train)

    def set_policy_mapping_fn(
        self,
        policy_mapping_fn: Optional[Callable[[AgentID, "Episode"], PolicyID]] = None,
    ) -> None:
        """Sets `self.policy_mapping_fn` to a new callable (if provided).

        Args:
            policy_mapping_fn: The new mapping function to use. If None,
                will keep the existing mapping function in place.
        """
        if policy_mapping_fn is not None:
            self.policy_mapping_fn = policy_mapping_fn
            if not callable(self.policy_mapping_fn):
                raise ValueError("`policy_mapping_fn` must be a callable!")

    def set_is_policy_to_train(
        self,
        is_policy_to_train: Union[
            Container[PolicyID], Callable[[PolicyID, Optional[SampleBatchType]], bool]
        ],
    ) -> None:
        """Sets `self.is_policy_to_train()` to a new callable.

        Args:
            is_policy_to_train: A container of policy IDs to be
                trained or a callable taking PolicyID and - optionally -
                SampleBatchType and returning a bool (trainable or not?).
                If None, will keep the existing setup in place.
                Policies, whose IDs are not in the list (or for which the
                callable returns False) will not be updated.
        """
        # If container given, construct a simple default callable returning True
        # if the PolicyID is found in the list/set of IDs.
        if not callable(is_policy_to_train):
            assert isinstance(is_policy_to_train, (list, set, tuple)), (
                "ERROR: `is_policy_to_train`must be a [list|set|tuple] or a "
                "callable taking PolicyID and SampleBatch and returning "
                "True|False (trainable or not?)."
            )
            pols = set(is_policy_to_train)

            def is_policy_to_train(pid, batch=None):
                return pid in pols

        self.is_policy_to_train = is_policy_to_train

    @PublicAPI(stability="alpha")
    def get_policies_to_train(
        self, batch: Optional[SampleBatchType] = None
    ) -> Set[PolicyID]:
        """Returns all policies-to-train, given an optional batch.

        Loops through all policies currently in `self.policy_map` and checks
        the return value of `self.is_policy_to_train(pid, batch)`.

        Args:
            batch: An optional SampleBatchType for the
                `self.is_policy_to_train(pid, [batch]?)` check.

        Returns:
            The set of currently trainable policy IDs, given the optional
            `batch`.
        """
        return {
            pid
            for pid in self.policy_map.keys()
            if self.is_policy_to_train is None or self.is_policy_to_train(pid, batch)
        }

    def for_policy(
        self,
        func: Callable[[Policy, Optional[Any]], T],
        policy_id: Optional[PolicyID] = DEFAULT_POLICY_ID,
        **kwargs,
    ) -> T:
        """Calls the given function with the specified policy as first arg.

        Args:
            func: The function to call with the policy as first arg.
            policy_id: The PolicyID of the policy to call the function with.

        Keyword Args:
            kwargs: Additional kwargs to be passed to the call.

        Returns:
            The return value of the function call.
        """

        return func(self.policy_map[policy_id], **kwargs)

    def foreach_policy(
        self, func: Callable[[Policy, PolicyID, Optional[Any]], T], **kwargs
    ) -> List[T]:
        """Calls the given function with each (policy, policy_id) tuple.

        Args:
            func: The function to call with each (policy, policy ID) tuple.

        Keyword Args:
            kwargs: Additional kwargs to be passed to the call.

        Returns:
             The list of return values of all calls to
                `func([policy, pid, **kwargs])`.
        """
        return [func(policy, pid, **kwargs) for pid, policy in self.policy_map.items()]

    def foreach_policy_to_train(
        self, func: Callable[[Policy, PolicyID, Optional[Any]], T], **kwargs
    ) -> List[T]:
        """
        Calls the given function with each (policy, policy_id) tuple.

        Only those policies/IDs will be called on, for which
        `self.is_policy_to_train()` returns True.

        Args:
            func: The function to call with each (policy, policy ID) tuple,
                for only those policies that `self.is_policy_to_train`
                returns True.

        Keyword Args:
            kwargs: Additional kwargs to be passed to the call.

        Returns:
            The list of return values of all calls to
            `func([policy, pid, **kwargs])`.
        """
        return [
            # Make sure to only iterate over keys() and not items(). Iterating over
            # items will access policy_map elements even for pids that we do not need,
            # i.e. those that are not in policy_to_train. Access to policy_map elements
            # can cause disk access for policies that were offloaded to disk. Since
            # these policies will be skipped in the for-loop accessing them is
            # unnecessary, making subsequent disk access unnecessary.
            func(self.policy_map[pid], pid, **kwargs)
            for pid in self.policy_map.keys()
            if self.is_policy_to_train is None or self.is_policy_to_train(pid, None)
        ]

    def sync_filters(self, new_filters: dict) -> None:
        """Changes self's filter to given and rebases any accumulated delta.

        Args:
            new_filters: Filters with new state to update local copy.
        """
        assert all(k in new_filters for k in self.filters)
        for k in self.filters:
            self.filters[k].sync(new_filters[k])

    def get_filters(self, flush_after: bool = False) -> Dict:
        """Returns a snapshot of filters.

        Args:
            flush_after: Clears the filter buffer state.

        Returns:
            Dict for serializable filters
        """
        return_filters = {}
        for k, f in self.filters.items():
            return_filters[k] = f.as_serializable()
            if flush_after:
                f.reset_buffer()
        return return_filters

    @override(EnvRunner)
    def get_state(self) -> dict:
        filters = self.get_filters(flush_after=True)
        policy_states = {}
        for pid in self.policy_map.keys():
            # If required by the user, only capture policies that are actually
            # trainable. Otherwise, capture all policies (for saving to disk).
            if (
                not self.config.checkpoint_trainable_policies_only
                or self.is_policy_to_train is None
                or self.is_policy_to_train(pid)
            ):
                policy_states[pid] = self.policy_map[pid].get_state()

        return {
            # List all known policy IDs here for convenience. When an Algorithm gets
            # restored from a checkpoint, it will not have access to the list of
            # possible IDs as each policy is stored in its own sub-dir
            # (see "policy_states").
            "policy_ids": list(self.policy_map.keys()),
            # Note that this field will not be stored in the algorithm checkpoint's
            # state file, but each policy will get its own state file generated in
            # a sub-dir within the algo's checkpoint dir.
            "policy_states": policy_states,
            # Also store current mapping fn and which policies to train.
            "policy_mapping_fn": self.policy_mapping_fn,
            "is_policy_to_train": self.is_policy_to_train,
            # TODO: Filters will be replaced by connectors.
            "filters": filters,
        }

    @override(EnvRunner)
    def set_state(self, state: dict) -> None:
        # Backward compatibility (old checkpoints' states would have the local
        # worker state as a bytes object, not a dict).
        if isinstance(state, bytes):
            state = pickle.loads(state)

        # TODO: Once filters are handled by connectors, get rid of the "filters"
        #  key in `state` entirely (will be part of the policies then).
        self.sync_filters(state["filters"])

        connector_enabled = self.config.enable_connectors

        # Support older checkpoint versions (< 1.0), in which the policy_map
        # was stored under the "state" key, not "policy_states".
        policy_states = (
            state["policy_states"] if "policy_states" in state else state["state"]
        )
        for pid, policy_state in policy_states.items():
            # If - for some reason - we have an invalid PolicyID in the state,
            # this might be from an older checkpoint (pre v1.0). Just warn here.
            validate_policy_id(pid, error=False)

            if pid not in self.policy_map:
                spec = policy_state.get("policy_spec", None)
                if spec is None:
                    logger.warning(
                        f"PolicyID '{pid}' was probably added on-the-fly (not"
                        " part of the static `multagent.policies` config) and"
                        " no PolicySpec objects found in the pickled policy "
                        f"state. Will not add `{pid}`, but ignore it for now."
                    )
                else:
                    policy_spec = (
                        PolicySpec.deserialize(spec)
                        if connector_enabled or isinstance(spec, dict)
                        else spec
                    )
                    self.add_policy(
                        policy_id=pid,
                        policy_cls=policy_spec.policy_class,
                        observation_space=policy_spec.observation_space,
                        action_space=policy_spec.action_space,
                        config=policy_spec.config,
                    )
            if pid in self.policy_map:
                self.policy_map[pid].set_state(policy_state)

        # Also restore mapping fn and which policies to train.
        if "policy_mapping_fn" in state:
            self.set_policy_mapping_fn(state["policy_mapping_fn"])
        if state.get("is_policy_to_train") is not None:
            self.set_is_policy_to_train(state["is_policy_to_train"])

    def get_weights(
        self,
        policies: Optional[Container[PolicyID]] = None,
    ) -> Dict[PolicyID, ModelWeights]:
        """Returns each policies' model weights of this worker.

        Args:
            policies: List of PolicyIDs to get the weights from.
                Use None for all policies.

        Returns:
            Dict mapping PolicyIDs to ModelWeights.

        Examples:
            >>> from ray.rllib.evaluation.rollout_worker import RolloutWorker
            >>> # Create a RolloutWorker.
            >>> worker = ... # doctest: +SKIP
            >>> weights = worker.get_weights() # doctest: +SKIP
            >>> print(weights) # doctest: +SKIP
            {"default_policy": {"layer1": array(...), "layer2": ...}}
        """
        if policies is None:
            policies = list(self.policy_map.keys())
        policies = force_list(policies)

        return {
            # Make sure to only iterate over keys() and not items(). Iterating over
            # items will access policy_map elements even for pids that we do not need,
            # i.e. those that are not in policies. Access to policy_map elements can
            # cause disk access for policies that were offloaded to disk. Since these
            # policies will be skipped in the for-loop accessing them is unnecessary,
            # making subsequent disk access unnecessary.
            pid: self.policy_map[pid].get_weights()
            for pid in self.policy_map.keys()
            if pid in policies
        }

    def set_weights(
        self,
        weights: Dict[PolicyID, ModelWeights],
        global_vars: Optional[Dict] = None,
        weights_seq_no: Optional[int] = None,
    ) -> None:
        """Sets each policies' model weights of this worker.

        Args:
            weights: Dict mapping PolicyIDs to the new weights to be used.
            global_vars: An optional global vars dict to set this
                worker to. If None, do not update the global_vars.
            weights_seq_no: If needed, a sequence number for the weights version
                can be passed into this method. If not None, will store this seq no
                (in self.weights_seq_no) and in future calls - if the seq no did not
                change wrt. the last call - will ignore the call to save on performance.

        Examples:
            >>> from ray.rllib.evaluation.rollout_worker import RolloutWorker
            >>> # Create a RolloutWorker.
            >>> worker = ... # doctest: +SKIP
            >>> weights = worker.get_weights() # doctest: +SKIP
            >>> # Set `global_vars` (timestep) as well.
            >>> worker.set_weights(weights, {"timestep": 42}) # doctest: +SKIP
        """
        # Only update our weights, if no seq no given OR given seq no is different
        # from ours.
        if weights_seq_no is None or weights_seq_no != self.weights_seq_no:
            # If per-policy weights are object refs, `ray.get()` them first.
            if weights and isinstance(next(iter(weights.values())), ObjectRef):
                actual_weights = ray.get(list(weights.values()))
                weights = {
                    pid: actual_weights[i] for i, pid in enumerate(weights.keys())
                }

            for pid, w in weights.items():
                self.policy_map[pid].set_weights(w)

        self.weights_seq_no = weights_seq_no

        if global_vars:
            self.set_global_vars(global_vars)

    def get_global_vars(self) -> dict:
        """Returns the current `self.global_vars` dict of this RolloutWorker.

        Returns:
            The current `self.global_vars` dict of this RolloutWorker.

        Examples:
            >>> from ray.rllib.evaluation.rollout_worker import RolloutWorker
            >>> # Create a RolloutWorker.
            >>> worker = ... # doctest: +SKIP
            >>> global_vars = worker.get_global_vars() # doctest: +SKIP
            >>> print(global_vars) # doctest: +SKIP
            {"timestep": 424242}
        """
        return self.global_vars

    def set_global_vars(
        self,
        global_vars: dict,
        policy_ids: Optional[List[PolicyID]] = None,
    ) -> None:
        """Updates this worker's and all its policies' global vars.

        Updates are done using the dict's update method.

        Args:
            global_vars: The global_vars dict to update the `self.global_vars` dict
                from.
            policy_ids: Optional list of Policy IDs to update. If None, will update all
                policies on the to-be-updated workers.

        Examples:
            >>> worker = ... # doctest: +SKIP
            >>> global_vars = worker.set_global_vars( # doctest: +SKIP
            ...     {"timestep": 4242})
        """
        # Handle per-policy values.
        global_vars_copy = global_vars.copy()
        gradient_updates_per_policy = global_vars_copy.pop(
            "num_grad_updates_per_policy", {}
        )
        self.global_vars["num_grad_updates_per_policy"].update(
            gradient_updates_per_policy
        )
        # Only update explicitly provided policies or those that that are being
        # trained, in order to avoid superfluous access of policies, which might have
        # been offloaded to the object store.
        # Important b/c global vars are constantly being updated.
        for pid in policy_ids if policy_ids is not None else self.policy_map.keys():
            if self.is_policy_to_train is None or self.is_policy_to_train(pid, None):
                self.policy_map[pid].on_global_var_update(
                    dict(
                        global_vars_copy,
                        # If count is None, Policy won't update the counter.
                        **{"num_grad_updates": gradient_updates_per_policy.get(pid)},
                    )
                )

        # Update all other global vars.
        self.global_vars.update(global_vars_copy)

    @override(EnvRunner)
    def stop(self) -> None:
        """Releases all resources used by this RolloutWorker."""

        # If we have an env -> Release its resources.
        if self.env is not None:
            self.async_env.stop()

        # In case we have-an AsyncSampler, kill its sampling thread.
        if hasattr(self, "sampler") and isinstance(self.sampler, AsyncSampler):
            self.sampler.shutdown = True

        # Close all policies' sessions (if tf static graph).
        for policy in self.policy_map.cache.values():
            sess = policy.get_session()
            # Closes the tf session, if any.
            if sess is not None:
                sess.close()

    def lock(self) -> None:
        """Locks this RolloutWorker via its own threading.Lock."""
        self._lock.acquire()

    def unlock(self) -> None:
        """Unlocks this RolloutWorker via its own threading.Lock."""
        self._lock.release()

    def setup_torch_data_parallel(
        self, url: str, world_rank: int, world_size: int, backend: str
    ) -> None:
        """Join a torch process group for distributed SGD."""

        logger.info(
            "Joining process group, url={}, world_rank={}, "
            "world_size={}, backend={}".format(url, world_rank, world_size, backend)
        )
        torch.distributed.init_process_group(
            backend=backend, init_method=url, rank=world_rank, world_size=world_size
        )

        for pid, policy in self.policy_map.items():
            if not isinstance(policy, (TorchPolicy, TorchPolicyV2)):
                raise ValueError(
                    "This policy does not support torch distributed", policy
                )
            policy.distributed_world_size = world_size

    def creation_args(self) -> dict:
        """Returns the kwargs dict used to create this worker."""
        return self._original_kwargs

    def _update_policy_map(
        self,
        *,
        policy_dict: MultiAgentPolicyConfigDict,
        policy: Optional[Policy] = None,
        policy_states: Optional[Dict[PolicyID, PolicyState]] = None,
        module_spec: Optional[SingleAgentRLModuleSpec] = None,
    ) -> None:
        """Updates the policy map (and other stuff) on this worker.

        It performs the following:
            1. It updates the observation preprocessors and updates the policy_specs
                with the postprocessed observation_spaces.
            2. It updates the policy_specs with the complete algorithm_config (merged
                with the policy_spec's config).
            3. If needed it will update the self.marl_module_spec on this worker
            3. It updates the policy map with the new policies
            4. It updates the filter dict
            5. It calls the on_create_policy() hook of the callbacks on the newly added
                policies.

        Args:
            policy_dict: The policy dict to update the policy map with.
            policy: The policy to update the policy map with.
            policy_states: The policy states to update the policy map with.
            module_spec: The RLModuleSpec to add to the marl_module_spec. If None, the
                default_rl_module_spec will be used to create the policy with.
        """

        # Update the input policy dict with the postprocessed observation spaces and
        # merge configs. Also updates the preprocessor dict.
        updated_policy_dict = self._get_complete_policy_specs_dict(policy_dict)

        # Use the updated policy dict to create the marl_module_spec if necessary
        if self.config._enable_rl_module_api:
            spec = self.config.get_marl_module_spec(
                policy_dict=updated_policy_dict, module_spec=module_spec
            )
            if self.marl_module_spec is None:
                # this is the first time, so we should create the marl_module_spec
                self.marl_module_spec = spec
            else:
                # This is adding a new policy, so we need call add_modules on the
                # module_specs of returned spec.
                self.marl_module_spec.add_modules(spec.module_specs)

            # Add __marl_module_spec key into the config so that the policy can access
            # it.
            updated_policy_dict = self._update_policy_dict_with_marl_module(
                updated_policy_dict
            )

        # Builds the self.policy_map dict
        self._build_policy_map(
            policy_dict=updated_policy_dict,
            policy=policy,
            policy_states=policy_states,
        )

        # Initialize the filter dict
        self._update_filter_dict(updated_policy_dict)

        # Call callback policy init hooks (only if the added policy did not exist
        # before).
        if policy is None:
            self._call_callbacks_on_create_policy()

        if self.worker_index == 0:
            logger.info(f"Built policy map: {self.policy_map}")
            logger.info(f"Built preprocessor map: {self.preprocessors}")

    def _get_complete_policy_specs_dict(
        self, policy_dict: MultiAgentPolicyConfigDict
    ) -> MultiAgentPolicyConfigDict:
        """Processes the policy dict and creates a new copy with the processed attrs.

        This processes the observation_space and prepares them for passing to rl module
        construction. It also merges the policy configs with the algorithm config.
        During this processing, we will also construct the preprocessors dict.
        """
        from ray.rllib.algorithms.algorithm_config import AlgorithmConfig

        updated_policy_dict = copy.deepcopy(policy_dict)
        # If our preprocessors dict does not exist yet, create it here.
        self.preprocessors = self.preprocessors or {}
        # Loop through given policy-dict and add each entry to our map.
        for name, policy_spec in sorted(updated_policy_dict.items()):
            logger.debug("Creating policy for {}".format(name))

            # Policy brings its own complete AlgorithmConfig -> Use it for this policy.
            if isinstance(policy_spec.config, AlgorithmConfig):
                merged_conf = policy_spec.config
            else:
                # Update the general config with the specific config
                # for this particular policy.
                merged_conf: "AlgorithmConfig" = self.config.copy(copy_frozen=False)
                merged_conf.update_from_dict(policy_spec.config or {})

            # Update num_workers and worker_index.
            merged_conf.worker_index = self.worker_index

            # Preprocessors.
            obs_space = policy_spec.observation_space
            # Initialize preprocessor for this policy to None.
            self.preprocessors[name] = None
            if self.preprocessing_enabled:
                # Policies should deal with preprocessed (automatically flattened)
                # observations if preprocessing is enabled.
                preprocessor = ModelCatalog.get_preprocessor_for_space(
                    obs_space,
                    merged_conf.model,
                    include_multi_binary=self.config.get(
                        "_enable_rl_module_api", False
                    ),
                )
                # Original observation space should be accessible at
                # obs_space.original_space after this step.
                if preprocessor is not None:
                    obs_space = preprocessor.observation_space

                if not merged_conf.enable_connectors:
                    # If connectors are not enabled, rollout worker will handle
                    # the running of these preprocessors.
                    self.preprocessors[name] = preprocessor

            policy_spec.config = merged_conf
            policy_spec.observation_space = obs_space

        return updated_policy_dict

    def _update_policy_dict_with_marl_module(
        self, policy_dict: MultiAgentPolicyConfigDict
    ) -> MultiAgentPolicyConfigDict:
        for name, policy_spec in policy_dict.items():
            policy_spec.config["__marl_module_spec"] = self.marl_module_spec
        return policy_dict

    def _build_policy_map(
        self,
        *,
        policy_dict: MultiAgentPolicyConfigDict,
        policy: Optional[Policy] = None,
        policy_states: Optional[Dict[PolicyID, PolicyState]] = None,
    ) -> None:
        """Adds the given policy_dict to `self.policy_map`.

        Args:
            policy_dict: The MultiAgentPolicyConfigDict to be added to this
                worker's PolicyMap.
            policy: If the policy to add already exists, user can provide it here.
            policy_states: Optional dict from PolicyIDs to PolicyStates to
                restore the states of the policies being built.
        """

        # If our policy_map does not exist yet, create it here.
        self.policy_map = self.policy_map or PolicyMap(
            capacity=self.config.policy_map_capacity,
            policy_states_are_swappable=self.config.policy_states_are_swappable,
        )

        # Loop through given policy-dict and add each entry to our map.
        for name, policy_spec in sorted(policy_dict.items()):

            # Create the actual policy object.
            if policy is None:
                new_policy = create_policy_for_framework(
                    policy_id=name,
                    policy_class=get_tf_eager_cls_if_necessary(
                        policy_spec.policy_class, policy_spec.config
                    ),
                    merged_config=policy_spec.config,
                    observation_space=policy_spec.observation_space,
                    action_space=policy_spec.action_space,
                    worker_index=self.worker_index,
                    seed=self.seed,
                )
            else:
                new_policy = policy

            # Maybe torch compile an RLModule.
            if self.config.get("_enable_rl_module_api", False):
                rl_module = getattr(new_policy, "model", None)
                if rl_module is not None and self.config.framework_str == "torch":
                    compile_config = self.config.get_torch_compile_worker_config()
                    rl_module.compile(compile_config)

            self.policy_map[name] = new_policy

            restore_states = (policy_states or {}).get(name, None)
            # Set the state of the newly created policy before syncing filters, etc.
            if restore_states:
                new_policy.set_state(restore_states)

    def _update_filter_dict(self, policy_dict: MultiAgentPolicyConfigDict) -> None:
        """Updates the filter dict for the given policy_dict."""

        for name, policy_spec in sorted(policy_dict.items()):
            new_policy = self.policy_map[name]
            if policy_spec.config.enable_connectors:
                # Note(jungong) : We should only create new connectors for the
                # policy iff we are creating a new policy from scratch. i.e,
                # we should NOT create new connectors when we already have the
                # policy object created before this function call or have the
                # restoring states from the caller.
                # Also note that we cannot just check the existence of connectors
                # to decide whether we should create connectors because we may be
                # restoring a policy that has 0 connectors configured.
                if (
                    new_policy.agent_connectors is None
                    or new_policy.action_connectors is None
                ):
                    # TODO(jungong) : revisit this. It will be nicer to create
                    # connectors as the last step of Policy.__init__().
                    create_connectors_for_policy(new_policy, policy_spec.config)
                maybe_get_filters_for_syncing(self, name)
            else:
                filter_shape = tree.map_structure(
                    lambda s: (
                        None
                        if isinstance(s, (Discrete, MultiDiscrete))  # noqa
                        else np.array(s.shape)
                    ),
                    new_policy.observation_space_struct,
                )

                self.filters[name] = get_filter(
                    policy_spec.config.observation_filter,
                    filter_shape,
                )

    def _call_callbacks_on_create_policy(self):
        """Calls the on_create_policy callback for each policy in the policy map."""
        for name, policy in self.policy_map.items():
            self.callbacks.on_create_policy(policy_id=name, policy=policy)

    def _get_input_creator_from_config(self):
        def valid_module(class_path):
            if (
                isinstance(class_path, str)
                and not os.path.isfile(class_path)
                and "." in class_path
            ):
                module_path, class_name = class_path.rsplit(".", 1)
                try:
                    spec = importlib.util.find_spec(module_path)
                    if spec is not None:
                        return True
                except (ModuleNotFoundError, ValueError):
                    print(
                        f"module {module_path} not found while trying to get "
                        f"input {class_path}"
                    )
            return False

        # A callable returning an InputReader object to use.
        if isinstance(self.config.input_, FunctionType):
            return self.config.input_
        # Use RLlib's Sampler classes (SyncSampler or AsynchSampler, depending
        # on `config.sample_async` setting).
        elif self.config.input_ == "sampler":
            return lambda ioctx: ioctx.default_sampler_input()
        # Ray Dataset input -> Use `config.input_config` to construct DatasetReader.
        elif self.config.input_ == "dataset":
            assert self._ds_shards is not None
            # Input dataset shards should have already been prepared.
            # We just need to take the proper shard here.
            return lambda ioctx: DatasetReader(
                self._ds_shards[self.worker_index], ioctx
            )
        # Dict: Mix of different input methods with different ratios.
        elif isinstance(self.config.input_, dict):
            return lambda ioctx: ShuffledInput(
                MixedInput(self.config.input_, ioctx), self.config.shuffle_buffer_size
            )
        # A pre-registered input descriptor (str).
        elif isinstance(self.config.input_, str) and registry_contains_input(
            self.config.input_
        ):
            return registry_get_input(self.config.input_)
        # D4RL input.
        elif "d4rl" in self.config.input_:
            env_name = self.config.input_.split(".")[-1]
            return lambda ioctx: D4RLReader(env_name, ioctx)
        # Valid python module (class path) -> Create using `from_config`.
        elif valid_module(self.config.input_):
            return lambda ioctx: ShuffledInput(
                from_config(self.config.input_, ioctx=ioctx)
            )
        # JSON file or list of JSON files -> Use JsonReader (shuffled).
        else:
            return lambda ioctx: ShuffledInput(
                JsonReader(self.config.input_, ioctx), self.config.shuffle_buffer_size
            )

    def _get_output_creator_from_config(self):
        if isinstance(self.config.output, FunctionType):
            return self.config.output
        elif self.config.output is None:
            return lambda ioctx: NoopOutput()
        elif self.config.output == "dataset":
            return lambda ioctx: DatasetWriter(
                ioctx, compress_columns=self.config.output_compress_columns
            )
        elif self.config.output == "logdir":
            return lambda ioctx: JsonWriter(
                ioctx.log_dir,
                ioctx,
                max_file_size=self.config.output_max_file_size,
                compress_columns=self.config.output_compress_columns,
            )
        else:
            return lambda ioctx: JsonWriter(
                self.config.output,
                ioctx,
                max_file_size=self.config.output_max_file_size,
                compress_columns=self.config.output_compress_columns,
            )

    def _get_make_sub_env_fn(
        self, env_creator, env_context, validate_env, env_wrapper, seed
    ):
        disable_env_checking = self.config.disable_env_checking

        def _make_sub_env_local(vector_index):
            # Used to created additional environments during environment
            # vectorization.

            # Create the env context (config dict + meta-data) for
            # this particular sub-env within the vectorized one.
            env_ctx = env_context.copy_with_overrides(vector_index=vector_index)
            # Create the sub-env.
            env = env_creator(env_ctx)
            # Validate first.
            if not disable_env_checking:
                try:
                    check_env(env)
                except Exception as e:
                    logger.warning(
                        "We've added a module for checking environments that "
                        "are used in experiments. Your env may not be set up"
                        "correctly. You can disable env checking for now by setting "
                        "`disable_env_checking` to True in your experiment config "
                        "dictionary. You can run the environment checking module "
                        "standalone by calling ray.rllib.utils.check_env(env)."
                    )
                    raise e
            # Custom validation function given by user.
            if validate_env is not None:
                validate_env(env, env_ctx)
            # Use our wrapper, defined above.
            env = env_wrapper(env)

            # Make sure a deterministic random seed is set on
            # all the sub-environments if specified.
            _update_env_seed_if_necessary(
                env, seed, env_context.worker_index, vector_index
            )
            return env

        if not env_context.remote:

            def _make_sub_env_remote(vector_index):
                sub_env = _make_sub_env_local(vector_index)
                self.callbacks.on_sub_environment_created(
                    worker=self,
                    sub_environment=sub_env,
                    env_context=env_context.copy_with_overrides(
                        worker_index=env_context.worker_index,
                        vector_index=vector_index,
                        remote=False,
                    ),
                )
                return sub_env

            return _make_sub_env_remote

        else:
            return _make_sub_env_local

    @Deprecated(
        new="Trainer.get_policy().export_model([export_dir], [onnx]?)", error=True
    )
    def export_policy_model(self, *args, **kwargs):
        pass

    @Deprecated(
        new="Trainer.get_policy().import_model_from_h5([import_file])", error=True
    )
    def import_policy_model_from_h5(self, *args, **kwargs):
        pass

    @Deprecated(
        new="Trainer.get_policy().export_checkpoint([export_dir], [filename]?)",
        error=True,
    )
    def export_policy_checkpoint(self, *args, **kwargs):
        pass

    @Deprecated(new="RolloutWorker.foreach_policy_to_train", error=True)
    def foreach_trainable_policy(self, func, **kwargs):
        pass

    @Deprecated(new="state_dict = RolloutWorker.get_state()", error=True)
    def save(self):
        pass

    @Deprecated(new="RolloutWorker.set_state([state_dict])", error=True)
    def restore(self, objs):
        pass<|MERGE_RESOLUTION|>--- conflicted
+++ resolved
@@ -256,14 +256,9 @@
         if tf_session_creator != DEPRECATED_VALUE:
             deprecation_warning(
                 old="RolloutWorker(.., tf_session_creator=.., ..)",
-<<<<<<< HEAD
-                new="RolloutWorker(.., policy_config={tf_session_options=..}, ..)",
-                error=True,
-=======
                 new="config.framework(tf_session_args={..}); "
                 "RolloutWorker(config=config, ..)",
-                error=False,
->>>>>>> e5d8b28f
+                error=True,
             )
 
         self._original_kwargs: dict = locals().copy()
@@ -294,14 +289,6 @@
 
         EnvRunner.__init__(self, config=config)
         ParallelIteratorWorker.__init__(self, gen_rollouts, False)
-
-<<<<<<< HEAD
-        # TODO: Remove this backward compatibility.
-        #  This property (old-style python config dict) should no longer be used!
-        self.policy_config = config.to_dict()
-=======
-        self.config = config
->>>>>>> e5d8b28f
 
         self.num_workers = (
             num_workers if num_workers is not None else self.config.num_rollout_workers
