--- conflicted
+++ resolved
@@ -257,17 +257,6 @@
             count_steps_by: The unit in which to count fragment
                 lengths. One of env_steps or agent_steps.
             batch_mode: One of the following batch modes:
-<<<<<<< HEAD
-                - "truncate_episodes": Each call to sample() will return a batch
-                of at most `rollout_fragment_length * num_envs` in size.
-                The batch will be exactly `rollout_fragment_length * num_envs`
-                in size if postprocessing does not change batch sizes. Episodes
-                may be truncated in order to meet this size requirement.
-                - "complete_episodes": Each call to sample() will return a batch
-                of at least `rollout_fragment_length * num_envs` in size.
-                Episodes will not be truncated, but multiple episodes may
-                be packed within one batch to meet the batch size. Note
-=======
                 - "truncate_episodes": Each call to sample() will return a
                 batch of at most `rollout_fragment_length * num_envs` in size.
                 The batch will be exactly `rollout_fragment_length * num_envs`
@@ -277,7 +266,6 @@
                 batch of at least `rollout_fragment_length * num_envs` in
                 size. Episodes will not be truncated, but multiple episodes
                 may be packed within one batch to meet the batch size. Note
->>>>>>> a1370121
                 that when `num_envs > 1`, episode steps will be buffered
                 until the episode completes, and hence batches may contain
                 significant amounts of off-policy data.
@@ -990,23 +978,6 @@
         # Grads is a dict (mapping PolicyIDs to ModelGradients).
         # Multi-agent case.
         if isinstance(grads, dict):
-<<<<<<< HEAD
-            #if self.policy_config.get("framework") == "tf":
-            #    builders = {}
-            #    outputs = {}
-            #    for pid, grad in grads.items():
-            #        if pid not in self.policies_to_train:
-            #            continue
-            #        policy = self.policy_map[pid]
-            #        builders[pid] = TFRunBuilder(policy.get_session(),
-            #                                     "apply_gradients")
-            #        outputs[pid] = policy._build_apply_gradients(
-            #            builders[pid], grad)
-            #    for pid, op in outputs.items():
-            #        builders[pid].get(op)
-            #else:
-=======
->>>>>>> a1370121
             for pid, g in grads.items():
                 if pid in self.policies_to_train:
                     self.policy_map[pid].apply_gradients(g)
@@ -1020,11 +991,7 @@
 
         Returns:
              List of RolloutMetrics and/or OffPolicyEstimate objects
-<<<<<<< HEAD
-                collected thus-far.
-=======
              collected thus-far.
->>>>>>> a1370121
         """
 
         # Get metrics from sampler (if any).
@@ -1195,13 +1162,8 @@
     @DeveloperAPI
     def set_policy_mapping_fn(
             self,
-<<<<<<< HEAD
-            policy_mapping_fn: Optional[Callable[
-                [AgentID, "MultiAgentEpisode"], PolicyID]] = None,
-=======
             policy_mapping_fn: Optional[Callable[[AgentID, "Episode"],
                                                  PolicyID]] = None,
->>>>>>> a1370121
     ) -> None:
         """Sets `self.policy_mapping_fn` to a new callable (if provided).
 
@@ -1251,17 +1213,10 @@
                        func: Callable[[Policy, PolicyID, Optional[Any]], T],
                        **kwargs) -> List[T]:
         """Calls the given function with each (policy, policy_id) tuple.
-<<<<<<< HEAD
 
         Args:
             func: The function to call with each (policy, policy ID) tuple.
 
-=======
-
-        Args:
-            func: The function to call with each (policy, policy ID) tuple.
-
->>>>>>> a1370121
         Keyword Args:
             kwargs: Additional kwargs to be passed to the call.
 
@@ -1276,15 +1231,8 @@
 
     @DeveloperAPI
     def foreach_trainable_policy(
-<<<<<<< HEAD
-            self,
-            func: Callable[[Policy, PolicyID, Optional[Any]], T],
-            **kwargs
-    ) -> List[T]:
-=======
             self, func: Callable[[Policy, PolicyID, Optional[Any]], T],
             **kwargs) -> List[T]:
->>>>>>> a1370121
         """
         Calls the given function with each (policy, policy_id) tuple.
 
@@ -1301,11 +1249,7 @@
 
         Returns:
             The list of return values of all calls to
-<<<<<<< HEAD
-                `func([policy, pid, **kwargs])`.
-=======
             `func([policy, pid, **kwargs])`.
->>>>>>> a1370121
         """
         return [
             func(policy, pid, **kwargs)
@@ -1347,11 +1291,7 @@
 
         Returns:
             The current state of this RolloutWorker as a serialized, pickled
-<<<<<<< HEAD
-                byte sequence.
-=======
             byte sequence.
->>>>>>> a1370121
         """
         filters = self.get_filters(flush_after=True)
         state = {}
@@ -1490,13 +1430,8 @@
                 sess.close()
 
     @DeveloperAPI
-<<<<<<< HEAD
-    def apply(self,
-              func: Callable[["RolloutWorker", Optional[Any]], T], *args) -> T:
-=======
     def apply(self, func: Callable[["RolloutWorker", Optional[Any]], T],
               *args) -> T:
->>>>>>> a1370121
         """Calls the given function with this rollout worker instance.
 
         Args:
@@ -1637,11 +1572,7 @@
 
     @Deprecated(
         new="Trainer.get_policy().export_checkpoint([export_dir], "
-<<<<<<< HEAD
-            "[filename]?)",
-=======
         "[filename]?)",
->>>>>>> a1370121
         error=False)
     def export_policy_checkpoint(self,
                                  export_dir: str,
