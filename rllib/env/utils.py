--- conflicted
+++ resolved
@@ -197,11 +197,7 @@
         """Appends all items in `items` to the end of this buffer."""
         if self.finalized:
             self.data = tree.map_structure(
-<<<<<<< HEAD
-                lambda d, i: np.concatenate([d, i], axis=0), self.data, items
-=======
                 lambda d, i: np.concatenate([d, i], axis=0), self.data, np.array(items)
->>>>>>> b1fb363e
             )
         else:
             for item in items:
@@ -434,13 +430,8 @@
             else:
                 data_slice = self.data[slice_]
 
-<<<<<<< HEAD
             if one_hot_discrete:
                 data_slice = self._one_hot(data_slice, space_struct=self.space_struct)
-=======
-        if one_hot_discrete and slice_len > 0:
-            data_slice = self._one_hot(data_slice, space_struct=self.space_struct)
->>>>>>> b1fb363e
 
         # Data is shorter than the range requested -> Fill the rest with `fill` data.
         if fill is not None and (fill_right_count > 0 or fill_left_count > 0):
@@ -591,11 +582,6 @@
                 if self.space:
                     assert self.space.contains(new_data), new_data
                 self.data[actual_idx] = new_data
-<<<<<<< HEAD
-        except Exception as e:
-            print(e)#TODO
-=======
->>>>>>> b1fb363e
         except IndexError:
             raise IndexError(
                 f"Cannot `set()` value at index {idx} (option "
