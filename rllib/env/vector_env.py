import logging
import gym
import numpy as np
from typing import Callable, List, Optional, Tuple

from ray.rllib.utils.annotations import Deprecated, override, PublicAPI
from ray.rllib.utils.typing import EnvActionType, EnvInfoDict, \
    EnvObsType, EnvType

logger = logging.getLogger(__name__)


@PublicAPI
class VectorEnv:
    """An environment that supports batch evaluation using clones of sub-envs.
    """

    def __init__(self, observation_space: gym.Space, action_space: gym.Space,
                 num_envs: int):
        """Initializes a VectorEnv instance.

        Args:
            observation_space: The observation Space of a single
                sub-env.
            action_space: The action Space of a single sub-env.
            num_envs: The number of clones to make of the given sub-env.
        """
        self.observation_space = observation_space
        self.action_space = action_space
        self.num_envs = num_envs

    @staticmethod
    def vectorize_gym_envs(
            make_env: Optional[Callable[[int], EnvType]] = None,
            existing_envs: Optional[List[gym.Env]] = None,
            num_envs: int = 1,
            action_space: Optional[gym.Space] = None,
            observation_space: Optional[gym.Space] = None,
            # Deprecated. These seem to have never been used.
            env_config=None,
            policy_config=None) -> "_VectorizedGymEnv":
        """Translates any given gym.Env(s) into a VectorizedEnv object.

        Args:
            make_env: Factory that produces a new gym.Env taking the sub-env's
                vector index as only arg. Must be defined if the
                number of `existing_envs` is less than `num_envs`.
            existing_envs: Optional list of already instantiated sub
                environments.
            num_envs: Total number of sub environments in this VectorEnv.
            action_space: The action space. If None, use existing_envs[0]'s
                action space.
            observation_space: The observation space. If None, use
                existing_envs[0]'s action space.

        Returns:
            The resulting _VectorizedGymEnv object (subclass of VectorEnv).
        """
        return _VectorizedGymEnv(
            make_env=make_env,
            existing_envs=existing_envs or [],
            num_envs=num_envs,
            observation_space=observation_space,
            action_space=action_space,
        )

    @PublicAPI
    def vector_reset(self) -> List[EnvObsType]:
        """Resets all sub-environments.

        Returns:
            List of observations from each environment.
        """
        raise NotImplementedError

    @PublicAPI
    def reset_at(self, index: Optional[int] = None) -> EnvObsType:
        """Resets a single environment.

        Args:
            index: An optional sub-env index to reset.

        Returns:
            Observations from the reset sub environment.
        """
        raise NotImplementedError

    @PublicAPI
    def vector_step(
            self, actions: List[EnvActionType]
    ) -> Tuple[List[EnvObsType], List[float], List[bool], List[EnvInfoDict]]:
        """Performs a vectorized step on all sub environments using `actions`.

        Args:
            actions: List of actions (one for each sub-env).

        Returns:
            A tuple consisting of
            1) New observations for each sub-env.
            2) Reward values for each sub-env.
            3) Done values for each sub-env.
            4) Info values for each sub-env.
        """
        raise NotImplementedError

    @PublicAPI
    def get_sub_environments(self) -> List[EnvType]:
        """Returns the underlying sub environments.

        Returns:
            List of all underlying sub environments.
        """
        return []

    # TODO: (sven) Experimental method. Make @PublicAPI at some point.
    def try_render_at(self, index: Optional[int] = None) -> \
            Optional[np.ndarray]:
        """Renders a single environment.

        Args:
            index: An optional sub-env index to render.

        Returns:
            Either a numpy RGB image (shape=(w x h x 3) dtype=uint8) or
            None in case rendering is handled directly by this method.
        """
        pass

    @Deprecated(new="vectorize_gym_envs", error=False)
<<<<<<< HEAD
    def wrap(self, *args, **kwargs):
        return self.vectorize_gym_envs(*args, **kwargs)

=======
    def wrap(self, *args, **kwargs) -> "_VectorizedGymEnv":
        return self.vectorize_gym_envs(*args, **kwargs)

    @Deprecated(new="get_sub_environments", error=False)
    def get_unwrapped(self) -> List[EnvType]:
        return self.get_sub_environments()

>>>>>>> 17a68130

class _VectorizedGymEnv(VectorEnv):
    """Internal wrapper to translate any gym.Envs into a VectorEnv object.
    """

    def __init__(
            self,
            make_env: Optional[Callable[[int], EnvType]] = None,
            existing_envs: Optional[List[gym.Env]] = None,
            num_envs: int = 1,
            *,
            observation_space: Optional[gym.Space] = None,
            action_space: Optional[gym.Space] = None,
            # Deprecated. These seem to have never been used.
            env_config=None,
            policy_config=None,
    ):
        """Initializes a _VectorizedGymEnv object.

        Args:
            make_env: Factory that produces a new gym.Env taking the sub-env's
                vector index as only arg. Must be defined if the
                number of `existing_envs` is less than `num_envs`.
            existing_envs: Optional list of already instantiated sub
                environments.
            num_envs: Total number of sub environments in this VectorEnv.
            action_space: The action space. If None, use existing_envs[0]'s
                action space.
            observation_space: The observation space. If None, use
                existing_envs[0]'s action space.
        """
        self.envs = existing_envs

        # Fill up missing envs (so we have exactly num_envs sub-envs in this
        # VectorEnv.
        while len(self.envs) < num_envs:
            self.envs.append(make_env(len(self.envs)))

        super().__init__(
            observation_space=observation_space
            or self.envs[0].observation_space,
            action_space=action_space or self.envs[0].action_space,
            num_envs=num_envs)

    @override(VectorEnv)
    def vector_reset(self):
        return [e.reset() for e in self.envs]

    @override(VectorEnv)
    def reset_at(self, index: Optional[int] = None) -> EnvObsType:
        if index is None:
            index = 0
        return self.envs[index].reset()

    @override(VectorEnv)
    def vector_step(self, actions):
        obs_batch, rew_batch, done_batch, info_batch = [], [], [], []
        for i in range(self.num_envs):
            obs, r, done, info = self.envs[i].step(actions[i])
            if not np.isscalar(r) or not np.isreal(r) or not np.isfinite(r):
                raise ValueError(
                    "Reward should be finite scalar, got {} ({}). "
                    "Actions={}.".format(r, type(r), actions[i]))
            if not isinstance(info, dict):
                raise ValueError("Info should be a dict, got {} ({})".format(
                    info, type(info)))
            obs_batch.append(obs)
            rew_batch.append(r)
            done_batch.append(done)
            info_batch.append(info)
        return obs_batch, rew_batch, done_batch, info_batch

    @override(VectorEnv)
    def get_sub_environments(self):
        return self.envs

    @override(VectorEnv)
    def try_render_at(self, index: Optional[int] = None):
        if index is None:
            index = 0
        return self.envs[index].render()<|MERGE_RESOLUTION|>--- conflicted
+++ resolved
@@ -127,11 +127,6 @@
         pass
 
     @Deprecated(new="vectorize_gym_envs", error=False)
-<<<<<<< HEAD
-    def wrap(self, *args, **kwargs):
-        return self.vectorize_gym_envs(*args, **kwargs)
-
-=======
     def wrap(self, *args, **kwargs) -> "_VectorizedGymEnv":
         return self.vectorize_gym_envs(*args, **kwargs)
 
@@ -139,7 +134,6 @@
     def get_unwrapped(self) -> List[EnvType]:
         return self.get_sub_environments()
 
->>>>>>> 17a68130
 
 class _VectorizedGymEnv(VectorEnv):
     """Internal wrapper to translate any gym.Envs into a VectorEnv object.
