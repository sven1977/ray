from collections import defaultdict
import numpy as np
import uuid

from gymnasium.core import ActType, ObsType
import tree  # pip install dm_tree
from typing import Any, Dict, List, Optional, SupportsFloat, Union

from ray.rllib.core.models.base import STATE_OUT
from ray.rllib.policy.sample_batch import SampleBatch
from ray.rllib.utils.spaces.space_utils import batch


class SingleAgentEpisode:
    def __init__(
        self,
        id_: Optional[str] = None,
        *,
        observations: List[ObsType] = None,
        actions: List[ActType] = None,
        rewards: List[SupportsFloat] = None,
        infos: List[Dict] = None,
        t_started: Optional[int] = None,
        is_terminated: bool = False,
        is_truncated: bool = False,
        render_images: Optional[List[np.ndarray]] = None,
        extra_model_outputs: Optional[Dict[str, Any]] = None,
    ) -> "SingleAgentEpisode":
        """Initializes a `SingleAgentEpisode` instance.

        This constructor can be called with or without sampled data. Note
        that if data is provided the episode will start at timestep
        `t_started = len(observations) - 1` (the initial observation is not
        counted). If the episode should start at `t_started = 0` (e.g.
        because the instance should simply store episode data) this has to
        be provided in the `t_started` parameter of the constructor.

        Args:
            id_: Optional. Unique identifier for this episode. If no id is
                provided the constructor generates a hexadecimal code for the id.
            observations: Optional. A list of observations from a rollout. If
                data is provided it should be complete (i.e. observations, actions,
                rewards, is_terminated, is_truncated, and all necessary
                `extra_model_outputs`). The length of the `observations` defines
                the default starting value. See the parameter `t_started`.
            actions: Optional. A list of actions from a rollout. If data is
                provided it should be complete (i.e. observations, actions,
                rewards, is_terminated, is_truncated, and all necessary
                `extra_model_outputs`).
            rewards: Optional. A list of rewards from a rollout. If data is
                provided it should be complete (i.e. observations, actions,
                rewards, is_terminated, is_truncated, and all necessary
                `extra_model_outputs`).
            infos: Optional. A list of infos from a rollout. If data is
                provided it should be complete (i.e. observations, actions,
                rewards, is_terminated, is_truncated, and all necessary
                `extra_model_outputs`).
            states: Optional. The hidden model states from a rollout. If
                data is provided it should be complete (i.e. observations, actions,
                rewards, is_terminated, is_truncated, and all necessary
                `extra_model_outputs`). States are only avasilable if a stateful
                model (`RLModule`) is used.
            t_started: Optional. The starting timestep of the episode. The default
                is zero. If data is provided, the starting point is from the last
                observation onwards (i.e. `t_started = len(observations) - 1). If
                this parameter is provided the episode starts at the provided value.
            is_terminated: Optional. A boolean indicating, if the episode is already
                terminated. Note, this parameter is only needed, if episode data is
                provided in the constructor. The default is `False`.
            is_truncated: Optional. A boolean indicating, if the episode was
                truncated. Note, this parameter is only needed, if episode data is
                provided in the constructor. The default is `False`.
            render_images: Optional. A list of RGB uint8 images from rendering
                the environment.
            extra_model_outputs: Optional. A list of dictionaries containing specific
                model outputs for the algorithm used (e.g. `vf_preds` and `action_logp`
                for PPO) from a rollout. If data is provided it should be complete
                (i.e. observations, actions, rewards, is_terminated, is_truncated,
                and all necessary `extra_model_outputs`).
        """
        self.id_ = id_ or uuid.uuid4().hex
        # Observations: t0 (initial obs) to T.
        self.observations = [] if observations is None else observations
        # Actions: t1 to T.
        self.actions = [] if actions is None else actions
        # Rewards: t1 to T.
        self.rewards = [] if rewards is None else rewards
        # Infos: t0 (initial info) to T.
        if infos is None:
            self.infos = [{} for _ in range(len(self.observations))]
        else:
            self.infos = infos
        # The global last timestep of the episode and the timesteps when this chunk
        # started.
        # TODO (simon): Check again what are the consequences of this decision for
        # the methods of this class. For example the `validate()` method or
        # `create_successor`. Write a test.
        # Note, the case `t_started > len(observations) - 1` can occur, if a user
        # wants to have an episode that is ongoing but does not want to carry the
        # stale data from the last rollout in it.
        self.t = self.t_started = (
            t_started if t_started is not None else max(len(self.observations) - 1, 0)
        )
        self._len_pre_buffer = len(self.rewards)

        # obs[-1] is the final observation in the episode.
        self.is_terminated = is_terminated
        # obs[-1] is the last obs in a truncated-by-the-env episode (there will no more
        # observations in following chunks for this episode).
        self.is_truncated = is_truncated
        # RGB uint8 images from rendering the env; the images include the corresponding
        # rewards.
        assert render_images is None or observations is not None
        self.render_images = [] if render_images is None else render_images
        # Extra model outputs, e.g. `action_dist_input` needed in the batch.
        self.extra_model_outputs = defaultdict(list, extra_model_outputs or {})

    def concat_episode(self, episode_chunk: "SingleAgentEpisode"):
        """Adds the given `episode_chunk` to the right side of self.

        Args:
            episode_chunk: Another `SingleAgentEpisode` to be concatenated.

        Returns: A `SingleAegntEpisode` instance containing the concatenated
            from both episodes.
        """
        assert episode_chunk.id_ == self.id_
        assert not self.is_done and not self.is_numpy
        # Make sure the timesteps match.
        assert self.t == episode_chunk.t_started

        episode_chunk.validate()

        # Make sure, end matches other episode chunk's beginning.
        assert np.all(episode_chunk.observations[0] == self.observations[-1])
        # Pop out our last observations and infos (as these are identical
        # to the first obs and infos in the next episode).
        self.observations.pop()
        self.infos.pop()

        # Extend ourselves. In case, episode_chunk is already terminated (and numpyfied)
        # we need to convert to lists (as we are ourselves still filling up lists).
        self.observations.extend(episode_chunk.observations)
        self.actions.extend(episode_chunk.actions)
        self.rewards.extend(episode_chunk.rewards)
        self.infos.extend(episode_chunk.infos)
        self.t = episode_chunk.t

        if episode_chunk.is_terminated:
            self.is_terminated = True
        elif episode_chunk.is_truncated:
            self.is_truncated = True

        for k, v in episode_chunk.extra_model_outputs.items():
            self.extra_model_outputs[k].extend(v)

        # Validate.
        self.validate()

    def add_env_reset(
        self,
        *,
        observation: ObsType,
        info: Optional[Dict] = None,
        render_image: Optional[np.ndarray] = None,
    ) -> None:
        """Adds the initial data (after an `env.reset()`) to the episode.

        This data consists of initial observations and -infos, as well as - optionally -
        a render image.

        Args:
            observation: Obligatory. The initial observation.
            info: Optional. The initial info.
            render_image: Optional. An RGB uint8 image from rendering
                the environment.
        """
        assert not self.is_done and not self.is_numpy
        assert len(self.observations) == 0
        # Assume that this episode is completely empty and has not stepped yet.
        # Leave self.t (and self.t_started) at 0.
        assert self.t == self.t_started == 0

        info = info or {}

        self.observations.append(observation)
        self.infos.append(info)
        if render_image is not None:
            self.render_images.append(render_image)
        # TODO (sven): Do we have to call validate here? It is our own function
        # that manipulates the object.
        self.validate()

    def add_env_step(
        self,
        observation: ObsType,
        action: ActType,
        reward: SupportsFloat,
        *,
        info: Optional[Dict[str, Any]] = None,
        is_terminated: bool = False,
        is_truncated: bool = False,
        render_image: Optional[np.ndarray] = None,
        extra_model_output: Optional[Dict[str, Any]] = None,
    ) -> None:
        """Adds the results of an `env.step([action])` call to the episode.

        This data consists of an observation and info dict, an action, a reward,
        terminated/truncated flags, extra model outputs (e.g. action probabilities or
        RNN internal state outputs), and - optionally - a render image.

        Args:
            observation: The observation received from the
                environment.
            action: The last action used by the agent.
            reward: The last reward received by the agent.
            info: The last info recevied from the environment.
            is_terminated: A boolean indicating, if the environment has been
                terminated.
            is_truncated: A boolean indicating, if the environment has been
                truncated.
            render_image: Optional. An RGB uint8 image from rendering
                the environment.
            extra_model_output: The last timestep's specific model outputs
                (e.g. `vf_preds`  for PPO).
        """
        # Cannot add data to an already done episode.
        assert not self.is_done and not self.is_numpy

        self.observations.append(observation)
        self.actions.append(action)
        self.rewards.append(reward)
        info = info or {}
        self.infos.append(info)
        self.t += 1
        if render_image is not None:
            self.render_images.append(render_image)
        if extra_model_output is not None:
            for k, v in extra_model_output.items():
                self.extra_model_outputs[k].append(v)
        self.is_terminated = is_terminated
        self.is_truncated = is_truncated
        self.validate()

    def validate(self) -> None:
        """Validates the episode's data.

        This function ensures that the data stored to a `SingleAgentEpisode` is
        in order (e.g. that the correct number of observations, actions, rewards
        are there).
        """
        # Make sure we always have one more obs stored than rewards (and actions)
        # due to the reset and last-obs logic of an MDP.
        assert (
            len(self.observations)
            == len(self.infos)
            == len(self.rewards) + 1
            == len(self.actions) + 1
        )
        if len(self.extra_model_outputs) > 0:
            for k, v in self.extra_model_outputs.items():
                assert len(v) == len(self.observations) - 1

        # Make sure, length of pre-buffer and len(self) make sense.
        assert self._len_pre_buffer + len(self) == len(self.rewards)

    @property
    def is_numpy(self) -> bool:
        """True, if the data in this episode is already stored as numpy arrays."""
        # If rewards are still a list, return False.
        # Otherwise, rewards should already be a (1D) numpy array.
        return not isinstance(self.rewards, list)

    @property
    def is_done(self) -> bool:
        """Whether the episode is actually done (terminated or truncated).

        A done episode cannot be continued via `self.add_timestep()` or being
        concatenated on its right-side with another episode chunk or being
        succeeded via `self.create_successor()`.
        """
        return self.is_terminated or self.is_truncated

    def convert_lists_to_numpy(
        self,
        # TODO (sven): One of the few hard-coded hacks left. Problem: Doing this
        #  reduction, on the one hand, saves a lot of space/network transfer (from
        #  EnvRunner workers to Learners), however, on the other hand, it adds this
        #  knowledge requirement by the Learner into the EnvRunner (which should NOT be
        #  involved in Learner-specific logic). So this extra arg is good for
        #  performance, but bad for transparency.
        #keep_every_n_state_out: Optional[int] = None,
    ) -> "SingleAgentEpisode":
        """Converts this Episode's list attributes to numpy arrays.

        In case some data is nested (e.g. we have a dict obs space), each leaf in the
        nested structure is converted into a numpy ndarray and thus the data is
        converted from a list of (nested) structs into a (nested) struct of
        (batched) ndarrays.
        
        Note that INFOS are not numpy'ized and will remain as list type (normally, a
        list of the original, env-returned dicts).

        #Args:
        #    keep_every_n_state_out: Optional int to indicate, every how many STATE_OUT
        #        data we should keep (found in `self.extra_model_outputs[STATE_OUT]`)
        #        after numpy conversion. This might make sense to save space and network
        #        time as well as make sure that an RNN-based model can still use these
        #        reduced state data for a (B, T, ...) forward pass (where state
        #        inputs have the shape (B, ...)).

        Returns:
             This `SingleAgentEpisode` object with the converted data.
        """

        self.observations = batch(self.observations)
        self.actions = batch(self.actions)
        self.rewards = np.array(self.rewards)
        self.render_images = np.array(self.render_images, dtype=np.uint8)
        for k, v in self.extra_model_outputs.items():
            #if keep_every_n_state_out and k == STATE_OUT:
            #    v = v[::keep_every_n_state_out]
            self.extra_model_outputs[k] = batch(v)

        return self

    def cut(self, overlap: int = 0) -> "SingleAgentEpisode":
        """Returns a successor episode chunk (of len=0) continuing from this Episode.

        The successor will have the same ID as self and its observations
        will be the last observation(s) in this Episode (self). Its length will
        therefore be 0 (no steps taken yet).

        This method is useful if you would like to discontinue building an episode
        chunk (b/c you have to return it from somewhere), but would like to have a new
        episode (chunk) instance to continue building the actual env episode at a later
        time.

        Args:
            overlap: The number of timesteps to take into the new chunk, simply for
                horizon/visibility reasons (but without actually being part of the
                new chunk). For example, if this episode ends in actions 5, 6, 7,
                and 8, and we call `cut(overlap=2)`, the returned chunk will have
                actions 7 and 8 already in it, but still t_started==t==8 (not 7!).
                Episodes being "finalized" into batches for model forward passing or
                used for metrics computations should ignore this extra data at the
                beginning.

        Returns:
            The successor Episode chunk of this one with the same ID and state and the
            only observation being the last observation in self.
        """
        assert not self.is_done

        indices_obs_and_infos = slice(-overlap-1, None)
        indices_rest = slice(-overlap, None) if overlap > 0 else slice(None, 0)

        return SingleAgentEpisode(
            # Same ID.
            id_=self.id_,
            observations=self.get_observations(indices=indices_obs_and_infos),
            infos=self.get_infos(indices=indices_obs_and_infos),
            actions=self.get_actions(indices=indices_rest),
            rewards=self.get_rewards(indices=indices_rest),
            extra_model_outputs={
                k: self.get_extra_model_outputs(k, indices_rest)
                for k in self.extra_model_outputs.keys()
            },
            # Continue with self's current timestep.
            t_started=self.t,
        )

    def get_data_dict(self): #, max_seq_len: Optional[int] = None) -> Dict[str, Any]:
        """Converts a `SingleAgentEpisode` into a data dict mapping str keys to data.

        The keys used are:
        SampleBatch.EPS_ID, T, OBS, INFOS, ACTIONS, REWARDS, TERMINATEDS, TRUNCATEDS,
        and those in `self.extra_model_outputs`.

        #Args:
        #    max_seq_len: If provided, will add an extra time axis (T=`max_seq_len`) to
        #        the returned data chunks (under each key), as well as zero-pad the
        #        possibly remaining space in each row.

        Returns:
            A data dict mapping str keys to data records.
        """
        t = list(range(self.t_started, self.t))
        terminateds = [False] * (len(self) - 1) + [self.is_terminated]
        truncateds = [False] * (len(self) - 1) + [self.is_truncated]
        eps_id = [self.id_] * len(self)

        if self.is_numpy:
            t = np.array(t)
            terminateds = np.array(terminateds)
            truncateds = np.array(truncateds)
            eps_id = np.array(eps_id)

        return dict(
            {
                # Trivial 1D data (compiled above).
                SampleBatch.TERMINATEDS: terminateds,
                SampleBatch.TRUNCATEDS: truncateds,
                SampleBatch.T: t,
                SampleBatch.EPS_ID: eps_id,
                # Retrieve obs, infos, actions, rewards using our get_... APIs,
                # which return all relevant timesteps (excluding the lookback
                # buffer!).
                SampleBatch.OBS: self.get_observations(),
                SampleBatch.INFOS: self.get_infos(),
                SampleBatch.ACTIONS: self.get_actions(),
                SampleBatch.REWARDS: self.get_rewards(),
            },
            # All `extra_model_outs`: Same as obs: Use get_... API.
            **{
                k: self.get_extra_model_outputs(k)
                for k in self.extra_model_outputs.keys()
            },
        )

    def get_sample_batch(self) -> SampleBatch:
        """Converts a `SingleAgentEpisode` into a `SampleBatch`.

        Returns:
            A SampleBatch containing all of this episode's data.
        """
        return SampleBatch(self.get_data_dict())

    def get_observations(self, indices: Optional[Union[int, List[int], slice]] = None) -> Any:
        if indices is None:
            slice_ = slice(self._len_pre_buffer, -1)
        elif isinstance(indices, list) and not self.is_numpy:
            return [self.observations[i] for i in indices]
        else:
            slice_ = indices
    
        if self.is_numpy:
            return tree.map_structure(lambda s: s[slice_], self.observations)
        else:
            return self.observations[slice_]

    def get_infos(self, indices: Optional[Union[int, List[int], slice]] = None) -> Any:
        if indices is None:
            slice_ = slice(self._len_pre_buffer, -1)
        elif isinstance(indices, int):
            slice_ = slice(indices, indices + 1)
        elif isinstance(indices, list):
            return [self.infos[i] for i in indices]
        else:
            slice_ = indices
        return self.infos[slice_]

    def get_actions(self, indices: Optional[Union[int, List[int], slice]] = None) -> Any:
        if indices is None:
            slice_ = slice(self._len_pre_buffer, None)
        elif isinstance(indices, list) and not self.is_numpy:
            return [self.actions[i] for i in indices]
        else:
            slice_ = indices
        return self.actions[slice_]

    def get_rewards(self, indices: Optional[Union[int, List[int], slice]] = None) -> Any:
        if indices is None:
            slice_ = slice(self._len_pre_buffer, None)
        elif isinstance(indices, list) and not self.is_numpy:
            return [self.rewards[i] for i in indices]
        else:
            slice_ = indices
        return self.rewards[slice_]

    def get_extra_model_outputs(self, key: str, indices: Optional[Union[int, List[int], slice]] = None) -> Any:
        assert key in self.extra_model_outputs
        data = self.extra_model_outputs[key]
        if indices is None:
            slice_ = slice(self._len_pre_buffer, None)
        elif isinstance(indices, list) and not self.is_numpy:
            return [data[i] for i in indices]
        else:
            slice_ = indices

        if self.is_numpy:
            return tree.map_structure(lambda s: s[slice_], data)
        else:
            return data[slice_]

    #@staticmethod
    #def from_sample_batch(batch: SampleBatch) -> "SingleAgentEpisode":
    #    """Converts a `SampleBatch` instance into a `SingleAgentEpisode`.
    #
    #    The `ray.rllib.policy.sample_batch.SampleBatch` class is used in `RLlib`
    #    for training an agent's modules (`RLModule`), converting from or to
    #    `SampleBatch` can be performed by this function and its counterpart
    #    `to_sample_batch()`.
    #
    #    Args:
    #        batch: A `SampleBatch` instance. It should contain only a single episode.
    #
    #    Returns:
    #        An `SingleAegntEpisode` instance containing the data from `batch`.
    #    """
    #    is_done = (
    #        batch[SampleBatch.TERMINATEDS][-1] or batch[SampleBatch.TRUNCATEDS][-1]
    #    )
    #    observations = np.concatenate(
    #        [batch[SampleBatch.OBS], batch[SampleBatch.NEXT_OBS][None, -1]]
    #    )
    #    actions = batch[SampleBatch.ACTIONS]
    #    rewards = batch[SampleBatch.REWARDS]
    #    # These are the infos after stepping the environment, i.e. without the
    #    # initial info.
    #    infos = batch[SampleBatch.INFOS]
    #    # Concatenate an intiial empty info.
    #    infos = np.concatenate([np.array([{}]), infos])
    #
    #    # TODO (simon): This is very ugly, but right now
    #    #  we can only do it according to the exclusion principle.
    #    extra_model_output_keys = []
    #    for k in batch.keys():
    #        if k not in [
    #            SampleBatch.EPS_ID,
    #            SampleBatch.AGENT_INDEX,
    #            SampleBatch.ENV_ID,
    #            SampleBatch.AGENT_INDEX,
    #            SampleBatch.T,
    #            SampleBatch.SEQ_LENS,
    #            SampleBatch.OBS,
    #            SampleBatch.INFOS,
    #            SampleBatch.NEXT_OBS,
    #            SampleBatch.ACTIONS,
    #            SampleBatch.PREV_ACTIONS,
    #            SampleBatch.REWARDS,
    #            SampleBatch.PREV_REWARDS,
    #            SampleBatch.TERMINATEDS,
    #            SampleBatch.TRUNCATEDS,
    #            SampleBatch.UNROLL_ID,
    #            SampleBatch.DONES,
    #            SampleBatch.CUR_OBS,
    #        ]:
    #            extra_model_output_keys.append(k)
    #
    #    return SingleAgentEpisode(
    #        id_=batch[SampleBatch.EPS_ID][0],
    #        observations=observations if is_done else observations.tolist(),
    #        actions=actions if is_done else actions.tolist(),
    #        rewards=rewards if is_done else rewards.tolist(),
    #        t_started=batch[SampleBatch.T][0],
    #        is_terminated=batch[SampleBatch.TERMINATEDS][-1],
    #        is_truncated=batch[SampleBatch.TRUNCATEDS][-1],
    #        infos=infos if is_done else infos.tolist(),
    #        extra_model_outputs={
    #            k: (batch[k] if is_done else batch[k].tolist())
    #            for k in extra_model_output_keys
    #        },
    #    )

    def get_return(self) -> float:
        """Calculates an episode's return.

        The return is computed by a simple sum, neglecting the discount factor.

        Returns:
            The sum of rewards collected during this episode.
        """
        return sum(self.rewards)

    def get_state(self) -> Dict[str, Any]:
        """Returns the pickable state of an episode.

        The data in the episode is stored into a dictionary. Note that episodes
        can also be generated from states (see `self.from_state()`).

        Returns:
            A dictionary containing all the data from the episode.
        """
        return list(
            {
                "id_": self.id_,
                "observations": self.observations,
                "actions": self.actions,
                "rewards": self.rewards,
                "infos": self.infos,
                "t_started": self.t_started,
                "t": self.t,
                "is_terminated": self.is_terminated,
                "is_truncated": self.is_truncated,
                **self.extra_model_outputs,
            }.items()
        )

    @staticmethod
    def from_state(state: Dict[str, Any]) -> "SingleAgentEpisode":
        """Generates a `SingleAegntEpisode` from a pickable state.

        The data in the state has to be complete. This is always the case when the state
        was created by a `SingleAgentEpisode` itself calling `self.get_state()`.

        Args:
            state: A dictionary containing all episode data.

        Returns:
            A `SingleAgentEpisode` instance holding all the data provided by `state`.
        """
        eps = SingleAgentEpisode(id_=state[0][1])
        eps.observations = state[1][1]
        eps.actions = state[2][1]
        eps.rewards = state[3][1]
        eps.infos = state[4][1]
        eps.t_started = state[5][1]
        eps.t = state[6][1]
        eps.is_terminated = state[7][1]
        eps.is_truncated = state[8][1]
        eps.extra_model_outputs = {k: v for k, v in state[9:]}
        # Validate the episode to ensure complete data.
        eps.validate()
        return eps

    def __len__(self) -> int:
        """Returning the length of an episode.

        The length of an episode is defined by the length of its data. This is the
        number of timesteps an agent has stepped through an environment so far.
        The length is undefined in case of a just started episode.

        Returns:
            An integer, defining the length of an episode.

        Raises:
            AssertionError: If episode has never been stepped so far.
        """
        length = self.t - self.t_started
        assert length >= 0 and len(self.observations), (
            "ERROR: Cannot determine length of episode that hasn't started yet! Call "
            "`SingleAgentEpisode.add_initial_observation(initial_observation=...)` "
            "first (after which `len(SingleAgentEpisode)` will be 0)."
        )
<<<<<<< HEAD
        return length
=======
        return len(self.observations) - 1

    def __repr__(self):
        return f"SAEps({self.id_} len={len(self)})"
>>>>>>> ed9588aa
<|MERGE_RESOLUTION|>--- conflicted
+++ resolved
@@ -297,7 +297,7 @@
         nested structure is converted into a numpy ndarray and thus the data is
         converted from a list of (nested) structs into a (nested) struct of
         (batched) ndarrays.
-        
+
         Note that INFOS are not numpy'ized and will remain as list type (normally, a
         list of the original, env-returned dicts).
 
@@ -433,7 +433,7 @@
             return [self.observations[i] for i in indices]
         else:
             slice_ = indices
-    
+
         if self.is_numpy:
             return tree.map_structure(lambda s: s[slice_], self.observations)
         else:
@@ -633,11 +633,7 @@
             "`SingleAgentEpisode.add_initial_observation(initial_observation=...)` "
             "first (after which `len(SingleAgentEpisode)` will be 0)."
         )
-<<<<<<< HEAD
         return length
-=======
-        return len(self.observations) - 1
 
     def __repr__(self):
-        return f"SAEps({self.id_} len={len(self)})"
->>>>>>> ed9588aa
+        return f"SAEps({self.id_} len={len(self)})"