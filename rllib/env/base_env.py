--- conflicted
+++ resolved
@@ -89,9 +89,6 @@
             remote_env_batch_wait_ms: int = 0,
             policy_config: Optional[PartialTrainerConfigDict] = None,
     ) -> "BaseEnv":
-<<<<<<< HEAD
-        """Converts an RLlib-supported env type into a BaseEnv object.
-=======
         """Converts an RLlib-supported env into a BaseEnv object.
 
         Supported types for the given `env` arg are gym.Env, BaseEnv,
@@ -127,32 +124,6 @@
         Returns:
             The resulting BaseEnv object.
         """
->>>>>>> 17a68130
-
-        The resulting BaseEnv is always vectorized (contains n sub-envs)
-        for batched forward passes, even if n is only 1 by default.
-        It also supports async execution via its `poll` and `send_actions`
-        methods and thus supports external simulators.
-
-        TODO: Support gym3 environments, which are already vectorized.
-
-        Args:
-            env: The environment type to convert/wrap.
-            make_env: A callable taking an int as input (number of sub-envs)
-                and returning a new sub-env of type `env`.
-            num_envs: The number of sub-envs to include in the resulting
-                (vectorized) BaseEnv.
-            remote_envs: Whether each sub-env should be a @ray.remote actor.
-                You can set this behavior in your config via the
-                "remote_worker_envs" option.
-            remote_env_batch_wait_ms: The wait time (in ms) to poll remote
-                sub-envs for, if applicable. Only used if `remote_envs` is
-                True.
-            policy_config: Optional policy config dict.
-
-        Returns:
-            The resulting BaseEnv object.
-        """
 
         from ray.rllib.env.remote_vector_env import RemoteBaseEnv
         if remote_envs and num_envs == 1:
@@ -160,19 +131,6 @@
                 "Remote envs only make sense to use if num_envs > 1 "
                 "(i.e. vectorization is enabled).")
 
-<<<<<<< HEAD
-        # `env` is already a BaseEnv -> Return as is.
-        if isinstance(env, BaseEnv):
-            return env
-
-        # `env` is not a BaseEnv yet -> Need to convert it.
-
-        # MultiAgentEnv (which is a gym.Env).
-        if isinstance(env, MultiAgentEnv):
-            # Sub-envs are ray.remote actors:
-            if remote_envs:
-                env = RemoteBaseEnv(
-=======
         # Given `env` is already a BaseEnv -> Return as is.
         if isinstance(env, BaseEnv):
             return env
@@ -183,17 +141,12 @@
         if isinstance(env, MultiAgentEnv):
             # Sub-environments are ray.remote actors:
             if remote_envs:
-                env = RemoteVectorEnv(
->>>>>>> 17a68130
+                env = RemoteBaseEnv(
                     make_env,
                     num_envs,
                     multiagent=True,
                     remote_env_batch_wait_ms=remote_env_batch_wait_ms)
-<<<<<<< HEAD
-            # Sub-envs are not ray.remote actors.
-=======
             # Sub-environments are not ray.remote actors.
->>>>>>> 17a68130
             else:
                 env = _MultiAgentEnvToBaseEnv(
                     make_env=make_env, existing_envs=[env], num_envs=num_envs)
@@ -214,35 +167,22 @@
             env = _VectorEnvToBaseEnv(env)
         # Anything else: This usually implies that env is a gym.Env object.
         else:
-<<<<<<< HEAD
-            # Sub-envs are ray.remote actors:
-=======
             # Sub-environments are ray.remote actors:
->>>>>>> 17a68130
             if remote_envs:
                 # Determine, whether the already existing sub-env (could
                 # be a ray.actor) is multi-agent or not.
                 multiagent = ray.get(env._is_multi_agent.remote()) if \
                     hasattr(env, "_is_multi_agent") else False
-<<<<<<< HEAD
                 env = RemoteBaseEnv(
-=======
-                env = RemoteVectorEnv(
->>>>>>> 17a68130
                     make_env,
                     num_envs,
                     multiagent=multiagent,
                     remote_env_batch_wait_ms=remote_env_batch_wait_ms,
                     existing_envs=[env],
                 )
-<<<<<<< HEAD
-            # Sub-envs are not ray.remote actors.
+            # Sub-environments are not ray.remote actors.
             else:
                 # Convert gym.Env to VectorEnv ...
-=======
-            # Sub-environments are not ray.remote actors.
-            else:
->>>>>>> 17a68130
                 env = VectorEnv.vectorize_gym_envs(
                     make_env=make_env,
                     existing_envs=[env],
@@ -250,10 +190,7 @@
                     action_space=env.action_space,
                     observation_space=env.observation_space,
                 )
-<<<<<<< HEAD
                 # ... then the resulting VectorEnv to a BaseEnv.
-=======
->>>>>>> 17a68130
                 env = _VectorEnvToBaseEnv(env)
 
         # Make sure conversion went well.
@@ -305,13 +242,8 @@
         returned here.
 
         Args:
-<<<<<<< HEAD
-            env_id: The sub-env ID if applicable. If None, reset the entire
-                Env (i.e. all sub-envs).
-=======
             env_id: The sub-environment's ID if applicable. If None, reset
                 the entire Env (i.e. all sub-environments).
->>>>>>> 17a68130
 
         Returns:
             The reset (multi-agent) observation dict. None if reset is not
@@ -324,11 +256,7 @@
         """Return a reference to the underlying sub environments, if any.
 
         Returns:
-<<<<<<< HEAD
-            List of the underlying gym envs or [].
-=======
             List of the underlying sub environments or [].
->>>>>>> 17a68130
         """
         return []
 
@@ -349,11 +277,7 @@
         """Releases all resources used."""
 
         # Try calling `close` on all sub-environments.
-<<<<<<< HEAD
-        for env in self.get_unwrapped():
-=======
         for env in self.get_sub_environments():
->>>>>>> 17a68130
             if hasattr(env, "close"):
                 env.close()
 
