- label: ":ferris_wheel: Wheels and Jars"
  conditions:
    [
        "RAY_CI_LINUX_WHEELS_AFFECTED",
        "RAY_CI_JAVA_AFFECTED",
        "RAY_CI_STREAMING_JAVA_AFFECTED",
    ]
  commands:
    # Build the wheels and jars
    - LINUX_WHEELS=1 LINUX_JARS=1 ./ci/travis/ci.sh build
    - bash ./java/build-jar-multiplatform.sh linux
    # Upload the wheels and jars
    # We don't want to push on PRs, in fact, the copy_files will fail because unauthenticated.
    - if [ "$BUILDKITE_PULL_REQUEST" != "false" ]; then exit 0; fi
    - pip install -q docker aws_requests_auth boto3
    # Upload to branch directory.
    - python .buildkite/copy_files.py --destination branch_wheels --path ./.whl
    - python .buildkite/copy_files.py --destination branch_jars --path ./.jar/linux
    # Upload to latest directory.
    - if [ "$BUILDKITE_BRANCH" == "master" ]; then python .buildkite/copy_files.py --destination wheels --path ./.whl; fi
    - if [ "$BUILDKITE_BRANCH" == "master" ]; then python .buildkite/copy_files.py --destination jars --path ./.jar/linux; fi

- label: ":ferris_wheel: Post-wheel tests"
  conditions: ["RAY_CI_LINUX_WHEELS_AFFECTED"]
  commands:
    - LINUX_WHEELS=1 ./ci/travis/ci.sh build
    - cleanup() { if [ "${BUILDKITE_PULL_REQUEST}" = "false" ]; then ./ci/travis/upload_build_info.sh; fi }; trap cleanup EXIT
    - bazel test --config=ci $(./scripts/bazel_export_options)
      --test_tag_filters=post_wheel_build
      --test_env=CONDA_EXE
      --test_env=CONDA_PYTHON_EXE
      --test_env=CONDA_SHLVL
      --test_env=CONDA_PREFIX
      --test_env=CONDA_DEFAULT_ENV
      --test_env=CI
      --test_env=RAY_CI_POST_WHEEL_TESTS=True
      python/ray/tests/... python/ray/serve/... python/ray/tune/... rllib/... doc/...

- label: ":ferris_wheel: Debug Wheels"
  conditions:
    [
        "RAY_CI_LINUX_WHEELS_AFFECTED",
        "RAY_CI_JAVA_AFFECTED",
        "RAY_CI_STREAMING_JAVA_AFFECTED",
    ]
  commands:
    # Build the debug wheels
    - RAY_DEBUG_BUILD=debug LINUX_WHEELS=1 ./ci/travis/ci.sh build
    # Upload the wheels.
    # We don't want to push on PRs, in fact, the copy_files will fail because unauthenticated.
    - if [ "$BUILDKITE_PULL_REQUEST" != "false" ]; then exit 0; fi
    - pip install -q docker aws_requests_auth boto3
    # Upload to branch directory.
    - python .buildkite/copy_files.py --destination branch_wheels --path ./.whl
    # Upload to latest directory.
    - if [ "$BUILDKITE_BRANCH" == "master" ]; then python .buildkite/copy_files.py --destination wheels --path ./.whl; fi

# Not working now.
# - label: ":ferris_wheel: ASAN Wheels"
#   conditions:
#     [
#         "RAY_CI_LINUX_WHEELS_AFFECTED",
#         "RAY_CI_JAVA_AFFECTED",
#         "RAY_CI_STREAMING_JAVA_AFFECTED",
#     ]
#   commands:
#     # Build the asan wheels
#     - RAY_DEBUG_BUILD=asan LINUX_WHEELS=1 ./ci/travis/ci.sh build
#     # Upload the wheels.
#     # We don't want to push on PRs, in fact, the copy_files will fail because unauthenticated.
#     - if [ "$BUILDKITE_PULL_REQUEST" != "false" ]; then exit 0; fi
#     - pip install -q docker aws_requests_auth boto3
#     # Upload to branch directory.
#     - python .buildkite/copy_files.py --destination branch_wheels --path ./.whl
#     # Upload to latest directory.
#     - if [ "$BUILDKITE_BRANCH" == "master" ]; then python .buildkite/copy_files.py --destination wheels --path ./.whl; fi

- label: ":docker: Build Images: py36"
  conditions: ["RAY_CI_LINUX_WHEELS_AFFECTED"]
  commands:
    - LINUX_WHEELS=1 ./ci/travis/ci.sh build
    - pip install -q docker aws_requests_auth boto3
    - if [ "${BUILDKITE_PULL_REQUEST}" = "false" ]; then python .buildkite/copy_files.py --destination docker_login; fi
    - python ./ci/travis/build-docker-images.py --py-versions PY36 --build-type BUILDKITE --build-base

- label: ":docker: Build Images: py37"
  conditions: ["RAY_CI_LINUX_WHEELS_AFFECTED"]
  commands:
    - LINUX_WHEELS=1 ./ci/travis/ci.sh build
    - pip install -q docker aws_requests_auth boto3
    - if [ "${BUILDKITE_PULL_REQUEST}" = "false" ]; then python .buildkite/copy_files.py --destination docker_login; fi
    - python ./ci/travis/build-docker-images.py --py-versions PY37 --build-type BUILDKITE --build-base

- label: ":docker: Build Images: py38"
  conditions: ["RAY_CI_LINUX_WHEELS_AFFECTED"]
  commands:
    - LINUX_WHEELS=1 ./ci/travis/ci.sh build
    - pip install -q docker aws_requests_auth boto3
    - if [ "${BUILDKITE_PULL_REQUEST}" = "false" ]; then python .buildkite/copy_files.py --destination docker_login; fi
    - python ./ci/travis/build-docker-images.py --py-versions PY38 --build-type BUILDKITE --build-base

- label: ":docker: Build Images: py39"
  conditions: ["RAY_CI_LINUX_WHEELS_AFFECTED"]
  commands:
    - LINUX_WHEELS=1 ./ci/travis/ci.sh build
    - pip install -q docker aws_requests_auth boto3
    - if [ "${BUILDKITE_PULL_REQUEST}" = "false" ]; then python .buildkite/copy_files.py --destination docker_login; fi
    - python ./ci/travis/build-docker-images.py --py-versions PY39 --build-type BUILDKITE --build-base

- label: ":book: Lint"
  commands:
    - export LINT=1
    - ./ci/travis/install-dependencies.sh
    - ./ci/travis/ci.sh lint
    - ./ci/travis/ci.sh build

- label: ":java: Java"
  conditions: ["RAY_CI_JAVA_AFFECTED"]
  commands:
    - RAY_BACKEND_LOG_LEVEL=debug ./java/test.sh

- label: ":java: Streaming"
  conditions:
    ["RAY_CI_STREAMING_PYTHON_AFFECTED", "RAY_CI_STREAMING_JAVA_AFFECTED", "RAY_CI_PYTHON_AFFECTED"]
  commands:
    - bazel test --config=ci $(./scripts/bazel_export_options)
      //streaming:all
    - bash streaming/src/test/run_streaming_queue_test.sh

- label: ":cpp: Worker"
  commands:
    - cleanup() { if [ "${BUILDKITE_PULL_REQUEST}" = "false" ]; then ./ci/travis/upload_build_info.sh; fi }; trap cleanup EXIT
    - ./ci/travis/ci.sh test_cpp

- label: ":cpp: Tests"
  commands:
    - cleanup() { if [ "${BUILDKITE_PULL_REQUEST}" = "false" ]; then ./ci/travis/upload_build_info.sh; fi }; trap cleanup EXIT
    - bazel test --config=ci --config=llvm $(./scripts/bazel_export_options)
      --build_tests_only
      --test_tag_filters=-flaky
      -- //:all -rllib/... -core_worker_test

- label: ":cpp: Tests (ASAN)"
  commands:
    - cleanup() { if [ "${BUILDKITE_PULL_REQUEST}" = "false" ]; then ./ci/travis/upload_build_info.sh; fi }; trap cleanup EXIT
    - bazel test --config=ci --config=asan-clang $(./scripts/bazel_export_options)
      --build_tests_only
      --jobs=2
      --test_tag_filters=-flaky
      -- //:all -//:core_worker_test

- label: ":cpp: Tests (UBSAN)"
  commands:
    - cleanup() { if [ "${BUILDKITE_PULL_REQUEST}" = "false" ]; then ./ci/travis/upload_build_info.sh; fi }; trap cleanup EXIT
    - bazel test --config=ci --config=ubsan $(./scripts/bazel_export_options)
      --build_tests_only
      --jobs=2
      --test_tag_filters=-flaky
      -- //:all -//:core_worker_test -//:logging_test

- label: ":cpp: Tests (TSAN)"
  commands:
    - cleanup() { if [ "${BUILDKITE_PULL_REQUEST}" = "false" ]; then ./ci/travis/upload_build_info.sh; fi }; trap cleanup EXIT
    - bazel test --config=ci --config=tsan-clang $(./scripts/bazel_export_options)
      --build_tests_only
      --jobs=2
      --test_tag_filters=-flaky
      -- //:all -//:core_worker_test -//:event_test -//:gcs_actor_manager_test
      -//:gcs_placement_group_manager_test -//:gcs_placement_group_scheduler_test
      -//:gcs_server_rpc_test -//:gcs_server_test
      -//:metric_exporter_client_test -//:stats_test -//:worker_pool_test

- label: ":serverless: Dashboard + Serve Tests"
  conditions:
    [
        "RAY_CI_SERVE_AFFECTED",
        "RAY_CI_DASHBOARD_AFFECTED",
        "RAY_CI_PYTHON_AFFECTED",
    ]
  commands:
    - cleanup() { if [ "${BUILDKITE_PULL_REQUEST}" = "false" ]; then ./ci/travis/upload_build_info.sh; fi }; trap cleanup EXIT
    - TORCH_VERSION=1.6 ./ci/travis/install-dependencies.sh
    - ./dashboard/tests/run_ui_tests.sh
    - bazel test --config=ci $(./scripts/bazel_export_options) python/ray/dashboard/...
    - bazel test --config=ci $(./scripts/bazel_export_options)
      --test_tag_filters=-post_wheel_build
      python/ray/serve/...

- label: ":python: Minimal install"
  conditions: ["RAY_CI_PYTHON_AFFECTED"]
  commands:
    - cleanup() { if [ "${BUILDKITE_PULL_REQUEST}" = "false" ]; then ./ci/travis/upload_build_info.sh; fi }; trap cleanup EXIT
    - ./ci/travis/install-minimal.sh
    - ./ci/travis/env_info.sh
    - python ./ci/travis/check_minimal_install.py
    - bazel test --test_output=streamed --config=ci $(./scripts/bazel_export_options)
      python/ray/tests/test_basic
    - bazel test --test_output=streamed --config=ci $(./scripts/bazel_export_options)
      python/ray/tests/test_basic_2
    - bazel test --test_output=streamed --config=ci $(./scripts/bazel_export_options)
      python/ray/tests/test_basic_3

- label: ":python: (Flaky tests)"
  conditions: ["RAY_CI_PYTHON_AFFECTED", "RAY_CI_SERVE_AFFECTED", "RAY_CI_RLLIB_AFFECTED", "RAY_CI_TUNE_AFFECTED"]
  commands:
    - cleanup() { if [ "${BUILDKITE_PULL_REQUEST}" = "false" ]; then ./ci/travis/upload_build_info.sh; fi }; trap cleanup EXIT
    - RLLIB_TESTING=1 ./ci/travis/install-dependencies.sh
    # - bazel test --config=ci $(./scripts/bazel_export_options)
    #   --build_tests_only
    #   --test_tag_filters=flaky
    #   -- //:all -rllib/... -core_worker_test
    - bazel test --config=ci $(./scripts/bazel_export_options)
      --test_tag_filters=-kubernetes,-jenkins_only,flaky
      --test_env=CONDA_EXE
      --test_env=CONDA_PYTHON_EXE
      --test_env=CONDA_SHLVL
      --test_env=CONDA_PREFIX
      --test_env=CONDA_DEFAULT_ENV
      python/ray/tests/... python/ray/serve/... python/ray/tune/... rllib/...
- label: ":python: (Small & Large)"
  conditions: ["RAY_CI_PYTHON_AFFECTED"]
  commands:
    - cleanup() { if [ "${BUILDKITE_PULL_REQUEST}" = "false" ]; then ./ci/travis/upload_build_info.sh; fi }; trap cleanup EXIT
    - bazel test --config=ci $(./scripts/bazel_export_options)
      --test_tag_filters=-kubernetes,-jenkins_only,-medium_size_python_tests_a_to_j,-medium_size_python_tests_k_to_z,-client_tests,-flaky,-post_wheel_build,-worker-container
      --test_env=CONDA_EXE
      --test_env=CONDA_PYTHON_EXE
      --test_env=CONDA_SHLVL
      --test_env=CONDA_PREFIX
      --test_env=CONDA_DEFAULT_ENV
      python/ray/tests/...
    - bazel test --config=ci $(./scripts/bazel_export_options)
      --test_tag_filters=-kubernetes,-jenkins_only,client_tests,-flaky
      --test_env=RAY_CLIENT_MODE=1 --test_env=RAY_PROFILING=1
      python/ray/tests/...
- label: ":python: (Medium A-J)"
  conditions: ["RAY_CI_PYTHON_AFFECTED"]
  commands:
    - cleanup() { if [ "${BUILDKITE_PULL_REQUEST}" = "false" ]; then ./ci/travis/upload_build_info.sh; fi }; trap cleanup EXIT
    - bazel test --config=ci $(./scripts/bazel_export_options)
      --test_tag_filters=-kubernetes,-jenkins_only,medium_size_python_tests_a_to_j,-flaky
      python/ray/tests/...
- label: ":python: (Medium K-Z)"
  conditions: ["RAY_CI_PYTHON_AFFECTED"]
  commands:
    - cleanup() { if [ "${BUILDKITE_PULL_REQUEST}" = "false" ]; then ./ci/travis/upload_build_info.sh; fi }; trap cleanup EXIT
    - bazel test --config=ci $(./scripts/bazel_export_options)
      --test_tag_filters=-kubernetes,-jenkins_only,medium_size_python_tests_k_to_z,-flaky
      python/ray/tests/...
- label: ":core: Debug Test"
  commands:
    - cleanup() { if [ "${BUILDKITE_PULL_REQUEST}" = "false" ]; then ./ci/travis/upload_build_info.sh; fi }; trap cleanup EXIT
    - pip uninstall -y ray
    - RAY_DEBUG_BUILD=debug ./ci/travis/ci.sh build
    - bazel test --config=ci-debug $(./scripts/bazel_export_options)
      --test_tag_filters=-kubernetes,-jenkins_only,debug_tests,-flaky
      python/ray/tests/...
- label: ":core: (ASAN tests)"
  conditions: ["RAY_CI_PYTHON_AFFECTED"]
  commands:
    - cleanup() { if [ "${BUILDKITE_PULL_REQUEST}" = "false" ]; then ./ci/travis/upload_build_info.sh; fi }; trap cleanup EXIT
    - RLLIB_TESTING=1 ./ci/travis/install-dependencies.sh
    - bazel test --config=ci --config=asan $(./scripts/bazel_export_options)
      --config=asan-buildkite
      --test_tag_filters=-kubernetes,-jenkins_only,asan_tests,-flaky
      --test_env=CONDA_EXE
      --test_env=CONDA_PYTHON_EXE
      --test_env=CONDA_SHLVL
      --test_env=CONDA_PREFIX
      --test_env=CONDA_DEFAULT_ENV
      python/ray/tests/...
#- label: ":python: (Worker In Container)"
  #conditions: ["RAY_CI_PYTHON_AFFECTED"]
  #commands:
    #- LINUX_WHEELS=1 ./ci/travis/ci.sh build
    #- pip install docker
     #We build image ray-worker-container:nightly-py36-cpu which have installed podman,but not push it.
     #And we save this image to a tarball, so that we can load it to podman image storage in the
     #nested-container which run tests. And in this nested-container, Raylet will start ray worker
     #process in double-nested-container.
    #- python ./ci/travis/build-docker-images.py --py-versions PY36 --build-type BUILDKITE --only-build-worker-container
    #- mkdir /ray-mount/containers
    #- docker save -o /ray-mount/containers/images.tar rayproject/ray-worker-container:nightly-py36-cpu
    #- docker run --rm --privileged -v /ray/containers:/var/lib/containers -v /ray:/ray --entrypoint /bin/bash
      #rayproject/ray-worker-container:nightly-py36-cpu /ray/ci/travis/test-worker-in-container.sh

<<<<<<< HEAD
- label: ":brain: RLlib: Learning tests with tf=2.x (from rllib/tuned_examples/*.yaml)"
=======
- label: ":brain: RLlib: Learning discr. actions TF2 (from rllib/tuned_examples/*.yaml)"
>>>>>>> bbc64a7c
  conditions: ["RAY_CI_RLLIB_AFFECTED"]
  commands:
    - cleanup() { if [ "${BUILDKITE_PULL_REQUEST}" = "false" ]; then ./ci/travis/upload_build_info.sh; fi }; trap cleanup EXIT
    - RLLIB_TESTING=1 ./ci/travis/install-dependencies.sh
    - bazel test --config=ci $(./scripts/bazel_export_options)
      --build_tests_only
      --test_tag_filters=learning_tests_discrete_tf,-fake_gpus_tf,-fake_gpus_torch,-flaky
      rllib/...
- label: ":brain: RLlib: Learning cont. actions TF2 (from rllib/tuned_examples/*.yaml)"
  conditions: ["RAY_CI_RLLIB_AFFECTED"]
  commands:
    - cleanup() { if [ "${BUILDKITE_PULL_REQUEST}" = "false" ]; then ./ci/travis/upload_build_info.sh; fi }; trap cleanup EXIT
    - RLLIB_TESTING=1 ./ci/travis/install-dependencies.sh
    - bazel test --config=ci $(./scripts/bazel_export_options)
      --build_tests_only
      --test_tag_filters=learning_tests_continuous_tf,-fake_gpus_tf,-fake_gpus_torch,-flaky
      rllib/...
- label: ":brain: RLlib: Learning discr. actions TF1 (from rllib/tuned_examples/*.yaml)"
  conditions: ["RAY_CI_RLLIB_AFFECTED"]
  commands:
    - cleanup() { if [ "${BUILDKITE_PULL_REQUEST}" = "false" ]; then ./ci/travis/upload_build_info.sh; fi }; trap cleanup EXIT
    - RLLIB_TESTING=1 TF_VERSION=1.14.0 TFP_VERSION=0.7 ./ci/travis/install-dependencies.sh
    - bazel test --config=ci $(./scripts/bazel_export_options)
      --build_tests_only
      --test_tag_filters=learning_tests_discrete_tf,-fake_gpus_tf,-fake_gpus_torch,-flaky
      rllib/...
<<<<<<< HEAD

- label: ":brain: RLlib: Memory leak tests (from rllib/tuned_examples/*.yaml)"
  conditions: ["RAY_CI_RLLIB_AFFECTED"]
  commands:
    - cleanup() { if [ "${BUILDKITE_PULL_REQUEST}" = "false" ]; then ./ci/travis/upload_build_info.sh; fi }; trap cleanup EXIT
    - RLLIB_TESTING=1 TF_VERSION=2.1.0 TFP_VERSION=0.8 TORCH_VERSION=1.6 ./ci/travis/install-dependencies.sh
    - bazel test --config=ci $(./scripts/bazel_export_options)
      --build_tests_only
      --test_tag_filters=memory_leak_tests
      rllib/...

- label: ":brain: RLlib: Quick Agent train.py runs"
=======
- label: ":brain: RLlib: Learning cont. actions TF1 (from rllib/tuned_examples/*.yaml)"
>>>>>>> bbc64a7c
  conditions: ["RAY_CI_RLLIB_AFFECTED"]
  commands:
    - cleanup() { if [ "${BUILDKITE_PULL_REQUEST}" = "false" ]; then ./ci/travis/upload_build_info.sh; fi }; trap cleanup EXIT
    - RLLIB_TESTING=1 TF_VERSION=1.14.0 TFP_VERSION=0.7 ./ci/travis/install-dependencies.sh
    - bazel test --config=ci $(./scripts/bazel_export_options)
      --build_tests_only
      --test_tag_filters=learning_tests_continuous_tf,-fake_gpus_tf,-fake_gpus_torch,-flaky
      rllib/...
- label: ":brain: RLlib: Learning discr. actions Torch (from rllib/tuned_examples/*.yaml)"
  conditions: ["RAY_CI_RLLIB_AFFECTED"]
  commands:
    - cleanup() { if [ "${BUILDKITE_PULL_REQUEST}" = "false" ]; then ./ci/travis/upload_build_info.sh; fi }; trap cleanup EXIT
    - RLLIB_TESTING=1 ./ci/travis/install-dependencies.sh
    - bazel test --config=ci $(./scripts/bazel_export_options)
      --build_tests_only
      --test_tag_filters=learning_tests_discrete_torch,-fake_gpus_tf,-fake_gpus_torch,-flaky
      rllib/...
- label: ":brain: RLlib: Learning cont. actions Torch (from rllib/tuned_examples/*.yaml)"
  conditions: ["RAY_CI_RLLIB_AFFECTED"]
  commands:
    - cleanup() { if [ "${BUILDKITE_PULL_REQUEST}" = "false" ]; then ./ci/travis/upload_build_info.sh; fi }; trap cleanup EXIT
    - RLLIB_TESTING=1 ./ci/travis/install-dependencies.sh
    - bazel test --config=ci $(./scripts/bazel_export_options)
      --build_tests_only
      --test_tag_filters=learning_tests_continuous_torch,-fake_gpus_tf,-fake_gpus_torch,-flaky
      rllib/...
- label: ":brain: RLlib: Learning tests w/ 2 fake GPUs TF (from rllib/tuned_examples/*.yaml)"
  conditions: ["RAY_CI_RLLIB_AFFECTED"]
  commands:
    - cleanup() { if [ "${BUILDKITE_PULL_REQUEST}" = "false" ]; then ./ci/travis/upload_build_info.sh; fi }; trap cleanup EXIT
    - RLLIB_TESTING=1 ./ci/travis/install-dependencies.sh
    - bazel test --config=ci $(./scripts/bazel_export_options)
      --build_tests_only
      --test_tag_filters=fake_gpus_tf,-flaky
      rllib/...
- label: ":brain: RLlib: Learning tests w/ 2 fake GPUs Torch (from rllib/tuned_examples/*.yaml)"
  conditions: ["RAY_CI_RLLIB_AFFECTED"]
  commands:
    - cleanup() { if [ "${BUILDKITE_PULL_REQUEST}" = "false" ]; then ./ci/travis/upload_build_info.sh; fi }; trap cleanup EXIT
    - RLLIB_TESTING=1 ./ci/travis/install-dependencies.sh
    - bazel test --config=ci $(./scripts/bazel_export_options)
      --build_tests_only
      --test_tag_filters=fake_gpus_torch,-flaky
      rllib/...

- label: ":brain: RLlib: Quick Agent train.py runs (TODO: obsolete)"
  conditions: ["RAY_CI_RLLIB_AFFECTED"]
  commands:
    - cleanup() { if [ "${BUILDKITE_PULL_REQUEST}" = "false" ]; then ./ci/travis/upload_build_info.sh; fi }; trap cleanup EXIT
    - RLLIB_TESTING=1 ./ci/travis/install-dependencies.sh
    - bazel test --config=ci $(./scripts/bazel_export_options)
      --build_tests_only
      --test_tag_filters=quick_train,-flaky
      --test_env=RAY_USE_MULTIPROCESSING_CPU_COUNT=1
      rllib/...

<<<<<<< HEAD
- label: ":brain: RLlib: Misc - Agents, Env, Model, Evaluation, Optimizers, Policy, Utils"
=======
- label: ":brain: RLlib: Trainer Tests"
>>>>>>> bbc64a7c
  conditions: ["RAY_CI_RLLIB_AFFECTED"]
  commands:
    - cleanup() { if [ "${BUILDKITE_PULL_REQUEST}" = "false" ]; then ./ci/travis/upload_build_info.sh; fi }; trap cleanup EXIT
    - RLLIB_TESTING=1 ./ci/travis/install-dependencies.sh
    # Test all tests in the `agents` (soon to be "trainers") dir:
    - bazel test --config=ci $(./scripts/bazel_export_options)
      --build_tests_only
      --test_tag_filters=trainers_dir,-flaky
      --test_env=RAY_USE_MULTIPROCESSING_CPU_COUNT=1
      rllib/...

- label: ":brain: RLlib: Everything else (env-, evaluation-, ... dirs)"
  conditions: ["RAY_CI_RLLIB_AFFECTED"]
  commands:
    - cleanup() { if [ "${BUILDKITE_PULL_REQUEST}" = "false" ]; then ./ci/travis/upload_build_info.sh; fi }; trap cleanup EXIT
    - RLLIB_TESTING=1 ./ci/travis/install-dependencies.sh
    # Test everything that does not have any of the "main" labels:
    # "learning_tests|quick_train|examples|tests_dir".
    - bazel test --config=ci $(./scripts/bazel_export_options)
      --build_tests_only
<<<<<<< HEAD
      --test_tag_filters=-learning_tests_tf,-learning_tests_torch,-memory_leak_tests,-quick_train,-examples,-tests_dir
      --test_env=RAY_USE_MULTIPROCESSING_CPU_COUNT=1
      rllib/...

- label: ":brain: RLlib: Example Scripts {1/2}"
=======
      --test_tag_filters=-learning_tests_tf,-learning_tests_torch,-quick_train,-examples,-tests_dir,-trainers_dir,-flaky
      --test_env=RAY_USE_MULTIPROCESSING_CPU_COUNT=1
      rllib/...

- label: ":brain: RLlib: Examples {A/B}"
  conditions: ["RAY_CI_RLLIB_AFFECTED"]
  commands:
    - cleanup() { if [ "${BUILDKITE_PULL_REQUEST}" = "false" ]; then ./ci/travis/upload_build_info.sh; fi }; trap cleanup EXIT
    - RLLIB_TESTING=1 ./ci/travis/install-dependencies.sh
    - bazel test --config=ci $(./scripts/bazel_export_options) --build_tests_only
      --test_tag_filters=examples_A,examples_B,-flaky --test_env=RAY_USE_MULTIPROCESSING_CPU_COUNT=1 rllib/...

- label: ":brain: RLlib: Examples {Ca..t}"
>>>>>>> bbc64a7c
  conditions: ["RAY_CI_RLLIB_AFFECTED"]
  commands:
    - cleanup() { if [ "${BUILDKITE_PULL_REQUEST}" = "false" ]; then ./ci/travis/upload_build_info.sh; fi }; trap cleanup EXIT
    - RLLIB_TESTING=1 ./ci/travis/install-dependencies.sh
    - bazel test --config=ci $(./scripts/bazel_export_options) --build_tests_only
      --test_tag_filters=examples_C_AtoT,-flaky --test_env=RAY_USE_MULTIPROCESSING_CPU_COUNT=1 rllib/...
- label: ":brain: RLlib: Examples {Cu..z}"
  conditions: ["RAY_CI_RLLIB_AFFECTED"]
  commands:
    - cleanup() { if [ "${BUILDKITE_PULL_REQUEST}" = "false" ]; then ./ci/travis/upload_build_info.sh; fi }; trap cleanup EXIT
    - RLLIB_TESTING=1 ./ci/travis/install-dependencies.sh
    - bazel test --config=ci $(./scripts/bazel_export_options) --build_tests_only
      --test_tag_filters=examples_C_UtoZ,-flaky --test_env=RAY_USE_MULTIPROCESSING_CPU_COUNT=1 rllib/...

<<<<<<< HEAD
- label: ":brain: RLlib: Example Scripts {2/2}"
=======
- label: ":brain: RLlib: Examples {D/P}"
>>>>>>> bbc64a7c
  conditions: ["RAY_CI_RLLIB_AFFECTED"]
  commands:
    - cleanup() { if [ "${BUILDKITE_PULL_REQUEST}" = "false" ]; then ./ci/travis/upload_build_info.sh; fi }; trap cleanup EXIT
    - RLLIB_TESTING=1 ./ci/travis/install-dependencies.sh
    - bazel test --config=ci $(./scripts/bazel_export_options) --build_tests_only
      --test_tag_filters=examples_D,examples_E,examples_F,examples_G,examples_H,examples_I,examples_J,examples_K,examples_L,examples_M,examples_N,examples_O,examples_P,-flaky --test_env=RAY_USE_MULTIPROCESSING_CPU_COUNT=1
      rllib/...

- label: ":brain: RLlib: Examples {Q/Z}"
  conditions: ["RAY_CI_RLLIB_AFFECTED"]
  commands:
    - cleanup() { if [ "${BUILDKITE_PULL_REQUEST}" = "false" ]; then ./ci/travis/upload_build_info.sh; fi }; trap cleanup EXIT
    - RLLIB_TESTING=1 ./ci/travis/install-dependencies.sh
    - bazel test --config=ci $(./scripts/bazel_export_options) --build_tests_only
      --test_tag_filters=examples_Q,examples_R,examples_S,examples_T,examples_U,examples_V,examples_W,examples_X,examples_Y,examples_Z,-flaky --test_env=RAY_USE_MULTIPROCESSING_CPU_COUNT=1
      rllib/...
<<<<<<< HEAD
- label: ":brain: RLlib: Tests Dir (A-L)"
=======

- label: ":brain: RLlib: tests/ dir (A-L)"
>>>>>>> bbc64a7c
  conditions: ["RAY_CI_RLLIB_AFFECTED"]
  commands:
    - cleanup() { if [ "${BUILDKITE_PULL_REQUEST}" = "false" ]; then ./ci/travis/upload_build_info.sh; fi }; trap cleanup EXIT
    - RLLIB_TESTING=1 ./ci/travis/install-dependencies.sh
    - bazel test --config=ci $(./scripts/bazel_export_options) --build_tests_only
      --test_tag_filters=tests_dir_A,tests_dir_B,tests_dir_C,tests_dir_D,tests_dir_E,tests_dir_F,tests_dir_G,tests_dir_H,tests_dir_I,tests_dir_J,tests_dir_K,tests_dir_L,-flaky --test_env=RAY_USE_MULTIPROCESSING_CPU_COUNT=1
      rllib/...
<<<<<<< HEAD
- label: ":brain: RLlib: Tests Dir (M-Z)"
=======
- label: ":brain: RLlib: tests/ dir (M-Z (no R))"
>>>>>>> bbc64a7c
  conditions: ["RAY_CI_RLLIB_AFFECTED"]
  commands:
    - cleanup() { if [ "${BUILDKITE_PULL_REQUEST}" = "false" ]; then ./ci/travis/upload_build_info.sh; fi }; trap cleanup EXIT
    - RLLIB_TESTING=1 ./ci/travis/install-dependencies.sh
    - bazel test --config=ci $(./scripts/bazel_export_options) --build_tests_only
      --test_tag_filters=tests_dir_M,tests_dir_N,tests_dir_O,tests_dir_P,tests_dir_Q,tests_dir_S,tests_dir_T,tests_dir_U,tests_dir_V,tests_dir_W,tests_dir_X,tests_dir_Y,tests_dir_Z,-flaky --test_env=RAY_USE_MULTIPROCESSING_CPU_COUNT=1
      rllib/...
- label: ":brain: RLlib: tests/ dir (R)"
  conditions: ["RAY_CI_RLLIB_AFFECTED"]
  commands:
    - cleanup() { if [ "${BUILDKITE_PULL_REQUEST}" = "false" ]; then ./ci/travis/upload_build_info.sh; fi }; trap cleanup EXIT
    - RLLIB_TESTING=1 ./ci/travis/install-dependencies.sh
    - bazel test --config=ci $(./scripts/bazel_export_options) --build_tests_only
      --test_tag_filters=tests_dir_R,-flaky --test_env=RAY_USE_MULTIPROCESSING_CPU_COUNT=1
      rllib/...

- label: ":octopus: Tune tests and examples {1/2}"
  conditions: ["RAY_CI_TUNE_AFFECTED"]
  commands:
    - cleanup() { if [ "${BUILDKITE_PULL_REQUEST}" = "false" ]; then ./ci/travis/upload_build_info.sh; fi }; trap cleanup EXIT
    - TUNE_TESTING=1 ./ci/travis/install-dependencies.sh
    - bazel test --config=ci $(./scripts/bazel_export_options) --test_tag_filters=-jenkins_only,-example,-flaky,-py37,-soft_imports,-gpu_only python/ray/tune/...
    - bazel test --config=ci $(./scripts/bazel_export_options) --build_tests_only --test_tag_filters=example,-tf,-pytorch,-py37,-flaky,-soft_imports,-gpu_only python/ray/tune/...

- label: ":octopus: Tune tests and examples {2/2}"
  conditions: ["RAY_CI_TUNE_AFFECTED"]
  commands:
    - cleanup() { if [ "${BUILDKITE_PULL_REQUEST}" = "false" ]; then ./ci/travis/upload_build_info.sh; fi }; trap cleanup EXIT
    - TUNE_TESTING=1 ./ci/travis/install-dependencies.sh
    - bazel test --config=ci $(./scripts/bazel_export_options) --build_tests_only --test_tag_filters=tf,-pytorch,-py37,-flaky,-soft_imports,-gpu_only python/ray/tune/...
    - bazel test --config=ci $(./scripts/bazel_export_options) --build_tests_only --test_tag_filters=-tf,pytorch,-py37,-flaky,-soft_imports,-gpu_only python/ray/tune/...

- label: ":octopus: Tune soft imports test"
  conditions: ["RAY_CI_TUNE_AFFECTED"]
  commands:
    - cleanup() { if [ "${BUILDKITE_PULL_REQUEST}" = "false" ]; then ./ci/travis/upload_build_info.sh; fi }; trap cleanup EXIT
    # no TUNE_TESTING=1 on purpose
    - ./ci/travis/install-dependencies.sh
    - bazel test --config=ci $(./scripts/bazel_export_options) --build_tests_only --test_tag_filters=soft_imports python/ray/tune/...

- label: ":octopus: SGD tests and examples"
  conditions: ["RAY_CI_SGD_AFFECTED"]
  commands:
    - cleanup() { if [ "${BUILDKITE_PULL_REQUEST}" = "false" ]; then ./ci/travis/upload_build_info.sh; fi }; trap cleanup EXIT
    - SGD_TESTING=1 INSTALL_HOROVOD=1 ./ci/travis/install-dependencies.sh
    - bazel test --config=ci $(./scripts/bazel_export_options) --build_tests_only --test_tag_filters=tf,-pytorch,-py37,-flaky,-client,-gpu_only python/ray/util/sgd/...
    - bazel test --config=ci $(./scripts/bazel_export_options) --build_tests_only --test_tag_filters=-tf,pytorch,-py37,-flaky,-client,-gpu_only python/ray/util/sgd/...
    - bazel test --config=ci $(./scripts/bazel_export_options) --build_tests_only --test_tag_filters=client_unit_tests,-gpu_only --test_env=RAY_CLIENT_MODE=1 python/ray/util/sgd/...
    - bazel test --config=ci $(./scripts/bazel_export_options) --build_tests_only --test_tag_filters=-gpu_only python/ray/util/sgd/v2/...

- label: ":octopus: Tune/SGD/Modin/Dask tests and examples. Python 3.7"
  conditions: ["RAY_CI_TUNE_AFFECTED", "RAY_CI_SGD_AFFECTED"]
  commands:
    - cleanup() { if [ "${BUILDKITE_PULL_REQUEST}" = "false" ]; then ./ci/travis/upload_build_info.sh; fi }; trap cleanup EXIT
    - TUNE_TESTING=1 PYTHON=3.7 INSTALL_HOROVOD=1 ./ci/travis/install-dependencies.sh
    # Because Python version changed, we need to re-install Ray here
    - rm -rf ./python/ray/thirdparty_files; rm -rf ./python/ray/pickle5_files; ./ci/travis/ci.sh build
    - bazel test --config=ci $(./scripts/bazel_export_options) --build_tests_only --test_tag_filters=py37,-flaky,-client python/ray/tune/...
    - bazel test --config=ci $(./scripts/bazel_export_options) --build_tests_only --test_tag_filters=-client python/ray/util/xgboost/...
    - bazel test --config=ci $(./scripts/bazel_export_options) --build_tests_only python/ray/util/horovod/...
    - bazel test --config=ci $(./scripts/bazel_export_options) --build_tests_only python/ray/tests/modin/...
    - bazel test --config=ci $(./scripts/bazel_export_options) --build_tests_only python/ray/util/ray_lightning/...
    # Dask tests and examples.
    - bazel test --config=ci $(./scripts/bazel_export_options) --build_tests_only --test_tag_filters=-client python/ray/util/dask/...

- label: ":octopus: Ludwig tests and examples. Python 3.7"
  conditions: ["RAY_CI_TUNE_AFFECTED", "RAY_CI_SGD_AFFECTED"]
  commands:
    - cleanup() { if [ "${BUILDKITE_PULL_REQUEST}" = "false" ]; then ./ci/travis/upload_build_info.sh; fi }; trap cleanup EXIT
    - SGD_TESTING=1 PYTHON=3.7 INSTALL_LUDWIG=1 INSTALL_HOROVOD=1 ./ci/travis/install-dependencies.sh
    # Because Python version changed, we need to re-install Ray here
    - rm -rf ./python/ray/thirdparty_files; rm -rf ./python/ray/pickle5_files; ./ci/travis/ci.sh build
    - bazel test --config=ci $(./scripts/bazel_export_options) --build_tests_only python/ray/tests/ludwig/...

- label: ":tropical_fish: ML Libraries w/ Ray Client Examples (Python 3.7)."
  conditions: ["RAY_CI_TUNE_AFFECTED", "RAY_CI_SGD_AFFECTED"]
  commands:
    - cleanup() { if [ "${BUILDKITE_PULL_REQUEST}" = "false" ]; then ./ci/travis/upload_build_info.sh; fi }; trap cleanup EXIT
    - TUNE_TESTING=1 PYTHON=3.7 INSTALL_HOROVOD=1 ./ci/travis/install-dependencies.sh
    - rm -rf ./python/ray/thirdparty_files; rm -rf ./python/ray/pickle5_files; ./ci/travis/ci.sh build
    - bazel test --config=ci $(./scripts/bazel_export_options) --build_tests_only --test_tag_filters=client --test_env=RAY_CLIENT_MODE=1 python/ray/util/dask/...
    - bazel test --config=ci $(./scripts/bazel_export_options) --build_tests_only --test_tag_filters=client,-flaky python/ray/tune/...
    - bazel test --config=ci $(./scripts/bazel_export_options) --build_tests_only --test_tag_filters=client,-client_unit_tests python/ray/util/sgd/...
    - bazel test --config=ci $(./scripts/bazel_export_options) --build_tests_only --test_tag_filters=client,-flaky python/ray/util/xgboost/...

- label: ":potable_water: Workflow & Dataset tests (Python 3.7)"
  conditions: ["RAY_CI_PYTHON_AFFECTED"]
  commands:
    - cleanup() { if [ "${BUILDKITE_PULL_REQUEST}" = "false" ]; then ./ci/travis/upload_build_info.sh; fi }; trap cleanup EXIT
    - DATA_PROCESSING_TESTING=1 PYTHON=3.7 ./ci/travis/install-dependencies.sh
    # Because Python version changed, we need to re-install Ray here
    - rm -rf ./python/ray/thirdparty_files; rm -rf ./python/ray/pickle5_files; ./ci/travis/ci.sh build
    - bazel test --config=ci $(./scripts/bazel_export_options) --build_tests_only python/ray/workflow/... python/ray/data/...

- label: ":book: Doc tests and examples"
  conditions:
    ["RAY_CI_PYTHON_AFFECTED", "RAY_CI_TUNE_AFFECTED", "RAY_CI_DOC_AFFECTED"]
  commands:
    - cleanup() { if [ "${BUILDKITE_PULL_REQUEST}" = "false" ]; then ./ci/travis/upload_build_info.sh; fi }; trap cleanup EXIT
    - DOC_TESTING=1 ./ci/travis/install-dependencies.sh
    - bazel test --config=ci $(./scripts/bazel_export_options) --build_tests_only --test_tag_filters=-tf,-pytorch,-py37,-post_wheel_build doc/...
    - bazel test --config=ci $(./scripts/bazel_export_options) --build_tests_only --test_tag_filters=tf,-pytorch,-py37,-post_wheel_build doc/...
    - bazel test --config=ci $(./scripts/bazel_export_options) --build_tests_only --test_tag_filters=-tf,pytorch,-py37,-post_wheel_build doc/...<|MERGE_RESOLUTION|>--- conflicted
+++ resolved
@@ -284,11 +284,7 @@
     #- docker run --rm --privileged -v /ray/containers:/var/lib/containers -v /ray:/ray --entrypoint /bin/bash
       #rayproject/ray-worker-container:nightly-py36-cpu /ray/ci/travis/test-worker-in-container.sh
 
-<<<<<<< HEAD
-- label: ":brain: RLlib: Learning tests with tf=2.x (from rllib/tuned_examples/*.yaml)"
-=======
 - label: ":brain: RLlib: Learning discr. actions TF2 (from rllib/tuned_examples/*.yaml)"
->>>>>>> bbc64a7c
   conditions: ["RAY_CI_RLLIB_AFFECTED"]
   commands:
     - cleanup() { if [ "${BUILDKITE_PULL_REQUEST}" = "false" ]; then ./ci/travis/upload_build_info.sh; fi }; trap cleanup EXIT
@@ -315,7 +311,51 @@
       --build_tests_only
       --test_tag_filters=learning_tests_discrete_tf,-fake_gpus_tf,-fake_gpus_torch,-flaky
       rllib/...
-<<<<<<< HEAD
+- label: ":brain: RLlib: Learning cont. actions TF1 (from rllib/tuned_examples/*.yaml)"
+  conditions: ["RAY_CI_RLLIB_AFFECTED"]
+  commands:
+    - cleanup() { if [ "${BUILDKITE_PULL_REQUEST}" = "false" ]; then ./ci/travis/upload_build_info.sh; fi }; trap cleanup EXIT
+    - RLLIB_TESTING=1 TF_VERSION=1.14.0 TFP_VERSION=0.7 ./ci/travis/install-dependencies.sh
+    - bazel test --config=ci $(./scripts/bazel_export_options)
+      --build_tests_only
+      --test_tag_filters=learning_tests_continuous_tf,-fake_gpus_tf,-fake_gpus_torch,-flaky
+      rllib/...
+- label: ":brain: RLlib: Learning discr. actions Torch (from rllib/tuned_examples/*.yaml)"
+  conditions: ["RAY_CI_RLLIB_AFFECTED"]
+  commands:
+    - cleanup() { if [ "${BUILDKITE_PULL_REQUEST}" = "false" ]; then ./ci/travis/upload_build_info.sh; fi }; trap cleanup EXIT
+    - RLLIB_TESTING=1 ./ci/travis/install-dependencies.sh
+    - bazel test --config=ci $(./scripts/bazel_export_options)
+      --build_tests_only
+      --test_tag_filters=learning_tests_discrete_torch,-fake_gpus_tf,-fake_gpus_torch,-flaky
+      rllib/...
+- label: ":brain: RLlib: Learning cont. actions Torch (from rllib/tuned_examples/*.yaml)"
+  conditions: ["RAY_CI_RLLIB_AFFECTED"]
+  commands:
+    - cleanup() { if [ "${BUILDKITE_PULL_REQUEST}" = "false" ]; then ./ci/travis/upload_build_info.sh; fi }; trap cleanup EXIT
+    - RLLIB_TESTING=1 ./ci/travis/install-dependencies.sh
+    - bazel test --config=ci $(./scripts/bazel_export_options)
+      --build_tests_only
+      --test_tag_filters=learning_tests_continuous_torch,-fake_gpus_tf,-fake_gpus_torch,-flaky
+      rllib/...
+- label: ":brain: RLlib: Learning tests w/ 2 fake GPUs TF (from rllib/tuned_examples/*.yaml)"
+  conditions: ["RAY_CI_RLLIB_AFFECTED"]
+  commands:
+    - cleanup() { if [ "${BUILDKITE_PULL_REQUEST}" = "false" ]; then ./ci/travis/upload_build_info.sh; fi }; trap cleanup EXIT
+    - RLLIB_TESTING=1 ./ci/travis/install-dependencies.sh
+    - bazel test --config=ci $(./scripts/bazel_export_options)
+      --build_tests_only
+      --test_tag_filters=fake_gpus_tf,-flaky
+      rllib/...
+- label: ":brain: RLlib: Learning tests w/ 2 fake GPUs Torch (from rllib/tuned_examples/*.yaml)"
+  conditions: ["RAY_CI_RLLIB_AFFECTED"]
+  commands:
+    - cleanup() { if [ "${BUILDKITE_PULL_REQUEST}" = "false" ]; then ./ci/travis/upload_build_info.sh; fi }; trap cleanup EXIT
+    - RLLIB_TESTING=1 ./ci/travis/install-dependencies.sh
+    - bazel test --config=ci $(./scripts/bazel_export_options)
+      --build_tests_only
+      --test_tag_filters=fake_gpus_torch,-flaky
+      rllib/...
 
 - label: ":brain: RLlib: Memory leak tests (from rllib/tuned_examples/*.yaml)"
   conditions: ["RAY_CI_RLLIB_AFFECTED"]
@@ -324,56 +364,7 @@
     - RLLIB_TESTING=1 TF_VERSION=2.1.0 TFP_VERSION=0.8 TORCH_VERSION=1.6 ./ci/travis/install-dependencies.sh
     - bazel test --config=ci $(./scripts/bazel_export_options)
       --build_tests_only
-      --test_tag_filters=memory_leak_tests
-      rllib/...
-
-- label: ":brain: RLlib: Quick Agent train.py runs"
-=======
-- label: ":brain: RLlib: Learning cont. actions TF1 (from rllib/tuned_examples/*.yaml)"
->>>>>>> bbc64a7c
-  conditions: ["RAY_CI_RLLIB_AFFECTED"]
-  commands:
-    - cleanup() { if [ "${BUILDKITE_PULL_REQUEST}" = "false" ]; then ./ci/travis/upload_build_info.sh; fi }; trap cleanup EXIT
-    - RLLIB_TESTING=1 TF_VERSION=1.14.0 TFP_VERSION=0.7 ./ci/travis/install-dependencies.sh
-    - bazel test --config=ci $(./scripts/bazel_export_options)
-      --build_tests_only
-      --test_tag_filters=learning_tests_continuous_tf,-fake_gpus_tf,-fake_gpus_torch,-flaky
-      rllib/...
-- label: ":brain: RLlib: Learning discr. actions Torch (from rllib/tuned_examples/*.yaml)"
-  conditions: ["RAY_CI_RLLIB_AFFECTED"]
-  commands:
-    - cleanup() { if [ "${BUILDKITE_PULL_REQUEST}" = "false" ]; then ./ci/travis/upload_build_info.sh; fi }; trap cleanup EXIT
-    - RLLIB_TESTING=1 ./ci/travis/install-dependencies.sh
-    - bazel test --config=ci $(./scripts/bazel_export_options)
-      --build_tests_only
-      --test_tag_filters=learning_tests_discrete_torch,-fake_gpus_tf,-fake_gpus_torch,-flaky
-      rllib/...
-- label: ":brain: RLlib: Learning cont. actions Torch (from rllib/tuned_examples/*.yaml)"
-  conditions: ["RAY_CI_RLLIB_AFFECTED"]
-  commands:
-    - cleanup() { if [ "${BUILDKITE_PULL_REQUEST}" = "false" ]; then ./ci/travis/upload_build_info.sh; fi }; trap cleanup EXIT
-    - RLLIB_TESTING=1 ./ci/travis/install-dependencies.sh
-    - bazel test --config=ci $(./scripts/bazel_export_options)
-      --build_tests_only
-      --test_tag_filters=learning_tests_continuous_torch,-fake_gpus_tf,-fake_gpus_torch,-flaky
-      rllib/...
-- label: ":brain: RLlib: Learning tests w/ 2 fake GPUs TF (from rllib/tuned_examples/*.yaml)"
-  conditions: ["RAY_CI_RLLIB_AFFECTED"]
-  commands:
-    - cleanup() { if [ "${BUILDKITE_PULL_REQUEST}" = "false" ]; then ./ci/travis/upload_build_info.sh; fi }; trap cleanup EXIT
-    - RLLIB_TESTING=1 ./ci/travis/install-dependencies.sh
-    - bazel test --config=ci $(./scripts/bazel_export_options)
-      --build_tests_only
-      --test_tag_filters=fake_gpus_tf,-flaky
-      rllib/...
-- label: ":brain: RLlib: Learning tests w/ 2 fake GPUs Torch (from rllib/tuned_examples/*.yaml)"
-  conditions: ["RAY_CI_RLLIB_AFFECTED"]
-  commands:
-    - cleanup() { if [ "${BUILDKITE_PULL_REQUEST}" = "false" ]; then ./ci/travis/upload_build_info.sh; fi }; trap cleanup EXIT
-    - RLLIB_TESTING=1 ./ci/travis/install-dependencies.sh
-    - bazel test --config=ci $(./scripts/bazel_export_options)
-      --build_tests_only
-      --test_tag_filters=fake_gpus_torch,-flaky
+      --test_tag_filters=memory_leak_tests,-flaky
       rllib/...
 
 - label: ":brain: RLlib: Quick Agent train.py runs (TODO: obsolete)"
@@ -387,11 +378,7 @@
       --test_env=RAY_USE_MULTIPROCESSING_CPU_COUNT=1
       rllib/...
 
-<<<<<<< HEAD
-- label: ":brain: RLlib: Misc - Agents, Env, Model, Evaluation, Optimizers, Policy, Utils"
-=======
 - label: ":brain: RLlib: Trainer Tests"
->>>>>>> bbc64a7c
   conditions: ["RAY_CI_RLLIB_AFFECTED"]
   commands:
     - cleanup() { if [ "${BUILDKITE_PULL_REQUEST}" = "false" ]; then ./ci/travis/upload_build_info.sh; fi }; trap cleanup EXIT
@@ -412,17 +399,10 @@
     # "learning_tests|quick_train|examples|tests_dir".
     - bazel test --config=ci $(./scripts/bazel_export_options)
       --build_tests_only
-<<<<<<< HEAD
-      --test_tag_filters=-learning_tests_tf,-learning_tests_torch,-memory_leak_tests,-quick_train,-examples,-tests_dir
+      --test_tag_filters=-learning_tests_tf,-learning_tests_torch,-quick_train,-examples,-tests_dir,-trainers_dir,-memory_leak_tests,-flaky
       --test_env=RAY_USE_MULTIPROCESSING_CPU_COUNT=1
       rllib/...
 
-- label: ":brain: RLlib: Example Scripts {1/2}"
-=======
-      --test_tag_filters=-learning_tests_tf,-learning_tests_torch,-quick_train,-examples,-tests_dir,-trainers_dir,-flaky
-      --test_env=RAY_USE_MULTIPROCESSING_CPU_COUNT=1
-      rllib/...
-
 - label: ":brain: RLlib: Examples {A/B}"
   conditions: ["RAY_CI_RLLIB_AFFECTED"]
   commands:
@@ -432,7 +412,6 @@
       --test_tag_filters=examples_A,examples_B,-flaky --test_env=RAY_USE_MULTIPROCESSING_CPU_COUNT=1 rllib/...
 
 - label: ":brain: RLlib: Examples {Ca..t}"
->>>>>>> bbc64a7c
   conditions: ["RAY_CI_RLLIB_AFFECTED"]
   commands:
     - cleanup() { if [ "${BUILDKITE_PULL_REQUEST}" = "false" ]; then ./ci/travis/upload_build_info.sh; fi }; trap cleanup EXIT
@@ -447,11 +426,7 @@
     - bazel test --config=ci $(./scripts/bazel_export_options) --build_tests_only
       --test_tag_filters=examples_C_UtoZ,-flaky --test_env=RAY_USE_MULTIPROCESSING_CPU_COUNT=1 rllib/...
 
-<<<<<<< HEAD
-- label: ":brain: RLlib: Example Scripts {2/2}"
-=======
-- label: ":brain: RLlib: Examples {D/P}"
->>>>>>> bbc64a7c
+- label: ":brain: RLlib: Examples {D..P}"
   conditions: ["RAY_CI_RLLIB_AFFECTED"]
   commands:
     - cleanup() { if [ "${BUILDKITE_PULL_REQUEST}" = "false" ]; then ./ci/travis/upload_build_info.sh; fi }; trap cleanup EXIT
@@ -460,7 +435,7 @@
       --test_tag_filters=examples_D,examples_E,examples_F,examples_G,examples_H,examples_I,examples_J,examples_K,examples_L,examples_M,examples_N,examples_O,examples_P,-flaky --test_env=RAY_USE_MULTIPROCESSING_CPU_COUNT=1
       rllib/...
 
-- label: ":brain: RLlib: Examples {Q/Z}"
+- label: ":brain: RLlib: Examples {Q..Z}"
   conditions: ["RAY_CI_RLLIB_AFFECTED"]
   commands:
     - cleanup() { if [ "${BUILDKITE_PULL_REQUEST}" = "false" ]; then ./ci/travis/upload_build_info.sh; fi }; trap cleanup EXIT
@@ -468,12 +443,8 @@
     - bazel test --config=ci $(./scripts/bazel_export_options) --build_tests_only
       --test_tag_filters=examples_Q,examples_R,examples_S,examples_T,examples_U,examples_V,examples_W,examples_X,examples_Y,examples_Z,-flaky --test_env=RAY_USE_MULTIPROCESSING_CPU_COUNT=1
       rllib/...
-<<<<<<< HEAD
-- label: ":brain: RLlib: Tests Dir (A-L)"
-=======
-
-- label: ":brain: RLlib: tests/ dir (A-L)"
->>>>>>> bbc64a7c
+
+- label: ":brain: RLlib: tests/ dir (A..L)"
   conditions: ["RAY_CI_RLLIB_AFFECTED"]
   commands:
     - cleanup() { if [ "${BUILDKITE_PULL_REQUEST}" = "false" ]; then ./ci/travis/upload_build_info.sh; fi }; trap cleanup EXIT
@@ -481,11 +452,7 @@
     - bazel test --config=ci $(./scripts/bazel_export_options) --build_tests_only
       --test_tag_filters=tests_dir_A,tests_dir_B,tests_dir_C,tests_dir_D,tests_dir_E,tests_dir_F,tests_dir_G,tests_dir_H,tests_dir_I,tests_dir_J,tests_dir_K,tests_dir_L,-flaky --test_env=RAY_USE_MULTIPROCESSING_CPU_COUNT=1
       rllib/...
-<<<<<<< HEAD
-- label: ":brain: RLlib: Tests Dir (M-Z)"
-=======
-- label: ":brain: RLlib: tests/ dir (M-Z (no R))"
->>>>>>> bbc64a7c
+- label: ":brain: RLlib: tests/ dir (M..Z (no R))"
   conditions: ["RAY_CI_RLLIB_AFFECTED"]
   commands:
     - cleanup() { if [ "${BUILDKITE_PULL_REQUEST}" = "false" ]; then ./ci/travis/upload_build_info.sh; fi }; trap cleanup EXIT
