base_image: {{ env["RAY_IMAGE_ML_NIGHTLY_GPU"] | default("anyscale/ray-ml:nightly-py38-gpu") }}
env_vars: {"LD_LIBRARY_PATH": "$LD_LIBRARY_PATH:/home/ray/.mujoco/mujoco210/bin", "RLLIB_TEST_NO_JAX_IMPORT": "1"}
debian_packages:
  - unzip
  - zip

  # Needed to run MuJoCo with gymnasium.
  - libosmesa6-dev
  - libgl1-mesa-glx
  - libglfw3
  - patchelf
  # End: MuJoCo.

python:
  pip_packages:
<<<<<<< HEAD
  ## These dependencies should be handled by rllib-requirements.txt
  ## and removed here
  - gymnasium[atari,mujoco]==0.28.1
  - ale-py==0.8.1
  - mujoco-py<2.2,>=2.1
=======
>>>>>>> 8fbdb6f8
  # AutoROM downloads ROMs via torrent when they are built. The torrent is unreliable,
  # so we built it for py3 and use that instead. This wheel was tested for python 3.7, 3.8,
  # and 3.9.
  - https://ray-ci-deps-wheels.s3.us-west-2.amazonaws.com/AutoROM.accept_rom_license-0.5.4-py3-none-any.whl
  - pytest
  conda_packages: []

post_build_cmds:
  - pip3 uninstall -y ray || true && pip3 install -U {{ env["RAY_WHEELS"] | default("ray") }}
  - {{ env["RAY_WHEELS_SANITY_CHECK"] | default("echo No Ray wheels sanity check") }}
  # Clone the rl-experiments repo for offline-RL files.
  - git clone https://github.com/ray-project/rl-experiments.git
  - unzip rl-experiments/halfcheetah-sac/2022-12-17/halfcheetah_1500_mean_reward_sac.zip -d ~/.

  - pip3 install torch==2.0.0+cu118 torchvision==0.15.1+cu118 --index-url https://download.pytorch.org/whl/cu118

  # TODO(sven): remove once nightly image gets gymnasium and the other new dependencies.
  - wget https://mujoco.org/download/mujoco210-linux-x86_64.tar.gz
  - mkdir ~/.mujoco
  - mv mujoco210-linux-x86_64.tar.gz ~/.mujoco/.
  - cd ~/.mujoco
  - tar -xf ~/.mujoco/mujoco210-linux-x86_64.tar.gz

  # not strictly necessary, but makes debugging easier
  - git clone https://github.com/ray-project/ray.git<|MERGE_RESOLUTION|>--- conflicted
+++ resolved
@@ -13,14 +13,6 @@
 
 python:
   pip_packages:
-<<<<<<< HEAD
-  ## These dependencies should be handled by rllib-requirements.txt
-  ## and removed here
-  - gymnasium[atari,mujoco]==0.28.1
-  - ale-py==0.8.1
-  - mujoco-py<2.2,>=2.1
-=======
->>>>>>> 8fbdb6f8
   # AutoROM downloads ROMs via torrent when they are built. The torrent is unreliable,
   # so we built it for py3 and use that instead. This wheel was tested for python 3.7, 3.8,
   # and 3.9.
