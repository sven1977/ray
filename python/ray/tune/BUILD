--- conflicted
+++ resolved
@@ -203,17 +203,6 @@
 
 py_test(
     name = "test_trial_runner_callbacks",
-<<<<<<< HEAD
-    size = "small",
-    srcs = ["tests/test_trial_runner_callbacks.py"],
-    deps = [":tune_lib"],
-    tags = ["exclusive"],
-)
-
-py_test(
-    name = "test_var",
-=======
->>>>>>> d03ac540
     size = "small",
     srcs = ["tests/test_trial_runner_callbacks.py"],
     deps = [":tune_lib"],
