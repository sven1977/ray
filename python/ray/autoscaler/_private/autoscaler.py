--- conflicted
+++ resolved
@@ -216,11 +216,7 @@
                 resource_demand_vector,
                 self.load_metrics.get_resource_utilization()))
             # TODO(ekl) also enforce max launch concurrency here?
-<<<<<<< HEAD
-            for node_type, count in to_launch:
-=======
             for node_type, count in to_launch.items():
->>>>>>> d03ac540
                 self.launch_new_node(count, node_type=node_type)
 
             num_pending = self.pending_launches.value
