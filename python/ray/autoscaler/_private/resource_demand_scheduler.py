"""Implements multi-node-type autoscaling.

This file implements an autoscaling algorithm that is aware of multiple node
types (e.g., example-multi-node-type.yaml). The Ray autoscaler will pass in
a vector of resource shape demands, and the resource demand scheduler will
return a list of node types that can satisfy the demands given constraints
(i.e., reverse bin packing).
"""

import copy
import numpy as np
import logging
import collections
from typing import List, Dict

from ray.autoscaler.node_provider import NodeProvider
from ray.autoscaler.tags import TAG_RAY_USER_NODE_TYPE, NODE_KIND_UNMANAGED

logger = logging.getLogger(__name__)

# e.g., m4.16xlarge.
NodeType = str

# e.g., {"resources": ..., "max_workers": ...}.
NodeTypeConfigDict = str

# e.g., {"GPU": 1}.
ResourceDict = str

# e.g., IP address of the node.
NodeID = str


class ResourceDemandScheduler:
    def __init__(self, provider: NodeProvider,
                 node_types: Dict[NodeType, NodeTypeConfigDict],
                 max_workers: int):
        self.provider = provider
        self.node_types = node_types
        self.max_workers = max_workers

    def get_nodes_to_launch(
            self, nodes: List[NodeID], pending_nodes: Dict[NodeType, int],
            resource_demands: List[ResourceDict],
            usage_by_ip: Dict[str, ResourceDict]) -> Dict[NodeType, int]:
        """Given resource demands, return node types to add to the cluster.

        This method:
            (1) calculates the resources present in the cluster.
            (2) calculates the remaining nodes to add to respect min_workers
                    constraint per node type.
            (3) calculates the unfulfilled resource bundles.
            (4) calculates which nodes need to be launched to fulfill all
                the bundle requests, subject to max_worker constraints.

        Args:
            nodes: List of existing nodes in the cluster.
            pending_nodes: Summary of node types currently being launched.
            resource_demands: Vector of resource demands from the scheduler.
            usage_by_ip: Mapping from ip to available resources.
        """

        node_resources, node_type_counts = \
            self.calculate_node_resources(nodes, pending_nodes, usage_by_ip)

        node_resources, node_type_counts, min_workers_nodes_to_add = \
            _add_min_workers_nodes(
                node_resources, node_type_counts, self.node_types)

<<<<<<< HEAD
        nodes_to_add_based_on_demand = []
=======
        nodes_to_add_based_on_demand = {}
>>>>>>> d03ac540
        if resource_demands is not None:
            logger.info("Cluster resources: {}".format(node_resources))
            logger.info("Node counts: {}".format(node_type_counts))
            unfulfilled = get_bin_pack_residual(node_resources,
                                                resource_demands)
            logger.info("Resource demands: {}".format(resource_demands))
            logger.info("Unfulfilled demands: {}".format(unfulfilled))
            max_to_add = self.max_workers - sum(node_type_counts.values())
            nodes_to_add_based_on_demand = get_nodes_for(
                self.node_types, node_type_counts, max_to_add, unfulfilled)
        # Merge nodes to add based on demand and nodes to add based on
        # min_workers constraint. We add them because nodes to add based on
        # demand was calculated after the min_workers constraint was respected.
<<<<<<< HEAD
        total_nodes_to_add = nodes_to_add_based_on_demand + \
            min_workers_nodes_to_add
=======
        total_nodes_to_add = {}
        for node_type in self.node_types:
            nodes_to_add = nodes_to_add_based_on_demand.get(node_type, 0) + \
                min_workers_nodes_to_add.get(node_type, 0)
            if nodes_to_add > 0:
                total_nodes_to_add[node_type] = nodes_to_add

>>>>>>> d03ac540
        logger.info("Node requests: {}".format(total_nodes_to_add))
        return total_nodes_to_add

    def calculate_node_resources(
            self, nodes: List[NodeID], pending_nodes: Dict[NodeID, int],
            usage_by_ip: Dict[str, ResourceDict]
    ) -> (List[ResourceDict], Dict[NodeType, int]):
        """Returns node resource list and node type counts.

           Counts the running nodes, pending nodes.
           Args:
                nodes: Existing nodes.
                pending_nodes: Pending nodes.
           Returns:
                node_resources: a list of running + pending resources.
                    E.g., [{"CPU": 4}, {"GPU": 2}].
                node_type_counts: running + pending workers per node type.
        """

        node_resources = []
        node_type_counts = collections.defaultdict(int)

        def add_node(node_type, available_resources=None):
            if node_type not in self.node_types:
                logger.warn(
                    f"Missing entry for node_type {node_type} in "
                    f"cluster config: {self.node_types} under entry "
                    f"available_node_types. This node's resources will be "
                    f"ignored. If you are using an unmanaged node, manually "
                    f"set the user_node_type tag to \"{NODE_KIND_UNMANAGED}\""
                    f"in your cloud provider's management console.")
                return None
            # Careful not to include the same dict object multiple times.
            available = copy.deepcopy(self.node_types[node_type]["resources"])
            # If available_resources is None this might be because the node is
            # no longer pending, but the raylet hasn't sent a heartbeat to gcs
            # yet.
            if available_resources is not None:
                available = copy.deepcopy(available_resources)

            node_resources.append(available)
            node_type_counts[node_type] += 1

        for node_id in nodes:
            tags = self.provider.node_tags(node_id)
            if TAG_RAY_USER_NODE_TYPE in tags:
                node_type = tags[TAG_RAY_USER_NODE_TYPE]
                ip = self.provider.internal_ip(node_id)
                available_resources = usage_by_ip.get(ip)
                add_node(node_type, available_resources)

        for node_type, count in pending_nodes.items():
            for _ in range(count):
                add_node(node_type)

        return node_resources, node_type_counts

    def debug_string(self, nodes: List[NodeID],
                     pending_nodes: Dict[NodeID, int],
                     usage_by_ip: Dict[str, ResourceDict]) -> str:
        print(f"{usage_by_ip}")
        node_resources, node_type_counts = self.calculate_node_resources(
            nodes, pending_nodes, usage_by_ip)

        out = "Worker node types:"
        for node_type, count in node_type_counts.items():
            out += "\n - {}: {}".format(node_type, count)
            if pending_nodes.get(node_type):
                out += " ({} pending)".format(pending_nodes[node_type])

        return out


def _add_min_workers_nodes(
        node_resources: List[ResourceDict],
        node_type_counts: Dict[NodeType, int],
        node_types: Dict[NodeType, NodeTypeConfigDict],
<<<<<<< HEAD
) -> (List[ResourceDict], Dict[NodeType, int], List[Tuple[NodeType, int]]):
=======
) -> (List[ResourceDict], Dict[NodeType, int], Dict[NodeType, int]):
>>>>>>> d03ac540
    """Updates resource demands to respect the min_workers constraint.

    Args:
        node_resources: Resources of exisiting nodes already launched/pending.
        node_type_counts: Counts of existing nodes already launched/pending.
        node_types: Node types config.

    Returns:
        node_resources: The updated node resources after adding min_workers
            constraint per node type.
        node_type_counts: The updated node counts after adding min_workers
            constraint per node type.
        total_nodes_to_add: The nodes to add to respect min_workers constraint.
    """
    total_nodes_to_add_dict = {}
    for node_type, config in node_types.items():
        existing = node_type_counts.get(node_type, 0)
        target = config.get("min_workers", 0)
        if existing < target:
            total_nodes_to_add_dict[node_type] = target - existing
            node_type_counts[node_type] = target
            available = copy.deepcopy(node_types[node_type]["resources"])
            node_resources.extend(
                [available] * total_nodes_to_add_dict[node_type])

<<<<<<< HEAD
    return node_resources, node_type_counts, list(
        total_nodes_to_add_dict.items())
=======
    return node_resources, node_type_counts, total_nodes_to_add_dict
>>>>>>> d03ac540


def get_nodes_for(node_types: Dict[NodeType, NodeTypeConfigDict],
                  existing_nodes: Dict[NodeType, int], max_to_add: int,
                  resources: List[ResourceDict]) -> Dict[NodeType, int]:
    """Determine nodes to add given resource demands and constraints.

    Args:
        node_types: node types config.
        existing_nodes: counts of existing nodes already launched.
            This sets constraints on the number of new nodes to add.
        max_to_add: global constraint on nodes to add.
        resources: resource demands to fulfill.

    Returns:
        Dict of count to add for each node type.
    """
    nodes_to_add = collections.defaultdict(int)
    allocated_resources = []

    while resources and sum(nodes_to_add.values()) < max_to_add:
        utilization_scores = []
        for node_type in node_types:
            if (existing_nodes.get(node_type, 0) + nodes_to_add.get(
                    node_type, 0) >= node_types[node_type]["max_workers"]):
                continue
            node_resources = node_types[node_type]["resources"]
            score = _utilization_score(node_resources, resources)
            if score is not None:
                utilization_scores.append((score, node_type))

        # Give up, no feasible node.
        if not utilization_scores:
            logger.info(
                "No feasible node type to add for {}".format(resources))
            break

        utilization_scores = sorted(utilization_scores, reverse=True)
        best_node_type = utilization_scores[0][1]
        nodes_to_add[best_node_type] += 1
        allocated_resources.append(node_types[best_node_type]["resources"])
        residual = get_bin_pack_residual(allocated_resources[-1:], resources)
        assert len(residual) < len(resources), (resources, residual)
        resources = residual

    return nodes_to_add


def _utilization_score(node_resources: ResourceDict,
                       resources: ResourceDict) -> float:
    remaining = copy.deepcopy(node_resources)

    fittable = []
    for r in resources:
        if _fits(remaining, r):
            fittable.append(r)
            _inplace_subtract(remaining, r)
    if not fittable:
        return None

    util_by_resources = []
    for k, v in node_resources.items():
        util = (v - remaining[k]) / v
        util_by_resources.append(v * (util**3))

    # Prioritize using all resources first, then prioritize overall balance
    # of multiple resources.
    return (min(util_by_resources), np.mean(util_by_resources))


def get_bin_pack_residual(
        node_resources: List[ResourceDict],
        resource_demands: List[ResourceDict]) -> List[ResourceDict]:
    """Return a subset of resource_demands that cannot fit in the cluster.

    TODO(ekl): this currently does not guarantee the resources will be packed
    correctly by the Ray scheduler. This is only possible once the Ray backend
    supports a placement groups API.

    Args:
        node_resources (List[ResourceDict]): List of resources per node.
        resource_demands (List[ResourceDict]): List of resource bundles that
            need to be bin packed onto the nodes.

    Returns:
        List[ResourceDict] the residual list resources that do not fit.
    """

    unfulfilled = []

    # A most naive bin packing algorithm.
    nodes = copy.deepcopy(node_resources)
    for demand in resource_demands:
        found = False
        for node in nodes:
            if _fits(node, demand):
                _inplace_subtract(node, demand)
                found = True
                break
        if not found:
            unfulfilled.append(demand)

    return unfulfilled


def _fits(node: ResourceDict, resources: ResourceDict) -> bool:
    for k, v in resources.items():
        if v > node.get(k, 0.0):
            return False
    return True


def _inplace_subtract(node: ResourceDict, resources: ResourceDict) -> None:
    for k, v in resources.items():
        assert k in node, (k, node)
        node[k] -= v
        assert node[k] >= 0.0, (node, k, v)<|MERGE_RESOLUTION|>--- conflicted
+++ resolved
@@ -67,11 +67,7 @@
             _add_min_workers_nodes(
                 node_resources, node_type_counts, self.node_types)
 
-<<<<<<< HEAD
-        nodes_to_add_based_on_demand = []
-=======
         nodes_to_add_based_on_demand = {}
->>>>>>> d03ac540
         if resource_demands is not None:
             logger.info("Cluster resources: {}".format(node_resources))
             logger.info("Node counts: {}".format(node_type_counts))
@@ -85,10 +81,6 @@
         # Merge nodes to add based on demand and nodes to add based on
         # min_workers constraint. We add them because nodes to add based on
         # demand was calculated after the min_workers constraint was respected.
-<<<<<<< HEAD
-        total_nodes_to_add = nodes_to_add_based_on_demand + \
-            min_workers_nodes_to_add
-=======
         total_nodes_to_add = {}
         for node_type in self.node_types:
             nodes_to_add = nodes_to_add_based_on_demand.get(node_type, 0) + \
@@ -96,7 +88,6 @@
             if nodes_to_add > 0:
                 total_nodes_to_add[node_type] = nodes_to_add
 
->>>>>>> d03ac540
         logger.info("Node requests: {}".format(total_nodes_to_add))
         return total_nodes_to_add
 
@@ -174,11 +165,7 @@
         node_resources: List[ResourceDict],
         node_type_counts: Dict[NodeType, int],
         node_types: Dict[NodeType, NodeTypeConfigDict],
-<<<<<<< HEAD
-) -> (List[ResourceDict], Dict[NodeType, int], List[Tuple[NodeType, int]]):
-=======
 ) -> (List[ResourceDict], Dict[NodeType, int], Dict[NodeType, int]):
->>>>>>> d03ac540
     """Updates resource demands to respect the min_workers constraint.
 
     Args:
@@ -204,12 +191,7 @@
             node_resources.extend(
                 [available] * total_nodes_to_add_dict[node_type])
 
-<<<<<<< HEAD
-    return node_resources, node_type_counts, list(
-        total_nodes_to_add_dict.items())
-=======
     return node_resources, node_type_counts, total_nodes_to_add_dict
->>>>>>> d03ac540
 
 
 def get_nodes_for(node_types: Dict[NodeType, NodeTypeConfigDict],
